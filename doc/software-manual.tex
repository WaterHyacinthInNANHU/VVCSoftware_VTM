--- conflicted
+++ resolved
@@ -2365,7 +2365,12 @@
 LMCS initial total codeword (valid values [$0 - 1023$]) to be used in LMCS mapping derivation when LMCSAdpOption is not equal to 0.
 \\
 
-<<<<<<< HEAD
+\Option{ColorTransform} &
+%\ShortOption{\None} &
+\Default{false} &
+Enables or disables the use of adaptive color transform (ACT).
+\\
+
 \Option{HorCollocatedChroma} &
 %\ShortOption{\None} &
 \Default{true} &
@@ -2386,12 +2391,6 @@
 	0 & vertically shifted by 0.5 units of luma samples (default).\\
 	1 & collocated. \\
 \end{tabular}
-=======
-\Option{ColorTransform} &
-%\ShortOption{\None} &
-\Default{false} &
-Enables or disables the use of adaptive color transform (ACT).
->>>>>>> 1d531d4c
 \\
 
 \end{OptionTableNoShorthand}
