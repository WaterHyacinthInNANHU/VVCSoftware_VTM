/* The copyright in this software is being made available under the BSD
 * License, included below. This software may be subject to other third party
 * and contributor rights, including patent rights, and no such rights are
 * granted under this license.
 *
 * Copyright (c) 2010-2022, ITU/ISO/IEC
 * All rights reserved.
 *
 * Redistribution and use in source and binary forms, with or without
 * modification, are permitted provided that the following conditions are met:
 *
 *  * Redistributions of source code must retain the above copyright notice,
 *    this list of conditions and the following disclaimer.
 *  * Redistributions in binary form must reproduce the above copyright notice,
 *    this list of conditions and the following disclaimer in the documentation
 *    and/or other materials provided with the distribution.
 *  * Neither the name of the ITU/ISO/IEC nor the names of its contributors may
 *    be used to endorse or promote products derived from this software without
 *    specific prior written permission.
 *
 * THIS SOFTWARE IS PROVIDED BY THE COPYRIGHT HOLDERS AND CONTRIBUTORS "AS IS"
 * AND ANY EXPRESS OR IMPLIED WARRANTIES, INCLUDING, BUT NOT LIMITED TO, THE
 * IMPLIED WARRANTIES OF MERCHANTABILITY AND FITNESS FOR A PARTICULAR PURPOSE
 * ARE DISCLAIMED. IN NO EVENT SHALL THE COPYRIGHT HOLDER OR CONTRIBUTORS
 * BE LIABLE FOR ANY DIRECT, INDIRECT, INCIDENTAL, SPECIAL, EXEMPLARY, OR
 * CONSEQUENTIAL DAMAGES (INCLUDING, BUT NOT LIMITED TO, PROCUREMENT OF
 * SUBSTITUTE GOODS OR SERVICES; LOSS OF USE, DATA, OR PROFITS; OR BUSINESS
 * INTERRUPTION) HOWEVER CAUSED AND ON ANY THEORY OF LIABILITY, WHETHER IN
 * CONTRACT, STRICT LIABILITY, OR TORT (INCLUDING NEGLIGENCE OR OTHERWISE)
 * ARISING IN ANY WAY OUT OF THE USE OF THIS SOFTWARE, EVEN IF ADVISED OF
 * THE POSSIBILITY OF SUCH DAMAGE.
 */

/** \file     EncGOP.cpp
    \brief    GOP encoder class
*/

#include <list>
#include <algorithm>
#include <functional>

#include "EncLib.h"
#include "EncGOP.h"
#include "Analyze.h"
#include "libmd5/MD5.h"
#include "CommonLib/SEI.h"
#include "CommonLib/NAL.h"
#include "NALwrite.h"

#include <math.h>
#include <deque>
#include <chrono>
#include <cinttypes>

#include "CommonLib/UnitTools.h"
#include "CommonLib/dtrace_codingstruct.h"
#include "CommonLib/dtrace_buffer.h"
#include "CommonLib/ProfileLevelTier.h"

#include "DecoderLib/DecLib.h"

using namespace std;

//! \ingroup EncoderLib
//! \{

// ====================================================================================================================
// Constructor / destructor / initialization / destroy
// ====================================================================================================================
int getLSB(int poc, int maxLSB)
{
  if (poc >= 0)
  {
    return poc % maxLSB;
  }
  else
  {
    return (maxLSB - ((-poc) % maxLSB)) % maxLSB;
  }
}

EncGOP::EncGOP()
{
  m_iLastIDR            = 0;
  m_iGopSize            = 0;
  m_numPicsCoded                       = 0;
  m_first                              = true;
  m_latestDRAPPOC       = MAX_INT;
  m_latestEDRAPPOC      = MAX_INT;
  m_latestEdrapLeadingPicDecodableFlag = false;
  m_lastRasPoc          = MAX_INT;
  ::memset(m_riceBit, 0, 8 * 2 * sizeof(unsigned));
  ::memset(m_preQP, MAX_INT, 2 * sizeof(int));
  m_preIPOC             = 0;

  m_pcCfg               = nullptr;
  m_pcSliceEncoder      = nullptr;
  m_pcListPic           = nullptr;
  m_HLSWriter           = nullptr;
  m_seqFirst            = true;
  m_audIrapOrGdrAuFlag  = false;

  m_refreshPending       = 0;
  m_pocCRA              = 0;
  m_numLongTermRefPicSPS = 0;
  ::memset(m_ltRefPicPocLsbSps, 0, sizeof(m_ltRefPicPocLsbSps));
  ::memset(m_ltRefPicUsedByCurrPicFlag, 0, sizeof(m_ltRefPicUsedByCurrPicFlag));
  ::memset(m_lastBPSEI, 0, sizeof(m_lastBPSEI));
  m_rapWithLeading      = false;
  m_bufferingPeriodSEIPresentInAU = false;
  for (int i = 0; i < MAX_VPS_LAYERS; i++)
  {
    m_associatedIRAPType[i] = NAL_UNIT_CODED_SLICE_IDR_N_LP;
  }
  ::memset(m_associatedIRAPPOC, 0, sizeof(m_associatedIRAPPOC));
  m_pcDeblockingTempPicYuv = nullptr;

#if JVET_O0756_CALCULATE_HDRMETRICS
  m_ppcFrameOrg             = nullptr;
  m_ppcFrameRec             = nullptr;

  m_pcConvertFormat         = nullptr;
  m_pcConvertIQuantize      = nullptr;
  m_pcColorTransform        = nullptr;
  m_pcDistortionDeltaE      = nullptr;
  m_pcTransferFct           = nullptr;

  m_pcColorTransformParams  = nullptr;
  m_pcFrameFormat           = nullptr;

  m_metricTime = std::chrono::milliseconds(0);
#endif

  m_initAMaxBt = true;
  m_bgPOC = -1;

  m_picBg   = nullptr;
  m_picOrig = nullptr;

  m_isEncodedLTRef = false;
  m_isUseLTRef = false;
  m_isPrepareLTRef = true;
  m_lastLTRefPoc = 0;
  m_cntRightBottom      = 0;
  m_cntRightBottomIntra = 0;
}

EncGOP::~EncGOP()
{
  if( !m_pcCfg->getDecodeBitstream(0).empty() || !m_pcCfg->getDecodeBitstream(1).empty() )
  {
    // reset potential decoder resources
    tryDecodePicture(nullptr, 0, std::string(""));
  }
#if JVET_O0756_CALCULATE_HDRMETRICS
  delete [] m_ppcFrameOrg;
  delete [] m_ppcFrameRec;

  m_ppcFrameOrg = m_ppcFrameRec = nullptr;

  delete m_pcConvertFormat;
  delete m_pcConvertIQuantize;
  delete m_pcColorTransform;
  delete m_pcDistortionDeltaE;
  delete m_pcTransferFct;
  delete m_pcColorTransformParams;
  delete m_pcFrameFormat;

  m_pcConvertFormat         = nullptr;
  m_pcConvertIQuantize      = nullptr;
  m_pcColorTransform        = nullptr;
  m_pcDistortionDeltaE      = nullptr;
  m_pcTransferFct           = nullptr;
  m_pcColorTransformParams  = nullptr;
  m_pcFrameFormat           = nullptr;
#endif
}

/** Create list to contain pointers to CTU start addresses of slice.
 */
void  EncGOP::create()
{
}

void  EncGOP::destroy()
{
  if (m_pcDeblockingTempPicYuv)
  {
    m_pcDeblockingTempPicYuv->destroy();
    delete m_pcDeblockingTempPicYuv;
    m_pcDeblockingTempPicYuv = nullptr;
  }
  if (m_picBg)
  {
    m_picBg->destroy();
    delete m_picBg;
    m_picBg = nullptr;
  }
  if (m_picOrig)
  {
    m_picOrig->destroy();
    delete m_picOrig;
    m_picOrig = nullptr;
  }
  if (m_pcCfg->getFilmGrainAnalysisEnabled())
  {
    m_fgAnalyzer.destroy();
  }
}

void EncGOP::init ( EncLib* pcEncLib )
{
  m_pcEncLib     = pcEncLib;
  m_pcCfg                = pcEncLib;
  m_seiEncoder.init(m_pcCfg, pcEncLib, this);
  m_pcSliceEncoder       = pcEncLib->getSliceEncoder();
  m_pcListPic            = pcEncLib->getListPic();
  m_HLSWriter            = pcEncLib->getHLSWriter();
  m_pcLoopFilter         = pcEncLib->getDeblockingFilter();
  m_pcSAO                = pcEncLib->getSAO();
  m_pcALF                = pcEncLib->getALF();
  m_pcRateCtrl           = pcEncLib->getRateCtrl();
  ::memset(m_lastBPSEI, 0, sizeof(m_lastBPSEI));
  ::memset(m_totalCoded, 0, sizeof(m_totalCoded));
  m_HRD                = pcEncLib->getHRD();
  m_AUWriterIf = pcEncLib->getAUWriterIf();

  if (m_pcCfg->getFilmGrainAnalysisEnabled())
  {
    m_fgAnalyzer.init(m_pcCfg->getSourceWidth(), m_pcCfg->getSourceHeight(), m_pcCfg->getSourcePadding(0),
                      m_pcCfg->getSourcePadding(1), IPCOLOURSPACE_UNCHANGED, false, m_pcCfg->getChromaFormatIdc(),
                      *(BitDepths *) m_pcCfg->getInputBitDepth(), *(BitDepths *) m_pcCfg->getBitDepth(),
                      m_pcCfg->getFrameSkip(), m_pcCfg->getFGCSEICompModelPresent(),
                      m_pcCfg->getFilmGrainExternalMask(), m_pcCfg->getFilmGrainExternalDenoised());
  }

#if WCG_EXT
  if (m_pcCfg->getLmcs())
  {
    pcEncLib->getRdCost()->setReshapeInfo(m_pcCfg->getReshapeSignalType(), m_pcCfg->getBitDepth(CHANNEL_TYPE_LUMA));
    pcEncLib->getRdCost()->initLumaLevelToWeightTableReshape();
  }
  else if (m_pcCfg->getLumaLevelToDeltaQPMapping().mode)
  {
    pcEncLib->getRdCost()->setReshapeInfo(RESHAPE_SIGNAL_PQ, m_pcCfg->getBitDepth(CHANNEL_TYPE_LUMA));
    pcEncLib->getRdCost()->initLumaLevelToWeightTableReshape();
  }
  else if (m_pcCfg->getPrintWPSNR())
  {
    pcEncLib->getRdCost()->initLumaLevelToWeightTable(m_pcCfg->getBitDepth(CHANNEL_TYPE_LUMA));
  }

  const bool alfWSSD = m_pcCfg->getLmcs() && m_pcCfg->getReshapeSignalType() == RESHAPE_SIGNAL_PQ;
  pcEncLib->getALF()->setAlfWSSD(alfWSSD);
  if (alfWSSD)
  {
    pcEncLib->getALF()->setLumaLevelWeightTable(pcEncLib->getRdCost()->getLumaLevelWeightTable());
  }
#endif
  m_pcReshaper = pcEncLib->getReshaper();

#if JVET_O0756_CALCULATE_HDRMETRICS
  const bool calculateHdrMetrics = m_pcEncLib->getCalculateHdrMetrics();
  if(calculateHdrMetrics)
  {
    //allocate frame buffers and initialize class members
    int chainNumber = 5;

    m_ppcFrameOrg = new hdrtoolslib::Frame* [chainNumber];
    m_ppcFrameRec = new hdrtoolslib::Frame* [chainNumber];

    double* whitePointDeltaE = new double[hdrtoolslib::NB_REF_WHITE];
    for (int i=0; i<hdrtoolslib::NB_REF_WHITE; i++)
    {
      whitePointDeltaE[i] = m_pcCfg->getWhitePointDeltaE(i);
    }

    double maxSampleValue                       = m_pcCfg->getMaxSampleValue();
    hdrtoolslib::SampleRange sampleRange        = m_pcCfg->getSampleRange();
    hdrtoolslib::ChromaFormat chFmt             = hdrtoolslib::ChromaFormat(m_pcCfg->getChromaFormatIdc());
    int bitDepth = m_pcCfg->getBitDepth(CHANNEL_TYPE_LUMA);
    hdrtoolslib::ColorPrimaries colorPrimaries  = m_pcCfg->getColorPrimaries();
    bool enableTFunctionLUT                     = m_pcCfg->getEnableTFunctionLUT();
    hdrtoolslib::ChromaLocation* chromaLocation = new hdrtoolslib::ChromaLocation[2];
    for (int i=0; i<2; i++)
    {
      chromaLocation[i] = m_pcCfg->getChromaLocation(i);
    }
    int chromaUpFilter  = m_pcCfg->getChromaUPFilter();
    int cropOffsetLeft   = m_pcCfg->getCropOffsetLeft();
    int cropOffsetTop    = m_pcCfg->getCropOffsetTop();
    int cropOffsetRight  = m_pcCfg->getCropOffsetRight();
    int cropOffsetBottom = m_pcCfg->getCropOffsetBottom();

    int width  = m_pcCfg->getSourceWidth() - cropOffsetLeft + cropOffsetRight;
    int height = m_pcCfg->getSourceHeight() - cropOffsetTop  + cropOffsetBottom;

    m_ppcFrameOrg[0] = new hdrtoolslib::Frame(width, height, false, hdrtoolslib::CM_YCbCr, colorPrimaries, chFmt, sampleRange, bitDepth, false, hdrtoolslib::TF_PQ, 0);
    m_ppcFrameRec[0] = new hdrtoolslib::Frame(width, height, false, hdrtoolslib::CM_YCbCr, colorPrimaries, chFmt, sampleRange, bitDepth, false, hdrtoolslib::TF_PQ, 0);

    m_ppcFrameOrg[1] = new hdrtoolslib::Frame(m_ppcFrameOrg[0]->m_width[hdrtoolslib::Y_COMP], m_ppcFrameOrg[0]->m_height[hdrtoolslib::Y_COMP], false, hdrtoolslib::CM_YCbCr, colorPrimaries, hdrtoolslib::CF_444, sampleRange, bitDepth, false, hdrtoolslib::TF_PQ, 0);
    m_ppcFrameRec[1] = new hdrtoolslib::Frame(m_ppcFrameRec[0]->m_width[hdrtoolslib::Y_COMP], m_ppcFrameRec[0]->m_height[hdrtoolslib::Y_COMP], false, hdrtoolslib::CM_YCbCr, colorPrimaries, hdrtoolslib::CF_444, sampleRange, bitDepth, false, hdrtoolslib::TF_PQ, 0);                                // 420 to 444 conversion

    m_ppcFrameOrg[2] =  new hdrtoolslib::Frame(m_ppcFrameOrg[0]->m_width[hdrtoolslib::Y_COMP], m_ppcFrameOrg[0]->m_height[hdrtoolslib::Y_COMP], true, hdrtoolslib::CM_YCbCr, colorPrimaries, hdrtoolslib::CF_444, hdrtoolslib::SR_UNKNOWN, 32, false, hdrtoolslib::TF_PQ, 0);
    m_ppcFrameRec[2] =  new hdrtoolslib::Frame(m_ppcFrameRec[0]->m_width[hdrtoolslib::Y_COMP], m_ppcFrameRec[0]->m_height[hdrtoolslib::Y_COMP], true, hdrtoolslib::CM_YCbCr, colorPrimaries, hdrtoolslib::CF_444, hdrtoolslib::SR_UNKNOWN, 32, false, hdrtoolslib::TF_PQ, 0);                                // 444 to Float conversion

    m_ppcFrameOrg[3] = new hdrtoolslib::Frame(m_ppcFrameOrg[0]->m_width[hdrtoolslib::Y_COMP], m_ppcFrameOrg[0]->m_height[hdrtoolslib::Y_COMP], true, hdrtoolslib::CM_RGB, hdrtoolslib::CP_2020, hdrtoolslib::CF_444, hdrtoolslib::SR_UNKNOWN, 32, false, hdrtoolslib::TF_PQ, 0);
    m_ppcFrameRec[3] = new hdrtoolslib::Frame(m_ppcFrameRec[0]->m_width[hdrtoolslib::Y_COMP], m_ppcFrameRec[0]->m_height[hdrtoolslib::Y_COMP], true, hdrtoolslib::CM_RGB, hdrtoolslib::CP_2020, hdrtoolslib::CF_444, hdrtoolslib::SR_UNKNOWN, 32, false, hdrtoolslib::TF_PQ, 0);                                // YCbCr to RGB conversion

    m_ppcFrameOrg[4] = new hdrtoolslib::Frame(m_ppcFrameOrg[0]->m_width[hdrtoolslib::Y_COMP], m_ppcFrameOrg[0]->m_height[hdrtoolslib::Y_COMP], true, hdrtoolslib::CM_RGB, hdrtoolslib::CP_2020, hdrtoolslib::CF_444, hdrtoolslib::SR_UNKNOWN, 32, false, hdrtoolslib::TF_NULL, 0);
    m_ppcFrameRec[4] = new hdrtoolslib::Frame(m_ppcFrameRec[0]->m_width[hdrtoolslib::Y_COMP], m_ppcFrameRec[0]->m_height[hdrtoolslib::Y_COMP], true, hdrtoolslib::CM_RGB, hdrtoolslib::CP_2020, hdrtoolslib::CF_444, hdrtoolslib::SR_UNKNOWN, 32, false, hdrtoolslib::TF_NULL, 0);                                // Inverse Transfer Function

    m_pcFrameFormat                   = new hdrtoolslib::FrameFormat();
    m_pcFrameFormat->m_isFloat        = true;
    m_pcFrameFormat->m_chromaFormat   = hdrtoolslib::CF_UNKNOWN;
    m_pcFrameFormat->m_colorSpace     = hdrtoolslib::CM_RGB;
    m_pcFrameFormat->m_colorPrimaries = hdrtoolslib::CP_2020;
    m_pcFrameFormat->m_sampleRange    = hdrtoolslib::SR_UNKNOWN;

    m_pcConvertFormat     = hdrtoolslib::ConvertColorFormat::create(width, height, chFmt, hdrtoolslib::CF_444, chromaUpFilter, chromaLocation, chromaLocation);
    m_pcConvertIQuantize  = hdrtoolslib::Convert::create(&m_ppcFrameOrg[1]->m_format, &m_ppcFrameOrg[2]->m_format);
    m_pcColorTransform    = hdrtoolslib::ColorTransform::create(m_ppcFrameOrg[2]->m_colorSpace, m_ppcFrameOrg[2]->m_colorPrimaries, m_ppcFrameOrg[3]->m_colorSpace, m_ppcFrameOrg[3]->m_colorPrimaries, true, 1);
    m_pcDistortionDeltaE  = new hdrtoolslib::DistortionMetricDeltaE(m_pcFrameFormat, false, maxSampleValue, whitePointDeltaE, 1);
    m_pcTransferFct       = hdrtoolslib::TransferFunction::create(hdrtoolslib::TF_PQ, true, (float) maxSampleValue, 0, 0.0, 1.0, enableTFunctionLUT);
  }
#endif
#if GDR_ENABLED
  m_lastGdrIntervalPoc = -1;
#endif
}

int EncGOP::xWriteOPI (AccessUnit &accessUnit, const OPI *opi)
{
  OutputNALUnit nalu(NAL_UNIT_OPI);
  m_HLSWriter->setBitstream(&nalu.m_bitstream);
  CHECK( nalu.m_temporalId, "The value of TemporalId of OPI NAL units shall be equal to 0" );
  m_HLSWriter->codeOPI( opi );
  accessUnit.push_back(new NALUnitEBSP(nalu));
  return (int)(accessUnit.back()->m_nalUnitData.str().size()) * 8;
}

int EncGOP::xWriteVPS (AccessUnit &accessUnit, const VPS *vps)
{
  OutputNALUnit nalu(NAL_UNIT_VPS);
  m_HLSWriter->setBitstream(&nalu.m_bitstream);
  CHECK( nalu.m_temporalId, "The value of TemporalId of VPS NAL units shall be equal to 0" );
  m_HLSWriter->codeVPS( vps );
  accessUnit.push_back(new NALUnitEBSP(nalu));
  return (int)(accessUnit.back()->m_nalUnitData.str().size()) * 8;
}
int EncGOP::xWriteDCI(AccessUnit& accessUnit, const DCI* dci)
{
  OutputNALUnit nalu(NAL_UNIT_DCI);
  m_HLSWriter->setBitstream(&nalu.m_bitstream);
  CHECK(nalu.m_temporalId, "The value of TemporalId of DCI NAL units shall be equal to 0");
  m_HLSWriter->codeDCI(dci);
  accessUnit.push_back(new NALUnitEBSP(nalu));
  return (int)(accessUnit.back()->m_nalUnitData.str().size()) * 8;
}

int EncGOP::xWriteSPS( AccessUnit &accessUnit, const SPS *sps, const int layerId )
{
  OutputNALUnit nalu(NAL_UNIT_SPS);
  m_HLSWriter->setBitstream(&nalu.m_bitstream);
  nalu.m_nuhLayerId = layerId;
  CHECK( nalu.m_temporalId, "The value of TemporalId of SPS NAL units shall be equal to 0" );
  m_HLSWriter->codeSPS( sps );
  accessUnit.push_back(new NALUnitEBSP(nalu));
  return (int)(accessUnit.back()->m_nalUnitData.str().size()) * 8;

}

int EncGOP::xWritePPS( AccessUnit &accessUnit, const PPS *pps, const int layerId )
{
  OutputNALUnit nalu(NAL_UNIT_PPS);
  m_HLSWriter->setBitstream(&nalu.m_bitstream);
  nalu.m_nuhLayerId = layerId;
  nalu.m_temporalId = accessUnit.temporalId;
  CHECK( nalu.m_temporalId < accessUnit.temporalId, "TemporalId shall be greater than or equal to the TemporalId of the layer access unit containing the NAL unit" );
  m_HLSWriter->codePPS( pps );
  accessUnit.push_back(new NALUnitEBSP(nalu));
  return (int)(accessUnit.back()->m_nalUnitData.str().size()) * 8;
}

int EncGOP::xWriteAPS( AccessUnit &accessUnit, APS *aps, const int layerId, const bool isPrefixNUT )
{
  OutputNALUnit nalu( isPrefixNUT ? NAL_UNIT_PREFIX_APS : NAL_UNIT_SUFFIX_APS );
  m_HLSWriter->setBitstream(&nalu.m_bitstream);
  nalu.m_nuhLayerId = layerId;
  nalu.m_temporalId = aps->getTemporalId();
  aps->setLayerId( layerId );
  CHECK( nalu.m_temporalId < accessUnit.temporalId, "TemporalId shall be greater than or equal to the TemporalId of the layer access unit containing the NAL unit" );

#if GDR_ENC_TRACE
  if (aps)
    printf("-aps ty:%d id:%d\n", aps->getAPSType(), aps->getAPSId());
#endif

  m_HLSWriter->codeAPS(aps);
  accessUnit.push_back(new NALUnitEBSP(nalu));
  return (int)(accessUnit.back()->m_nalUnitData.str().size()) * 8;
}

int EncGOP::xWriteParameterSets(AccessUnit &accessUnit, Slice *slice, const bool bSeqFirst, const int layerIdx, bool newPPS)
{
  int actualTotalBits = 0;

  if( bSeqFirst )
  {
    if (layerIdx == 0)
    {
      if (m_pcCfg->getOPIEnabled())
      {
        actualTotalBits += xWriteOPI(accessUnit, m_pcEncLib->getOPI());
      }
      if (m_pcCfg->getDCIEnabled())
      {
        actualTotalBits += xWriteDCI(accessUnit, m_pcEncLib->getDCI());
      }
      if (slice->getSPS()->getVPSId() != 0)
      {
        actualTotalBits += xWriteVPS(accessUnit, m_pcEncLib->getVPS());
      }
    }
    if( m_pcEncLib->SPSNeedsWriting( slice->getSPS()->getSPSId() ) ) // Note this assumes that all changes to the SPS are made at the EncLib level prior to picture creation (EncLib::xGetNewPicBuffer).
    {
      CHECK( !( bSeqFirst ), "Unspecified error" ); // Implementations that use more than 1 SPS need to be aware of activation issues.
      actualTotalBits += xWriteSPS( accessUnit, slice->getSPS(), m_pcEncLib->getLayerId() );
    }
  }

  if( newPPS ) // Note this assumes that all changes to the PPS are made at the EncLib level prior to picture creation (EncLib::xGetNewPicBuffer).
  {
    actualTotalBits += xWritePPS( accessUnit, slice->getPPS(), m_pcEncLib->getLayerId() );
  }

  return actualTotalBits;
}

int EncGOP::xWritePicHeader( AccessUnit &accessUnit, PicHeader *picHeader )
{
  OutputNALUnit nalu(NAL_UNIT_PH);
  m_HLSWriter->setBitstream(&nalu.m_bitstream);
  nalu.m_temporalId = accessUnit.temporalId;
  nalu.m_nuhLayerId = m_pcEncLib->getLayerId();
  m_HLSWriter->codePictureHeader( picHeader, true );
  accessUnit.push_back(new NALUnitEBSP(nalu));
  return (int)(accessUnit.back()->m_nalUnitData.str().size()) * 8;
}

void EncGOP::xWriteAccessUnitDelimiter (AccessUnit &accessUnit, Slice *slice)
{
  AUDWriter audWriter;
  OutputNALUnit nalu(NAL_UNIT_ACCESS_UNIT_DELIMITER);
  nalu.m_temporalId = slice->getTLayer();
  int vpsId = slice->getSPS()->getVPSId();
  if (vpsId == 0)
  {
    nalu.m_nuhLayerId = 0;
  }
  else
  {
    nalu.m_nuhLayerId = slice->getVPS()->getLayerId(0);
  }
  CHECK( nalu.m_temporalId != accessUnit.temporalId, "TemporalId shall be equal to the TemporalId of the AU containing the NAL unit" );
  int picType = slice->isIntra() ? 0 : (slice->isInterP() ? 1 : 2);
  audWriter.codeAUD(nalu.m_bitstream, m_audIrapOrGdrAuFlag, picType);
  accessUnit.push_front(new NALUnitEBSP(nalu));
}

void EncGOP::xWriteFillerData (AccessUnit &accessUnit, Slice *slice, uint32_t &fdSize)
{
  FDWriter fdWriter;
  OutputNALUnit nalu(NAL_UNIT_FD);
  nalu.m_temporalId = slice->getTLayer();
  int vpsId = slice->getSPS()->getVPSId();
  if (vpsId == 0)
  {
    nalu.m_nuhLayerId = 0;
  }
  else
  {
    nalu.m_nuhLayerId = slice->getVPS()->getLayerId(0);
  }
  CHECK( nalu.m_temporalId != accessUnit.temporalId, "TemporalId shall be equal to the TemporalId of the AU containing the NAL unit" );
  fdWriter.codeFD(nalu.m_bitstream, fdSize);
  accessUnit.push_back(new NALUnitEBSP(nalu));
}

// write SEI list into one NAL unit and add it to the Access unit at auPos
void EncGOP::xWriteSEI (NalUnitType naluType, SEIMessages& seiMessages, AccessUnit &accessUnit, AccessUnit::iterator &auPos, int temporalId)
{
  // don't do anything, if we get an empty list
  if (seiMessages.empty())
  {
    return;
  }
  OutputNALUnit nalu( naluType, m_pcEncLib->getLayerId(), temporalId );
  m_seiWriter.writeSEImessages(nalu.m_bitstream, seiMessages, *m_HRD, false, temporalId);
  auPos = accessUnit.insert(auPos, new NALUnitEBSP(nalu));
  auPos++;
}

uint32_t EncGOP::xWriteSEISeparately (NalUnitType naluType, SEIMessages& seiMessages, AccessUnit &accessUnit, AccessUnit::iterator &auPos, int temporalId)
{
  // don't do anything, if we get an empty list
  if (seiMessages.empty())
  {
    return 0;
  }

  uint32_t numBits = 0;

  for (SEIMessages::const_iterator sei = seiMessages.begin(); sei!=seiMessages.end(); sei++ )
  {
    SEIMessages tmpMessages;
    tmpMessages.push_back(*sei);
    OutputNALUnit nalu( naluType, m_pcEncLib->getLayerId(), temporalId );
    numBits += m_seiWriter.writeSEImessages(nalu.m_bitstream, tmpMessages, *m_HRD, false, temporalId);
    auPos = accessUnit.insert(auPos, new NALUnitEBSP(nalu));
    auPos++;
  }

  return numBits;
}

void EncGOP::xClearSEIs(SEIMessages& seiMessages, bool deleteMessages)
{
  if (deleteMessages)
  {
    deleteSEIs(seiMessages);
  }
  else
  {
    seiMessages.clear();
  }
}

// write SEI messages as separate NAL units ordered
uint32_t EncGOP::xWriteLeadingSEIOrdered (SEIMessages& seiMessages, SEIMessages& duInfoSeiMessages, AccessUnit &accessUnit, int temporalId, bool testWrite)
{
  AccessUnit::iterator itNalu = accessUnit.begin();

  while ((itNalu != accessUnit.end()) &&
    ((*itNalu)->m_nalUnitType == NAL_UNIT_ACCESS_UNIT_DELIMITER
      || (*itNalu)->m_nalUnitType == NAL_UNIT_OPI
      || (*itNalu)->m_nalUnitType == NAL_UNIT_VPS
      || (*itNalu)->m_nalUnitType == NAL_UNIT_DCI
      || (*itNalu)->m_nalUnitType == NAL_UNIT_SPS
      || (*itNalu)->m_nalUnitType == NAL_UNIT_PPS
      ))
  {
    itNalu++;
  }

  SEIMessages localMessages = seiMessages;
  SEIMessages currentMessages;

#if ENABLE_TRACING
  g_HLSTraceEnable = !testWrite;
#endif
  // The case that a specific SEI is not present is handled in xWriteSEI (empty list)

#if JVET_T0056_SEI_MANIFEST
  // When SEI Manifest SEI message is present in an SEI NAL unit, the SEI Manifest SEI message shall be the first SEI
  // message in the SEI NAL unit (D3.45 in ISO/IEC 23008-2).
  if (m_pcCfg->getSEIManifestSEIEnabled())
  {
    currentMessages = extractSeisByType(localMessages, SEI::SEI_MANIFEST);
    CHECK(!(currentMessages.size() <= 1), "Unspecified error");
    xWriteSEI(NAL_UNIT_PREFIX_SEI, currentMessages, accessUnit, itNalu, temporalId);
    xClearSEIs(currentMessages, !testWrite);
  }
#endif
#if JVET_T0056_SEI_PREFIX_INDICATION
  if (m_pcCfg->getSEIPrefixIndicationSEIEnabled())
  {
    //There may be multiple SEI prefix indication messages at the same time
    currentMessages = extractSeisByType(localMessages, SEI::SEI_PREFIX_INDICATION);
    xWriteSEI(NAL_UNIT_PREFIX_SEI, currentMessages, accessUnit, itNalu, temporalId);
    xClearSEIs(currentMessages, !testWrite);
  }
#endif 

  // Buffering period SEI must always be following active parameter sets
  currentMessages = extractSeisByType(localMessages, SEI::BUFFERING_PERIOD);
  CHECK(!(currentMessages.size() <= 1), "Unspecified error");
  xWriteSEI(NAL_UNIT_PREFIX_SEI, currentMessages, accessUnit, itNalu, temporalId);
  xClearSEIs(currentMessages, !testWrite);

  // Picture timing SEI must always be following buffering period
  // Note: When general_same_pic_timing_in_all_ols_flag is equal to 1, PT SEI messages are required
  //       to be placed into separate NAL units. The code below conforms to the constraint even if
  //       general_same_pic_timing_in_all_ols_flag is equal to 0
  currentMessages = extractSeisByType(localMessages, SEI::PICTURE_TIMING);
  CHECK(!(currentMessages.size() <= 1), "Unspecified error");
  xWriteSEI(NAL_UNIT_PREFIX_SEI, currentMessages, accessUnit, itNalu, temporalId);
  xClearSEIs(currentMessages, !testWrite);

  // Decoding unit info SEI must always be following picture timing
  if (!duInfoSeiMessages.empty())
  {
    currentMessages.push_back(duInfoSeiMessages.front());
    if (!testWrite)
    {
      duInfoSeiMessages.pop_front();
    }
    xWriteSEI(NAL_UNIT_PREFIX_SEI, currentMessages, accessUnit, itNalu, temporalId);
    xClearSEIs(currentMessages, !testWrite);
  }

  if (m_pcCfg->getScalableNestingSEIEnabled())
  {
    // Scalable nesting SEI must always be the following DU info
    currentMessages = extractSeisByType(localMessages, SEI::SCALABLE_NESTING);
    xWriteSEISeparately(NAL_UNIT_PREFIX_SEI, currentMessages, accessUnit, itNalu, temporalId);
    xClearSEIs(currentMessages, !testWrite);
  }


  // And finally everything else one by one
  uint32_t numBits = xWriteSEISeparately(NAL_UNIT_PREFIX_SEI, localMessages, accessUnit, itNalu, temporalId);
  xClearSEIs(localMessages, !testWrite);

  if (!testWrite)
  {
    seiMessages.clear();
  }

  return numBits;
}

uint32_t EncGOP::xWriteLeadingSEIMessages (SEIMessages& seiMessages, SEIMessages& duInfoSeiMessages, AccessUnit &accessUnit, int temporalId, const SPS *sps, std::deque<DUData> &duData)
{
  AccessUnit testAU;
  SEIMessages picTimingSEIs = getSeisByType(seiMessages, SEI::PICTURE_TIMING);
  CHECK(!(picTimingSEIs.size() < 2), "Unspecified error");
  SEIPictureTiming *picTiming = picTimingSEIs.empty() ? nullptr : (SEIPictureTiming *) picTimingSEIs.front();

  // test writing
  xWriteLeadingSEIOrdered(seiMessages, duInfoSeiMessages, testAU, temporalId, true);
  // update Timing and DU info SEI
  xUpdateDuData(testAU, duData);
  xUpdateTimingSEI(picTiming, duData, sps);
  xUpdateDuInfoSEI(duInfoSeiMessages, picTiming, sps->getMaxTLayers());
  // actual writing
  return xWriteLeadingSEIOrdered(seiMessages, duInfoSeiMessages, accessUnit, temporalId, false);

  // testAU will automatically be cleaned up when losing scope
}

void EncGOP::xWriteTrailingSEIMessages (SEIMessages& seiMessages, AccessUnit &accessUnit, int temporalId)
{
  // Note: using accessUnit.end() works only as long as this function is called after slice coding and before EOS/EOB NAL units
  AccessUnit::iterator pos = accessUnit.end();
  xWriteSEISeparately(NAL_UNIT_SUFFIX_SEI, seiMessages, accessUnit, pos, temporalId);
  deleteSEIs(seiMessages);
}

void EncGOP::xWriteDuSEIMessages (SEIMessages& duInfoSeiMessages, AccessUnit &accessUnit, int temporalId, std::deque<DUData> &duData)
{
  if( m_pcCfg->getDecodingUnitInfoSEIEnabled() && m_HRD->getBufferingPeriodSEI()->m_decodingUnitCpbParamsInPicTimingSeiFlag )
  {
    int naluIdx = 0;
    AccessUnit::iterator nalu = accessUnit.begin();

    // skip over first DU, we have a DU info SEI there already
    while (naluIdx < duData[0].accumNalsDU && nalu!=accessUnit.end())
    {
      naluIdx++;
      nalu++;
    }

    SEIMessages::iterator duSEI = duInfoSeiMessages.begin();
    // loop over remaining DUs
    for (int duIdx = 1; duIdx < duData.size(); duIdx++)
    {
      if (duSEI == duInfoSeiMessages.end())
      {
        // if the number of generated SEIs matches the number of DUs, this should not happen
        CHECK(!(false), "Unspecified error");
        return;
      }
      // write the next SEI
      SEIMessages tmpSEI;
      tmpSEI.push_back(*duSEI);
      xWriteSEI(NAL_UNIT_PREFIX_SEI, tmpSEI, accessUnit, nalu, temporalId);
      // nalu points to the position after the SEI, so we have to increase the index as well
      naluIdx++;
      while ((naluIdx < duData[duIdx].accumNalsDU) && nalu!=accessUnit.end())
      {
        naluIdx++;
        nalu++;
      }
      duSEI++;
    }
  }
  deleteSEIs(duInfoSeiMessages);
}


void EncGOP::xCreateIRAPLeadingSEIMessages (SEIMessages& seiMessages, const SPS *sps, const PPS *pps)
{
  OutputNALUnit nalu(NAL_UNIT_PREFIX_SEI);

  if(m_pcCfg->getFramePackingArrangementSEIEnabled())
  {
    SEIFramePacking *sei = new SEIFramePacking;
    m_seiEncoder.initSEIFramePacking(sei, m_numPicsCoded);
    seiMessages.push_back(sei);
  }

  if (m_pcCfg->getParameterSetsInclusionIndicationSEIEnabled())
  {
    SEIParameterSetsInclusionIndication* sei = new SEIParameterSetsInclusionIndication;
    m_seiEncoder.initSEIParameterSetsInclusionIndication(sei);
    seiMessages.push_back(sei);
  }

  if(m_pcCfg->getSEIAlternativeTransferCharacteristicsSEIEnable())
  {
    SEIAlternativeTransferCharacteristics *seiAlternativeTransferCharacteristics = new SEIAlternativeTransferCharacteristics;
    m_seiEncoder.initSEIAlternativeTransferCharacteristics(seiAlternativeTransferCharacteristics);
    seiMessages.push_back(seiAlternativeTransferCharacteristics);
  }
  if (m_pcCfg->getErpSEIEnabled())
  {
    SEIEquirectangularProjection *sei = new SEIEquirectangularProjection;
    m_seiEncoder.initSEIErp(sei);
    seiMessages.push_back(sei);
  }

  if (m_pcCfg->getSphereRotationSEIEnabled())
  {
    SEISphereRotation *sei = new SEISphereRotation;
    m_seiEncoder.initSEISphereRotation(sei);
    seiMessages.push_back(sei);
  }

  if (m_pcCfg->getOmniViewportSEIEnabled())
  {
    SEIOmniViewport *sei = new SEIOmniViewport;
    m_seiEncoder.initSEIOmniViewport(sei);
    seiMessages.push_back(sei);
  }
  if (m_pcCfg->getRwpSEIEnabled())
  {
    SEIRegionWisePacking *seiRegionWisePacking = new SEIRegionWisePacking;
    m_seiEncoder.initSEIRegionWisePacking(seiRegionWisePacking);
    seiMessages.push_back(seiRegionWisePacking);
  }
  if (m_pcCfg->getGcmpSEIEnabled())
  {
    SEIGeneralizedCubemapProjection *sei = new SEIGeneralizedCubemapProjection;
    m_seiEncoder.initSEIGcmp(sei);
    seiMessages.push_back(sei);
  }
  if (m_pcCfg->getSubpicureLevelInfoSEICfg().m_enabled)
  {
    SEISubpicureLevelInfo *seiSubpicureLevelInfo = new SEISubpicureLevelInfo;
    m_seiEncoder.initSEISubpictureLevelInfo(seiSubpicureLevelInfo, sps);
    seiMessages.push_back(seiSubpicureLevelInfo);
  }
  if (m_pcCfg->getSampleAspectRatioInfoSEIEnabled())
  {
    SEISampleAspectRatioInfo *seiSampleAspectRatioInfo = new SEISampleAspectRatioInfo;
    m_seiEncoder.initSEISampleAspectRatioInfo(seiSampleAspectRatioInfo);
    seiMessages.push_back(seiSampleAspectRatioInfo);
  }
  // film grain
  if (m_pcCfg->getFilmGrainCharactersticsSEIEnabled() && !m_pcCfg->getFilmGrainCharactersticsSEIPerPictureSEI())
  {
    SEIFilmGrainCharacteristics *sei = new SEIFilmGrainCharacteristics;
    m_seiEncoder.initSEIFilmGrainCharacteristics(sei);
    if (m_pcCfg->getFilmGrainAnalysisEnabled())
    {
      sei->m_log2ScaleFactor = m_fgAnalyzer.getLog2scaleFactor();
      for (int compIdx = 0; compIdx < getNumberValidComponents(m_pcCfg->getChromaFormatIdc()); compIdx++)
      {
        if (sei->m_compModel[compIdx].presentFlag)
        {   // higher importance of presentFlag is from cfg file
          sei->m_compModel[compIdx] = m_fgAnalyzer.getCompModel(compIdx);
        }
      }
    }
    seiMessages.push_back(sei);
  }

  // mastering display colour volume
  if (m_pcCfg->getMasteringDisplaySEI().colourVolumeSEIEnabled)
  {
    SEIMasteringDisplayColourVolume *sei = new SEIMasteringDisplayColourVolume;
    m_seiEncoder.initSEIMasteringDisplayColourVolume(sei);
    seiMessages.push_back(sei);
  }

  // content light level
  if (m_pcCfg->getCLLSEIEnabled())
  {
    SEIContentLightLevelInfo *seiCLL = new SEIContentLightLevelInfo;
    m_seiEncoder.initSEIContentLightLevel(seiCLL);
    seiMessages.push_back(seiCLL);
  }

  // ambient viewing environment
  if (m_pcCfg->getAmbientViewingEnvironmentSEIEnabled())
  {
    SEIAmbientViewingEnvironment *seiAVE = new SEIAmbientViewingEnvironment;
    m_seiEncoder.initSEIAmbientViewingEnvironment(seiAVE);
    seiMessages.push_back(seiAVE);
  }

  // content colour volume
  if (m_pcCfg->getCcvSEIEnabled())
  {
    SEIContentColourVolume *seiContentColourVolume = new SEIContentColourVolume;
    m_seiEncoder.initSEIContentColourVolume(seiContentColourVolume);
    seiMessages.push_back(seiContentColourVolume);
  }

  if (m_pcCfg->getSdiSEIEnabled())
  {
    SEIScalabilityDimensionInfo *seiScalabilityDimensionInfo = new SEIScalabilityDimensionInfo;
    m_seiEncoder.initSEIScalabilityDimensionInfo(seiScalabilityDimensionInfo);
    seiMessages.push_back(seiScalabilityDimensionInfo);
  }
  // multiview acquisition information
  if (m_pcCfg->getMaiSEIEnabled())
  {
    SEIMultiviewAcquisitionInfo *seiMultiviewAcquisitionInfo = new SEIMultiviewAcquisitionInfo;
    m_seiEncoder.initSEIMultiviewAcquisitionInfo(seiMultiviewAcquisitionInfo);
    seiMessages.push_back(seiMultiviewAcquisitionInfo);
  }
  // multiview view position
  if (m_pcCfg->getMvpSEIEnabled())
  {
    SEIMultiviewViewPosition *seiMultiviewViewPosition = new SEIMultiviewViewPosition;
    m_seiEncoder.initSEIMultiviewViewPosition(seiMultiviewViewPosition);
    seiMessages.push_back(seiMultiviewViewPosition);
  }
  // alpha channel information
  if (m_pcCfg->getAciSEIEnabled())
  {
    SEIAlphaChannelInfo *seiAlphaChannelInfo = new SEIAlphaChannelInfo;
    m_seiEncoder.initSEIAlphaChannelInfo(seiAlphaChannelInfo);
    seiMessages.push_back(seiAlphaChannelInfo);
  }
  // depth representation information
  if (m_pcCfg->getDriSEIEnabled())
  {
    SEIDepthRepresentationInfo *seiDepthRepresentationInfo = new SEIDepthRepresentationInfo;
    m_seiEncoder.initSEIDepthRepresentationInfo(seiDepthRepresentationInfo);
    seiMessages.push_back(seiDepthRepresentationInfo);
  }
  // colour transform information
  if (m_pcCfg->getCtiSEIEnabled())
  {
    SEIColourTransformInfo* seiCTI = new SEIColourTransformInfo;
    m_seiEncoder.initSEIColourTransformInfo(seiCTI);
    seiMessages.push_back(seiCTI);
  }
<<<<<<< HEAD

#if JVET_T0056_SEI_MANIFEST
  // Make sure that sei_manifest and sei_prefix are the last two initialized sei_msg, otherwise it will cause these two
  // Sei messages to not be able to enter all SEI messages
  if (m_pcCfg->getSEIManifestSEIEnabled())
  {
    SEIManifest *seiSEIManifest = new SEIManifest;
    m_seiEncoder.initSEISEIManifest(seiSEIManifest, seiMessages);
    seiMessages.push_back(seiSEIManifest);
  }
#endif
#if JVET_T0056_SEI_PREFIX_INDICATION
  if (m_pcCfg->getSEIPrefixIndicationSEIEnabled())
  {
    int NumOfSEIPrefixMsg = 0;
    for (auto &it: seiMessages)
    {
      if (it->payloadType() == 200) 
      {
        break;
      }
      NumOfSEIPrefixMsg++;
    }
    for (auto &it: seiMessages)
    {
      if (NumOfSEIPrefixMsg == 0 || it->payloadType() == 200)
      {
        break;
      }
      SEIPrefixIndication *seiSEIPrefixIndication = new SEIPrefixIndication;
      m_seiEncoder.initSEISEIPrefixIndication(seiSEIPrefixIndication, it);
      seiMessages.push_back(seiSEIPrefixIndication);
      NumOfSEIPrefixMsg--;
    }
  }
#endif
=======
  if (m_pcCfg->getConstrainedRaslencoding())
  {
    SEIConstrainedRaslIndication* seiConstrainedRasl = new SEIConstrainedRaslIndication;
    seiMessages.push_back(seiConstrainedRasl);
  }
  if (m_pcCfg->getSiiSEIEnabled())
  {
    SEIShutterIntervalInfo *seiShutterInterval = new SEIShutterIntervalInfo;
    m_seiEncoder.initSEIShutterIntervalInfo(seiShutterInterval);
    seiMessages.push_back(seiShutterInterval);
  }
  if (m_pcCfg->getNNPostFilterSEICharacteristicsEnabled())
  {
    for (int i = 0; i < m_pcCfg->getNNPostFilterSEICharacteristicsNumFilters(); i++)
    {
      SEINeuralNetworkPostFilterCharacteristics *seiNNPostFilterCharacteristics = new SEINeuralNetworkPostFilterCharacteristics;
      m_seiEncoder.initSEINeuralNetworkPostFilterCharacteristics(seiNNPostFilterCharacteristics, i);
      seiMessages.push_back(seiNNPostFilterCharacteristics);
    }
  }
  if (m_pcCfg->getPoSEIEnabled())
  {
    SEIProcessingOrderInfo *seiProcessingOrder = new SEIProcessingOrderInfo;
    m_seiEncoder.initSEIProcessingOrderInfo(seiProcessingOrder);
    seiMessages.push_back(seiProcessingOrder);
  }
>>>>>>> 0fc1f46a
}

void EncGOP::xCreatePerPictureSEIMessages (int picInGOP, SEIMessages& seiMessages, SEIMessages& nestedSeiMessages, Slice *slice)
{
  if ((m_pcCfg->getBufferingPeriodSEIEnabled()) && (slice->isIRAP() || slice->getNalUnitType() == NAL_UNIT_CODED_SLICE_GDR) &&
    slice->getNalUnitLayerId()==slice->getVPS()->getLayerId(0) &&
  (slice->getSPS()->getGeneralHrdParametersPresentFlag()))
  {
    SEIBufferingPeriod *bufferingPeriodSEI = new SEIBufferingPeriod();
    bool noLeadingPictures = ( (slice->getNalUnitType()!= NAL_UNIT_CODED_SLICE_IDR_W_RADL) && (slice->getNalUnitType()!= NAL_UNIT_CODED_SLICE_CRA) )?(true):(false);
    m_seiEncoder.initSEIBufferingPeriod(bufferingPeriodSEI,noLeadingPictures);
    m_HRD->setBufferingPeriodSEI(bufferingPeriodSEI);
    seiMessages.push_back(bufferingPeriodSEI);
    m_bufferingPeriodSEIPresentInAU = true;

    if (m_pcCfg->getScalableNestingSEIEnabled())
    {
      SEIBufferingPeriod *bufferingPeriodSEIcopy = new SEIBufferingPeriod();
      bufferingPeriodSEI->copyTo(*bufferingPeriodSEIcopy);
      nestedSeiMessages.push_back(bufferingPeriodSEIcopy);
    }
  }

  if (m_pcEncLib->getDependentRAPIndicationSEIEnabled() && slice->isDRAP())
  {
    SEIDependentRAPIndication *dependentRAPIndicationSEI = new SEIDependentRAPIndication();
    m_seiEncoder.initSEIDependentRAPIndication(dependentRAPIndicationSEI);
    seiMessages.push_back(dependentRAPIndicationSEI);
  }

  if (m_pcEncLib->getEdrapIndicationSEIEnabled() && slice->getEdrapRapId() > 0)
  {
    SEIExtendedDrapIndication *seiExtendedDrapIndication = new SEIExtendedDrapIndication();
    m_seiEncoder.initSEIExtendedDrapIndication(seiExtendedDrapIndication);
    // update EDRAP SEI message according to the reference lists of the slice
    seiExtendedDrapIndication->m_edrapIndicationRapIdMinus1 = slice->getEdrapRapId() - 1;
    seiExtendedDrapIndication->m_edrapIndicationLeadingPicturesDecodableFlag = slice->getLatestEdrapLeadingPicDecodableFlag();
    seiExtendedDrapIndication->m_edrapIndicationNumRefRapPicsMinus1 = slice->getEdrapNumRefRapPics() - 1;
    seiExtendedDrapIndication->m_edrapIndicationRefRapId.resize(seiExtendedDrapIndication->m_edrapIndicationNumRefRapPicsMinus1 + 1);
    for (int i = 0; i <= seiExtendedDrapIndication->m_edrapIndicationNumRefRapPicsMinus1; i++)
    {
      seiExtendedDrapIndication->m_edrapIndicationRefRapId[i] = slice->getEdrapRefRapId(i);
    }
    seiMessages.push_back(seiExtendedDrapIndication);
  }

  // insert one Annotated Region SEI for the picture (if the file exists)
  if (!m_pcCfg->getAnnotatedRegionSEIFileRoot().empty())
  {
    SEIAnnotatedRegions *seiAnnotatedRegions = new SEIAnnotatedRegions();
    const bool success = m_seiEncoder.initSEIAnnotatedRegions(seiAnnotatedRegions, slice->getPOC());

    if (success)
    {
      seiMessages.push_back(seiAnnotatedRegions);
    }
    else
    {
      delete seiAnnotatedRegions;
    }
  }

  if (m_pcCfg->getFilmGrainCharactersticsSEIEnabled() && m_pcCfg->getFilmGrainCharactersticsSEIPerPictureSEI())
  {
    SEIFilmGrainCharacteristics *fgcSEI = new SEIFilmGrainCharacteristics;
    m_seiEncoder.initSEIFilmGrainCharacteristics(fgcSEI);
    if (m_pcCfg->getFilmGrainAnalysisEnabled())
    {
      fgcSEI->m_log2ScaleFactor = m_fgAnalyzer.getLog2scaleFactor();
      for (int compIdx = 0; compIdx < getNumberValidComponents(m_pcCfg->getChromaFormatIdc()); compIdx++)
      {
        if (fgcSEI->m_compModel[compIdx].presentFlag)
        {   // higher importance of presentFlag is from cfg file
          fgcSEI->m_compModel[compIdx] = m_fgAnalyzer.getCompModel(compIdx);
        }
      }
    }
    seiMessages.push_back(fgcSEI);
  }

  if (m_pcCfg->getNnPostFilterSEIActivationEnabled())
  {
    SEINeuralNetworkPostFilterActivation *nnpfActivationSEI = new SEINeuralNetworkPostFilterActivation;
    m_seiEncoder.initSEINeuralNetworkPostFilterActivation(nnpfActivationSEI);
    seiMessages.push_back(nnpfActivationSEI);
  }
}

void EncGOP::xCreatePhaseIndicationSEIMessages(SEIMessages& seiMessages, Slice* slice, int ppsId)
{
  if (m_pcCfg->getPhaseIndicationSEIEnabledFullResolution() && ppsId == 0)
  {
    SEIPhaseIndication* seiPhaseIndication = new SEIPhaseIndication;
    m_seiEncoder.initSEIPhaseIndication(seiPhaseIndication, ppsId);
    seiMessages.push_back(seiPhaseIndication);
  }
  else if (m_pcCfg->getPhaseIndicationSEIEnabledReducedResolution() && ppsId == ENC_PPS_ID_RPR)
  {
    SEIPhaseIndication* seiPhaseIndication = new SEIPhaseIndication;
    m_seiEncoder.initSEIPhaseIndication(seiPhaseIndication, ppsId);
    seiMessages.push_back(seiPhaseIndication);
  }
}

void EncGOP::xCreateScalableNestingSEI(SEIMessages& seiMessages, SEIMessages& nestedSeiMessages, const std::vector<int> &targetOLSs, const std::vector<int> &targetLayers, const std::vector<uint16_t>& subpicIDs, uint16_t maxSubpicIdInPic)
{
  SEIMessages tmpMessages;
  while (!nestedSeiMessages.empty())
  {
    SEI* sei = nestedSeiMessages.front();
    nestedSeiMessages.pop_front();
    tmpMessages.push_back(sei);
    SEIScalableNesting *nestingSEI = new SEIScalableNesting();
    m_seiEncoder.initSEIScalableNesting(nestingSEI, tmpMessages, targetOLSs, targetLayers, subpicIDs, maxSubpicIdInPic);
    seiMessages.push_back(nestingSEI);
    tmpMessages.clear();
  }
}


void EncGOP::xCreateFrameFieldInfoSEI  (SEIMessages& seiMessages, Slice *slice, bool isField)
{
  if (m_pcCfg->getFrameFieldInfoSEIEnabled())
  {
    SEIFrameFieldInfo *frameFieldInfoSEI = new SEIFrameFieldInfo();

    // encode only very basic information. if more feature are supported, this should be moved to SEIEncoder
    frameFieldInfoSEI->m_fieldPicFlag = isField;
    if (isField)
    {
      frameFieldInfoSEI->m_bottomFieldFlag = !slice->getPic()->topField;
    }
    seiMessages.push_back(frameFieldInfoSEI);
  }
}

void EncGOP::xCreatePictureTimingSEI(int irapGopId, SEIMessages &seiMessages, SEIMessages &nestedSeiMessages,
                                     SEIMessages &duInfoSeiMessages, Slice *slice, bool isField,
                                     std::deque<DUData> &duData)
{
  // Picture timing depends on buffering period. When either of those is not disabled,
  // initialization would fail. Needs more cleanup after DU timing is integrated.
  if (!(m_pcCfg->getPictureTimingSEIEnabled() && m_pcCfg->getBufferingPeriodSEIEnabled()))
  {
    return;
  }

  const GeneralHrdParams *hrd = slice->getSPS()->getGeneralHrdParameters();

  // update decoding unit parameters
  if ((m_pcCfg->getPictureTimingSEIEnabled() || m_pcCfg->getDecodingUnitInfoSEIEnabled()) && slice->getNalUnitLayerId() == slice->getVPS()->getLayerId(0))
  {
    SEIPictureTiming *pictureTimingSEI = new SEIPictureTiming();

    // DU parameters
    if( hrd->getGeneralDecodingUnitHrdParamsPresentFlag() )
    {
      uint32_t numDU = (uint32_t) duData.size();
      pictureTimingSEI->m_numDecodingUnitsMinus1     = ( numDU - 1 );
      pictureTimingSEI->m_duCommonCpbRemovalDelayFlag = false;
      pictureTimingSEI->m_numNalusInDuMinus1.resize( numDU );
      const uint32_t maxNumSubLayers = slice->getSPS()->getMaxTLayers();
      pictureTimingSEI->m_duCpbRemovalDelayMinus1.resize( numDU * maxNumSubLayers );
    }
    const uint32_t cpbRemovalDelayLegth = m_HRD->getBufferingPeriodSEI()->m_cpbRemovalDelayLength;
    const uint32_t maxNumSubLayers = slice->getSPS()->getMaxTLayers();
    pictureTimingSEI->m_auCpbRemovalDelay[maxNumSubLayers-1] = std::min<int>(std::max<int>(1, m_totalCoded[maxNumSubLayers-1] - m_lastBPSEI[maxNumSubLayers-1]), static_cast<int>(pow(2, static_cast<double>(cpbRemovalDelayLegth)))); // Syntax element signalled as minus, hence the .
    CHECK( (m_totalCoded[maxNumSubLayers-1] - m_lastBPSEI[maxNumSubLayers-1]) > pow(2, static_cast<double>(cpbRemovalDelayLegth)), " cpbRemovalDelayLegth too small for m_auCpbRemovalDelay[pt_max_sub_layers_minus1] at picture timing SEI " );
    const uint32_t temporalId = slice->getTLayer();
    if (maxNumSubLayers == 1)
    {
      pictureTimingSEI->m_ptSubLayerDelaysPresentFlag[0] = true;
    }
    for( int i = temporalId ; i < maxNumSubLayers - 1 ; i ++ )
    {
      int indexWithinGOP = (m_totalCoded[maxNumSubLayers - 1] - m_lastBPSEI[maxNumSubLayers - 1]) % m_pcCfg->getGOPSize();
      pictureTimingSEI->m_ptSubLayerDelaysPresentFlag[i] = true;
      if( ((m_rapWithLeading == true) && (indexWithinGOP == 0)) || (m_totalCoded[maxNumSubLayers - 1] == 0) || m_bufferingPeriodSEIPresentInAU || (slice->getPOC() + m_pcCfg->getGOPSize()) > m_pcCfg->getFramesToBeEncoded() )
      {
        pictureTimingSEI->m_cpbRemovalDelayDeltaEnabledFlag[i] = false;
      }
      else
      {
        pictureTimingSEI->m_cpbRemovalDelayDeltaEnabledFlag[i] = m_HRD->getBufferingPeriodSEI()->m_cpbRemovalDelayDeltasPresentFlag;
      }
      if( pictureTimingSEI->m_cpbRemovalDelayDeltaEnabledFlag[i] )
      {
        if( m_rapWithLeading == false )
        {
          switch (m_pcCfg->getGOPSize())
          {
            case 8:
            {
              if((indexWithinGOP == 1 && i == 2))
              {
                pictureTimingSEI->m_cpbRemovalDelayDeltaIdx[i] = 0;
              }
              else if((indexWithinGOP == 2 && i == 2) || (indexWithinGOP == 6 && i == 2))
              {
                pictureTimingSEI->m_cpbRemovalDelayDeltaIdx[i] = 1;
              }
              else if((indexWithinGOP == 1 && i == 1) || (indexWithinGOP == 3 && i == 2))
              {
                pictureTimingSEI->m_cpbRemovalDelayDeltaIdx[i] = 2;
              }
              else if(indexWithinGOP == 2 && i == 1)
              {
                pictureTimingSEI->m_cpbRemovalDelayDeltaIdx[i] = 3;
              }
              else if(indexWithinGOP == 1 && i == 0)
              {
                pictureTimingSEI->m_cpbRemovalDelayDeltaIdx[i] = 4;
              }
              else
              {
                THROW("m_cpbRemovalDelayDeltaIdx not applicable for the sub-layer and GOP size");
              }
            }
              break;
            case 16:
            {
              if((indexWithinGOP == 1 && i == 3))
              {
                pictureTimingSEI->m_cpbRemovalDelayDeltaIdx[i] = 0;
              }
              else if((indexWithinGOP == 2 && i == 3) || (indexWithinGOP == 10 && i == 3) || (indexWithinGOP == 14 && i == 3))
              {
                pictureTimingSEI->m_cpbRemovalDelayDeltaIdx[i] = 1;
              }
              else if((indexWithinGOP == 1 && i == 2) || (indexWithinGOP == 3 && i == 3) || (indexWithinGOP == 7 && i == 3) || (indexWithinGOP == 11 && i == 3))
              {
                pictureTimingSEI->m_cpbRemovalDelayDeltaIdx[i] = 2;
              }
              else if(indexWithinGOP == 4 && i == 3)
              {
                pictureTimingSEI->m_cpbRemovalDelayDeltaIdx[i] = 3;
              }
              else if((indexWithinGOP == 2 && i == 2) || (indexWithinGOP == 10 && i == 2))
              {
                pictureTimingSEI->m_cpbRemovalDelayDeltaIdx[i] = 4;
              }
              else if(indexWithinGOP == 1 && i == 1)
              {
                pictureTimingSEI->m_cpbRemovalDelayDeltaIdx[i] = 5;
              }
              else if(indexWithinGOP == 3 && i == 2)
              {
                pictureTimingSEI->m_cpbRemovalDelayDeltaIdx[i] = 6;
              }
              else if(indexWithinGOP == 2 && i == 1)
              {
                pictureTimingSEI->m_cpbRemovalDelayDeltaIdx[i] = 7;
              }
              else if(indexWithinGOP == 1 && i == 0)
              {
                pictureTimingSEI->m_cpbRemovalDelayDeltaIdx[i] = 8;
              }
              else
              {
                THROW("m_cpbRemovalDelayDeltaIdx not applicable for the sub-layer and GOP size");
              }
            }
              break;
            default:
            {
              THROW("m_cpbRemovalDelayDeltaIdx not supported for the current GOP size");
            }
              break;
          }
        }
        else
        {
          switch (m_pcCfg->getGOPSize())
          {
            case 8:
            {
              if((indexWithinGOP == 1 && i == 2) || (indexWithinGOP == 5 && i == 2))
              {
                pictureTimingSEI->m_cpbRemovalDelayDeltaIdx[i] = 0;
              }
              else if(indexWithinGOP == 2 && i == 2)
              {
                pictureTimingSEI->m_cpbRemovalDelayDeltaIdx[i] = 1;
              }
              else if(indexWithinGOP == 1 && i == 1)
              {
                pictureTimingSEI->m_cpbRemovalDelayDeltaIdx[i] = 2;
              }
              else
              {
                THROW("m_cpbRemovalDelayDeltaIdx not applicable for the sub-layer and GOP size");
              }
            }
              break;
            case 16:
            {
              if((indexWithinGOP == 1 && i == 3) || (indexWithinGOP == 9 && i == 3) || (indexWithinGOP == 13 && i == 3))
              {
                pictureTimingSEI->m_cpbRemovalDelayDeltaIdx[i] = 0;
              }
              else if((indexWithinGOP == 2 && i == 3) || (indexWithinGOP == 6 && i == 3) || (indexWithinGOP == 10 && i == 3))
              {
                pictureTimingSEI->m_cpbRemovalDelayDeltaIdx[i] = 1;
              }
              else if((indexWithinGOP == 1 && i == 2) || (indexWithinGOP == 9 && i == 2) || (indexWithinGOP == 3 && i == 3))
              {
                pictureTimingSEI->m_cpbRemovalDelayDeltaIdx[i] = 2;
              }
              else if(indexWithinGOP == 2 && i == 2)
              {
                pictureTimingSEI->m_cpbRemovalDelayDeltaIdx[i] = 3;
              }
              else if(indexWithinGOP == 1 && i == 1)
              {
                pictureTimingSEI->m_cpbRemovalDelayDeltaIdx[i] = 4;
              }
              else
              {
                THROW("m_cpbRemovalDelayDeltaIdx not applicable for the sub-layer and GOP size");
              }
            }
              break;
            default:
            {
              THROW("m_cpbRemovalDelayDeltaIdx not applicable for the sub-layer and GOP size");
            }
              break;
          }
        }
      }
      else
      {
        int scaledDistToBuffPeriod = (m_totalCoded[i] - m_lastBPSEI[i]) * static_cast<int>(pow(2, static_cast<double>(maxNumSubLayers - 1 - i)));
        pictureTimingSEI->m_auCpbRemovalDelay[i] = std::min<int>(std::max<int>(1, scaledDistToBuffPeriod), static_cast<int>(pow(2, static_cast<double>(cpbRemovalDelayLegth)))); // Syntax element signalled as minus, hence the .
        CHECK( (scaledDistToBuffPeriod) > pow(2, static_cast<double>(cpbRemovalDelayLegth)), " cpbRemovalDelayLegth too small for m_auCpbRemovalDelay[i] at picture timing SEI " );
      }
    }
    pictureTimingSEI->m_picDpbOutputDelay = slice->getSPS()->getMaxNumReorderPics(slice->getSPS()->getMaxTLayers()-1) + slice->getPOC() - m_totalCoded[maxNumSubLayers-1];
    if (m_pcCfg->getEfficientFieldIRAPEnabled() && irapGopId > 0 && irapGopId < m_iGopSize)
    {
      // if pictures have been swapped there is likely one more picture delay on their tid. Very rough approximation
      pictureTimingSEI->m_picDpbOutputDelay ++;
    }
    int factor = hrd->getTickDivisorMinus2() + 2;
    pictureTimingSEI->m_picDpbOutputDuDelay = factor * pictureTimingSEI->m_picDpbOutputDelay;
    if (m_bufferingPeriodSEIPresentInAU)
    {
      for( int i = temporalId ; i < maxNumSubLayers ; i ++ )
      {
        m_lastBPSEI[i] = m_totalCoded[i];
      }
      if( (slice->getNalUnitType() == NAL_UNIT_CODED_SLICE_IDR_W_RADL)||(slice->getNalUnitType() == NAL_UNIT_CODED_SLICE_CRA) )
      {
        m_rapWithLeading = true;
      }
    }


    if( m_pcCfg->getPictureTimingSEIEnabled() )
    {
      seiMessages.push_back(pictureTimingSEI);

      if (m_pcCfg->getScalableNestingSEIEnabled() && !m_pcCfg->getSamePicTimingInAllOLS())
      {
        SEIPictureTiming *pictureTimingSEIcopy = new SEIPictureTiming();
        pictureTimingSEI->copyTo(*pictureTimingSEIcopy);
        nestedSeiMessages.push_back(pictureTimingSEIcopy);
      }
    }

    if( m_pcCfg->getDecodingUnitInfoSEIEnabled() && hrd->getGeneralDecodingUnitHrdParamsPresentFlag() )
    {
      for( int i = 0; i < ( pictureTimingSEI->m_numDecodingUnitsMinus1 + 1 ); i ++ )
      {
        SEIDecodingUnitInfo *duInfoSEI = new SEIDecodingUnitInfo();
        duInfoSEI->m_decodingUnitIdx = i;
        for( int j = temporalId; j <= maxNumSubLayers; j++ )
        {
          duInfoSEI->m_duSptCpbRemovalDelayIncrement[j] = pictureTimingSEI->m_duCpbRemovalDelayMinus1[i*maxNumSubLayers+j] + 1;
        }
        duInfoSEI->m_dpbOutputDuDelayPresentFlag = false;

        duInfoSeiMessages.push_back(duInfoSEI);
      }
    }

    if( !m_pcCfg->getPictureTimingSEIEnabled() && pictureTimingSEI )
    {
      delete pictureTimingSEI;
    }
  }
}

void EncGOP::xUpdateDuData(AccessUnit &testAU, std::deque<DUData> &duData)
{
  if (duData.empty())
  {
    return;
  }
  // fix first
  uint32_t numNalUnits = (uint32_t)testAU.size();
  uint32_t numRBSPBytes = 0;
  for (AccessUnit::const_iterator it = testAU.begin(); it != testAU.end(); it++)
  {
    numRBSPBytes += uint32_t((*it)->m_nalUnitData.str().size());
  }
  duData[0].accumBitsDU += ( numRBSPBytes << 3 );
  duData[0].accumNalsDU += numNalUnits;

  // adapt cumulative sums for all following DUs
  // and add one DU info SEI, if enabled
  for (int i=1; i<duData.size(); i++)
  {
    if (m_pcCfg->getDecodingUnitInfoSEIEnabled())
    {
      numNalUnits  += 1;
      numRBSPBytes += ( 5 << 3 );
    }
    duData[i].accumBitsDU += numRBSPBytes; // probably around 5 bytes
    duData[i].accumNalsDU += numNalUnits;
  }

  // The last DU may have a trailing SEI
  if (m_pcCfg->getDecodedPictureHashSEIType() != HashType::NONE)
  {
    duData.back().accumBitsDU += ( 20 << 3 ); // probably around 20 bytes - should be further adjusted, e.g. by type
    duData.back().accumNalsDU += 1;
  }

}
void EncGOP::xUpdateTimingSEI(SEIPictureTiming *pictureTimingSEI, std::deque<DUData> &duData, const SPS *sps)
{
  if (!pictureTimingSEI)
  {
    return;
  }
  const GeneralHrdParams *hrd = sps->getGeneralHrdParameters();
  if( hrd->getGeneralDecodingUnitHrdParamsPresentFlag() )
  {
    int i;
    uint64_t ui64Tmp;
    uint32_t uiPrev = 0;
    uint32_t numDU = ( pictureTimingSEI->m_numDecodingUnitsMinus1 + 1 );
    std::vector<uint32_t> &rDuCpbRemovalDelayMinus1 = pictureTimingSEI->m_duCpbRemovalDelayMinus1;
    uint32_t maxDiff = ( hrd->getTickDivisorMinus2() + 2 ) - 1;

    int maxNumSubLayers = sps->getMaxTLayers();
    for( int j = 0; j < maxNumSubLayers - 1; j++ )
    {
      pictureTimingSEI->m_ptSubLayerDelaysPresentFlag[j] = false;
    }

    for( i = 0; i < numDU; i ++ )
    {
      pictureTimingSEI->m_numNalusInDuMinus1[ i ]       = ( i == 0 ) ? ( duData[i].accumNalsDU - 1 ) : ( duData[i].accumNalsDU- duData[i-1].accumNalsDU - 1 );
    }

    if( numDU == 1 )
    {
      rDuCpbRemovalDelayMinus1[ 0 + maxNumSubLayers - 1 ] = 0; /* don't care */
    }
    else
    {
      rDuCpbRemovalDelayMinus1[ (numDU - 1) * maxNumSubLayers + maxNumSubLayers - 1 ] = 0;/* by definition */
      uint32_t tmp = 0;
      uint32_t accum = 0;

      for( i = ( numDU - 2 ); i >= 0; i -- )
      {
        ui64Tmp = (((duData[numDU - 1].accumBitsDU - duData[i].accumBitsDU) * (sps->getGeneralHrdParameters()->getTimeScale() / sps->getGeneralHrdParameters()->getNumUnitsInTick()) * (hrd->getTickDivisorMinus2() + 2)) / (m_pcCfg->getTargetBitrate()));
        if( (uint32_t)ui64Tmp > maxDiff )
        {
          tmp ++;
        }
      }
      uiPrev = 0;

      uint32_t flag = 0;
      for( i = ( numDU - 2 ); i >= 0; i -- )
      {
        flag = 0;
        ui64Tmp = (((duData[numDU - 1].accumBitsDU - duData[i].accumBitsDU) * (sps->getGeneralHrdParameters()->getTimeScale() / sps->getGeneralHrdParameters()->getNumUnitsInTick()) * (hrd->getTickDivisorMinus2() + 2)) / (m_pcCfg->getTargetBitrate()));

        if( (uint32_t)ui64Tmp > maxDiff )
        {
          if(uiPrev >= maxDiff - tmp)
          {
            ui64Tmp = uiPrev + 1;
            flag = 1;
          }
          else
          {
            ui64Tmp = maxDiff - tmp + 1;
          }
        }
        rDuCpbRemovalDelayMinus1[ i * maxNumSubLayers + maxNumSubLayers - 1 ] = (uint32_t)ui64Tmp - uiPrev - 1;
        if( (int)rDuCpbRemovalDelayMinus1[ i * maxNumSubLayers + maxNumSubLayers - 1 ] < 0 )
        {
          rDuCpbRemovalDelayMinus1[ i * maxNumSubLayers + maxNumSubLayers - 1 ] = 0;
        }
        else if (tmp > 0 && flag == 1)
        {
          tmp --;
        }
        accum += rDuCpbRemovalDelayMinus1[ i * maxNumSubLayers + maxNumSubLayers - 1 ] + 1;
        uiPrev = accum;
      }
    }
  }
}
void EncGOP::xUpdateDuInfoSEI(SEIMessages &duInfoSeiMessages, SEIPictureTiming *pictureTimingSEI, int maxSubLayers)
{
  if (duInfoSeiMessages.empty() || (pictureTimingSEI == nullptr))
  {
    return;
  }

  int i=0;

  for (SEIMessages::iterator du = duInfoSeiMessages.begin(); du!= duInfoSeiMessages.end(); du++)
  {
    SEIDecodingUnitInfo *duInfoSEI = (SEIDecodingUnitInfo*) (*du);
    duInfoSEI->m_decodingUnitIdx = i;
    for ( int j = 0; j < maxSubLayers; j++ )
    {
      duInfoSEI->m_duiSubLayerDelaysPresentFlag[j] = pictureTimingSEI->m_ptSubLayerDelaysPresentFlag[j];
      duInfoSEI->m_duSptCpbRemovalDelayIncrement[j] = pictureTimingSEI->m_duCpbRemovalDelayMinus1[i*maxSubLayers+j] + 1;
    }
    duInfoSEI->m_dpbOutputDuDelayPresentFlag = false;
    i++;
  }
}

static void
validateMinCrRequirements(const ProfileLevelTierFeatures &plt, std::size_t numBytesInVclNalUnits, const Picture *pPic, const EncCfg *pCfg)
{
  //  numBytesInVclNalUnits shall be less than or equal to
  //     FormatCapabilityFactor * MaxLumaSr * framePeriod / MinCr,
  //     ( = FormatCapabilityFactor * MaxLumaSr / (MinCr * frameRate),
  if (plt.getLevelTierFeatures() && plt.getProfileFeatures() && plt.getLevelTierFeatures()->level!=Level::LEVEL15_5)
  {
    const uint32_t formatCapabilityFactorx1000 = plt.getProfileFeatures()->formatCapabilityFactorx1000;
    const uint64_t maxLumaSr = plt.getLevelTierFeatures()->maxLumaSr;
    const uint32_t frameRate = pCfg->getFrameRate();
    const double   minCr = plt.getMinCr();
    const double   denominator = (minCr * frameRate * 1000);
    if (denominator!=0)
    {
      const double   threshold =(formatCapabilityFactorx1000 * maxLumaSr) / (denominator);

      if (numBytesInVclNalUnits > threshold)
      {
        msg( WARNING, "WARNING: Encoded stream does not meet MinCr requirements numBytesInVclNalUnits (%.0f) must be <= %.0f. Try increasing Qp, tier or level\n",
                      (double) numBytesInVclNalUnits, threshold );
      }
    }
  }
}

static void
validateMinCrRequirements(const ProfileLevelTierFeatures &plt, std::size_t numBytesInVclNalUnits, const Slice *pSlice, const EncCfg *pCfg, const SEISubpicureLevelInfo &seiSubpic, const int subPicIdx, const int layerId)
{
  if (plt.getLevelTierFeatures() && plt.getProfileFeatures())
  {
    if (plt.getTier() == Level::Tier::MAIN)
    {
      const uint32_t formatCapabilityFactorx1000 = plt.getProfileFeatures()->formatCapabilityFactorx1000;
      const uint64_t maxLumaSr = plt.getLevelTierFeatures()->maxLumaSr;
      const double   denomx1000x256 = (256 * plt.getMinCr() * pCfg->getFrameRate() * 1000 * 256);

      for (int i = 0; i < seiSubpic.m_numRefLevels; i++)
      {
        Level::Name level = seiSubpic.m_refLevelIdc[i][layerId];
        if (level != Level::LEVEL15_5)
        {
          const int      nonSubpicLayersFraction = seiSubpic.m_nonSubpicLayersFraction[i][layerId];
          const int      refLevelFraction = seiSubpic.m_refLevelFraction[i][subPicIdx][layerId] + 1; //m_refLevelFraction is actually sli_ref_level_fraction_minus1
          const uint32_t olsRefLevelFractionx256 = nonSubpicLayersFraction * 256 + (256 - nonSubpicLayersFraction) * refLevelFraction;

          const double   threshold = formatCapabilityFactorx1000 * maxLumaSr * olsRefLevelFractionx256 / denomx1000x256;

          if (numBytesInVclNalUnits > threshold)
          {
            msg( WARNING, "WARNING: Encoded stream for sub-picture %d does not meet MinCr requirements numBytesInVclNalUnits (%.0f) must be <= %.0f. Try increasing Qp, tier or level\n",
                      subPicIdx, (double) numBytesInVclNalUnits, threshold );
          }
        }
      }
    }
  }
}

static std::size_t
cabac_zero_word_padding(const Slice *const pcSlice,
                        const Picture *const pcPic,
                        const std::size_t binCountsInNalUnits,
                        const std::size_t numBytesInVclNalUnits,
                        const std::size_t numZeroWordsAlreadyInserted,
                              std::ostringstream &nalUnitData,
                        const bool cabacZeroWordPaddingEnabled,
                        const ProfileLevelTierFeatures &plt)
{
  const SPS &sps=*(pcSlice->getSPS());
  const ChromaFormat format = sps.getChromaFormatIdc();
  const int log2subWidthCxsubHeightC = (::getComponentScaleX(COMPONENT_Cb, format)+::getComponentScaleY(COMPONENT_Cb, format));
  const int minCuWidth  = 1 << pcSlice->getSPS()->getLog2MinCodingBlockSize();
  const int minCuHeight = 1 << pcSlice->getSPS()->getLog2MinCodingBlockSize();
  const int paddedWidth = ( ( pcSlice->getPPS()->getPicWidthInLumaSamples() + minCuWidth - 1 ) / minCuWidth ) * minCuWidth;
  const int paddedHeight = ( ( pcSlice->getPPS()->getPicHeightInLumaSamples() + minCuHeight - 1 ) / minCuHeight ) * minCuHeight;
  const int rawBits = paddedWidth * paddedHeight *
                         (sps.getBitDepth(CHANNEL_TYPE_LUMA) + ((2*sps.getBitDepth(CHANNEL_TYPE_CHROMA))>>log2subWidthCxsubHeightC));
  const int vclByteScaleFactor_x3 = ( 32 + 4 * (plt.getTier()==Level::HIGH ? 1 : 0) );
  const std::size_t threshold = (vclByteScaleFactor_x3*numBytesInVclNalUnits/3) + (rawBits/32);
  // "The value of BinCountsInPicNalUnits shall be less than or equal to vclByteScaleFactor * NumBytesInPicVclNalUnits     + ( RawMinCuBits * PicSizeInMinCbsY ) / 32."
  //               binCountsInNalUnits                  <=               vclByteScaleFactor_x3 * numBytesInVclNalUnits / 3 +   rawBits / 32.
  // If it is currently not, then add cabac_zero_words to increase numBytesInVclNalUnits.
  if (binCountsInNalUnits >= threshold)
  {
    // need to add additional cabac zero words (each one accounts for 3 bytes (=00 00 03)) to increase numBytesInVclNalUnits
    const std::size_t targetNumBytesInVclNalUnits = ((binCountsInNalUnits - (rawBits/32))*3+vclByteScaleFactor_x3-1)/vclByteScaleFactor_x3;

    if (targetNumBytesInVclNalUnits>numBytesInVclNalUnits) // It should be!
    {
      const std::size_t numberOfAdditionalBytesNeeded= std::max<std::size_t>(0, targetNumBytesInVclNalUnits - numBytesInVclNalUnits - numZeroWordsAlreadyInserted * 3);
      const std::size_t numberOfAdditionalCabacZeroWords=(numberOfAdditionalBytesNeeded+2)/3;
      const std::size_t numberOfAdditionalCabacZeroBytes=numberOfAdditionalCabacZeroWords*3;
      if (cabacZeroWordPaddingEnabled)
      {
        std::vector<uint8_t> zeroBytesPadding(numberOfAdditionalCabacZeroBytes, uint8_t(0));
        for(std::size_t i=0; i<numberOfAdditionalCabacZeroWords; i++)
        {
          zeroBytesPadding[i*3+2]=3;  // 00 00 03
        }
        nalUnitData.write(reinterpret_cast<const char*>(&(zeroBytesPadding[0])), numberOfAdditionalCabacZeroBytes);
        msg( NOTICE, "Adding %d bytes of padding\n", uint32_t( numberOfAdditionalCabacZeroWords * 3 ) );
      }
      else
      {
        msg( NOTICE, "Standard would normally require adding %d bytes of padding\n", uint32_t( numberOfAdditionalCabacZeroWords * 3 ) );
      }
      return numberOfAdditionalCabacZeroWords;
    }
  }
  return 0;
}

class EfficientFieldIRAPMapping
{
  private:
    int  irapGopId;
    bool IRAPtoReorder;
    bool swapIRAPForward;

  public:
    EfficientFieldIRAPMapping() : irapGopId(-1), IRAPtoReorder(false), swapIRAPForward(false) {}

    void initialize(const bool isField, const int gopSize, const int POCLast, const int numPicRcvd, const int lastIDR, EncGOP *pEncGop, EncCfg *pCfg);

    int adjustGOPid(const int gopID);
    int restoreGOPid(const int gopID);
    int GetIRAPGOPid() const { return irapGopId; }
};

void EfficientFieldIRAPMapping::initialize(const bool isField, const int gopSize, const int POCLast, const int numPicRcvd, const int lastIDR, EncGOP *pEncGop, EncCfg *pCfg )
{
  if(isField)
  {
    int pocCurr;
    for (int gopId = 0; gopId < gopSize; gopId++)
    {
      // determine actual POC
      if(POCLast == 0) //case first frame or first top field
      {
        pocCurr=0;
      }
      else if(POCLast == 1 && isField) //case first bottom field, just like the first frame, the poc computation is not right anymore, we set the right value
      {
        pocCurr = 1;
      }
      else
      {
        pocCurr = POCLast - numPicRcvd + pCfg->getGOPEntry(gopId).m_POC - isField;
      }

      // check if POC corresponds to IRAP
      NalUnitType tmpUnitType = pEncGop->getNalUnitType(pocCurr, lastIDR, isField);
      if (tmpUnitType >= NAL_UNIT_CODED_SLICE_IDR_W_RADL && tmpUnitType <= NAL_UNIT_CODED_SLICE_CRA) // if picture is an IRAP
      {
        if (pocCurr % 2 == 0 && gopId < gopSize - 1
            && pCfg->getGOPEntry(gopId).m_POC == pCfg->getGOPEntry(gopId + 1).m_POC - 1)
        { // if top field and following picture in enc order is associated bottom field
          irapGopId       = gopId;
          IRAPtoReorder = true;
          swapIRAPForward = true;
          break;
        }
        if (pocCurr % 2 != 0 && gopId > 0 && pCfg->getGOPEntry(gopId).m_POC == pCfg->getGOPEntry(gopId - 1).m_POC + 1)
        {
          // if picture is an IRAP remember to process it first
          irapGopId       = gopId;
          IRAPtoReorder = true;
          swapIRAPForward = false;
          break;
        }
      }
    }
  }
}

int EfficientFieldIRAPMapping::adjustGOPid(const int gopId)
{
  if(IRAPtoReorder)
  {
    if(swapIRAPForward)
    {
      if (gopId == irapGopId)
      {
        return irapGopId + 1;
      }
      else if (gopId == irapGopId + 1)
      {
        return irapGopId;
      }
    }
    else
    {
      if (gopId == irapGopId - 1)
      {
        return irapGopId;
      }
      else if (gopId == irapGopId)
      {
        return irapGopId - 1;
      }
    }
  }
  return gopId;
}

int EfficientFieldIRAPMapping::restoreGOPid(const int gopId)
{
  if(IRAPtoReorder)
  {
    if(swapIRAPForward)
    {
      if (gopId == irapGopId)
      {
        IRAPtoReorder = false;
        return irapGopId + 1;
      }
      else if (gopId == irapGopId + 1)
      {
        return gopId - 1;
      }
    }
    else
    {
      if (gopId == irapGopId)
      {
        return irapGopId - 1;
      }
      else if (gopId == irapGopId - 1)
      {
        IRAPtoReorder = false;
        return irapGopId;
      }
    }
  }
  return gopId;
}


static void
printHash(const HashType hashType, const std::string &digestStr)
{
  const char *decodedPictureHashModeName;
  switch (hashType)
  {
  case HashType::MD5:
    decodedPictureHashModeName = "MD5";
    break;
  case HashType::CRC:
    decodedPictureHashModeName = "CRC";
    break;
  case HashType::CHECKSUM:
    decodedPictureHashModeName = "Checksum";
    break;
  default:
    decodedPictureHashModeName = nullptr;
    break;
  }
  if (decodedPictureHashModeName != nullptr)
  {
    if (digestStr.empty())
    {
      msg( NOTICE, " [%s:%s]", decodedPictureHashModeName, "?");
    }
    else
    {
      msg( NOTICE, " [%s:%s]", decodedPictureHashModeName, digestStr.c_str());
    }
  }
}

bool isPicEncoded( int targetPoc, int curPoc, int curTLayer, int gopSize, int intraPeriod )
{
  int  tarGop = targetPoc / gopSize;
  int  curGop = curPoc / gopSize;

  if( tarGop + 1 == curGop )
  {
    // part of next GOP only for tl0 pics
    return curTLayer == 0;
  }

  int  tarIFr = ( targetPoc / intraPeriod ) * intraPeriod;
  int  curIFr = ( curPoc / intraPeriod ) * intraPeriod;

  if( curIFr != tarIFr )
  {
    return false;
  }

  int  tarId = targetPoc - tarGop * gopSize;

  if( tarGop > curGop )
  {
    return ( tarId == 0 ) ? ( 0 == curTLayer ) : ( 1 >= curTLayer );
  }

  if( tarGop + 1 < curGop )
  {
    return false;
  }

  int  curId = curPoc - curGop * gopSize;
  int  tarTL = 0;

  while( tarId != 0 )
  {
    gopSize /= 2;
    if( tarId >= gopSize )
    {
      tarId -= gopSize;
      if( curId != 0 ) curId -= gopSize;
    }
    else if( curId == gopSize )
    {
      curId = 0;
    }
    tarTL++;
  }

  return curTLayer <= tarTL && curId == 0;
}

void trySkipOrDecodePicture( bool& decPic, bool& encPic, const EncCfg& cfg, Picture* pcPic, ParameterSetMap<APS> *apsMap )
{
  // check if we should decode a leading bitstream
  if( !cfg.getDecodeBitstream( 0 ).empty() )
  {
    static bool bDecode1stPart = true; /* TODO: MT */
    if( bDecode1stPart )
    {
      if( cfg.getForceDecodeBitstream1() )
      {
        if( ( bDecode1stPart = tryDecodePicture( pcPic, pcPic->getPOC(), cfg.getDecodeBitstream( 0 ), apsMap, false ) ) )
        {
          decPic = bDecode1stPart;
        }
      }
      else
      {
        // update decode decision
        bool dbgCTU = cfg.getDebugCTU() != -1 && cfg.getSwitchPOC() == pcPic->getPOC();

        if( ( bDecode1stPart = ( cfg.getSwitchPOC() != pcPic->getPOC() ) || dbgCTU ) && ( bDecode1stPart = tryDecodePicture( pcPic, pcPic->getPOC(), cfg.getDecodeBitstream( 0 ), apsMap, false, cfg.getDebugCTU(), cfg.getSwitchPOC() ) ) )
        {
          if( dbgCTU )
          {
            encPic = true;
            decPic = false;
            bDecode1stPart = false;

            return;
          }
          decPic = bDecode1stPart;
          return;
        }
        else if( pcPic->getPOC() )
        {
          // reset decoder if used and not required any further
          tryDecodePicture(nullptr, 0, std::string(""));
        }
      }
    }

    encPic |= cfg.getForceDecodeBitstream1() && !decPic;
    if (cfg.getForceDecodeBitstream1())
    {
      return;
    }
  }


  // check if we should decode a trailing bitstream
  if( ! cfg.getDecodeBitstream(1).empty() )
  {
    const int  iNextKeyPOC    = (1+cfg.getSwitchPOC()  / cfg.getGOPSize())     *cfg.getGOPSize();
    const int  iNextIntraPOC  = (1+(cfg.getSwitchPOC() / cfg.getIntraPeriod()))*cfg.getIntraPeriod();
    const int  iRestartIntraPOC   = iNextIntraPOC + (((iNextKeyPOC == iNextIntraPOC) && cfg.getSwitchDQP() ) ? cfg.getIntraPeriod() : 0);

    bool bDecode2ndPart = (pcPic->getPOC() >= iRestartIntraPOC);
    int expectedPoc = pcPic->getPOC();
    Slice slice0;
    if ( cfg.getBs2ModPOCAndType() )
    {
      expectedPoc = pcPic->getPOC() - iRestartIntraPOC;
      slice0.copySliceInfo( pcPic->slices[ 0 ], false );
    }
    if( bDecode2ndPart && (bDecode2ndPart = tryDecodePicture( pcPic, expectedPoc, cfg.getDecodeBitstream(1), apsMap, true )) )
    {
      decPic = bDecode2ndPart;
      if ( cfg.getBs2ModPOCAndType() )
      {
        for( int i = 0; i < pcPic->slices.size(); i++ )
        {
          pcPic->slices[ i ]->setPOC              ( slice0.getPOC()            );
          if ( pcPic->slices[ i ]->getNalUnitType() != slice0.getNalUnitType()
              && pcPic->slices[ i ]->getIdrPicFlag()
              && slice0.getRapPicFlag()
              && slice0.isIntra() )
          {
            // patch IDR-slice to CRA-Intra-slice
            pcPic->slices[ i ]->setNalUnitType    ( slice0.getNalUnitType()    );
            pcPic->slices[ i ]->setLastIDR        ( slice0.getLastIDR()        );
            if ( pcPic->cs->picHeader->getEnableTMVPFlag() )
            {
              pcPic->slices[ i ]->setColFromL0Flag( slice0.getColFromL0Flag()  );
              pcPic->slices[ i ]->setColRefIdx    ( slice0.getColRefIdx()      );
            }
          }
        }
      }
      return;
    }
  }

  // leave here if we do not use forward to poc
  if( ! cfg.useFastForwardToPOC() )
  {
    // let's encode
    encPic   = true;
    return;
  }

  // this is the forward to poc section
  static bool bHitFastForwardPOC = false; /* TODO: MT */
  if( bHitFastForwardPOC || isPicEncoded( cfg.getFastForwardToPOC(), pcPic->getPOC(), pcPic->temporalId, cfg.getGOPSize(), cfg.getIntraPeriod() ) )
  {
    bHitFastForwardPOC |= cfg.getFastForwardToPOC() == pcPic->getPOC(); // once we hit the poc we continue encoding

    if( bHitFastForwardPOC && cfg.getStopAfterFFtoPOC() && cfg.getFastForwardToPOC() != pcPic->getPOC() )
    {
      return;
    }

    //except if FastForwardtoPOC is meant to be a SwitchPOC in thist case drop all preceding pictures
    if( bHitFastForwardPOC && ( cfg.getSwitchPOC() == cfg.getFastForwardToPOC() ) && ( cfg.getFastForwardToPOC() > pcPic->getPOC() ) )
    {
      return;
    }
    // let's encode
    encPic   = true;
  }
}

void EncGOP::xPicInitHashME( Picture *pic, const PPS *pps, PicList &rcListPic )
{
  if (! m_pcCfg->getUseHashME())
  {
    return;
  }

  PicList::iterator iterPic = rcListPic.begin();
  while (iterPic != rcListPic.end())
  {
    Picture* refPic = *(iterPic++);

    if (refPic->poc != pic->poc && refPic->referenced)
    {
      if (!refPic->getHashMap()->isInitial())
      {
        if (refPic->getPOC() == 0)
        {
          Pel* picSrc = refPic->getOrigBuf().get(COMPONENT_Y).buf;
          int stridePic = refPic->getOrigBuf().get(COMPONENT_Y).stride;
          int picWidth = pps->getPicWidthInLumaSamples();
          int picHeight = pps->getPicHeightInLumaSamples();
          int blockSize = 4;
          int allNum = 0;
          int simpleNum = 0;
          for (int j = 0; j <= picHeight - blockSize; j += blockSize)
          {
            for (int i = 0; i <= picWidth - blockSize; i += blockSize)
            {
              Pel* curBlock = picSrc + j * stridePic + i;
              bool isHorSame = true;
              for (int m = 0; m < blockSize&&isHorSame; m++)
              {
                for (int n = 1; n < blockSize&&isHorSame; n++)
                {
                  if (curBlock[m*stridePic] != curBlock[m*stridePic + n])
                  {
                    isHorSame = false;
                  }
                }
              }
              bool isVerSame = true;
              for (int m = 1; m < blockSize&&isVerSame; m++)
              {
                for (int n = 0; n < blockSize&&isVerSame; n++)
                {
                  if (curBlock[n] != curBlock[m*stridePic + n])
                  {
                    isVerSame = false;
                  }
                }
              }
              allNum++;
              if (isHorSame || isVerSame)
              {
                simpleNum++;
              }
            }
          }

          if (simpleNum < 0.3*allNum)
          {
            m_pcCfg->setUseHashME(false);
            break;
          }
        }
        refPic->addPictureToHashMapForInter();
      }
    }
  }
}

void EncGOP::xPicInitRateControl(int &estimatedBits, int gopId, double &lambda, Picture *pic, Slice *slice)
{
  if ( !m_pcCfg->getUseRateCtrl() ) // TODO: does this work with multiple slices and slice-segments?
  {
    return;
  }
  int frameLevel = m_pcRateCtrl->getRCSeq()->getGOPID2Level( gopId );
  if ( pic->slices[0]->isIRAP() )
  {
    frameLevel = 0;
  }
  m_pcRateCtrl->initRCPic( frameLevel );
  estimatedBits = m_pcRateCtrl->getRCPic()->getTargetBits();

  if (m_pcRateCtrl->getCpbSaturationEnabled() && frameLevel != 0)
  {
    int estimatedCpbFullness = m_pcRateCtrl->getCpbState() + m_pcRateCtrl->getBufferingRate();

    // prevent overflow
    if (estimatedCpbFullness - estimatedBits > (int)(m_pcRateCtrl->getCpbSize()*0.9f))
    {
      estimatedBits = estimatedCpbFullness - (int)(m_pcRateCtrl->getCpbSize()*0.9f);
    }

    estimatedCpbFullness -= m_pcRateCtrl->getBufferingRate();
    // prevent underflow
    if (estimatedCpbFullness - estimatedBits < m_pcRateCtrl->getRCPic()->getLowerBound())
    {
      estimatedBits = std::max(200, estimatedCpbFullness - m_pcRateCtrl->getRCPic()->getLowerBound());
    }

    m_pcRateCtrl->getRCPic()->setTargetBits(estimatedBits);
  }

  int sliceQP = m_pcCfg->getInitialQP();
  if ( ( slice->getPOC() == 0 && m_pcCfg->getInitialQP() > 0 ) || ( frameLevel == 0 && m_pcCfg->getForceIntraQP() ) ) // QP is specified
  {
    int    NumberBFrames = ( m_pcCfg->getGOPSize() - 1 );
    double dLambda_scale = 1.0 - Clip3( 0.0, 0.5, 0.05*(double)NumberBFrames );
    double dQPFactor     = 0.57*dLambda_scale;
    int    SHIFT_QP      = 12;
    int bitdepth_luma_qp_scale = 6 * (slice->getSPS()->getBitDepth(CHANNEL_TYPE_LUMA) - 8
                                - DISTORTION_PRECISION_ADJUSTMENT(slice->getSPS()->getBitDepth(CHANNEL_TYPE_LUMA)));
    double qp_temp = (double) sliceQP + bitdepth_luma_qp_scale - SHIFT_QP;
    lambda = dQPFactor*pow( 2.0, qp_temp/3.0 );
  }
  else if ( frameLevel == 0 )   // intra case, but use the model
  {
    m_pcSliceEncoder->calCostPictureI(pic);
    if ( m_pcCfg->getIntraPeriod() != 1 )   // do not refine allocated bits for all intra case
    {
      int bits = m_pcRateCtrl->getRCSeq()->getLeftAverageBits();
      bits = m_pcRateCtrl->getRCPic()->getRefineBitsForIntra( bits );

      if (m_pcRateCtrl->getCpbSaturationEnabled() )
      {
        int estimatedCpbFullness = m_pcRateCtrl->getCpbState() + m_pcRateCtrl->getBufferingRate();

        // prevent overflow
        if (estimatedCpbFullness - bits > (int)(m_pcRateCtrl->getCpbSize()*0.9f))
        {
          bits = estimatedCpbFullness - (int)(m_pcRateCtrl->getCpbSize()*0.9f);
        }

        estimatedCpbFullness -= m_pcRateCtrl->getBufferingRate();
        // prevent underflow
        if (estimatedCpbFullness - bits < m_pcRateCtrl->getRCPic()->getLowerBound())
        {
          bits = estimatedCpbFullness - m_pcRateCtrl->getRCPic()->getLowerBound();
        }
      }

      if ( bits < 200 )
      {
        bits = 200;
      }
      m_pcRateCtrl->getRCPic()->setTargetBits( bits );
    }

    list<EncRCPic*> listPreviousPicture = m_pcRateCtrl->getPicList();
    m_pcRateCtrl->getRCPic()->getLCUInitTargetBits();
    lambda  = m_pcRateCtrl->getRCPic()->estimatePicLambda( listPreviousPicture, slice->isIRAP());
    sliceQP = m_pcRateCtrl->getRCPic()->estimatePicQP( lambda, listPreviousPicture );
  }
  else    // normal case
  {
    list<EncRCPic*> listPreviousPicture = m_pcRateCtrl->getPicList();
    lambda  = m_pcRateCtrl->getRCPic()->estimatePicLambda( listPreviousPicture, slice->isIRAP());
    sliceQP = m_pcRateCtrl->getRCPic()->estimatePicQP( lambda, listPreviousPicture );
  }

  sliceQP = Clip3( -slice->getSPS()->getQpBDOffset(CHANNEL_TYPE_LUMA), MAX_QP, sliceQP );
  m_pcRateCtrl->getRCPic()->setPicEstQP( sliceQP );

  m_pcSliceEncoder->resetQP( pic, sliceQP, lambda );
}

void EncGOP::xPicInitLMCS(Picture *pic, PicHeader *picHeader, Slice *slice)
{
  if (slice->getSPS()->getUseLmcs())
  {
    const SliceType realSliceType = slice->getSliceType();
    SliceType condSliceType = realSliceType;

    if (condSliceType != I_SLICE && slice->getNalUnitLayerId() > 0 && (slice->getNalUnitType()>= NAL_UNIT_CODED_SLICE_IDR_W_RADL && slice->getNalUnitType()<= NAL_UNIT_CODED_SLICE_CRA))
    {
      condSliceType = I_SLICE;
    }
    m_pcReshaper->getReshapeCW()->rspTid = slice->getTLayer() + (slice->isIntra() ? 0 : 1);
    m_pcReshaper->getReshapeCW()->rspSliceQP = slice->getSliceQp();

    m_pcReshaper->setSrcReshaped(false);
    m_pcReshaper->setRecReshaped(true);

    m_pcReshaper->getSliceReshaperInfo().chrResScalingOffset = m_pcCfg->getReshapeCSoffset();

    if (m_pcCfg->getReshapeSignalType() == RESHAPE_SIGNAL_PQ)
    {
      m_pcReshaper->preAnalyzerHDR(pic, condSliceType, m_pcCfg->getReshapeCW(), m_pcCfg->getDualITree());
    }
    else if (m_pcCfg->getReshapeSignalType() == RESHAPE_SIGNAL_SDR || m_pcCfg->getReshapeSignalType() == RESHAPE_SIGNAL_HLG)
    {
      m_pcReshaper->preAnalyzerLMCS(pic, m_pcCfg->getReshapeSignalType(), condSliceType, m_pcCfg->getReshapeCW());
    }
    else
    {
      THROW("Reshaper for other signal currently not defined!");
    }

    if (condSliceType == I_SLICE )
    {
      if (m_pcCfg->getReshapeSignalType() == RESHAPE_SIGNAL_PQ)
      {
        m_pcReshaper->initLUTfromdQPModel();
        m_pcEncLib->getRdCost()->updateReshapeLumaLevelToWeightTableChromaMD(m_pcReshaper->getInvLUT());
      }
      else if (m_pcCfg->getReshapeSignalType() == RESHAPE_SIGNAL_SDR || m_pcCfg->getReshapeSignalType() == RESHAPE_SIGNAL_HLG)
      {
        if (m_pcReshaper->getReshapeFlag())
        {
          m_pcReshaper->constructReshaperLMCS();
          m_pcEncLib->getRdCost()->updateReshapeLumaLevelToWeightTable(m_pcReshaper->getSliceReshaperInfo(), m_pcReshaper->getWeightTable(), m_pcReshaper->getCWeight());
        }
      }
      else
      {
        THROW("Reshaper for other signal currently not defined!");
      }

      m_pcReshaper->setCTUFlag(false);
      if (realSliceType != condSliceType)
      {
        m_pcReshaper->setCTUFlag(true);
      }
    }
    else
    {
      if (!m_pcReshaper->getReshapeFlag())
      {
        m_pcReshaper->setCTUFlag(false);
      }
      else
      {
        m_pcReshaper->setCTUFlag(true);
      }

      m_pcReshaper->getSliceReshaperInfo().setSliceReshapeModelPresentFlag(false);

      if (m_pcCfg->getReshapeSignalType() == RESHAPE_SIGNAL_PQ)
      {
        m_pcEncLib->getRdCost()->restoreReshapeLumaLevelToWeightTable();
      }
      else if (m_pcCfg->getReshapeSignalType() == RESHAPE_SIGNAL_SDR || m_pcCfg->getReshapeSignalType() == RESHAPE_SIGNAL_HLG)
      {
        int modIP = pic->getPOC() - pic->getPOC() / m_pcCfg->getReshapeCW().rspFpsToIp * m_pcCfg->getReshapeCW().rspFpsToIp;
#if GDR_ENABLED
        if (slice->getSPS()->getGDREnabledFlag() && slice->isInterGDR())
        {
          modIP = 0;
        }
#endif
        if (m_pcReshaper->getReshapeFlag() && m_pcCfg->getReshapeCW().updateCtrl == 2 && modIP == 0)
        {
          m_pcReshaper->getSliceReshaperInfo().setSliceReshapeModelPresentFlag(true);
          m_pcReshaper->constructReshaperLMCS();
          m_pcEncLib->getRdCost()->updateReshapeLumaLevelToWeightTable(m_pcReshaper->getSliceReshaperInfo(), m_pcReshaper->getWeightTable(), m_pcReshaper->getCWeight());
        }
      }
      else
      {
        THROW("Reshaper for other signal currently not defined!");
      }
    }

    //set all necessary information in LMCS APS and picture header
    picHeader->setLmcsEnabledFlag(m_pcReshaper->getSliceReshaperInfo().getUseSliceReshaper());
    slice->setLmcsEnabledFlag(m_pcReshaper->getSliceReshaperInfo().getUseSliceReshaper());
    picHeader->setLmcsChromaResidualScaleFlag(m_pcReshaper->getSliceReshaperInfo().getSliceReshapeChromaAdj() == 1);

#if GDR_ENABLED
    if (slice->getSPS()->getGDREnabledFlag() && picHeader->getInGdrInterval())
    {
      picHeader->setLmcsChromaResidualScaleFlag(false);
    }
#endif

    if (m_pcReshaper->getSliceReshaperInfo().getSliceReshapeModelPresentFlag())
    {
      int apsId = std::min<int>( 3, m_pcEncLib->getVPS() == nullptr ? 0 : m_pcEncLib->getVPS()->getGeneralLayerIdx( m_pcEncLib->getLayerId() ) );
      picHeader->setLmcsAPSId(apsId);
      APS* lmcsAPS = picHeader->getLmcsAPS();
      if (lmcsAPS == nullptr)
      {
        ParameterSetMap<APS> *apsMap = m_pcEncLib->getApsMap();
        lmcsAPS = apsMap->getPS((apsId << NUM_APS_TYPE_LEN) + LMCS_APS);
        if (lmcsAPS == nullptr)
        {
          lmcsAPS = apsMap->allocatePS((apsId << NUM_APS_TYPE_LEN) + LMCS_APS);
          lmcsAPS->setAPSId(apsId);
          lmcsAPS->setAPSType(LMCS_APS);
        }
        picHeader->setLmcsAPS(lmcsAPS);
      }
      //m_pcReshaper->copySliceReshaperInfo(lmcsAPS->getReshaperAPSInfo(), m_pcReshaper->getSliceReshaperInfo());
      SliceReshapeInfo& tInfo = lmcsAPS->getReshaperAPSInfo();
      SliceReshapeInfo& sInfo = m_pcReshaper->getSliceReshaperInfo();
      tInfo.reshaperModelMaxBinIdx = sInfo.reshaperModelMaxBinIdx;
      tInfo.reshaperModelMinBinIdx = sInfo.reshaperModelMinBinIdx;
      memcpy(tInfo.reshaperModelBinCWDelta, sInfo.reshaperModelBinCWDelta, sizeof(int)*(PIC_CODE_CW_BINS));
      tInfo.maxNbitsNeededDeltaCW = sInfo.maxNbitsNeededDeltaCW;
      tInfo.chrResScalingOffset = sInfo.chrResScalingOffset;
      m_pcEncLib->getApsMap()->setChangedFlag((lmcsAPS->getAPSId() << NUM_APS_TYPE_LEN) + LMCS_APS);
    }


    if (picHeader->getLmcsEnabledFlag())
    {
      int apsId = std::min<int>( 3, m_pcEncLib->getVPS() == nullptr ? 0 : m_pcEncLib->getVPS()->getGeneralLayerIdx( m_pcEncLib->getLayerId() ) );
      picHeader->setLmcsAPSId(apsId);
    }
  }
  else
  {
    m_pcReshaper->setCTUFlag(false);
  }
}

void EncGOP::computeSignalling(Picture* pcPic, Slice* pcSlice) const
{
  bool deriveETSRC = (!pcSlice->getTSResidualCodingDisabledFlag() && pcSlice->getSPS()->getSpsRangeExtension().getTSRCRicePresentFlag());
  bool deriveRLSCP = pcSlice->getSPS()->getSpsRangeExtension().getReverseLastSigCoeffEnabledFlag();

  if (deriveETSRC || deriveRLSCP)
  {
    int total = 0;
    int ignored = 0;
    uint32_t freq[128] = {};
    static const int offsetRLSCP = 15; // Equivalent to 2.5 bits
    for (ComponentID compID = COMPONENT_Y;
                     compID <= (pcPic->chromaFormat == CHROMA_400 ? COMPONENT_Y : COMPONENT_Cr);
                     compID = ComponentID(compID + 1))
    {
      int bitDepth = pcPic->cs->sps->getBitDepth(toChannelType(compID));
      int qpBase = offsetRLSCP + 4 - (bitDepth - 8) * 6;
      int qpOffs = pcSlice->getSliceQp() - qpBase;

      const CPelBuf buffer = pcPic->getOrigBuf(compID);
      const int stride = buffer.stride;
      const int height = buffer.height;
      const int width = buffer.width;
      total += (height - 1) * (width - 1);

      const Pel* buf = buffer.buf;
      for (int h = 1; h < height; h++)
      {
        const Pel* above = buf;
        buf += stride;
        for (int w = 1; w < width; w++)
        {
          Pel residual = std::min(std::abs(buf[w] - buf[w - 1]), std::abs(buf[w] - above[w]));
          if (residual > 0)
          {
            int resLevel = (int)std::round(6 * std::log2(residual)) - qpOffs;
            freq[Clip3(0, 127, resLevel)]++;
          }
          else
          {
            ignored++;
          }
        }
      }
    }

    if (deriveRLSCP)
    {
      pcSlice->setReverseLastSigCoeffFlag((freq[0] + ignored) < total / 2);
    }

    if (deriveETSRC)
    {
      total -= ignored;
      int target[3] = { total / 6, total / 3, total / 2 };
      int win[3];

      int winCount = 0;
      int totalFreq = 0;
      for (int i = 0; i < 128 && winCount < 3; i++)
      {
        totalFreq += freq[i];
        while (totalFreq >= target[winCount] && winCount < 3)
        {
           win[winCount++] = i;
        }
      }

      int winCentre = ((win[0] + win[1] * 2 + win[2]) / 4) - offsetRLSCP;
      int tsrcIndex = Clip3<int>(0, 7, winCentre / 6);
      if (ignored > total)
      {
        tsrcIndex = std::min(tsrcIndex, std::max(0, pcPic->cs->sps->getBitDepth(CHANNEL_TYPE_LUMA) - 9));
      }
      pcSlice->setTsrcIndex(tsrcIndex);
    }
  }
}

// ====================================================================================================================
// Public member functions
// ====================================================================================================================
void EncGOP::compressGOP(int pocLast, int numPicRcvd, PicList &rcListPic, std::list<PelUnitBuf *> &rcListPicYuvRecOut,
                         bool isField, bool isTff, const InputColourSpaceConversion snr_conversion,
                         const bool printFrameMSE, const bool printMSSSIM, bool isEncodeLtRef, const int picIdInGOP)
{
  // TODO: Split this function up.

  Picture   *pcPic     = nullptr;
  PicHeader *picHeader = nullptr;

  Slice*      pcSlice;
  OutputBitstream  *pcBitstreamRedirect;
  pcBitstreamRedirect = new OutputBitstream;
  AccessUnit::iterator  itLocationToPushSliceHeaderNALU; // used to store location where NALU containing slice header is to be inserted
  Picture* scaledRefPic[MAX_NUM_REF] = {};

  xInitGOP(pocLast, numPicRcvd, isField, isEncodeLtRef);

  m_numPicsCoded = 0;
  SEIMessages leadingSeiMessages;
  SEIMessages nestedSeiMessages;
  SEIMessages duInfoSeiMessages;
  SEIMessages trailingSeiMessages;
  std::deque<DUData> duData;

  EfficientFieldIRAPMapping effFieldIRAPMap;
  if (m_pcCfg->getEfficientFieldIRAPEnabled())
  {
    effFieldIRAPMap.initialize(isField, m_iGopSize, pocLast, numPicRcvd, m_iLastIDR, this, m_pcCfg);
  }

  if( isField && picIdInGOP == 0 )
  {
    for (int gopId = 0; gopId < max(2, m_iGopSize); gopId++)
    {
      m_pcCfg->setEncodedFlag(gopId, false);
    }
  }
  for (int gopId = picIdInGOP; gopId <= picIdInGOP; gopId++)
  {
    // reset flag indicating whether pictures have been encoded
    m_pcCfg->setEncodedFlag(gopId, false);
    if (m_pcCfg->getEfficientFieldIRAPEnabled())
    {
      gopId = effFieldIRAPMap.adjustGOPid(gopId);
    }

    //-- For time output for each slice
    auto beforeTime = std::chrono::steady_clock::now();


    /////////////////////////////////////////////////////////////////////////////////////////////////// Initial to start encoding
    int timeOffset;
    int pocCurr;
    int multipleFactor = m_pcCfg->getUseCompositeRef() ? 2 : 1;

    if (pocLast == 0)   // case first frame or first top field
    {
      pocCurr=0;
      timeOffset = isField ? (1 - multipleFactor) : multipleFactor;
    }
    else if (pocLast == 1 && isField)   // case first bottom field, just like the first frame, the poc computation is
                                        // not right anymore, we set the right value
    {
      pocCurr = 1;
      timeOffset = multipleFactor + 1;
    }
    else
    {
      pocCurr = pocLast - numPicRcvd * multipleFactor + m_pcCfg->getGOPEntry(gopId).m_POC
                - ((isField && m_iGopSize > 1) ? 1 : 0);
      timeOffset = m_pcCfg->getGOPEntry(gopId).m_POC;
    }

    if (m_pcCfg->getUseCompositeRef() && isEncodeLtRef)
    {
      pocCurr++;
      timeOffset--;
    }
    if (pocCurr / multipleFactor >= m_pcCfg->getFramesToBeEncoded())
    {
      if (m_pcCfg->getEfficientFieldIRAPEnabled())
      {
        gopId = effFieldIRAPMap.restoreGOPid(gopId);
      }
      continue;
    }

    if( getNalUnitType(pocCurr, m_iLastIDR, isField) == NAL_UNIT_CODED_SLICE_IDR_W_RADL || getNalUnitType(pocCurr, m_iLastIDR, isField) == NAL_UNIT_CODED_SLICE_IDR_N_LP )
    {
      m_iLastIDR = pocCurr;
    }

    // start a new access unit: create an entry in the list of output access units
    AccessUnit accessUnit;
    accessUnit.temporalId = m_pcCfg->getGOPEntry(gopId).m_temporalId;
    xGetBuffer(rcListPic, rcListPicYuvRecOut, numPicRcvd, timeOffset, pcPic, pocCurr, isField);
    picHeader = pcPic->cs->picHeader;
    picHeader->setSPSId( pcPic->cs->pps->getSPSId() );
    if( getNalUnitType(pocCurr, m_iLastIDR, isField) == NAL_UNIT_CODED_SLICE_RASL && m_pcCfg->getRprRASLtoolSwitch() && m_pcCfg->getUseWrapAround() )
    {
      picHeader->setPPSId( 4 );
      pcPic->cs->pps = m_pcEncLib->getPPS( 4 );
    }
    else
    {
      picHeader->setPPSId( pcPic->cs->pps->getPPSId() );
    }
    picHeader->setSplitConsOverrideFlag(false);
    // initial two flags to be false
    picHeader->setPicInterSliceAllowedFlag(false);
    picHeader->setPicIntraSliceAllowedFlag(false);
#if ER_CHROMA_QP_WCG_PPS
    // th this is a hot fix for the choma qp control
    if( m_pcEncLib->getWCGChromaQPControl().isEnabled() && m_pcEncLib->getSwitchPOC() != -1 )
    {
      static int usePPS = 0; /* TODO: MT */
      if( pocCurr == m_pcEncLib->getSwitchPOC() )
      {
        usePPS = 1;
      }
      const PPS *pPPS = m_pcEncLib->getPPS(usePPS);
      // replace the pps with a more appropriated one
      pcPic->cs->pps = pPPS;
    }
#endif

    // create objects based on the picture size
    const int picWidth = pcPic->cs->pps->getPicWidthInLumaSamples();
    const int picHeight = pcPic->cs->pps->getPicHeightInLumaSamples();
    const int maxCUWidth = pcPic->cs->sps->getMaxCUWidth();
    const int maxCUHeight = pcPic->cs->sps->getMaxCUHeight();
    const ChromaFormat chromaFormatIDC = pcPic->cs->sps->getChromaFormatIdc();
    const int maxTotalCUDepth = floorLog2(maxCUWidth) - pcPic->cs->sps->getLog2MinCodingBlockSize();

    m_pcSliceEncoder->create( picWidth, picHeight, chromaFormatIDC, maxCUWidth, maxCUHeight, maxTotalCUDepth );

    pcPic->createTempBuffers( pcPic->cs->pps->pcv->maxCUWidth );
    pcPic->cs->createCoeffs((bool)pcPic->cs->sps->getPLTMode());

    //  Slice data initialization
    pcPic->clearSliceBuffer();
    pcPic->allocateNewSlice();
    m_pcSliceEncoder->setSliceSegmentIdx(0);

    m_pcSliceEncoder->initEncSlice(pcPic, pocLast, pocCurr, gopId, pcSlice, isField, isEncodeLtRef,
                                   m_pcEncLib->getLayerId(), getNalUnitType(pocCurr, m_iLastIDR, isField));

    DTRACE_UPDATE( g_trace_ctx, ( std::make_pair( "poc", pocCurr ) ) );
    DTRACE_UPDATE( g_trace_ctx, ( std::make_pair( "final", 0 ) ) );

#if !SHARP_LUMA_DELTA_QP
    //Set Frame/Field coding
    pcPic->fieldPic = isField;
#endif

    pcSlice->setLastIDR(m_iLastIDR);
    pcSlice->setIndependentSliceIdx(0);

    if (pcSlice->getSliceType() == B_SLICE && m_pcCfg->getGOPEntry(gopId).m_sliceType == 'P')
    {
      pcSlice->setSliceType(P_SLICE);
    }
    if (pcSlice->getSliceType() == B_SLICE && m_pcCfg->getGOPEntry(gopId).m_sliceType == 'I')
    {
      pcSlice->setSliceType(I_SLICE);
    }
    pcSlice->setTLayer(m_pcCfg->getGOPEntry(gopId).m_temporalId);
#if GDR_ENABLED
    if (m_pcCfg->getGdrEnabled() && pocCurr >= m_pcCfg->getGdrPocStart() && ((pocCurr - m_pcCfg->getGdrPocStart()) % m_pcCfg->getGdrPeriod() == 0))
    {
      pcSlice->setSliceType(B_SLICE);
    }

    // note : first picture is GDR(I_SLICE)
    if (m_pcCfg->getGdrEnabled() && pocCurr == 0)
    {
      pcSlice->setSliceType(I_SLICE);
    }
#endif

    // Set the nal unit type
    pcSlice->setNalUnitType(getNalUnitType(pocCurr, m_iLastIDR, isField));
    // set two flags according to slice type presented in the picture
    if (pcSlice->getSliceType() != I_SLICE)
    {
      picHeader->setPicInterSliceAllowedFlag(true);
    }
    if (pcSlice->getSliceType() == I_SLICE)
    {
      picHeader->setPicIntraSliceAllowedFlag(true);
    }
    picHeader->setGdrOrIrapPicFlag(picHeader->getGdrPicFlag() || pcSlice->isIRAP());

    if (m_pcCfg->getEfficientFieldIRAPEnabled())
    {
      if ( pcSlice->getNalUnitType() == NAL_UNIT_CODED_SLICE_IDR_W_RADL
        || pcSlice->getNalUnitType() == NAL_UNIT_CODED_SLICE_IDR_N_LP
        || pcSlice->getNalUnitType() == NAL_UNIT_CODED_SLICE_CRA)  // IRAP picture
      {
        m_associatedIRAPType[pcPic->layerId] = pcSlice->getNalUnitType();
        m_associatedIRAPPOC[pcPic->layerId] = pocCurr;
        if (m_pcEncLib->getEdrapIndicationSEIEnabled())
        {
          m_latestEDRAPPOC = MAX_INT;
          pcPic->setEdrapRapId(0);
        }
      }
      pcSlice->setAssociatedIRAPType(m_associatedIRAPType[pcPic->layerId]);
      pcSlice->setAssociatedIRAPPOC(m_associatedIRAPPOC[pcPic->layerId]);
    }

    pcSlice->decodingRefreshMarking(m_pocCRA, m_refreshPending, rcListPic, m_pcCfg->getEfficientFieldIRAPEnabled());
    if (m_pcCfg->getUseCompositeRef() && isEncodeLtRef)
    {
      setUseLTRef(true);
      setPrepareLTRef(false);
      setNewestBgPOC(pocCurr);
      setLastLTRefPoc(pocCurr);
    }
    else if (m_pcCfg->getUseCompositeRef() && getLastLTRefPoc() >= 0 && getEncodedLTRef()==false && !getPicBg()->getSpliceFull() && (pocCurr - getLastLTRefPoc()) > (m_pcCfg->getFrameRate() * 2))
    {
      setUseLTRef(false);
      setPrepareLTRef(false);
      setEncodedLTRef(true);
      setNewestBgPOC(-1);
      setLastLTRefPoc(-1);
    }

    if (m_pcCfg->getUseCompositeRef() && m_picBg->getSpliceFull() && getUseLTRef())
    {
      m_pcEncLib->selectReferencePictureList(pcSlice, pocCurr, gopId, m_bgPOC);
    }
    else
    {
      m_pcEncLib->selectReferencePictureList(pcSlice, pocCurr, gopId, -1);
    }
    if (!m_pcCfg->getEfficientFieldIRAPEnabled())
    {
      if ( pcSlice->getNalUnitType() == NAL_UNIT_CODED_SLICE_IDR_W_RADL
        || pcSlice->getNalUnitType() == NAL_UNIT_CODED_SLICE_IDR_N_LP
        || pcSlice->getNalUnitType() == NAL_UNIT_CODED_SLICE_CRA)  // IRAP picture
      {
        m_associatedIRAPType[pcPic->layerId] = pcSlice->getNalUnitType();
        m_associatedIRAPPOC[pcPic->layerId] = pocCurr;
        if (m_pcEncLib->getEdrapIndicationSEIEnabled())
        {
          m_latestEDRAPPOC = MAX_INT;
          pcPic->setEdrapRapId(0);
        }
      }
      pcSlice->setAssociatedIRAPType(m_associatedIRAPType[pcPic->layerId]);
      pcSlice->setAssociatedIRAPPOC(m_associatedIRAPPOC[pcPic->layerId]);
    }

    pcSlice->setEnableDRAPSEI(m_pcEncLib->getDependentRAPIndicationSEIEnabled());
    if (m_pcEncLib->getDependentRAPIndicationSEIEnabled())
    {
      // Only mark the picture as DRAP if all of the following applies:
      //  1) DRAP indication SEI messages are enabled
      //  2) The current picture is not an intra picture
      //  3) The current picture is in the DRAP period
      //  4) The current picture is a trailing picture
      pcSlice->setDRAP(m_pcEncLib->getDependentRAPIndicationSEIEnabled() && m_pcEncLib->getDrapPeriod() > 0 && !pcSlice->isIntra() &&
              pocCurr % m_pcEncLib->getDrapPeriod() == 0 && pocCurr > pcSlice->getAssociatedIRAPPOC());

      if (pcSlice->isDRAP())
      {
        int pocCycle = 1 << (pcSlice->getSPS()->getBitsForPOC());
        int deltaPOC = pocCurr > pcSlice->getAssociatedIRAPPOC() ? pocCurr - pcSlice->getAssociatedIRAPPOC() : pocCurr - ( pcSlice->getAssociatedIRAPPOC() & (pocCycle -1) );
        CHECK(deltaPOC > (pocCycle >> 1), "Use a greater value for POC wraparound to enable a POC distance between IRAP and DRAP of " << deltaPOC << ".");
        m_latestDRAPPOC = pocCurr;
        pcSlice->setTLayer(0); // Force DRAP picture to have temporal layer 0
      }
      pcSlice->setLatestDRAPPOC(m_latestDRAPPOC);
      pcSlice->setUseLTforDRAP(false); // When set, sets the associated IRAP as long-term in RPL0 at slice level, unless the associated IRAP is already included in RPL0 or RPL1 defined in SPS

      PicList::iterator iterPic = rcListPic.begin();
      Picture *rpcPic;
      while (iterPic != rcListPic.end())
      {
        rpcPic = *(iterPic++);
        if ( pcSlice->isDRAP() && rpcPic->getPOC() != pocCurr )
        {
          rpcPic->precedingDRAP = true;
        }
        else if ( !pcSlice->isDRAP() && rpcPic->getPOC() == pocCurr )
        {
          rpcPic->precedingDRAP = false;
        }
      }
    }

    pcSlice->setEnableEdrapSEI(m_pcEncLib->getEdrapIndicationSEIEnabled());
    if (m_pcEncLib->getEdrapIndicationSEIEnabled())
    {
      // Only mark the picture as Extended DRAP if all of the following applies:
      //  1) Extended DRAP indication SEI messages are enabled
      //  2) The current picture is not an intra picture
      //  3) The current picture is in the EDRAP period
      //  4) The current picture is a trailing picture
      if (m_pcEncLib->getEdrapIndicationSEIEnabled() && m_pcEncLib->getEdrapPeriod() > 0 && !pcSlice->isIntra() &&
          pocCurr % m_pcEncLib->getEdrapPeriod() == 0 && pocCurr > pcSlice->getAssociatedIRAPPOC())
      {
        pcSlice->setEdrapRapId(pocCurr / m_pcEncLib->getEdrapPeriod());
        pcSlice->getPic()->setEdrapRapId(pocCurr / m_pcEncLib->getEdrapPeriod());
      }

      if (pcSlice->getEdrapRapId() > 0)
      {
        m_latestEDRAPPOC = pocCurr;
        m_latestEdrapLeadingPicDecodableFlag = false;
        pcSlice->setTLayer(0); // Force Extended DRAP picture to have temporal layer 0
        msg( NOTICE, "Force the temporal sublayer identifier of the EDRAP picture equal to 0.\n");
      }
      pcSlice->setLatestEDRAPPOC(m_latestEDRAPPOC);
      pcSlice->setLatestEdrapLeadingPicDecodableFlag(m_latestEdrapLeadingPicDecodableFlag);
      pcSlice->setUseLTforEdrap(false); // When set, sets the associated IRAP/EDRAP as long-term in RPL0 at slice level, unless the associated IRAP/EDRAP is already included in RPL0 or RPL1 defined in SPS

      PicList::iterator iterPic = rcListPic.begin();
      Picture *rpcPic;
      while (iterPic != rcListPic.end())
      {
        rpcPic = *(iterPic++);
        if ( pcSlice->getEdrapRapId() > 0 && rpcPic->getPOC() != pocCurr && rpcPic->getPOC() >= pcSlice->getAssociatedIRAPPOC() )
        {
          if (rpcPic->getEdrapRapId() >= 0 && rpcPic->getPOC() % m_pcEncLib->getEdrapPeriod() == 0)
          {
            bool bRefExist = false;
            for (int i = 0; i < pcSlice->getEdrapNumRefRapPics(); i++)
            {
              if (pcSlice->getEdrapRefRapId(i) == rpcPic->getEdrapRapId())
                bRefExist = true;
            }
            if (!bRefExist)
            {
              pcSlice->addEdrapRefRapIds(rpcPic->getPOC() / m_pcEncLib->getEdrapPeriod());
              pcSlice->setEdrapNumRefRapPics(pcSlice->getEdrapNumRefRapPics() + 1);
            }
          }
        }
      }
    }

    if (pcSlice->checkThatAllRefPicsAreAvailable(rcListPic, pcSlice->getRPL0(), 0, false) != 0 || pcSlice->checkThatAllRefPicsAreAvailable(rcListPic, pcSlice->getRPL1(), 1, false) != 0 ||
        (m_pcEncLib->getDependentRAPIndicationSEIEnabled() && !pcSlice->isIRAP() && ( pcSlice->isDRAP() || !pcSlice->isPOCInRefPicList(pcSlice->getRPL0(), pcSlice->getAssociatedIRAPPOC())) ) ||
        (m_pcEncLib->getEdrapIndicationSEIEnabled() && !pcSlice->isIRAP() && ( pcSlice->getEdrapRapId() > 0 || !pcSlice->isPOCInRefPicList(pcSlice->getRPL0(), pcSlice->getAssociatedIRAPPOC()) ) )
      || (((pcSlice->isIRAP() && m_pcEncLib->getAvoidIntraInDepLayer()) || (!pcSlice->isIRAP() && m_pcEncLib->getRplOfDepLayerInSh())) && pcSlice->getPic()->cs->vps && m_pcEncLib->getNumRefLayers(pcSlice->getPic()->cs->vps->getGeneralLayerIdx(m_pcEncLib->getLayerId())))
      )
    {
      xCreateExplicitReferencePictureSetFromReference( pcSlice, rcListPic, pcSlice->getRPL0(), pcSlice->getRPL1() );
    }

    pcSlice->applyReferencePictureListBasedMarking( rcListPic, pcSlice->getRPL0(), pcSlice->getRPL1(), pcSlice->getPic()->layerId, *(pcSlice->getPPS()));

    if(pcSlice->getTLayer() > 0
      && !(pcSlice->getNalUnitType() == NAL_UNIT_CODED_SLICE_RADL     // Check if not a leading picture
        || pcSlice->getNalUnitType() == NAL_UNIT_CODED_SLICE_RASL)
        )
    {
      if (pcSlice->isStepwiseTemporalLayerSwitchingPointCandidate(rcListPic))
      {
        bool isSTSA=true;

        for(int ii=0;(ii<m_pcCfg->getGOPSize() && isSTSA==true);ii++)
        {
          int lTid = m_pcCfg->getRPLEntry(0, ii).m_temporalId;

          if (lTid == pcSlice->getTLayer())
          {
            const ReferencePictureList* rpl0 = m_pcEncLib->getRplOfDepLayerInSh()? m_pcEncLib->getRPLList(0)->getReferencePictureList(ii): pcSlice->getSPS()->getRPLList0()->getReferencePictureList(ii);
            for (int jj = 0; jj < pcSlice->getRPL0()->getNumberOfActivePictures(); jj++)
            {
              int tPoc = pcSlice->getPOC() + rpl0->getRefPicIdentifier(jj);
              int kk = 0;
              for (kk = 0; kk<m_pcCfg->getGOPSize(); kk++)
              {
                if (m_pcCfg->getRPLEntry(0, kk).m_POC == tPoc)
                {
                  break;
                }
              }
              int tTid = m_pcCfg->getRPLEntry(0, kk).m_temporalId;
              if (tTid >= pcSlice->getTLayer())
              {
                isSTSA = false;
                break;
              }
            }
            const ReferencePictureList* rpl1 = m_pcEncLib->getRplOfDepLayerInSh()? m_pcEncLib->getRPLList(1)->getReferencePictureList(ii): pcSlice->getSPS()->getRPLList1()->getReferencePictureList(ii);
            for (int jj = 0; jj < pcSlice->getRPL1()->getNumberOfActivePictures(); jj++)
            {
              int tPoc = pcSlice->getPOC() + rpl1->getRefPicIdentifier(jj);
              int kk = 0;
              for (kk = 0; kk<m_pcCfg->getGOPSize(); kk++)
              {
                if (m_pcCfg->getRPLEntry(1, kk).m_POC == tPoc)
                {
                  break;
                }
              }
              int tTid = m_pcCfg->getRPLEntry(1, kk).m_temporalId;
              if (tTid >= pcSlice->getTLayer())
              {
                isSTSA = false;
                break;
              }
            }
          }
        }
        if(isSTSA==true)
        {
          pcSlice->setNalUnitType(NAL_UNIT_CODED_SLICE_STSA);
        }
      }
    }

    if (m_pcCfg->getUseCompositeRef() && getUseLTRef() && (pocCurr > getLastLTRefPoc()))
    {
      pcSlice->setNumRefIdx(REF_PIC_LIST_0, (pcSlice->isIntra())
                                              ? 0
                                              : min(m_pcCfg->getRPLEntry(0, gopId).m_numRefPicsActive + 1,
                                                    pcSlice->getRPL0()->getNumberOfActivePictures()));
      pcSlice->setNumRefIdx(REF_PIC_LIST_1, (!pcSlice->isInterB())
                                              ? 0
                                              : min(m_pcCfg->getRPLEntry(1, gopId).m_numRefPicsActive + 1,
                                                    pcSlice->getRPL1()->getNumberOfActivePictures()));
    }
    else
    {
      pcSlice->setNumRefIdx(REF_PIC_LIST_0, (pcSlice->isIntra()) ? 0 : pcSlice->getRPL0()->getNumberOfActivePictures());
      pcSlice->setNumRefIdx(REF_PIC_LIST_1, (!pcSlice->isInterB()) ? 0 : pcSlice->getRPL1()->getNumberOfActivePictures());
    }
    if (m_pcCfg->getUseCompositeRef() && getPrepareLTRef())
    {
      arrangeCompositeReference(pcSlice, rcListPic, pocCurr);
    }
    //  Set reference list
    pcSlice->constructRefPicList(rcListPic);

    // store sub-picture numbers, sizes, and locations with a picture
    pcSlice->getPic()->subPictures.clear();

    for( int subPicIdx = 0; subPicIdx < pcPic->cs->pps->getNumSubPics(); subPicIdx++ )
    {
      pcSlice->getPic()->subPictures.push_back( pcPic->cs->pps->getSubPic( subPicIdx ) );
    }

    const VPS* vps = pcPic->cs->vps;
    int layerIdx = vps == nullptr ? 0 : vps->getGeneralLayerIdx(pcPic->layerId);
    if (vps && !vps->getIndependentLayerFlag(layerIdx) && pcPic->cs->pps->getNumSubPics() > 1)
    {
      CU::checkConformanceILRP(pcSlice);
    }

    xPicInitHashME( pcPic, pcSlice->getPPS(), rcListPic );

    if (m_pcCfg->getUseAMaxBT())
    {
      const SliceType sliceType = pcSlice->getSliceType();
      const SPS      *sps       = pcSlice->getSPS();

      if (!pcSlice->isIRAP())
      {
        const int hierPredLayerIdx = std::min<int>(pcSlice->getHierPredLayerIdx(), (int) m_blkStat.size() - 1);

        if (m_initAMaxBt && pcSlice->getPOC() > m_prevISlicePoc)
        {
          m_blkStat.fill({ 0, 0 });
          m_initAMaxBt = false;
        }

        if (hierPredLayerIdx >= 0 && m_blkStat[hierPredLayerIdx].count != 0)
        {
          picHeader->setSplitConsOverrideFlag(true);

          const double avgBlkSize = (double) m_blkStat[hierPredLayerIdx].area / m_blkStat[hierPredLayerIdx].count;

          unsigned newMaxBtSize;
          if (avgBlkSize < AMAXBT_TH32 * AMAXBT_TH32)
          {
            newMaxBtSize = 32;
          }
          else if (avgBlkSize < AMAXBT_TH64 * AMAXBT_TH64)
          {
            newMaxBtSize = 64;
          }
          else
          {
            newMaxBtSize = 128;
          }
          newMaxBtSize = Clip3(picHeader->getMinQTSize(sliceType), sps->getCTUSize(), newMaxBtSize);
          picHeader->setMaxBTSize(1, newMaxBtSize);

          m_blkStat[hierPredLayerIdx] = { 0, 0 };
        }
      }
      else
      {
        if (m_initAMaxBt)
        {
          m_blkStat.fill({ 0, 0 });
        }

        m_prevISlicePoc = pcSlice->getPOC();
        m_initAMaxBt    = true;
      }

      bool identicalToSps = true;

      if (identicalToSps && picHeader->getPicInterSliceAllowedFlag())
      {
        identicalToSps = picHeader->getMinQTSize(sliceType) == sps->getMinQTSize(sliceType)
                         && picHeader->getMaxMTTHierarchyDepth(sliceType) == sps->getMaxMTTHierarchyDepth()
                         && picHeader->getMaxBTSize(sliceType) == sps->getMaxBTSize()
                         && picHeader->getMaxTTSize(sliceType) == sps->getMaxTTSize();
      }

      if (identicalToSps && picHeader->getPicIntraSliceAllowedFlag())
      {
        identicalToSps = picHeader->getMinQTSize(I_SLICE) == sps->getMinQTSize(I_SLICE)
                         && picHeader->getMaxMTTHierarchyDepth(I_SLICE) == sps->getMaxMTTHierarchyDepthI()
                         && picHeader->getMaxBTSize(I_SLICE) == sps->getMaxBTSizeI()
                         && picHeader->getMaxTTSize(I_SLICE) == sps->getMaxTTSizeI();

        if (identicalToSps && sps->getUseDualITree())
        {
          identicalToSps =
            picHeader->getMinQTSize(I_SLICE, CHANNEL_TYPE_CHROMA) == sps->getMinQTSize(I_SLICE, CHANNEL_TYPE_CHROMA)
            && picHeader->getMaxMTTHierarchyDepth(I_SLICE, CHANNEL_TYPE_CHROMA) == sps->getMaxMTTHierarchyDepthIChroma()
            && picHeader->getMaxBTSize(I_SLICE, CHANNEL_TYPE_CHROMA) == sps->getMaxBTSizeIChroma()
            && picHeader->getMaxTTSize(I_SLICE, CHANNEL_TYPE_CHROMA) == sps->getMaxTTSizeIChroma();
        }
      }

      if (identicalToSps)
      {
        picHeader->setSplitConsOverrideFlag(false);
      }
    }

    //  Slice info. refinement
    if ( (pcSlice->getSliceType() == B_SLICE) && (pcSlice->getNumRefIdx(REF_PIC_LIST_1) == 0) )
    {
      pcSlice->setSliceType ( P_SLICE );
    }

    xUpdateRasInit( pcSlice );

    if (pcSlice->getPendingRasInit() || pcSlice->isIRAP())
    {
      // this ensures that independently encoded bitstream chunks can be combined to bit-equal
      pcSlice->setEncCABACTableIdx( pcSlice->getSliceType() );
    }
    else
    {
      pcSlice->setEncCABACTableIdx( m_pcSliceEncoder->getEncCABACTableIdx() );
    }

    if (pcSlice->getSliceType() == B_SLICE)
    {
      bool lowDelay  = true;
      int  currPoc   = pcSlice->getPOC();
      int  refIdx    = 0;

      for (refIdx = 0; refIdx < pcSlice->getNumRefIdx(REF_PIC_LIST_0) && lowDelay; refIdx++)
      {
        if (pcSlice->getRefPic(REF_PIC_LIST_0, refIdx)->getPOC() > currPoc)
        {
          lowDelay = false;
        }
      }
      for (refIdx = 0; refIdx < pcSlice->getNumRefIdx(REF_PIC_LIST_1) && lowDelay; refIdx++)
      {
        if (pcSlice->getRefPic(REF_PIC_LIST_1, refIdx)->getPOC() > currPoc)
        {
          lowDelay = false;
        }
      }

      pcSlice->setCheckLDC(lowDelay);
    }
    else
    {
      pcSlice->setCheckLDC(true);
    }


    //-------------------------------------------------------------
    pcSlice->setRefPOCList();

    pcSlice->setList1IdxToList0Idx();

    if (m_pcEncLib->getTMVPModeId() == 2)
    {
      if (gopId == 0)   // first picture in SOP (i.e. forward B)
      {
        picHeader->setEnableTMVPFlag(false);
      }
      else
      {
        // Note: pcSlice->getColFromL0Flag() is assumed to be always 0 and getcolRefIdx() is always 0.
        picHeader->setEnableTMVPFlag(true);
      }
    }
    else if (m_pcEncLib->getTMVPModeId() == 1)
    {
      picHeader->setEnableTMVPFlag(true);
    }
    else
    {
      picHeader->setEnableTMVPFlag(false);
    }

    // disable TMVP when current picture is the only ref picture
    if (pcSlice->isIRAP() && pcSlice->getSPS()->getIBCFlag())
    {
      picHeader->setEnableTMVPFlag(false);
    }

    if( pcSlice->getSliceType() != I_SLICE && picHeader->getEnableTMVPFlag() )
    {
      int colRefIdxL0 = -1, colRefIdxL1 = -1;

      for( int refIdx = 0; refIdx < pcSlice->getNumRefIdx( REF_PIC_LIST_0 ); refIdx++ )
      {
        CHECK( pcSlice->getRefPic( REF_PIC_LIST_0, refIdx )->unscaledPic == nullptr, "unscaledPic is not set for L0 reference picture" );

        if( pcSlice->getRefPic( REF_PIC_LIST_0, refIdx )->isRefScaled( pcSlice->getPPS() ) == false )
        {
          colRefIdxL0 = refIdx;
          break;
        }
      }

      if( pcSlice->getSliceType() == B_SLICE )
      {
        for( int refIdx = 0; refIdx < pcSlice->getNumRefIdx( REF_PIC_LIST_1 ); refIdx++ )
        {
          CHECK( pcSlice->getRefPic( REF_PIC_LIST_1, refIdx )->unscaledPic == nullptr, "unscaledPic is not set for L1 reference picture" );

          if( pcSlice->getRefPic( REF_PIC_LIST_1, refIdx )->isRefScaled( pcSlice->getPPS() ) == false )
          {
            colRefIdxL1 = refIdx;
            break;
          }
        }
      }

      if( colRefIdxL0 >= 0 && colRefIdxL1 >= 0 )
      {
        const Picture *refPicL0 = pcSlice->getRefPic( REF_PIC_LIST_0, colRefIdxL0 );
        if( !refPicL0->slices.size() )
        {
          refPicL0 = refPicL0->unscaledPic;
        }

        const Picture *refPicL1 = pcSlice->getRefPic( REF_PIC_LIST_1, colRefIdxL1 );
        if( !refPicL1->slices.size() )
        {
          refPicL1 = refPicL1->unscaledPic;
        }

        CHECK( !refPicL0->slices.size(), "Wrong L0 reference picture" );
        CHECK( !refPicL1->slices.size(), "Wrong L1 reference picture" );

        const uint32_t uiColFromL0 = refPicL0->slices[0]->getSliceQp() > refPicL1->slices[0]->getSliceQp();
        picHeader->setPicColFromL0Flag( uiColFromL0 );
        pcSlice->setColFromL0Flag( uiColFromL0 );
        pcSlice->setColRefIdx( uiColFromL0 ? colRefIdxL0 : colRefIdxL1 );
        picHeader->setColRefIdx( uiColFromL0 ? colRefIdxL0 : colRefIdxL1 );
      }
      else if( colRefIdxL0 < 0 && colRefIdxL1 >= 0 )
      {
        picHeader->setPicColFromL0Flag( false );
        pcSlice->setColFromL0Flag( false );
        pcSlice->setColRefIdx( colRefIdxL1 );
        picHeader->setColRefIdx( colRefIdxL1 );
      }
      else if( colRefIdxL0 >= 0 && colRefIdxL1 < 0 )
      {
        picHeader->setPicColFromL0Flag( true );
        pcSlice->setColFromL0Flag( true );
        pcSlice->setColRefIdx( colRefIdxL0 );
        picHeader->setColRefIdx( colRefIdxL0 );
      }
      else
      {
        picHeader->setEnableTMVPFlag( false );
      }
    }

#if GDR_ENABLED
    PicHeader *picHeader = new PicHeader;
    *picHeader = *pcPic->cs->picHeader;
    pcSlice->scaleRefPicList(scaledRefPic, picHeader, m_pcEncLib->getApss(), picHeader->getLmcsAPS(), picHeader->getScalingListAPS(), false);
    picHeader = pcPic->cs->picHeader;
#else
    pcSlice->scaleRefPicList( scaledRefPic, pcPic->cs->picHeader, m_pcEncLib->getApss(), picHeader->getLmcsAPS(), picHeader->getScalingListAPS(), false );
#endif

    // set adaptive search range for non-intra-slices
    if (m_pcCfg->getUseASR() && !pcSlice->isIntra())
    {
      m_pcSliceEncoder->setSearchRange(pcSlice);
    }

    bool bGPBcheck=false;
    if ( pcSlice->getSliceType() == B_SLICE)
    {
      if ( pcSlice->getNumRefIdx(RefPicList( 0 ) ) == pcSlice->getNumRefIdx(RefPicList( 1 ) ) )
      {
        bGPBcheck=true;
        int i;
        for ( i=0; i < pcSlice->getNumRefIdx(RefPicList( 1 ) ); i++ )
        {
          if ( pcSlice->getRefPOC(RefPicList(1), i) != pcSlice->getRefPOC(RefPicList(0), i) )
          {
            bGPBcheck=false;
            break;
          }
        }
      }
    }
    if(bGPBcheck)
    {
      picHeader->setMvdL1ZeroFlag(true);
    }
    else
    {
      picHeader->setMvdL1ZeroFlag(false);
    }

    pcSlice->setMeetBiPredT(false);
    if ( pcSlice->getSPS()->getUseSMVD() && pcSlice->getCheckLDC() == false
      && picHeader->getMvdL1ZeroFlag() == false
      )
    {
      int currPOC = pcSlice->getPOC();

      int forwardPOC = currPOC;
      int backwardPOC = currPOC;
      int ref = 0, refIdx0 = -1, refIdx1 = -1;

      // search nearest forward POC in List 0
      for ( ref = 0; ref < pcSlice->getNumRefIdx( REF_PIC_LIST_0 ); ref++ )
      {
        int poc = pcSlice->getRefPic( REF_PIC_LIST_0, ref )->getPOC();
        const bool isRefLongTerm = pcSlice->getRefPic(REF_PIC_LIST_0, ref)->longTerm;
        if ( poc < currPOC && (poc > forwardPOC || refIdx0 == -1) && !isRefLongTerm )
        {
          forwardPOC = poc;
          refIdx0 = ref;
        }
      }

      // search nearest backward POC in List 1
      for ( ref = 0; ref < pcSlice->getNumRefIdx( REF_PIC_LIST_1 ); ref++ )
      {
        int poc = pcSlice->getRefPic( REF_PIC_LIST_1, ref )->getPOC();
        const bool isRefLongTerm = pcSlice->getRefPic(REF_PIC_LIST_1, ref)->longTerm;
        if ( poc > currPOC && (poc < backwardPOC || refIdx1 == -1) && !isRefLongTerm )
        {
          backwardPOC = poc;
          refIdx1 = ref;
        }
      }

      if ( !(forwardPOC < currPOC && backwardPOC > currPOC) )
      {
        forwardPOC = currPOC;
        backwardPOC = currPOC;
        refIdx0 = -1;
        refIdx1 = -1;

        // search nearest backward POC in List 0
        for ( ref = 0; ref < pcSlice->getNumRefIdx( REF_PIC_LIST_0 ); ref++ )
        {
          int poc = pcSlice->getRefPic( REF_PIC_LIST_0, ref )->getPOC();
          const bool isRefLongTerm = pcSlice->getRefPic(REF_PIC_LIST_0, ref)->longTerm;
          if ( poc > currPOC && (poc < backwardPOC || refIdx0 == -1) && !isRefLongTerm )
          {
            backwardPOC = poc;
            refIdx0 = ref;
          }
        }

        // search nearest forward POC in List 1
        for ( ref = 0; ref < pcSlice->getNumRefIdx( REF_PIC_LIST_1 ); ref++ )
        {
          int poc = pcSlice->getRefPic( REF_PIC_LIST_1, ref )->getPOC();
          const bool isRefLongTerm = pcSlice->getRefPic(REF_PIC_LIST_1, ref)->longTerm;
          if ( poc < currPOC && (poc > forwardPOC || refIdx1 == -1) && !isRefLongTerm )
          {
            forwardPOC = poc;
            refIdx1 = ref;
          }
        }
      }

      if ( forwardPOC < currPOC && backwardPOC > currPOC )
      {
        pcSlice->setBiDirPred( true, refIdx0, refIdx1 );
        constexpr int affineMeTBiPred = 1;
        pcSlice->setMeetBiPredT(abs(forwardPOC - currPOC) <= affineMeTBiPred);
      }
      else
      {
        pcSlice->setBiDirPred( false, -1, -1 );
      }
    }
    else
    {
      pcSlice->setBiDirPred( false, -1, -1 );
    }

    if( pcSlice->getNalUnitType() == NAL_UNIT_CODED_SLICE_RASL && m_pcCfg->getRprRASLtoolSwitch() )
    {
      pcSlice->setDisableLmChromaCheck( true );
      picHeader->setDmvrDisabledFlag( true );
      xUpdateRPRtmvp( picHeader, pcSlice );
      CHECK( pcSlice->getPPS()->getWrapAroundEnabledFlag(), "pps_ref_wraparound_enabled_flag should be 0 with constrained RASL encoding" );
    }

    double lambda            = 0.0;
    int actualHeadBits       = 0;
    int actualTotalBits      = 0;
    int estimatedBits        = 0;
    int tmpBitsBeforeWriting = 0;

    xPicInitRateControl(estimatedBits, gopId, lambda, pcPic, pcSlice);

    uint32_t uiNumSliceSegments = 1;

    pcSlice->setDefaultClpRng(*pcSlice->getSPS());

    // Allocate some coders, now the number of tiles are known.
    const uint32_t numberOfCtusInFrame = pcPic->cs->pcv->sizeInCtus;
    const int numSubstreamsColumns = pcSlice->getPPS()->getNumTileColumns();
    const int numSubstreamRows     = pcSlice->getSPS()->getEntropyCodingSyncEnabledFlag() ? pcPic->cs->pcv->heightInCtus : (pcSlice->getPPS()->getNumTileRows());
    const int numSubstreams        = std::max<int> (numSubstreamRows * numSubstreamsColumns, (int) pcPic->cs->pps->getNumSlicesInPic());
    std::vector<OutputBitstream> substreamsOut(numSubstreams);

#if ENABLE_QPA
    pcPic->m_uEnerHpCtu.resize (numberOfCtusInFrame);
    pcPic->m_iOffsetCtu.resize (numberOfCtusInFrame);
#if ENABLE_QPA_SUB_CTU
    if (pcSlice->getPPS()->getUseDQP() && pcSlice->getCuQpDeltaSubdiv() > 0)
    {
      const PreCalcValues &pcv = *pcPic->cs->pcv;
      const unsigned   mtsLog2 = (unsigned)floorLog2(std::min (pcPic->cs->sps->getMaxTbSize(), pcv.maxCUWidth));
      pcPic->m_subCtuQP.resize ((pcv.maxCUWidth >> mtsLog2) * (pcv.maxCUHeight >> mtsLog2));
    }
#endif
#endif
    if (pcSlice->getSPS()->getSAOEnabledFlag())
    {
      pcPic->resizeSAO( numberOfCtusInFrame, 0 );
      pcPic->resizeSAO( numberOfCtusInFrame, 1 );
    }

    // it is used for signalling during CTU mode decision, i.e. before ALF processing
    if( pcSlice->getSPS()->getALFEnabledFlag() )
    {
      pcPic->resizeAlfData(numberOfCtusInFrame);
    }

    bool decPic = false;
    bool encPic = false;
    // test if we can skip the picture entirely or decode instead of encoding
    trySkipOrDecodePicture( decPic, encPic, *m_pcCfg, pcPic, m_pcEncLib->getApsMap() );

    pcPic->cs->slice = pcSlice; // please keep this
#if ENABLE_QPA
    if (pcSlice->getPPS()->getSliceChromaQpFlag() && CS::isDualITree (*pcSlice->getPic()->cs) && !m_pcCfg->getUsePerceptQPA() && (m_pcCfg->getSliceChromaOffsetQpPeriodicity() == 0))
#else
    if (pcSlice->getPPS()->getSliceChromaQpFlag() && CS::isDualITree (*pcSlice->getPic()->cs))
#endif
    {
#if JVET_AB0080_CHROMA_QP_FIX
      if (!(pcSlice->getPPS()->getPPSId() == ENC_PPS_ID_RPR || pcSlice->getPPS()->getPPSId() == ENC_PPS_ID_RPR2 || pcSlice->getPPS()->getPPSId() == ENC_PPS_ID_RPR3))
      {
        // overwrite chroma qp offset for dual tree
        pcSlice->setSliceChromaQpDelta(COMPONENT_Cb, m_pcCfg->getChromaCbQpOffsetDualTree());
        pcSlice->setSliceChromaQpDelta(COMPONENT_Cr, m_pcCfg->getChromaCrQpOffsetDualTree());
        if (pcSlice->getSPS()->getJointCbCrEnabledFlag())
        {
          pcSlice->setSliceChromaQpDelta(JOINT_CbCr, m_pcCfg->getChromaCbCrQpOffsetDualTree());
        }
        m_pcSliceEncoder->setUpLambda(pcSlice, pcSlice->getLambdas()[0], pcSlice->getSliceQp());
      }
#else
      // overwrite chroma qp offset for dual tree
      pcSlice->setSliceChromaQpDelta(COMPONENT_Cb, m_pcCfg->getChromaCbQpOffsetDualTree());
      pcSlice->setSliceChromaQpDelta(COMPONENT_Cr, m_pcCfg->getChromaCrQpOffsetDualTree());
      if (pcSlice->getSPS()->getJointCbCrEnabledFlag())
      {
        pcSlice->setSliceChromaQpDelta(JOINT_CbCr, m_pcCfg->getChromaCbCrQpOffsetDualTree());
      }
      m_pcSliceEncoder->setUpLambda(pcSlice, pcSlice->getLambdas()[0], pcSlice->getSliceQp());
#endif
    }

    xPicInitLMCS(pcPic, picHeader, pcSlice);

    if( pcSlice->getSPS()->getScalingListFlag() && m_pcCfg->getUseScalingListId() == SCALING_LIST_FILE_READ )
    {
      picHeader->setExplicitScalingListEnabledFlag( true );
      pcSlice->setExplicitScalingListUsed( true );

      int apsId = std::min<int>( 7, m_pcEncLib->getVPS() == nullptr ? 0 : m_pcEncLib->getVPS()->getGeneralLayerIdx( m_pcEncLib->getLayerId() ) );
      picHeader->setScalingListAPSId( apsId );

      ParameterSetMap<APS> *apsMap = m_pcEncLib->getApsMap();
      APS*  scalingListAPS = apsMap->getPS( ( apsId << NUM_APS_TYPE_LEN ) + SCALING_LIST_APS );
      assert(scalingListAPS != nullptr);
      picHeader->setScalingListAPS( scalingListAPS );
    }

    pcPic->cs->picHeader->setPic(pcPic);
    pcPic->cs->picHeader->setValid();
    if(pcPic->cs->sps->getFpelMmvdEnabledFlag())
    {
      // cannot set ph_fpel_mmvd_enabled_flag at slice level - need new picture-level version of checkDisFracMmvd algorithm?
      // m_pcSliceEncoder->checkDisFracMmvd( pcPic, 0, numberOfCtusInFrame );
      bool useIntegerMVD = (pcPic->lwidth()*pcPic->lheight() > 1920 * 1080);
      pcPic->cs->picHeader->setDisFracMMVD( useIntegerMVD );
    }
    if (pcSlice->getSPS()->getJointCbCrEnabledFlag())
    {
      if (m_pcCfg->getConstantJointCbCrSignFlag())
      {
        pcPic->cs->picHeader->setJointCbCrSignFlag(false);
      }
      else
      {
        m_pcSliceEncoder->setJointCbCrModes(*pcPic->cs, Position(0, 0), pcPic->cs->area.lumaSize());
      }
    }
    if (!pcSlice->getSPS()->getSpsRangeExtension().getReverseLastSigCoeffEnabledFlag() || pcSlice->getSliceQp() > 12)
    {
      pcSlice->setReverseLastSigCoeffFlag(false);
    }
    else
    {
      /*for RA serial and parallel alignment start*/
      if (m_pcCfg->getIntraPeriod() > 1)
      {
        if (pcSlice->isIntra())
        {
          m_cntRightBottom = 0;
        }
        if ((pocCurr % m_pcCfg->getIntraPeriod()) <= m_pcCfg->getGOPSize() && gopId == 0 && !pcSlice->isIntra())
        {
          m_cntRightBottom = m_cntRightBottomIntra;
        }
      }
      /*for RA serial and parallel alignment end*/
      pcSlice->setReverseLastSigCoeffFlag(m_cntRightBottom >= 0);
    }

    if( encPic )
    // now compress (trial encode) the various slice segments (slices, and dependent slices)
    {
      DTRACE_UPDATE( g_trace_ctx, ( std::make_pair( "poc", pocCurr ) ) );
      const std::vector<uint16_t> sliceLosslessArray = *(m_pcCfg->getSliceLosslessArray());
      bool mixedLossyLossless = m_pcCfg->getMixedLossyLossless();
      if (m_pcCfg->getCostMode() == COST_LOSSLESS_CODING)
      {
        pcPic->fillSliceLossyLosslessArray(sliceLosslessArray, mixedLossyLossless);
      }

      for(uint32_t sliceIdx = 0; sliceIdx < pcPic->cs->pps->getNumSlicesInPic(); sliceIdx++ )
      {
        pcSlice->setSliceMap( pcPic->cs->pps->getSliceMap( sliceIdx ) );
        if (pcSlice->getSPS()->getSpsRangeExtension().getTSRCRicePresentFlag() && (pcPic->cs->pps->getNumSlicesInPic() == 1))
        {
          if (!pcSlice->isIntra())
          {
            int nextRice = 1;

            if (m_preIPOC < pocCurr)
            {
              for (int idx = 0; idx < MAX_TSRC_RICE; idx++)
              {
                m_riceBit[idx][0] = m_riceBit[idx][1];
              }
              m_preQP[0] = m_preQP[1];
              m_preIPOC = MAX_INT;
            }

            if (m_preQP[0] != pcSlice->getSliceQp())
            {
              m_riceBit[pcSlice->getTsrcIndex()][0] = (int) (m_riceBit[pcSlice->getTsrcIndex()][0] * 9 / 10);
            }

            for (int idx = 2; idx < 9; idx++)
            {
              if (m_riceBit[idx - 2][0] > m_riceBit[idx - 1][0])
              {
                nextRice = idx;
              }
              else
              {
                m_riceBit[idx - 1][0] = m_riceBit[idx - 2][0];
              }
              m_riceBit[idx - 2][0] = 0;
            }
            m_riceBit[7][0] = 0;
            pcSlice->setTsrcIndex(nextRice - 1);
          }
          else
          {
            m_preIPOC = pocCurr;
            m_preQP[0] = MAX_INT;
            m_preQP[1] = pcSlice->getSliceQp();
            for (int idx = 0; idx < MAX_TSRC_RICE; idx++)
            {
              m_riceBit[idx][0] = 0;
            }
          }
          for (int idx = 0; idx < MAX_TSRC_RICE; idx++)
          {
             pcSlice->setRiceBit(idx, m_riceBit[idx][0]);
          }
        }
        if( pcPic->cs->pps->getRectSliceFlag() )
        {
          Position firstCtu;
          firstCtu.x = pcSlice->getFirstCtuRsAddrInSlice() % pcPic->cs->pps->getPicWidthInCtu();
          firstCtu.y = pcSlice->getFirstCtuRsAddrInSlice() / pcPic->cs->pps->getPicWidthInCtu();
          int subPicIdx = NOT_VALID;
          for( int sp = 0; sp < pcPic->cs->pps->getNumSubPics(); sp++ )
          {
            if( pcPic->cs->pps->getSubPic( sp ).containsCtu( firstCtu ) )
            {
              subPicIdx = sp;
              break;
            }
          }
          CHECK( subPicIdx == NOT_VALID, "Sub-picture was not found" );

          pcSlice->setSliceSubPicId( pcPic->cs->pps->getSubPic( subPicIdx ).getSubPicID() );
        }
        if (pcPic->cs->sps->getUseLmcs())
        {
          pcSlice->setLmcsEnabledFlag(picHeader->getLmcsEnabledFlag());
          if (pcSlice->getSliceType() == I_SLICE)
          {
            //reshape original signal
            if(m_pcCfg->getGopBasedTemporalFilterEnabled())
            {
              pcPic->getOrigBuf().copyFrom(pcPic->getFilteredOrigBuf());
            }
            else
            {
              pcPic->getOrigBuf().copyFrom(pcPic->getTrueOrigBuf());
            }

            if (pcSlice->getLmcsEnabledFlag())
            {
              pcPic->getOrigBuf(COMPONENT_Y).rspSignal(m_pcReshaper->getFwdLUT());
              m_pcReshaper->setSrcReshaped(true);
              m_pcReshaper->setRecReshaped(true);
            }
            else
            {
              m_pcReshaper->setSrcReshaped(false);
              m_pcReshaper->setRecReshaped(false);
            }
          }
        }

        bool isLossless = false;
        if (m_pcCfg->getCostMode() == COST_LOSSLESS_CODING)
        {
          isLossless = pcPic->losslessSlice(sliceIdx);
        }
        m_pcSliceEncoder->setLosslessSlice(pcPic, isLossless);

        if( pcSlice->getSliceType() != I_SLICE && pcSlice->getRefPic( REF_PIC_LIST_0, 0 )->subPictures.size() > 1 )
        {
          clipMv = clipMvInSubpic;
          m_pcEncLib->getInterSearch()->setClipMvInSubPic(true);
        }
        else
        {
          clipMv = clipMvInPic;
          m_pcEncLib->getInterSearch()->setClipMvInSubPic(false);
        }

        if (pcSlice->isIntra() && (pocLast == 0 || m_pcCfg->getIntraPeriod() > 1))
        {
          computeSignalling(pcPic, pcSlice);
        }
        m_pcSliceEncoder->precompressSlice( pcPic );
#if GREEN_METADATA_SEI_ENABLED
        pcPic->setFeatureCounter(m_featureCounter);
        if(m_pcEncLib->getGMFAFramewise())
        {
          FeatureCounterStruct m_featureCounterFrameReference;
          m_featureCounterFrameReference = m_featureCounter;
        }
#endif
        m_pcSliceEncoder->compressSlice   ( pcPic, false, false);
#if GREEN_METADATA_SEI_ENABLED
        m_featureCounter = pcPic->getFeatureCounter();
#endif

        if(sliceIdx < pcPic->cs->pps->getNumSlicesInPic() - 1)
        {
          uint32_t independentSliceIdx = pcSlice->getIndependentSliceIdx();
          pcPic->allocateNewSlice();
          m_pcSliceEncoder->setSliceSegmentIdx      (uiNumSliceSegments);
          // prepare for next slice
          pcSlice = pcPic->slices[uiNumSliceSegments];
          CHECK(!(pcSlice->getPPS() != 0), "Unspecified error");
          pcSlice->copySliceInfo(pcPic->slices[uiNumSliceSegments - 1]);
          pcSlice->setSliceBits(0);
          independentSliceIdx++;
          pcSlice->setIndependentSliceIdx(independentSliceIdx);
          uiNumSliceSegments++;
        }
      }
#if GREEN_METADATA_SEI_ENABLED
      m_featureCounter.baseQP[pcPic->getLossyQPValue()] ++;
      if (m_featureCounter.isYUV420 == -1)
      {
        m_featureCounter.isYUV400 = pcSlice->getSPS()->getChromaFormatIdc() == CHROMA_400 ? 1 : 0;
        m_featureCounter.isYUV420 = pcSlice->getSPS()->getChromaFormatIdc() == CHROMA_420 ? 1 : 0;
        m_featureCounter.isYUV422 = pcSlice->getSPS()->getChromaFormatIdc() == CHROMA_422 ? 1 : 0;
        m_featureCounter.isYUV444 = pcSlice->getSPS()->getChromaFormatIdc() == CHROMA_444 ? 1 : 0;
      }
  
      if (m_featureCounter.is8bit == -1)
      {
        m_featureCounter.is8bit  = (pcSlice->getSPS()->getBitDepth(CHANNEL_TYPE_LUMA) == 8) ? 1 : 0;
        m_featureCounter.is10bit = (pcSlice->getSPS()->getBitDepth(CHANNEL_TYPE_LUMA) == 10) ? 1 : 0;
        m_featureCounter.is12bit = (pcSlice->getSPS()->getBitDepth(CHANNEL_TYPE_LUMA) == 12) ? 1 : 0;
      }
  
  
      if (pcSlice->getSliceType() == B_SLICE)
      {
        m_featureCounter.bSlices++;
      }
      else if (pcSlice->getSliceType()== P_SLICE)
      {
        m_featureCounter.pSlices++;
      }
      else
      {
        m_featureCounter.iSlices++;
      }
  
      if (m_featureCounter.width == -1)
      {
        m_featureCounter.width = pcPic->getPicWidthInLumaSamples();
      }
  
      if (m_featureCounter.height == -1)
      {
        m_featureCounter.height = pcPic->getPicHeightInLumaSamples();
      }
#endif
      duData.clear();

      CodingStructure& cs = *pcPic->cs;
      pcSlice = pcPic->slices[0];

      if (cs.sps->getUseLmcs() && m_pcReshaper->getSliceReshaperInfo().getUseSliceReshaper())
      {
        picHeader->setLmcsEnabledFlag(true);
#if GDR_ENABLED
        if (cs.sps->getGDREnabledFlag() && picHeader->getInGdrInterval())
        {
          picHeader->setLmcsChromaResidualScaleFlag(false);
        }
#endif
        int apsId = std::min<int>(3, m_pcEncLib->getVPS() == nullptr ? 0 : m_pcEncLib->getVPS()->getGeneralLayerIdx(m_pcEncLib->getLayerId()));
        picHeader->setLmcsAPSId(apsId);

        const PreCalcValues& pcv = *cs.pcv;
        for (uint32_t yPos = 0; yPos < pcv.lumaHeight; yPos += pcv.maxCUHeight)
        {
          for (uint32_t xPos = 0; xPos < pcv.lumaWidth; xPos += pcv.maxCUWidth)
          {
            const CodingUnit* cu = cs.getCU(Position(xPos, yPos), CHANNEL_TYPE_LUMA);
            if (cu->slice->getLmcsEnabledFlag())
            {
              const uint32_t width = (xPos + pcv.maxCUWidth > pcv.lumaWidth) ? (pcv.lumaWidth - xPos) : pcv.maxCUWidth;
              const uint32_t height = (yPos + pcv.maxCUHeight > pcv.lumaHeight) ? (pcv.lumaHeight - yPos) : pcv.maxCUHeight;
              const UnitArea area(cs.area.chromaFormat, Area(xPos, yPos, width, height));
              cs.getRecoBuf(area).get(COMPONENT_Y).rspSignal(m_pcReshaper->getInvLUT());
            }
          }
        }
        m_pcReshaper->setRecReshaped(false);

        if(m_pcCfg->getGopBasedTemporalFilterEnabled())
        {
          pcPic->getOrigBuf().copyFrom(pcPic->getFilteredOrigBuf());
        }
        else
        {
          pcPic->getOrigBuf().copyFrom(pcPic->getTrueOrigBuf());
        }
      }

      // create SAO object based on the picture size
      if( pcSlice->getSPS()->getSAOEnabledFlag() )
      {
        const uint32_t widthInCtus = ( picWidth + maxCUWidth - 1 ) / maxCUWidth;
        const uint32_t heightInCtus = ( picHeight + maxCUHeight - 1 ) / maxCUHeight;
        const uint32_t numCtuInFrame = widthInCtus * heightInCtus;
        const uint32_t  log2SaoOffsetScaleLuma   = (uint32_t) std::max(0, pcSlice->getSPS()->getBitDepth(CHANNEL_TYPE_LUMA  ) - MAX_SAO_TRUNCATED_BITDEPTH);
        const uint32_t  log2SaoOffsetScaleChroma = (uint32_t) std::max(0, pcSlice->getSPS()->getBitDepth(CHANNEL_TYPE_CHROMA) - MAX_SAO_TRUNCATED_BITDEPTH);

        m_pcSAO->create( picWidth, picHeight, chromaFormatIDC, maxCUWidth, maxCUHeight, maxTotalCUDepth, log2SaoOffsetScaleLuma, log2SaoOffsetScaleChroma );
        m_pcSAO->destroyEncData();
        m_pcSAO->createEncData( m_pcCfg->getSaoCtuBoundary(), numCtuInFrame );
        m_pcSAO->setReshaper( m_pcReshaper );
      }

      if( pcSlice->getSPS()->getScalingListFlag() && m_pcCfg->getUseScalingListId() == SCALING_LIST_FILE_READ )
      {
        picHeader->setExplicitScalingListEnabledFlag(true);
        pcSlice->setExplicitScalingListUsed(true);
        int apsId = 0;
        picHeader->setScalingListAPSId( apsId );
      }

      // SAO parameter estimation using non-deblocked pixels for CTU bottom and right boundary areas
      if( pcSlice->getSPS()->getSAOEnabledFlag() && m_pcCfg->getSaoCtuBoundary() )
      {
        m_pcSAO->getPreDBFStatistics( cs, m_pcCfg->getSaoTrueOrg() );
      }

      //-- Loop filter
      if ( m_pcCfg->getDeblockingFilterMetric() )
      {
        if ( m_pcCfg->getDeblockingFilterMetric()==2 )
        {
          applyDeblockingFilterParameterSelection(pcPic, uiNumSliceSegments, gopId);
        }
        else
        {
          applyDeblockingFilterMetric(pcPic, uiNumSliceSegments);
        }
      }
      if (m_pcCfg->getCostMode() == COST_LOSSLESS_CODING)
      {
        for (int s = 0; s < uiNumSliceSegments; s++)
        {
          if (pcPic->slices[s]->isLossless())
          {
            pcPic->slices[s]->setDeblockingFilterDisable(true);
          }
        }
      }
#if GREEN_METADATA_SEI_ENABLED
      cs.m_featureCounter.resetBoundaryStrengths();
#endif
      m_pcLoopFilter->deblockingFilterPic( cs );
#if GREEN_METADATA_SEI_ENABLED
      m_featureCounter.addBoundaryStrengths(cs.m_featureCounter);
#endif

      CS::setRefinedMotionField(cs);

      if( pcSlice->getSPS()->getSAOEnabledFlag() )
      {
#if GREEN_METADATA_SEI_ENABLED
        cs.m_featureCounter.resetSAO();
#endif
        bool sliceEnabled[MAX_NUM_COMPONENT];
        m_pcSAO->initCABACEstimator( m_pcEncLib->getCABACEncoder(), m_pcEncLib->getCtxCache(), pcSlice );
        m_pcSAO->SAOProcess( cs, sliceEnabled, pcSlice->getLambdas(),
#if ENABLE_QPA
                             (m_pcCfg->getUsePerceptQPA() && !m_pcCfg->getUseRateCtrl() && pcSlice->getPPS()->getUseDQP() ? m_pcEncLib->getRdCost ()->getChromaWeight() : 0.0),
#endif
                             m_pcCfg->getTestSAODisableAtPictureLevel(), m_pcCfg->getSaoEncodingRate(), m_pcCfg->getSaoEncodingRateChroma(), m_pcCfg->getSaoCtuBoundary(), m_pcCfg->getSaoGreedyMergeEnc(), m_pcCfg->getSaoTrueOrg() );
        //assign SAO slice header
        for (int s = 0; s < uiNumSliceSegments; s++)
        {
          if (pcPic->slices[s]->isLossless() && m_pcCfg->getCostMode() == COST_LOSSLESS_CODING)
          {
            pcPic->slices[s]->setSaoEnabledFlag(CHANNEL_TYPE_LUMA, false);
            pcPic->slices[s]->setSaoEnabledFlag(CHANNEL_TYPE_CHROMA, false);
          }
          else
          {
            pcPic->slices[s]->setSaoEnabledFlag(CHANNEL_TYPE_LUMA, sliceEnabled[COMPONENT_Y]);
            CHECK(!(sliceEnabled[COMPONENT_Cb] == sliceEnabled[COMPONENT_Cr]), "Unspecified error");
            pcPic->slices[s]->setSaoEnabledFlag(CHANNEL_TYPE_CHROMA, sliceEnabled[COMPONENT_Cb]);
          }
        }
#if GREEN_METADATA_SEI_ENABLED
        m_featureCounter.addSAO(cs.m_featureCounter);
#endif
      }

      if( pcSlice->getSPS()->getALFEnabledFlag() )
      {
        m_pcALF->destroy();
        m_pcALF->create( m_pcCfg, picWidth, picHeight, chromaFormatIDC, maxCUWidth, maxCUHeight, maxTotalCUDepth, m_pcCfg->getBitDepth(), m_pcCfg->getInputBitDepth() );

        for (int s = 0; s < uiNumSliceSegments; s++)
        {
          pcPic->slices[s]->setAlfEnabledFlag(COMPONENT_Y, false);
        }
        m_pcALF->initCABACEstimator(m_pcEncLib->getCABACEncoder(), m_pcEncLib->getCtxCache(), pcSlice, m_pcEncLib->getApsMap());
#if GREEN_METADATA_SEI_ENABLED
        cs.m_featureCounter.resetALF();
#endif
        m_pcALF->ALFProcess(cs, pcSlice->getLambdas()
#if ENABLE_QPA
          , (m_pcCfg->getUsePerceptQPA() && !m_pcCfg->getUseRateCtrl() && pcSlice->getPPS()->getUseDQP() ? m_pcEncLib->getRdCost()->getChromaWeight() : 0.0)
#endif
          , pcPic, uiNumSliceSegments
        );
#if GREEN_METADATA_SEI_ENABLED
        m_featureCounter.addALF(cs.m_featureCounter);
#endif
        //assign ALF slice header
        for (int s = 0; s < uiNumSliceSegments; s++)
        {
           //For the first slice, even if it is lossless, slice level ALF is not disabled and ALF-APS is signaled so that the later lossy slices can use APS of the first slice.
           //However, if the first slice is lossless, the ALF process is disabled for all of the CTUs ( m_ctuEnableFlag == 0) of that slice which is implemented in the function void EncAdaptiveLoopFilter::ALFProcess.

          if (pcPic->slices[s]->isLossless() && s && m_pcCfg->getCostMode() == COST_LOSSLESS_CODING)
          {
            pcPic->slices[s]->setAlfEnabledFlag(COMPONENT_Y, false);
            pcPic->slices[s]->setAlfEnabledFlag(COMPONENT_Cb, false);
            pcPic->slices[s]->setAlfEnabledFlag(COMPONENT_Cr, false);
          }
          else
          {
            pcPic->slices[s]->setAlfEnabledFlag(COMPONENT_Y, cs.slice->getAlfEnabledFlag(COMPONENT_Y));
            pcPic->slices[s]->setAlfEnabledFlag(COMPONENT_Cb, cs.slice->getAlfEnabledFlag(COMPONENT_Cb));
            pcPic->slices[s]->setAlfEnabledFlag(COMPONENT_Cr, cs.slice->getAlfEnabledFlag(COMPONENT_Cr));

          }
          if (pcPic->slices[s]->getAlfEnabledFlag(COMPONENT_Y))
          {
            pcPic->slices[s]->setNumAlfApsIdsLuma(cs.slice->getNumAlfApsIdsLuma());
            pcPic->slices[s]->setAlfApsIdsLuma(cs.slice->getAlfApsIdsLuma());
          }
          else
          {
            pcPic->slices[s]->setNumAlfApsIdsLuma(0);
          }
          pcPic->slices[s]->setAlfAPSs(cs.slice->getAlfAPSs());
          pcPic->slices[s]->setAlfApsIdChroma(cs.slice->getAlfApsIdChroma());
          pcPic->slices[s]->setCcAlfCbApsId(cs.slice->getCcAlfCbApsId());
          pcPic->slices[s]->setCcAlfCrApsId(cs.slice->getCcAlfCrApsId());
          pcPic->slices[s]->m_ccAlfFilterParam      = m_pcALF->getCcAlfFilterParam();
          pcPic->slices[s]->m_ccAlfFilterControl[0] = m_pcALF->getCcAlfControlIdc(COMPONENT_Cb);
          pcPic->slices[s]->m_ccAlfFilterControl[1] = m_pcALF->getCcAlfControlIdc(COMPONENT_Cr);
        }
      }
      else if (cs.slice->getPendingRasInit() || cs.slice->isIDRorBLA())
      {
        m_pcALF->setApsIdStart(m_pcCfg->getALFAPSIDShift() + m_pcCfg->getMaxNumALFAPS());
      }
      DTRACE_UPDATE( g_trace_ctx, ( std::make_pair( "final", 1 ) ) );
      if (m_pcCfg->getUseCompositeRef() && getPrepareLTRef())
      {
        updateCompositeReference(pcSlice, rcListPic, pocCurr);
      }
    }
    else // skip enc picture
    {
      pcSlice->setSliceQpBase( pcSlice->getSliceQp() );

#if ENABLE_QPA
      if (m_pcCfg->getUsePerceptQPA() && !m_pcCfg->getUseRateCtrl() && pcSlice->getPPS()->getUseDQP())
      {
        const double picLambda = pcSlice->getLambdas()[0];

        for (uint32_t ctuRsAddr = 0; ctuRsAddr < numberOfCtusInFrame; ctuRsAddr++)
        {
          pcPic->m_uEnerHpCtu[ctuRsAddr] = picLambda;  // initialize to slice lambda (just for safety)
        }
      }
#endif
      if( pcSlice->getSPS()->getSAOEnabledFlag() )
      {
        m_pcSAO->disabledRate( *pcPic->cs, pcPic->getSAO(1), m_pcCfg->getSaoEncodingRate(), m_pcCfg->getSaoEncodingRateChroma());
      }
      if (pcSlice->getSPS()->getALFEnabledFlag() && (pcSlice->getAlfEnabledFlag(COMPONENT_Y) || pcSlice->getCcAlfCbEnabledFlag() || pcSlice->getCcAlfCrEnabledFlag()))
      {
        // IRAP AU: reset APS map
        {
          if (pcSlice->getPendingRasInit() || pcSlice->isIDRorBLA())
          {
            // We have to reset all APS on IRAP, but in not encoding case we have to keep the parsed APS of current slice
            // Get active ALF APSs from picture/slice header
            const AlfApsList &sliceApsIdsLuma = pcSlice->getAlfApsIdsLuma();

            m_pcALF->setApsIdStart(m_pcCfg->getALFAPSIDShift() + m_pcCfg->getMaxNumALFAPS());

            ParameterSetMap<APS>* apsMap = m_pcEncLib->getApsMap();
            apsMap->clearActive();

           for (int apsId = m_pcCfg->getALFAPSIDShift(); apsId < m_pcCfg->getALFAPSIDShift() + m_pcCfg->getMaxNumALFAPS(); apsId++)
           {
              int psId = ( apsId << NUM_APS_TYPE_LEN ) + ALF_APS;
              APS* aps = apsMap->getPS( psId );
              if( aps )
              {
                // Check if this APS is currently the active one (used in current slice)
                bool activeAps = false;
                bool activeApsCcAlf = false;
                // Luma
                for( int i = 0; i < sliceApsIdsLuma.size(); i++ )
                {
                  if( aps->getAPSId() == sliceApsIdsLuma[i] )
                  {
                    activeAps = true;
                    break;
                  }
                }
                // Chroma
                activeAps |= aps->getAPSId() == pcSlice->getAlfApsIdChroma();
                // CC-ALF
                activeApsCcAlf |= pcSlice->getCcAlfCbEnabledFlag() && aps->getAPSId() == pcSlice->getCcAlfCbApsId();
                activeApsCcAlf |= pcSlice->getCcAlfCrEnabledFlag() && aps->getAPSId() == pcSlice->getCcAlfCrApsId();
                if( !activeAps && !activeApsCcAlf )
                {
                  apsMap->clearChangedFlag( psId );
                }
                if( !activeAps  )
                {
                  aps->getAlfAPSParam().reset();
                }
                if( !activeApsCcAlf )
                {
                  aps->getCcAlfAPSParam().reset();
                }
              }
            }
          }
        }

        // Assign tne correct APS to slice and emulate the setting of ALF start APS ID
        int changedApsId = -1;
        for (int apsId = m_pcCfg->getALFAPSIDShift() + m_pcCfg->getMaxNumALFAPS() - 1; apsId >= m_pcCfg->getALFAPSIDShift(); apsId--)
        {
          ParameterSetMap<APS>* apsMap = m_pcEncLib->getApsMap();
          int psId = ( apsId << NUM_APS_TYPE_LEN ) + ALF_APS;
          APS* aps = apsMap->getPS( psId );
          if( aps )
          {
            // In slice, replace the old APS (from decoder map) with the APS from encoder map due to later checks while bitstream writing
            if( pcSlice->getAlfAPSs() && pcSlice->getAlfAPSs()[apsId] )
            {
              pcSlice->getAlfAPSs()[apsId] = aps;
            }
            if( apsMap->getChangedFlag( psId ) )
            {
              changedApsId = apsId;
            }
          }
        }
        if( changedApsId >= 0 )
        {
          m_pcALF->setApsIdStart( changedApsId );
        }
      }
    }

    pcSlice->freeScaledRefPicList( scaledRefPic );

    if (m_pcCfg->getUseAMaxBT() && !pcSlice->isIntra())
    {
      const int hierPredLayerIdx = std::min<int>(pcSlice->getHierPredLayerIdx(), (int) m_blkStat.size() - 1);

      for (const CodingUnit *cu: pcPic->cs->cus)
      {
        m_blkStat[hierPredLayerIdx].area += cu->Y().area();
        m_blkStat[hierPredLayerIdx].count++;
      }
    }

    if (m_pcCfg->getFilmGrainAnalysisEnabled())
    {
      int  filteredFrame    = m_pcCfg->getIntraPeriod() < 1 ? 2 * m_pcCfg->getFrameRate() : m_pcCfg->getIntraPeriod();
      bool ready_to_analyze = pcPic->getPOC() % filteredFrame ? false : true; // either it is mctf denoising or external source for film grain analysis. note: if mctf is used, it is different from mctf for encoding.
      if (ready_to_analyze)
      {
        m_fgAnalyzer.initBufs(pcPic);
        m_fgAnalyzer.estimate_grain(pcPic);
      }
    }

    if( encPic || decPic )
    {
      pcSlice = pcPic->slices[0];

      /////////////////////////////////////////////////////////////////////////////////////////////////// File writing

      // write various parameter sets
#if GDR_ENABLED // Note : insert SPS/PPS at every GDR picture
      bool writePS = m_seqFirst || (m_pcCfg->getReWriteParamSets() && (pcSlice->isIRAP())) || pcSlice->isInterGDR();
#else
      bool writePS = m_seqFirst || (m_pcCfg->getReWriteParamSets() && (pcSlice->isIRAP()));
#endif
      if (writePS)
      {
        m_pcEncLib->setParamSetChanged(pcSlice->getSPS()->getSPSId(), pcSlice->getPPS()->getPPSId());
      }

      int layerIdx = m_pcEncLib->getVPS() == nullptr ? 0 : m_pcEncLib->getVPS()->getGeneralLayerIdx( m_pcEncLib->getLayerId() );

      // it is assumed that layerIdx equal to 0 is always present
      m_audIrapOrGdrAuFlag = pcSlice->getPicHeader()->getGdrPicFlag() || (pcSlice->isIRAP() && !pcSlice->getPPS()->getMixedNaluTypesInPicFlag());
      if ((( m_pcEncLib->getVPS()->getMaxLayers() > 1 && m_audIrapOrGdrAuFlag) || m_pcCfg->getAccessUnitDelimiter()) && !layerIdx )
      {
        xWriteAccessUnitDelimiter(accessUnit, pcSlice);
      }

      // it is assumed that layerIdx equal to 0 is always present
      bool newPPS = m_pcEncLib->PPSNeedsWriting(pcSlice->getPPS()->getPPSId());
      actualTotalBits += xWriteParameterSets(accessUnit, pcSlice, writePS, layerIdx, newPPS);

      if (writePS)
      {
        // create prefix SEI messages at the beginning of the sequence
        CHECK(!(leadingSeiMessages.empty()), "Unspecified error");
        xCreateIRAPLeadingSEIMessages(leadingSeiMessages, pcSlice->getSPS(), pcSlice->getPPS());

        m_seqFirst = false;
      }


      //send LMCS APS when LMCSModel is updated. It can be updated even current slice does not enable reshaper.
      //For example, in RA, update is on intra slice, but intra slice may not use reshaper
      if (pcSlice->getSPS()->getUseLmcs())
      {
        //only 1 LMCS data for 1 picture
        int apsId = picHeader->getLmcsAPSId();
        ParameterSetMap<APS> *apsMap = m_pcEncLib->getApsMap();

        APS *aps = apsId >= 0 ? apsMap->getPS((apsId << NUM_APS_TYPE_LEN) + LMCS_APS) : nullptr;

        bool writeAPS = aps && apsMap->getChangedFlag((apsId << NUM_APS_TYPE_LEN) + LMCS_APS);
#if GDR_ENABLED // note : insert APS at every GDR picture
        if (aps)
        {
          writeAPS |= pcSlice->isInterGDR();
        }
#endif
        if (writeAPS)
        {
          aps->chromaPresentFlag = pcSlice->getSPS()->getChromaFormatIdc() != CHROMA_400;
          actualTotalBits += xWriteAPS( accessUnit, aps, m_pcEncLib->getLayerId(), true );
          apsMap->clearChangedFlag((apsId << NUM_APS_TYPE_LEN) + LMCS_APS);
#if GDR_ENABLED
          if (!pcSlice->isInterGDR())
          {
            CHECK(aps != picHeader->getLmcsAPS(), "Wrong LMCS APS pointer in compressGOP");
          }
#else
          CHECK(aps != picHeader->getLmcsAPS(), "Wrong LMCS APS pointer in compressGOP");
#endif
        }
      }

      // only 1 SCALING LIST data for 1 picture
      if( pcSlice->getSPS()->getScalingListFlag() && ( m_pcCfg->getUseScalingListId() == SCALING_LIST_FILE_READ ) )
      {
        int apsId = picHeader->getScalingListAPSId();
        ParameterSetMap<APS> *apsMap = m_pcEncLib->getApsMap();
        APS* aps = apsMap->getPS( ( apsId << NUM_APS_TYPE_LEN ) + SCALING_LIST_APS );
        bool writeAPS = aps && apsMap->getChangedFlag( ( apsId << NUM_APS_TYPE_LEN ) + SCALING_LIST_APS );
#if GDR_ENABLED // note : insert APS at every GDR picture
        if (aps && apsId >= 0)
        {
          writeAPS |= pcSlice->isInterGDR();
        }
#endif
        if( writeAPS )
        {
          aps->chromaPresentFlag = pcSlice->getSPS()->getChromaFormatIdc() != CHROMA_400;
          actualTotalBits += xWriteAPS( accessUnit, aps, m_pcEncLib->getLayerId(), true );
          apsMap->clearChangedFlag( ( apsId << NUM_APS_TYPE_LEN ) + SCALING_LIST_APS );
#if GDR_ENABLED
          if (!pcSlice->isInterGDR())
          {
            CHECK(aps != picHeader->getScalingListAPS(), "Wrong SCALING LIST APS pointer in compressGOP");
          }
#else
          CHECK( aps != picHeader->getScalingListAPS(), "Wrong SCALING LIST APS pointer in compressGOP" );
#endif
        }
      }

      if (pcSlice->getSPS()->getALFEnabledFlag() && (pcSlice->getAlfEnabledFlag(COMPONENT_Y) || pcSlice->getCcAlfCbEnabledFlag() || pcSlice->getCcAlfCrEnabledFlag()))
      {
        for (int apsId = m_pcCfg->getALFAPSIDShift(); apsId < m_pcCfg->getALFAPSIDShift() + m_pcCfg->getMaxNumALFAPS(); apsId++)
        {
          ParameterSetMap<APS> *apsMap = m_pcEncLib->getApsMap();

          APS* aps = apsMap->getPS((apsId << NUM_APS_TYPE_LEN) + ALF_APS);
          bool writeAPS = aps && apsMap->getChangedFlag((apsId << NUM_APS_TYPE_LEN) + ALF_APS);
          if (!aps && pcSlice->getAlfAPSs() && pcSlice->getAlfAPSs()[apsId])
          {
            writeAPS = true;
            aps = pcSlice->getAlfAPSs()[apsId]; // use asp from slice header
            *apsMap->allocatePS((apsId << NUM_APS_TYPE_LEN) + ALF_APS) = *aps; //allocate and cpy
            m_pcALF->setApsIdStart( apsId );
          }
          else if (pcSlice->getCcAlfCbEnabledFlag() && !aps && apsId == pcSlice->getCcAlfCbApsId())
          {
            writeAPS = true;
            aps = apsMap->getPS((pcSlice->getCcAlfCbApsId() << NUM_APS_TYPE_LEN) + ALF_APS);
          }
          else if (pcSlice->getCcAlfCrEnabledFlag() && !aps && apsId == pcSlice->getCcAlfCrApsId())
          {
            writeAPS = true;
            aps = apsMap->getPS((pcSlice->getCcAlfCrApsId() << NUM_APS_TYPE_LEN) + ALF_APS);
          }
#if GDR_ENABLED // note : insert APS at every GDR picture
          if (aps && apsId >= 0)
          {
            writeAPS |= (pcSlice->isInterGDR());
          }
#endif
          if (writeAPS )
          {
            aps->chromaPresentFlag = pcSlice->getSPS()->getChromaFormatIdc() != CHROMA_400;
            actualTotalBits += xWriteAPS( accessUnit, aps, m_pcEncLib->getLayerId(), true );
            apsMap->clearChangedFlag((apsId << NUM_APS_TYPE_LEN) + ALF_APS);
#if GDR_ENABLED
            if (!pcSlice->isInterGDR())
            {
              CHECK(aps != pcSlice->getAlfAPSs()[apsId] && apsId != pcSlice->getCcAlfCbApsId() && apsId != pcSlice->getCcAlfCrApsId(), "Wrong APS pointer in compressGOP");
            }
#else
            CHECK(aps != pcSlice->getAlfAPSs()[apsId] && apsId != pcSlice->getCcAlfCbApsId() && apsId != pcSlice->getCcAlfCrApsId(), "Wrong APS pointer in compressGOP");
#endif
          }
        }
      }

      // reset presence of BP SEI indication
      m_bufferingPeriodSEIPresentInAU = false;
      // create prefix SEI associated with a picture
      xCreatePerPictureSEIMessages(gopId, leadingSeiMessages, nestedSeiMessages, pcSlice);

      if (newPPS)
      {
        xCreatePhaseIndicationSEIMessages(leadingSeiMessages, pcSlice, pcSlice->getPPS()->getPPSId());
      }
      // pcSlice is currently slice 0.
      std::size_t binCountsInNalUnits   = 0; // For implementation of cabac_zero_word stuffing (section 7.4.3.10)
      std::size_t numBytesInVclNalUnits = 0; // For implementation of cabac_zero_word stuffing (section 7.4.3.10)
      std::size_t sumZeroWords          = 0; // sum of cabac_zero_word inserted per sub-picture
      std::vector<EncBitstreamParams> subPicStats (pcPic->cs->pps->getNumSubPics());

      for(uint32_t sliceSegmentIdxCount = 0; sliceSegmentIdxCount < pcPic->cs->pps->getNumSlicesInPic(); sliceSegmentIdxCount++ )
      {
        pcSlice = pcPic->slices[sliceSegmentIdxCount];
        if(sliceSegmentIdxCount > 0 && pcSlice->getSliceType()!= I_SLICE)
        {
          pcSlice->checkColRefIdx(sliceSegmentIdxCount, pcPic);
        }
        m_pcSliceEncoder->setSliceSegmentIdx(sliceSegmentIdxCount);

        *pcSlice->getRPL0() = *pcPic->slices[0]->getRPL0();
        *pcSlice->getRPL1() = *pcPic->slices[0]->getRPL1();
        pcSlice->setRPL0idx(pcPic->slices[0]->getRPL0idx());
        pcSlice->setRPL1idx(pcPic->slices[0]->getRPL1idx());

        picHeader->setNoOutputBeforeRecoveryFlag( false );
        if (pcSlice->isIRAP())
        {
          if (pcSlice->getNalUnitType() >= NAL_UNIT_CODED_SLICE_IDR_W_RADL && pcSlice->getNalUnitType() <= NAL_UNIT_CODED_SLICE_IDR_N_LP)
          {
            picHeader->setNoOutputBeforeRecoveryFlag( true );
          }
          //the inference for NoOutputPriorPicsFlag
          // KJS: This cannot happen at the encoder
          if (!m_first && (pcSlice->isIRAP() || pcSlice->getNalUnitType() >= NAL_UNIT_CODED_SLICE_GDR)
              && picHeader->getNoOutputBeforeRecoveryFlag())
          {
            if (pcSlice->getNalUnitType() == NAL_UNIT_CODED_SLICE_CRA || pcSlice->getNalUnitType() >= NAL_UNIT_CODED_SLICE_GDR)
            {
              pcSlice->setNoOutputOfPriorPicsFlag(true);
            }
          }
        }

        // code picture header before first slice
        if(sliceSegmentIdxCount == 0)
        {
          // code RPL in picture header or slice headers
          if( !m_pcCfg->getSliceLevelRpl() && (!pcSlice->getIdrPicFlag() || pcSlice->getSPS()->getIDRRefParamListPresent()) )
          {
            picHeader->setRPL0idx(pcSlice->getRPL0idx());
            picHeader->setRPL1idx(pcSlice->getRPL1idx());
            *picHeader->getRPL0() = *pcSlice->getRPL0();
            *picHeader->getRPL1() = *pcSlice->getRPL1();
          }

          // code DBLK in picture header or slice headers
          if( !m_pcCfg->getSliceLevelDblk() )
          {
            picHeader->setDeblockingFilterOverrideFlag   ( pcSlice->getDeblockingFilterOverrideFlag()   );
            picHeader->setDeblockingFilterDisable        ( pcSlice->getDeblockingFilterDisable()        );
            picHeader->setDeblockingFilterBetaOffsetDiv2 ( pcSlice->getDeblockingFilterBetaOffsetDiv2() );
            picHeader->setDeblockingFilterTcOffsetDiv2   ( pcSlice->getDeblockingFilterTcOffsetDiv2()   );
            picHeader->setDeblockingFilterCbBetaOffsetDiv2( pcSlice->getDeblockingFilterCbBetaOffsetDiv2() );
            picHeader->setDeblockingFilterCbTcOffsetDiv2  ( pcSlice->getDeblockingFilterCbTcOffsetDiv2() );
            picHeader->setDeblockingFilterCrBetaOffsetDiv2( pcSlice->getDeblockingFilterCrBetaOffsetDiv2() );
            picHeader->setDeblockingFilterCrTcOffsetDiv2  ( pcSlice->getDeblockingFilterCrTcOffsetDiv2() );
          }

          if (!m_pcCfg->getSliceLevelDeltaQp())
          {
            picHeader->setQpDelta(pcSlice->getSliceQp() - (pcSlice->getPPS()->getPicInitQPMinus26() + 26));
          }

          // code SAO parameters in picture header or slice headers
          if( !m_pcCfg->getSliceLevelSao() )
          {
            picHeader->setSaoEnabledFlag(CHANNEL_TYPE_LUMA,   pcSlice->getSaoEnabledFlag(CHANNEL_TYPE_LUMA  ));
            picHeader->setSaoEnabledFlag(CHANNEL_TYPE_CHROMA, pcSlice->getSaoEnabledFlag(CHANNEL_TYPE_CHROMA));
          }

          // code ALF parameters in picture header or slice headers
          if( !m_pcCfg->getSliceLevelAlf() )
          {
            picHeader->setAlfEnabledFlag(COMPONENT_Y,  pcSlice->getAlfEnabledFlag(COMPONENT_Y ) );
            picHeader->setAlfEnabledFlag(COMPONENT_Cb, pcSlice->getAlfEnabledFlag(COMPONENT_Cb) );
            picHeader->setAlfEnabledFlag(COMPONENT_Cr, pcSlice->getAlfEnabledFlag(COMPONENT_Cr) );
            picHeader->setNumAlfApsIdsLuma(pcSlice->getNumAlfApsIdsLuma());
            picHeader->setAlfApsIdsLuma(pcSlice->getAlfApsIdsLuma());
            picHeader->setAlfApsIdChroma(pcSlice->getAlfApsIdChroma());
            picHeader->setCcAlfEnabledFlag(COMPONENT_Cb, pcSlice->getCcAlfCbEnabledFlag());
            picHeader->setCcAlfEnabledFlag(COMPONENT_Cr, pcSlice->getCcAlfCrEnabledFlag());
            picHeader->setCcAlfCbApsId(pcSlice->getCcAlfCbApsId());
            picHeader->setCcAlfCrApsId(pcSlice->getCcAlfCrApsId());
          }

          // code WP parameters in picture header or slice headers
          if (!m_pcCfg->getSliceLevelWp())
          {
            picHeader->setWpScaling(pcSlice->getWpScalingAll());
            picHeader->setNumL0Weights(pcSlice->getNumRefIdx(REF_PIC_LIST_0));
            picHeader->setNumL0Weights(pcSlice->getNumRefIdx(REF_PIC_LIST_1));
          }

          pcPic->cs->picHeader->setPic(pcPic);
          pcPic->cs->picHeader->setValid();
          if (pcPic->cs->pps->getNumSlicesInPic() > 1 || !m_pcCfg->getEnablePictureHeaderInSliceHeader())
          {
            pcSlice->setPictureHeaderInSliceHeader(false);
            actualTotalBits += xWritePicHeader(accessUnit, pcPic->cs->picHeader);
          }
          else
          {
            pcSlice->setPictureHeaderInSliceHeader(true);
          }
          if (pcSlice->getSPS()->getProfileTierLevel()->getConstraintInfo()->getPicHeaderInSliceHeaderConstraintFlag())
          {
            CHECK(pcSlice->getPictureHeaderInSliceHeader() == false, "PH shall be present in SH, when pic_header_in_slice_header_constraint_flag is equal to 1");
          }
        }
        pcSlice->setPicHeader( pcPic->cs->picHeader );
        pcSlice->setNalUnitLayerId( m_pcEncLib->getLayerId() );

        for ( uint32_t ui = 0 ; ui < numSubstreams; ui++ )
        {
          substreamsOut[ui].clear();
        }

        /* start slice NALunit */
        OutputNALUnit nalu( pcSlice->getNalUnitType(), m_pcEncLib->getLayerId(), pcSlice->getTLayer() );
        m_HLSWriter->setBitstream(&nalu.m_bitstream);

        tmpBitsBeforeWriting = m_HLSWriter->getNumberOfWrittenBits();
        m_HLSWriter->codeSliceHeader( pcSlice );
        actualHeadBits += ( m_HLSWriter->getNumberOfWrittenBits() - tmpBitsBeforeWriting );

        pcSlice->setFinalized(true);

        pcSlice->resetNumberOfSubstream( );
        pcSlice->setNumSubstream( pcSlice->getSPS(), pcSlice->getPPS() );
        pcSlice->clearSubstreamSizes(  );
        const int subpicIdx = pcPic->cs->pps->getSubPicIdxFromSubPicId(pcSlice->getSliceSubPicId());
        {
          uint32_t numBinsCoded = 0;
          m_pcSliceEncoder->encodeSlice(pcPic, &(substreamsOut[0]), numBinsCoded);
          binCountsInNalUnits+=numBinsCoded;
          subPicStats[subpicIdx].numBinsWritten += numBinsCoded;
        }
        if (pcSlice->getSPS()->getSpsRangeExtension().getTSRCRicePresentFlag() && (pcPic->cs->pps->getNumSlicesInPic() == 1))
        {
          if (pcSlice->getSliceType() == I_SLICE)
          {
            for (int idx = 0; idx < MAX_TSRC_RICE; idx++)
            {
              m_riceBit[idx][1] = pcSlice->getRiceBit(idx);
            }
          }
          for (int idx = 0; idx < MAX_TSRC_RICE; idx++)
          {
            m_riceBit[idx][0] = pcSlice->getRiceBit(idx);
          }
          m_preQP[0] = pcSlice->getSliceQp();
        }
        {
          // Construct the final bitstream by concatenating substreams.
          // The final bitstream is either nalu.m_bitstream or pcBitstreamRedirect;
          // Complete the slice header info.
          m_HLSWriter->setBitstream(&nalu.m_bitstream);
          m_HLSWriter->codeTilesWPPEntryPoint( pcSlice );

          // Append substreams...
          OutputBitstream *pcOut = pcBitstreamRedirect;
          const int numSubstreamsToCode = pcSlice->getNumberOfSubstream() + 1;

          for ( uint32_t ui = 0 ; ui < numSubstreamsToCode; ui++ )
          {
            pcOut->addSubstream(&(substreamsOut[ui]));
          }
        }

        // If current NALU is the first NALU of slice (containing slice header) and more NALUs exist (due to multiple dependent slices) then buffer it.
        // If current NALU is the last NALU of slice and a NALU was buffered, then (a) Write current NALU (b) Update an write buffered NALU at approproate location in NALU list.
        bool bNALUAlignedWrittenToList    = false; // used to ensure current NALU is not written more than once to the NALU list.
        xAttachSliceDataToNalUnit(nalu, pcBitstreamRedirect);
        accessUnit.push_back(new NALUnitEBSP(nalu));
        actualTotalBits += uint32_t(accessUnit.back()->m_nalUnitData.str().size()) * 8;
        numBytesInVclNalUnits += (std::size_t)(accessUnit.back()->m_nalUnitData.str().size());
        subPicStats[subpicIdx].numBytesInVclNalUnits += (std::size_t)(accessUnit.back()->m_nalUnitData.str().size());
        bNALUAlignedWrittenToList = true;

        if (!bNALUAlignedWrittenToList)
        {
          nalu.m_bitstream.writeAlignZero();
          accessUnit.push_back(new NALUnitEBSP(nalu));
        }

        if( ( m_pcCfg->getPictureTimingSEIEnabled() || m_pcCfg->getDecodingUnitInfoSEIEnabled() ) &&
        ((pcSlice->getSPS()->getGeneralHrdParameters()->getGeneralNalHrdParametersPresentFlag())
          || (pcSlice->getSPS()->getGeneralHrdParameters()->getGeneralVclHrdParametersPresentFlag())) &&
          (pcSlice->getSPS()->getGeneralHrdParameters()->getGeneralDecodingUnitHrdParamsPresentFlag()))
        {
          uint32_t numNalus = 0;
          uint32_t numRBSPBytes = 0;
          for (AccessUnit::const_iterator it = accessUnit.begin(); it != accessUnit.end(); it++)
          {
            numRBSPBytes += uint32_t((*it)->m_nalUnitData.str().size());
            numNalus ++;
          }
          duData.push_back(DUData());
          duData.back().accumBitsDU = ( numRBSPBytes << 3 );
          duData.back().accumNalsDU = numNalus;
        }
        if (pcSlice->isLastSliceInSubpic())
        {
          // Check picture level encoding constraints/requirements
          ProfileLevelTierFeatures profileLevelTierFeatures;
          profileLevelTierFeatures.extractPTLInformation(*(pcSlice->getSPS()));
          const SEIMessages& subPictureLevelInfoSEIs = getSeisByType(leadingSeiMessages, SEI::SUBPICTURE_LEVEL_INFO);
          if (!subPictureLevelInfoSEIs.empty())
          {
            const SEISubpicureLevelInfo& seiSubpic = static_cast<const SEISubpicureLevelInfo&>(*subPictureLevelInfoSEIs.front());
            validateMinCrRequirements(profileLevelTierFeatures, subPicStats[subpicIdx].numBytesInVclNalUnits, pcSlice, m_pcCfg, seiSubpic, subpicIdx, m_pcEncLib->getLayerId());
          }
          sumZeroWords += cabac_zero_word_padding(pcSlice, pcPic, subPicStats[subpicIdx].numBinsWritten, subPicStats[subpicIdx].numBytesInVclNalUnits, 0,
                                                  accessUnit.back()->m_nalUnitData, m_pcCfg->getCabacZeroWordPaddingEnabled(), profileLevelTierFeatures);
        }
      } // end iteration over slices

      {
        // Check picture level encoding constraints/requirements
        ProfileLevelTierFeatures profileLevelTierFeatures;
        profileLevelTierFeatures.extractPTLInformation(*(pcSlice->getSPS()));
        validateMinCrRequirements(profileLevelTierFeatures, numBytesInVclNalUnits, pcPic, m_pcCfg);
        // cabac_zero_words processing
        cabac_zero_word_padding(pcSlice, pcPic, binCountsInNalUnits, numBytesInVclNalUnits, sumZeroWords, accessUnit.back()->m_nalUnitData, m_pcCfg->getCabacZeroWordPaddingEnabled(), profileLevelTierFeatures);
      }

      //-- For time output for each slice
      auto elapsed = std::chrono::steady_clock::now() - beforeTime;
      auto encTime = std::chrono::duration_cast<std::chrono::seconds>( elapsed ).count();

      std::string digestStr;
#if GDR_ENABLED
      // note : generate hash sei only for non-gdr pictures
      bool genHash = !(m_pcCfg->getGdrNoHash() && pcSlice->getPicHeader()->getInGdrInterval());
      if (m_pcCfg->getDecodedPictureHashSEIType() != HashType::NONE && genHash)
#else
      if (m_pcCfg->getDecodedPictureHashSEIType() != HashType::NONE)
#endif
      {
        SEIDecodedPictureHash *decodedPictureHashSei = new SEIDecodedPictureHash();
        PelUnitBuf recoBuf = pcPic->cs->getRecoBuf();
        m_seiEncoder.initDecodedPictureHashSEI(decodedPictureHashSei, recoBuf, digestStr, pcSlice->getSPS()->getBitDepths());
        trailingSeiMessages.push_back(decodedPictureHashSei);
      }
      // create per-subpicture decoded picture hash SEI messages, if more than one subpicture is enabled
      const PPS* pps = pcPic->cs->pps;
      const int numSubpics = pps->getNumSubPics();
      std::string subPicDigest;
      if (numSubpics > 1 && m_pcCfg->getSubpicDecodedPictureHashType() != HashType::NONE)
      {
        std::vector<uint16_t> subPicIdsInPic;
        xGetSubpicIdsInPic(subPicIdsInPic, pcPic->cs->sps, pps);
        uint16_t maxSubpicIdInPic = subPicIdsInPic.size() == 0 ? 0 : *std::max_element(subPicIdsInPic.begin(), subPicIdsInPic.end());
        for (int subPicIdx = 0; subPicIdx < numSubpics; subPicIdx++)
        {
          const SubPic& subpic = pps->getSubPic(subPicIdx);
          const UnitArea area = UnitArea(pcSlice->getSPS()->getChromaFormatIdc(), Area(subpic.getSubPicLeft(), subpic.getSubPicTop(), subpic.getSubPicWidthInLumaSample(), subpic.getSubPicHeightInLumaSample()));
          PelUnitBuf recoBuf = pcPic->cs->getRecoBuf(area);
          SEIDecodedPictureHash *decodedPictureHashSEI = new SEIDecodedPictureHash();
          m_seiEncoder.initDecodedPictureHashSEI(decodedPictureHashSEI, recoBuf, subPicDigest, pcSlice->getSPS()->getBitDepths());
          SEIMessages nestedSEI;
          nestedSEI.push_back(decodedPictureHashSEI);
          const std::vector<uint16_t> subPicIds = { (uint16_t)subpic.getSubPicID() };
          std::vector<int> targetOLS;
          std::vector<int> targetLayers = {pcPic->layerId};
          xCreateScalableNestingSEI(trailingSeiMessages, nestedSEI, targetOLS, targetLayers, subPicIds, maxSubpicIdInPic);
        }
      }

      m_pcCfg->setEncodedFlag(gopId, true);

      double PSNR_Y;
      xCalculateAddPSNRs(isField, isTff, gopId, pcPic, accessUnit, rcListPic, encTime, snr_conversion, printFrameMSE,
                         printMSSSIM, &PSNR_Y, isEncodeLtRef);
#if GREEN_METADATA_SEI_ENABLED
      this->setFeatureCounter(m_featureCounter);
      m_SEIGreenQualityMetrics.psnr = PSNR_Y;
      if (m_pcCfg->getSEIGreenMetadataInfoSEIEnable())
      {
        SEIGreenMetadataInfo* seiGreenMetadataInfo = new SEIGreenMetadataInfo;
        seiGreenMetadataInfo->m_greenMetadataType = m_pcCfg->getSEIGreenMetadataType();
        seiGreenMetadataInfo->m_numPictures = m_pcCfg->getSEIGreenMetadataPeriodNumPictures();
        seiGreenMetadataInfo->m_periodType = m_pcCfg->getSEIGreenMetadataPeriodType();
        seiGreenMetadataInfo->m_numSeconds = m_pcCfg->getSEIGreenMetadataPeriodNumSeconds();
        seiGreenMetadataInfo->m_greenMetadataGranularityType = m_pcCfg->getSEIGreenMetadataGranularityType();
        seiGreenMetadataInfo->m_greenMetadataExtendedRepresentation = m_pcCfg->getSEIGreenMetadataExtendedRepresentation();
        int64_t codedFrames = m_featureCounter.iSlices + m_featureCounter.bSlices + m_featureCounter.pSlices;
        int numberFrames = seiGreenMetadataInfo->m_numSeconds * m_pcCfg->getFrameRate();
    
        if (seiGreenMetadataInfo->m_greenMetadataType == 0)
        {
          switch (m_pcCfg->getSEIGreenMetadataPeriodType()) // Period type
          {
          case 0: //0x00 complexity metrics are applicable to a single picture
            seiGreenMetadataInfo->m_numPictures = m_pcCfg->getSEIGreenMetadataPeriodNumPictures();
            xCalculateGreenComplexityMetrics(m_featureCounter, m_featureCounterReference, seiGreenMetadataInfo);
            m_seiEncoder.initSEIGreenMetadataInfo(seiGreenMetadataInfo,  m_featureCounter, m_SEIGreenQualityMetrics,m_SEIGreenComplexityMetrics);
            leadingSeiMessages.push_back(seiGreenMetadataInfo);
            m_featureCounterReference = m_featureCounter;
            break;
          case 1: //0x01 complexity metrics are applicable to all pictures in decoding order, up to (but not including) the picture containing the next I slice
            if (codedFrames == m_pcCfg->getFramesToBeEncoded() || codedFrames == 1)
            {
              xCalculateGreenComplexityMetrics(m_featureCounter, m_featureCounterReference, seiGreenMetadataInfo);
              m_seiEncoder.initSEIGreenMetadataInfo(seiGreenMetadataInfo,  m_featureCounter, m_SEIGreenQualityMetrics,m_SEIGreenComplexityMetrics);
              leadingSeiMessages.push_back(seiGreenMetadataInfo);
              m_featureCounterReference = m_featureCounter;
            }
            break;
          case 2: //0x02 complexity metrics are applicable over a specified time interval in seconds
            seiGreenMetadataInfo->m_numSeconds = m_pcCfg->getSEIGreenMetadataPeriodNumSeconds();
            if( ((codedFrames% numberFrames) == 0) || (codedFrames == m_pcCfg->getFramesToBeEncoded()))
            {
              seiGreenMetadataInfo->m_numSeconds = int(floor(double(codedFrames)/double(m_pcCfg->getFrameRate())));
              xCalculateGreenComplexityMetrics(m_featureCounter, m_featureCounterReference, seiGreenMetadataInfo);
              m_seiEncoder.initSEIGreenMetadataInfo(seiGreenMetadataInfo,  m_featureCounter, m_SEIGreenQualityMetrics,m_SEIGreenComplexityMetrics);
              leadingSeiMessages.push_back(seiGreenMetadataInfo);
              m_featureCounterReference = m_featureCounter;
            }
            break;
          case 3: //0x03 complexity metrics are applicable over a specified number of pictures counted in decoding order
            seiGreenMetadataInfo->m_numPictures = m_pcCfg->getSEIGreenMetadataPeriodNumPictures();
            if( ((codedFrames%(seiGreenMetadataInfo->m_numPictures)) == 0) || (codedFrames == m_pcCfg->getFramesToBeEncoded()))
            {
              xCalculateGreenComplexityMetrics(m_featureCounter, m_featureCounterReference, seiGreenMetadataInfo);
              m_seiEncoder.initSEIGreenMetadataInfo(seiGreenMetadataInfo,  m_featureCounter, m_SEIGreenQualityMetrics,m_SEIGreenComplexityMetrics);
              leadingSeiMessages.push_back(seiGreenMetadataInfo);
              m_featureCounterReference = m_featureCounter;
            }
            break;
          case 4: //0x04 complexity metrics are applicable to a single picture with slice or tile granularity
          case 5: //0x05 complexity metrics are applicable to a single picture with subpicture granularity
          case 6: //0x06 complexity metrics are applicable to all pictures in decoding order, up to (but not including) the picture containing the next I slice with subpicture granularity
          case 7: //0x07 complexity metrics are applicable over a specified time interval in seconds with subpicture granularity
          case 8: //0x08 complexity metrics are applicable over a specified number of pictures counted in decoding order with subpicture granularity
          default: //0x05-0xFF reserved
            break;
          }
        }
        else if (seiGreenMetadataInfo->m_greenMetadataType == 1) // Quality metric signaling
        {
          m_seiEncoder.initSEIGreenMetadataInfo(seiGreenMetadataInfo, m_featureCounter, m_SEIGreenQualityMetrics, m_SEIGreenComplexityMetrics);
          leadingSeiMessages.push_back(seiGreenMetadataInfo);
        }
      }
#endif
      
      xWriteTrailingSEIMessages(trailingSeiMessages, accessUnit, pcSlice->getTLayer());

#if GDR_ENABLED
      if (!(m_pcCfg->getGdrNoHash() && pcSlice->getPicHeader()->getInGdrInterval()))
      {
          printHash(m_pcCfg->getDecodedPictureHashSEIType(), digestStr);
      }
#else
      printHash(m_pcCfg->getDecodedPictureHashSEIType(), digestStr);
#endif

      if ( m_pcCfg->getUseRateCtrl() )
      {
        double avgQP     = m_pcRateCtrl->getRCPic()->calAverageQP();
        double avgLambda = m_pcRateCtrl->getRCPic()->calAverageLambda();
        if ( avgLambda < 0.0 )
        {
          avgLambda = lambda;
        }

        m_pcRateCtrl->getRCPic()->updateAfterPicture( actualHeadBits, actualTotalBits, avgQP, avgLambda, pcSlice->isIRAP());
        m_pcRateCtrl->getRCPic()->addToPictureLsit( m_pcRateCtrl->getPicList() );

        m_pcRateCtrl->getRCSeq()->updateAfterPic( actualTotalBits );
        if ( !pcSlice->isIRAP() )
        {
          m_pcRateCtrl->getRCGOP()->updateAfterPicture( actualTotalBits );
        }
        else    // for intra picture, the estimated bits are used to update the current status in the GOP
        {
          m_pcRateCtrl->getRCGOP()->updateAfterPicture( estimatedBits );
        }
        if (m_pcRateCtrl->getCpbSaturationEnabled())
        {
          m_pcRateCtrl->updateCpbState(actualTotalBits);
          msg( NOTICE, " [CPB %6d bits]", m_pcRateCtrl->getCpbState() );
        }
      }
      xCreateFrameFieldInfoSEI( leadingSeiMessages, pcSlice, isField );
      xCreatePictureTimingSEI( m_pcCfg->getEfficientFieldIRAPEnabled() ? effFieldIRAPMap.GetIRAPGOPid() : 0, leadingSeiMessages, nestedSeiMessages, duInfoSeiMessages, pcSlice, isField, duData );

      if (m_pcCfg->getScalableNestingSEIEnabled())
      {
        const SPS* sps = pcSlice->getSPS();
        const PPS* pps = pcSlice->getPPS();

        std::vector<uint16_t> subpicIDs;
        xGetSubpicIdsInPic(subpicIDs, sps, pps);
        uint16_t maxSubpicIdInPic = subpicIDs.size() == 0 ? 0 : *std::max_element(subpicIDs.begin(), subpicIDs.end());
        // Note (KJS): Using targetOLS = 0, 1 is as random as encapsulating the same SEIs in scalable nesting.
        //             This can just be seen as example regarding how to write scalable nesting, not what to write.
        std::vector<int> targetOLS = {0, 1};
        std::vector<int> targetLayers;
        xCreateScalableNestingSEI(leadingSeiMessages, nestedSeiMessages, targetOLS, targetLayers, subpicIDs, maxSubpicIdInPic);
      }

      double seiBits = (double)xWriteLeadingSEIMessages( leadingSeiMessages, duInfoSeiMessages, accessUnit, pcSlice->getTLayer(), pcSlice->getSPS(), duData );
      m_gcAnalyzeAll.addBits(seiBits);
      xWriteDuSEIMessages( duInfoSeiMessages, accessUnit, pcSlice->getTLayer(), duData );

      m_AUWriterIf->outputAU( accessUnit );

      msg( NOTICE, "\n" );
      fflush( stdout );
    }

    m_cntRightBottom = pcSlice->getCntRightBottom();
    if (m_pcCfg->getIntraPeriod() > 1 && pcSlice->isIntra())
    {
      m_cntRightBottomIntra = m_cntRightBottom;
    }

    DTRACE_UPDATE( g_trace_ctx, ( std::make_pair( "final", 0 ) ) );

    pcPic->reconstructed = true;
    m_first              = false;
    m_numPicsCoded++;
    if (!(m_pcCfg->getUseCompositeRef() && isEncodeLtRef))
    {
      for( int i = pcSlice->getTLayer() ; i < pcSlice->getSPS()->getMaxTLayers() ; i ++ )
      {
        m_totalCoded[i]++;
      }
    }
    /* logging: insert a newline at end of picture period */

    if (m_pcCfg->getEfficientFieldIRAPEnabled())
    {
      gopId = effFieldIRAPMap.restoreGOPid(gopId);
    }

    pcPic->destroyTempBuffers();
    pcPic->cs->destroyCoeffs();
    pcPic->cs->releaseIntermediateData();
  }   // gopId-loop

  delete pcBitstreamRedirect;

  CHECK(m_numPicsCoded > 1, "Unspecified error");
}

void EncGOP::printOutSummary(uint32_t numAllPicCoded, bool isField, const bool printMSEBasedSNR,
                             const bool printSequenceMSE, const bool printMSSSIM, const bool printHexPsnr,
                             const bool printRprPsnr, const BitDepths &bitDepths, int layerId)
{
#if ENABLE_QPA
  const bool    useWPSNR = m_pcEncLib->getUseWPSNR();
#endif
#if WCG_WPSNR
  const bool    useLumaWPSNR = m_pcEncLib->getPrintWPSNR();
#endif

  if( m_pcCfg->getDecodeBitstream(0).empty() && m_pcCfg->getDecodeBitstream(1).empty() && !m_pcCfg->useFastForwardToPOC() )
  {
    CHECK(!(numAllPicCoded == m_gcAnalyzeAll.getNumPic()), "Unspecified error");
  }

  const double picRate = m_pcCfg->getFrameRate() * (isField ? 2.0 : 1.0) / m_pcCfg->getTemporalSubsampleRatio();

  m_gcAnalyzeAll.setFrameRate(picRate);
  m_gcAnalyzeI.setFrameRate(picRate);
  m_gcAnalyzeP.setFrameRate(picRate);
  m_gcAnalyzeB.setFrameRate(picRate);
#if WCG_WPSNR
  if (useLumaWPSNR)
  {
    m_gcAnalyzeWPSNR.setFrameRate(picRate);
  }
#endif

  const ChromaFormat chFmt = m_pcCfg->getChromaFormatIdc();

  //-- all
  msg( INFO, "\n" );
  msg( DETAILS,"\nSUMMARY --------------------------------------------------------\n" );
#if JVET_O0756_CALCULATE_HDRMETRICS
  const bool calculateHdrMetrics = m_pcEncLib->getCalculateHdrMetrics();
#else
  const bool calculateHdrMetrics = false;
#endif

  std::string header,metrics;
  std::string id="a";
  id += layerId == 0 ? " " : std::to_string(layerId);
  m_gcAnalyzeAll.printOut(header, metrics, id, chFmt, printMSEBasedSNR, printSequenceMSE, printMSSSIM, printHexPsnr,
                          printRprPsnr, bitDepths, useWPSNR, calculateHdrMetrics);
  if( g_verbosity >= INFO ) std::cout<<header<<'\n'<<metrics<<std::endl;

  id="i";
  id += layerId == 0 ? " " : std::to_string(layerId);
  m_gcAnalyzeI.printOut(header, metrics, id, chFmt, printMSEBasedSNR, printSequenceMSE, printMSSSIM, printHexPsnr,
                        printRprPsnr, bitDepths, false, false);
  if( g_verbosity >= DETAILS ) std::cout<< "\n\nI Slices--------------------------------------------------------\n"<<header<<'\n'<<metrics<<std::endl;

  id="p";
  id += layerId == 0 ? " " : std::to_string(layerId);
  m_gcAnalyzeP.printOut(header, metrics, id, chFmt, printMSEBasedSNR, printSequenceMSE, printMSSSIM, printHexPsnr,
                        printRprPsnr, bitDepths, false, false);
  if( g_verbosity >= DETAILS ) std::cout<<"\n\nP Slices--------------------------------------------------------\n"<<header<<'\n'<<metrics<<std::endl;

  id="b";
  id += layerId == 0 ? " " : std::to_string(layerId);
  m_gcAnalyzeB.printOut(header, metrics, id, chFmt, printMSEBasedSNR, printSequenceMSE, printMSSSIM, printHexPsnr,
                        printRprPsnr, bitDepths, false, false);
  if( g_verbosity >= DETAILS ) std::cout<<"\n\nB Slices--------------------------------------------------------\n"<<header<<'\n'<<metrics<<std::endl;

#if WCG_WPSNR
  if (useLumaWPSNR)
  {
    id="w";
    id += layerId == 0 ? " " : std::to_string(layerId);
    m_gcAnalyzeWPSNR.printOut(header, metrics, id, chFmt, printMSEBasedSNR, printSequenceMSE, printMSSSIM, printHexPsnr,
                              printRprPsnr, bitDepths, useLumaWPSNR, false);
    if( g_verbosity >= DETAILS ) std::cout<<"\nWPSNR SUMMARY --------------------------------------------------------\n"<<header<<'\n'<<metrics<<std::endl;

  }
#endif


  if (!m_pcCfg->getSummaryOutFilename().empty())
  {
    m_gcAnalyzeAll.printSummary(chFmt, printSequenceMSE, printHexPsnr, bitDepths, m_pcCfg->getSummaryOutFilename());
  }

  if (!m_pcCfg->getSummaryPicFilenameBase().empty())
  {
    m_gcAnalyzeI.printSummary(chFmt, printSequenceMSE, printHexPsnr, bitDepths, m_pcCfg->getSummaryPicFilenameBase()+"I.txt");
    m_gcAnalyzeP.printSummary(chFmt, printSequenceMSE, printHexPsnr, bitDepths, m_pcCfg->getSummaryPicFilenameBase()+"P.txt");
    m_gcAnalyzeB.printSummary(chFmt, printSequenceMSE, printHexPsnr, bitDepths, m_pcCfg->getSummaryPicFilenameBase()+"B.txt");
  }

#if WCG_WPSNR
  if (!m_pcCfg->getSummaryOutFilename().empty() && useLumaWPSNR)
  {
    m_gcAnalyzeWPSNR.printSummary(chFmt, printSequenceMSE, printHexPsnr, bitDepths, m_pcCfg->getSummaryOutFilename());
  }
#endif
  if(isField)
  {
    //-- interlaced summary
    m_gcAnalyzeAllField.setFrameRate(m_pcCfg->getFrameRate() / (double) m_pcCfg->getTemporalSubsampleRatio());
    m_gcAnalyzeAllField.setBits(m_gcAnalyzeAll.getBits());
    // prior to the above statement, the interlace analyser does not contain the correct total number of bits.
    id="a";
    id += layerId == 0 ? " " : std::to_string(layerId);
    m_gcAnalyzeAllField.printOut(header, metrics, id, chFmt, printMSEBasedSNR, printSequenceMSE, printMSSSIM,
                                 printHexPsnr, printRprPsnr, bitDepths, useWPSNR, false);
    if (g_verbosity >= DETAILS)
    {
      std::cout << "\n\nSUMMARY INTERLACED ---------------------------------------------\n"
                << header << '\n'
                << metrics << std::endl;
    }
    if (!m_pcCfg->getSummaryOutFilename().empty())
    {
      m_gcAnalyzeAllField.printSummary(chFmt, printSequenceMSE, printHexPsnr, bitDepths,
                                       m_pcCfg->getSummaryOutFilename());
#if WCG_WPSNR
      if (useLumaWPSNR)
      {
        m_gcAnalyzeWPSNR.printSummary(chFmt, printSequenceMSE, printHexPsnr, bitDepths, m_pcCfg->getSummaryOutFilename());
      }
#endif
    }
  }

  msg( DETAILS,"\nRVM: %.3lf\n", xCalculateRVM() );
}

uint64_t EncGOP::preLoopFilterPicAndCalcDist( Picture* pcPic )
{
  CodingStructure& cs = *pcPic->cs;
  m_pcLoopFilter->deblockingFilterPic( cs );

  const CPelUnitBuf picOrg = pcPic->getRecoBuf();
  const CPelUnitBuf picRec = cs.getRecoBuf();

  uint64_t dist = 0;
  for( uint32_t comp = 0; comp < (uint32_t)picRec.bufs.size(); comp++)
  {
    const ComponentID compID = ComponentID(comp);
    const uint32_t rshift = 2 * DISTORTION_PRECISION_ADJUSTMENT(cs.sps->getBitDepth(toChannelType(compID)));
#if ENABLE_QPA
    CHECK( rshift >= 8, "shifts greater than 7 are not supported." );
#endif
    dist += xFindDistortionPlane(picOrg.get(compID), picRec.get(compID), rshift);
  }
  return dist;
}

// ====================================================================================================================
// Protected member functions
// ====================================================================================================================
void EncGOP::xInitGOP(int pocLast, int numPicRcvd, bool isField, bool isEncodeLtRef)
{
  CHECK(!(numPicRcvd > 0), "Unspecified error");
  //  Exception for the first frames
  if ((isField && (pocLast == 0 || pocLast == 1)) || (!isField && (pocLast == 0)) || isEncodeLtRef)
  {
    m_iGopSize    = 1;
  }
  else
  {
    m_iGopSize    = m_pcCfg->getGOPSize();
  }
  CHECK(!(m_iGopSize > 0), "Unspecified error");

  return;
}

void EncGOP::xGetBuffer(PicList &rcListPic, std::list<PelUnitBuf *> &rcListPicYuvRecOut, int numPicRcvd, int timeOffset,
                        Picture *&rpcPic, int pocCurr, bool isField)
{
  int i;
  //  Rec. output
  std::list<PelUnitBuf*>::iterator     iterPicYuvRec = rcListPicYuvRecOut.end();

  if (isField && pocCurr > 1 && m_iGopSize!=1)
  {
    timeOffset--;
  }

  int multipleFactor = m_pcCfg->getUseCompositeRef() ? 2 : 1;
  for (i = 0; i < (numPicRcvd * multipleFactor - timeOffset + 1); i += multipleFactor)
  {
    iterPicYuvRec--;
  }

  //  Current pic.
  PicList::iterator        iterPic       = rcListPic.begin();
  while (iterPic != rcListPic.end())
  {
    rpcPic = *(iterPic);
    if( rpcPic->getPOC() == pocCurr && rpcPic->layerId == m_pcEncLib->getLayerId() )
    {
      break;
    }
    iterPic++;
  }

  CHECK(!(rpcPic != nullptr), "Unspecified error");
  CHECK(!(rpcPic->getPOC() == pocCurr), "Unspecified error");

  (**iterPicYuvRec) = rpcPic->getRecoBuf();
  return;
}

void EncGOP::xGetSubpicIdsInPic(std::vector<uint16_t>& subpicIDs, const SPS* sps, const PPS* pps)
{
  subpicIDs.clear();

  if (sps->getSubPicInfoPresentFlag())
  {
    if(sps->getSubPicIdMappingExplicitlySignalledFlag())
    {
      if(sps->getSubPicIdMappingPresentFlag())
      {
        subpicIDs = sps->getSubPicIds();
      }
      else
      {
        subpicIDs = pps->getSubPicIds();
      }
    }
    else
    {
      const int numSubPics = sps->getNumSubPics();
      subpicIDs.resize(numSubPics);
      for (int i = 0 ; i < numSubPics; i++)
      {
        subpicIDs[i] = (uint16_t) i;
      }
    }
  }
}

#if ENABLE_QPA

#ifndef BETA
  #define BETA 0.5 // value between 0.0 and 1; use 0.0 to obtain traditional PSNR
#endif

static inline double calcWeightedSquaredError(const CPelBuf& org,        const CPelBuf& rec,
                                              double &sumAct,            const uint32_t bitDepth,
                                              const uint32_t imageWidth, const uint32_t imageHeight,
                                              const uint32_t offsetX,    const uint32_t offsetY,
                                              int blockWidth,            int blockHeight)
{
  const int    O = org.stride;
  const int    R = rec.stride;
  const Pel   *o = org.bufAt(offsetX, offsetY);
  const Pel   *r = rec.bufAt(offsetX, offsetY);
  const int yAct = offsetY > 0 ? 0 : 1;
  const int xAct = offsetX > 0 ? 0 : 1;

  if (offsetY + (uint32_t)blockHeight > imageHeight) blockHeight = imageHeight - offsetY;
  if (offsetX + (uint32_t)blockWidth  > imageWidth ) blockWidth  = imageWidth  - offsetX;

  const int hAct = offsetY + (uint32_t)blockHeight < imageHeight ? blockHeight : blockHeight - 1;
  const int wAct = offsetX + (uint32_t)blockWidth  < imageWidth  ? blockWidth  : blockWidth  - 1;
  uint64_t ssErr = 0; // sum of squared diffs
  uint64_t saAct = 0; // sum of abs. activity
  double msAct;
  int x, y;

  // calculate image differences and activity
  for (y = 0; y < blockHeight; y++)  // error
  {
    for (x = 0; x < blockWidth; x++)
    {
      const     int64_t iDiff = (int64_t)o[y*O + x] - (int64_t)r[y*R + x];
      ssErr += uint64_t(iDiff * iDiff);
    }
  }
  if (wAct <= xAct || hAct <= yAct)
  {
    return (double) ssErr;
  }

  for (y = yAct; y < hAct; y++)   // activity
  {
    for (x = xAct; x < wAct; x++)
    {
      const int f = 12 * (int)o[y*O + x] - 2 * ((int)o[y*O + x-1] + (int)o[y*O + x+1] + (int)o[(y-1)*O + x] + (int)o[(y+1)*O + x])
                       - (int)o[(y-1)*O + x-1] - (int)o[(y-1)*O + x+1] - (int)o[(y+1)*O + x-1] - (int)o[(y+1)*O + x+1];
      saAct += abs(f);
    }
  }

  // calculate weight (mean squared activity)
  msAct = (double)saAct / (double(wAct - xAct) * double(hAct - yAct));

  // lower limit, accounts for high-pass gain
  if (msAct < double(1 << (bitDepth - 4))) msAct = double(1 << (bitDepth - 4));

  msAct *= msAct; // because ssErr is squared

  sumAct += msAct; // includes high-pass gain

  // calculate activity weighted error square
  return (double)ssErr * pow(msAct, -1.0 * BETA);
}
#endif // ENABLE_QPA

uint64_t EncGOP::xFindDistortionPlane(const CPelBuf& pic0, const CPelBuf& pic1, const uint32_t rshift
#if ENABLE_QPA
                                    , const uint32_t chromaShiftHor /*= 0*/, const uint32_t chromaShiftVer /*= 0*/
#endif
                                      )
{
  uint64_t uiTotalDiff;
  const  Pel*  pSrc0 = pic0.bufAt(0, 0);
  const  Pel*  pSrc1 = pic1.bufAt(0, 0);

  CHECK(pic0.width  != pic1.width , "Unspecified error");
  CHECK(pic0.height != pic1.height, "Unspecified error");

  if( rshift > 0 )
  {
#if ENABLE_QPA
    const   uint32_t  BD = rshift;      // image bit-depth
    if (BD >= 8)
    {
      const uint32_t   W = pic0.width;  // image width
      const uint32_t   H = pic0.height; // image height
      const double     R = double(W * H) / (1920.0 * 1080.0);
      const uint32_t   B = Clip3<uint32_t>(0, 128 >> chromaShiftVer, 4 * uint32_t(16.0 * sqrt(R) + 0.5)); // WPSNR block size in integer multiple of 4 (for SIMD, = 64 at full-HD)

      uint32_t x, y;

      if (B < 4) // image is too small to use WPSNR, resort to traditional PSNR
      {
        uiTotalDiff = 0;
        for (y = 0; y < H; y++)
        {
          for (x = 0; x < W; x++)
          {
            const           int64_t iDiff = (int64_t)pSrc0[x] - (int64_t)pSrc1[x];
            uiTotalDiff += uint64_t(iDiff * iDiff);
          }
          pSrc0 += pic0.stride;
          pSrc1 += pic1.stride;
        }
        return uiTotalDiff;
      }

      double wmse = 0.0, sumAct = 0.0; // compute activity normalized SNR value

      for (y = 0; y < H; y += B)
      {
        for (x = 0; x < W; x += B)
        {
          wmse += calcWeightedSquaredError(pic1,   pic0,
                                           sumAct, BD,
                                           W,      H,
                                           x,      y,
                                           B,      B);
        }
      }

      // integer weighted distortion
      sumAct = 16.0 * sqrt ((3840.0 * 2160.0) / double((W << chromaShiftHor) * (H << chromaShiftVer))) * double(1 << (2 * BD - 10));

      return (wmse <= 0.0) ? 0 : uint64_t(wmse * pow(sumAct, BETA) + 0.5);
    }
#endif // ENABLE_QPA
    uiTotalDiff = 0;
    for (int y = 0; y < pic0.height; y++)
    {
      for (int x = 0; x < pic0.width; x++)
      {
        Intermediate_Int temp = pSrc0[x] - pSrc1[x];
        uiTotalDiff += uint64_t((temp * temp) >> rshift);
      }
      pSrc0 += pic0.stride;
      pSrc1 += pic1.stride;
    }
  }
  else
  {
    uiTotalDiff = 0;
    for (int y = 0; y < pic0.height; y++)
    {
      for (int x = 0; x < pic0.width; x++)
      {
        Intermediate_Int temp = pSrc0[x] - pSrc1[x];
        uiTotalDiff += uint64_t(temp * temp);
      }
      pSrc0 += pic0.stride;
      pSrc1 += pic1.stride;
    }
  }

  return uiTotalDiff;
}
#if WCG_WPSNR
double EncGOP::xFindDistortionPlaneWPSNR(const CPelBuf& pic0, const CPelBuf& pic1, const uint32_t rshift, const CPelBuf& picLuma0,
  ComponentID compID, const ChromaFormat chfmt    )
{
  const bool    useLumaWPSNR = m_pcEncLib->getPrintWPSNR();
  if (!useLumaWPSNR)
  {
    return 0;
  }

  double uiTotalDiffWPSNR;
  const  Pel*  pSrc0 = pic0.bufAt(0, 0);
  const  Pel*  pSrc1 = pic1.bufAt(0, 0);
  const  Pel*  pSrcLuma = picLuma0.bufAt(0, 0);
  CHECK(pic0.width  != pic1.width , "Unspecified error");
  CHECK(pic0.height != pic1.height, "Unspecified error");

  if( rshift > 0 )
  {
    uiTotalDiffWPSNR = 0;
    for (int y = 0; y < pic0.height; y++)
    {
      for (int x = 0; x < pic0.width; x++)
      {
        Intermediate_Int temp = pSrc0[x] - pSrc1[x];
        double dW = m_pcEncLib->getRdCost()->getWPSNRLumaLevelWeight(pSrcLuma[(x << getComponentScaleX(compID, chfmt))]);
        uiTotalDiffWPSNR += ((dW * (double) temp * (double) temp)) * (double) (1 >> rshift);
      }
      pSrc0 += pic0.stride;
      pSrc1 += pic1.stride;
      pSrcLuma += picLuma0.stride << getComponentScaleY(compID, chfmt);
    }
  }
  else
  {
    uiTotalDiffWPSNR = 0;
    for (int y = 0; y < pic0.height; y++)
    {
      for (int x = 0; x < pic0.width; x++)
      {
        Intermediate_Int temp = pSrc0[x] - pSrc1[x];
        double dW = m_pcEncLib->getRdCost()->getWPSNRLumaLevelWeight(pSrcLuma[x << getComponentScaleX(compID, chfmt)]);
        uiTotalDiffWPSNR += dW * (double) temp * (double) temp;
      }
      pSrc0 += pic0.stride;
      pSrc1 += pic1.stride;
      pSrcLuma += picLuma0.stride << getComponentScaleY(compID, chfmt);
    }
  }

  return uiTotalDiffWPSNR;
}
#endif

void EncGOP::xCalculateAddPSNRs(const bool isField, const bool isFieldTopFieldFirst, const int gopId, Picture *pcPic,
                                const AccessUnit &accessUnit, PicList &rcListPic, const int64_t dEncTime,
                                const InputColourSpaceConversion snr_conversion, const bool printFrameMSE,
                                const bool printMSSSIM, double *PSNR_Y, bool isEncodeLtRef)
{
  xCalculateAddPSNR(pcPic, pcPic->getRecoBuf(), accessUnit, (double)dEncTime, snr_conversion,
    printFrameMSE, printMSSSIM, PSNR_Y, isEncodeLtRef);

  //In case of field coding, compute the interlaced PSNR for both fields
  if(isField)
  {
    bool bothFieldsAreEncoded = false;
    int correspondingFieldPOC = pcPic->getPOC();
    int  currentPicGOPPoc      = m_pcCfg->getGOPEntry(gopId).m_POC;
    if(pcPic->getPOC() == 0)
    {
      // particular case for POC 0 and 1.
      // If they are not encoded first and separately from other pictures, we need to change this
      // POC 0 is always encoded first then POC 1 is encoded
      bothFieldsAreEncoded = false;
    }
    else if(pcPic->getPOC() == 1)
    {
      // if we are at POC 1, POC 0 has been encoded for sure
      correspondingFieldPOC = 0;
      bothFieldsAreEncoded = true;
    }
    else
    {
      if(pcPic->getPOC()%2 == 1)
      {
        correspondingFieldPOC -= 1; // all odd POC are associated with the preceding even POC (e.g poc 1 is associated to poc 0)
        currentPicGOPPoc      -= 1;
      }
      else
      {
        correspondingFieldPOC += 1; // all even POC are associated with the following odd POC (e.g poc 0 is associated to poc 1)
        currentPicGOPPoc      += 1;
      }
      for(int i = 0; i < m_iGopSize; i ++)
      {
        if(m_pcCfg->getGOPEntry(i).m_POC == currentPicGOPPoc)
        {
          bothFieldsAreEncoded = m_pcCfg->getGOPEntry(i).m_isEncoded;
          break;
        }
      }
    }

    if(bothFieldsAreEncoded)
    {
      //get complementary top field
      PicList::iterator   iterPic = rcListPic.begin();
      while ((*iterPic)->getPOC() != correspondingFieldPOC)
      {
        iterPic ++;
      }
      Picture* correspondingFieldPic = *(iterPic);

      if ((pcPic->topField && isFieldTopFieldFirst) || (!pcPic->topField && !isFieldTopFieldFirst))
      {
        xCalculateInterlacedAddPSNR(pcPic, correspondingFieldPic, pcPic->getRecoBuf(),
          correspondingFieldPic->getRecoBuf(), snr_conversion, printFrameMSE, printMSSSIM,
          PSNR_Y, isEncodeLtRef);
      }
      else
      {
        xCalculateInterlacedAddPSNR(correspondingFieldPic, pcPic, correspondingFieldPic->getRecoBuf(),
          pcPic->getRecoBuf(), snr_conversion, printFrameMSE, printMSSSIM, PSNR_Y, isEncodeLtRef);
      }
    }
  }
}

void EncGOP::xCalculateAddPSNR(Picture* pcPic, PelUnitBuf cPicD, const AccessUnit& accessUnit,
  double dEncTime, const InputColourSpaceConversion conversion, const bool printFrameMSE, const bool printMSSSIM,
  double* PSNR_Y, bool isEncodeLtRef)
{
  const SPS&         sps = *pcPic->cs->sps;
  const CPelUnitBuf& pic = cPicD;
  CHECK(!(conversion == IPCOLOURSPACE_UNCHANGED), "Unspecified error");
//  const CPelUnitBuf& org = (conversion != IPCOLOURSPACE_UNCHANGED) ? pcPic->getPicYuvTrueOrg()->getBuf() : pcPic->getPicYuvOrg()->getBuf();
  const CPelUnitBuf& org = (sps.getUseLmcs() || m_pcCfg->getGopBasedTemporalFilterEnabled()) ? pcPic->getTrueOrigBuf() : pcPic->getOrigBuf();
#if ENABLE_QPA
  const bool    useWPSNR = m_pcEncLib->getUseWPSNR();
#endif
  double  dPSNR[MAX_NUM_COMPONENT];
  double msssim[MAX_NUM_COMPONENT] = {0.0};
#if WCG_WPSNR
  const bool    useLumaWPSNR = m_pcEncLib->getPrintWPSNR();
  double  dPSNRWeighted[MAX_NUM_COMPONENT];
  double  MSEyuvframeWeighted[MAX_NUM_COMPONENT];
#endif
  double  upscaledPSNR[MAX_NUM_COMPONENT];
  for(int i=0; i<MAX_NUM_COMPONENT; i++)
  {
    dPSNR[i]=0.0;
#if WCG_WPSNR
    dPSNRWeighted[i]=0.0;
    MSEyuvframeWeighted[i] = 0.0;
#endif
    upscaledPSNR[i] = 0.0;
  }
#if JVET_O0756_CALCULATE_HDRMETRICS
  double deltaE[hdrtoolslib::NB_REF_WHITE];
  double psnrL[hdrtoolslib::NB_REF_WHITE];
  for (int i=0; i<hdrtoolslib::NB_REF_WHITE; i++)
  {
    deltaE[i] = 0.0;
    psnrL[i] = 0.0;
  }
#endif

  PelStorage interm;

  if (conversion != IPCOLOURSPACE_UNCHANGED)
  {
    interm.create(pic.chromaFormat, Area(Position(), pic.Y()));
    VideoIOYuv::ColourSpaceConvert(pic, interm, conversion, false);
  }

  const CPelUnitBuf& picC = (conversion == IPCOLOURSPACE_UNCHANGED) ? pic : interm;

  //===== calculate PSNR =====
  double             mseYuvFrame[MAX_NUM_COMPONENT] = { 0, 0, 0 };
  const ChromaFormat formatD = pic.chromaFormat;
  const ChromaFormat format  = sps.getChromaFormatIdc();

  const bool bPicIsField     = pcPic->fieldPic;
  const Slice*  pcSlice      = pcPic->slices[0];

  PelStorage upscaledRec;

  if (m_pcEncLib->isResChangeInClvsEnabled())
  {
    const CPelBuf& upscaledOrg = (sps.getUseLmcs() || m_pcCfg->getGopBasedTemporalFilterEnabled()) ? pcPic->M_BUFS( 0, PIC_TRUE_ORIGINAL_INPUT).get( COMPONENT_Y ) : pcPic->M_BUFS( 0, PIC_ORIGINAL_INPUT).get( COMPONENT_Y );
    upscaledRec.create( pic.chromaFormat, Area( Position(), upscaledOrg ) );

    int xScale, yScale;
    // it is assumed that full resolution picture PPS has ppsId 0
    const PPS* pps = m_pcEncLib->getPPS(0);
    CU::getRprScaling( &sps, pps, pcPic, xScale, yScale );
    std::pair<int, int> scalingRatio = std::pair<int, int>( xScale, yScale );

#if JVET_AB0081
    bool rescaleForDisplay = true;
    Picture::rescalePicture(scalingRatio, picC, pcPic->getScalingWindow(), upscaledRec, pps->getScalingWindow(), format, sps.getBitDepths(), false, false, sps.getHorCollocatedChromaFlag(), sps.getVerCollocatedChromaFlag(), rescaleForDisplay, m_pcCfg->getUpscaleFilerForDisplay());
#else
    Picture::rescalePicture( scalingRatio, picC, pcPic->getScalingWindow(), upscaledRec, pps->getScalingWindow(), format, sps.getBitDepths(), false, false, sps.getHorCollocatedChromaFlag(), sps.getVerCollocatedChromaFlag() );
#endif
  }

  for (int comp = 0; comp < ::getNumberValidComponents(formatD); comp++)
  {
    const ComponentID compID = ComponentID(comp);
    const CPelBuf&    p = picC.get(compID);
    const CPelBuf&    o = org.get(compID);

    CHECK(!( p.width  == o.width), "Unspecified error");
    CHECK(!( p.height == o.height), "Unspecified error");

    int padX = m_pcEncLib->getSourcePadding( 0 );
    int padY = m_pcEncLib->getSourcePadding( 1 );

    // when RPR is enabled, picture padding is picture specific due to possible different picture resoluitons, however only full resolution padding is stored in EncLib
    // get per picture padding from the conformance window, in this case if conformance window is set not equal to the padding then PSNR results may be inaccurate
    if (m_pcEncLib->isResChangeInClvsEnabled())
    {
      Window& conf = pcPic->getConformanceWindow();
      padX = conf.getWindowRightOffset() * SPS::getWinUnitX( format );
      padY = conf.getWindowBottomOffset() * SPS::getWinUnitY( format );
    }

    const uint32_t width = p.width - ( padX >> ::getComponentScaleX( compID, format ) );
    const uint32_t height = p.height - ( padY >> ( !!bPicIsField + ::getComponentScaleY( compID, format ) ) );

    // create new buffers with correct dimensions
    const CPelBuf recPB(p.bufAt(0, 0), p.stride, width, height);
    const CPelBuf orgPB(o.bufAt(0, 0), o.stride, width, height);
    const uint32_t    bitDepth = sps.getBitDepth(toChannelType(compID));
#if ENABLE_QPA
    const uint64_t ssdTemp =
      xFindDistortionPlane(recPB, orgPB, useWPSNR ? bitDepth : 0, ::getComponentScaleX(compID, format),
                           ::getComponentScaleY(compID, format));
#else
    const uint64_t ssdTemp = xFindDistortionPlane(recPB, orgPB, 0);
#endif
    const uint32_t maxval = 255 << (bitDepth - 8);
    const uint32_t size   = width * height;
    const double fRefValue = (double)maxval * maxval * size;
    dPSNR[comp]              = ssdTemp ? 10.0 * log10(fRefValue / (double) ssdTemp) : 999.99;
    mseYuvFrame[comp]        = (double) ssdTemp / size;
    if(printMSSSIM)
    {
      msssim[comp] = xCalculateMSSSIM (o.bufAt(0, 0), o.stride, p.bufAt(0, 0), p.stride, width, height, bitDepth);
    }
#if WCG_WPSNR
    const double uiSSDtempWeighted = xFindDistortionPlaneWPSNR(recPB, orgPB, 0, org.get(COMPONENT_Y), compID, format);
    if (useLumaWPSNR)
    {
      dPSNRWeighted[comp] = uiSSDtempWeighted ? 10.0 * log10(fRefValue / (double)uiSSDtempWeighted) : 999.99;
      MSEyuvframeWeighted[comp] = (double)uiSSDtempWeighted / size;
    }
#endif


    if (m_pcEncLib->isResChangeInClvsEnabled())
    {
      const CPelBuf& upscaledOrg = (sps.getUseLmcs() || m_pcCfg->getGopBasedTemporalFilterEnabled()) ? pcPic->M_BUFS( 0, PIC_TRUE_ORIGINAL_INPUT).get( compID ) : pcPic->M_BUFS( 0, PIC_ORIGINAL_INPUT).get( compID );

      const uint32_t upscaledWidth = upscaledOrg.width - ( m_pcEncLib->getSourcePadding( 0 ) >> ::getComponentScaleX( compID, format ) );
      const uint32_t upscaledHeight = upscaledOrg.height - ( m_pcEncLib->getSourcePadding( 1 ) >> ( !!bPicIsField + ::getComponentScaleY( compID, format ) ) );

      // create new buffers with correct dimensions
      const CPelBuf upscaledRecPB( upscaledRec.get( compID ).bufAt( 0, 0 ), upscaledRec.get( compID ).stride, upscaledWidth, upscaledHeight );
      const CPelBuf upscaledOrgPB( upscaledOrg.bufAt( 0, 0 ), upscaledOrg.stride, upscaledWidth, upscaledHeight );

#if ENABLE_QPA
      const uint64_t upscaledSSD = xFindDistortionPlane( upscaledRecPB, upscaledOrgPB, useWPSNR ? bitDepth : 0, ::getComponentScaleX( compID, format ) );
#else
      const uint64_t scaledSSD = xFindDistortionPlane( upsacledRecPB, upsacledOrgPB, 0 );
#endif

      upscaledPSNR[comp] = upscaledSSD ? 10.0 * log10( (double)maxval * maxval * upscaledWidth * upscaledHeight / (double)upscaledSSD ) : 999.99;
    }
  }

#if EXTENSION_360_VIDEO
  m_ext360.calculatePSNRs(pcPic);
#endif

#if JVET_O0756_CALCULATE_HDRMETRICS
  const bool calculateHdrMetrics = m_pcEncLib->getCalculateHdrMetrics();
  if (calculateHdrMetrics)
  {
    auto beforeTime = std::chrono::steady_clock::now();
    xCalculateHDRMetrics(pcPic, deltaE, psnrL);
    auto elapsed = std::chrono::steady_clock::now() - beforeTime;
    m_metricTime += elapsed;
  }
#endif

  /* calculate the size of the access unit, excluding:
   *  - any AnnexB contributions (start_code_prefix, zero_byte, etc.,)
   *  - SEI NAL units
   */
  uint32_t numRBSPBytes = 0;
  for (AccessUnit::const_iterator it = accessUnit.begin(); it != accessUnit.end(); it++)
  {
    uint32_t numRBSPBytes_nal = uint32_t((*it)->m_nalUnitData.str().size());
    if (m_pcCfg->getSummaryVerboseness() > 0)
    {
      msg( NOTICE, "*** %6s numBytesInNALunit: %u\n", nalUnitTypeToString((*it)->m_nalUnitType), numRBSPBytes_nal);
    }
    if( ( *it )->m_nalUnitType != NAL_UNIT_PREFIX_SEI && ( *it )->m_nalUnitType != NAL_UNIT_SUFFIX_SEI )
    {
      numRBSPBytes += numRBSPBytes_nal;
      if (it == accessUnit.begin() || (*it)->m_nalUnitType == NAL_UNIT_OPI || (*it)->m_nalUnitType == NAL_UNIT_VPS || (*it)->m_nalUnitType == NAL_UNIT_DCI || (*it)->m_nalUnitType == NAL_UNIT_SPS || (*it)->m_nalUnitType == NAL_UNIT_PPS || (*it)->m_nalUnitType == NAL_UNIT_PREFIX_APS || (*it)->m_nalUnitType == NAL_UNIT_SUFFIX_APS)
      {
        numRBSPBytes += 4;
      }
      else
      {
        numRBSPBytes += 3;
      }
    }
  }

  uint32_t uibits = numRBSPBytes * 8;
  m_rvm.push_back(uibits);

  //===== add PSNR =====
  m_gcAnalyzeAll.addResult(dPSNR, (double) uibits, mseYuvFrame, upscaledPSNR, msssim, isEncodeLtRef);
#if EXTENSION_360_VIDEO
  m_ext360.addResult(m_gcAnalyzeAll);
#endif
#if JVET_O0756_CALCULATE_HDRMETRICS
  if (calculateHdrMetrics)
  {
    m_gcAnalyzeAll.addHDRMetricsResult(deltaE, psnrL);
  }
#endif
  if (pcSlice->isIntra())
  {
    m_gcAnalyzeI.addResult(dPSNR, (double) uibits, mseYuvFrame, upscaledPSNR, msssim, isEncodeLtRef);
    *PSNR_Y = dPSNR[COMPONENT_Y];
#if EXTENSION_360_VIDEO
    m_ext360.addResult(m_gcAnalyzeI);
#endif
#if JVET_O0756_CALCULATE_HDRMETRICS
    if (calculateHdrMetrics)
    {
      m_gcAnalyzeI.addHDRMetricsResult(deltaE, psnrL);
    }
#endif
  }
  if (pcSlice->isInterP())
  {
    m_gcAnalyzeP.addResult(dPSNR, (double) uibits, mseYuvFrame, upscaledPSNR, msssim, isEncodeLtRef);
    *PSNR_Y = dPSNR[COMPONENT_Y];
#if EXTENSION_360_VIDEO
    m_ext360.addResult(m_gcAnalyzeP);
#endif
#if JVET_O0756_CALCULATE_HDRMETRICS
    if (calculateHdrMetrics)
    {
      m_gcAnalyzeP.addHDRMetricsResult(deltaE, psnrL);
    }
#endif
  }
  if (pcSlice->isInterB())
  {
    m_gcAnalyzeB.addResult(dPSNR, (double) uibits, mseYuvFrame, upscaledPSNR, msssim, isEncodeLtRef);
    *PSNR_Y = dPSNR[COMPONENT_Y];
#if EXTENSION_360_VIDEO
    m_ext360.addResult(m_gcAnalyzeB);
#endif
#if JVET_O0756_CALCULATE_HDRMETRICS
    if (calculateHdrMetrics)
    {
      m_gcAnalyzeB.addHDRMetricsResult(deltaE, psnrL);
    }
#endif
  }
#if WCG_WPSNR
  if (useLumaWPSNR)
  {
    m_gcAnalyzeWPSNR.addResult( dPSNRWeighted, (double)uibits, MSEyuvframeWeighted, upscaledPSNR, msssim, isEncodeLtRef );
  }
#endif

  char c = (pcSlice->isIntra() ? 'I' : pcSlice->isInterP() ? 'P' : 'B');
  if (! pcPic->referenced)
  {
    c += 32;
  }
  if (m_pcCfg->getDependentRAPIndicationSEIEnabled() && pcSlice->isDRAP())
  {
    c = 'D';
  }
  if (m_pcCfg->getEdrapIndicationSEIEnabled() && pcSlice->getEdrapRapId() > 0)
  {
    c = 'E';
  }

  if( g_verbosity >= NOTICE )
  {
    msg( NOTICE, "POC %4d LId: %2d TId: %1d ( %s, %c-SLICE, QP %d ) %10d bits",
         pcSlice->getPOC(),
         pcSlice->getPic()->layerId,
         pcSlice->getTLayer(),
         nalUnitTypeToString(pcSlice->getNalUnitType()),
         c,
         pcSlice->getSliceQp(),
         uibits );

    msg( NOTICE, " [Y %6.4lf dB    U %6.4lf dB    V %6.4lf dB]", dPSNR[COMPONENT_Y], dPSNR[COMPONENT_Cb], dPSNR[COMPONENT_Cr] );

#if EXTENSION_360_VIDEO
    m_ext360.printPerPOCInfo(NOTICE);
#endif

    if (m_pcEncLib->getPrintHexPsnr())
    {
      uint64_t xPsnr[MAX_NUM_COMPONENT];
      for (int i = 0; i < MAX_NUM_COMPONENT; i++)
      {
        copy(reinterpret_cast<uint8_t *>(&dPSNR[i]),
             reinterpret_cast<uint8_t *>(&dPSNR[i]) + sizeof(dPSNR[i]),
             reinterpret_cast<uint8_t *>(&xPsnr[i]));
      }
      msg(NOTICE, " [xY %16" PRIx64 " xU %16" PRIx64 " xV %16" PRIx64 "]", xPsnr[COMPONENT_Y], xPsnr[COMPONENT_Cb], xPsnr[COMPONENT_Cr]);

#if EXTENSION_360_VIDEO
      m_ext360.printPerPOCInfo(NOTICE, true);
#endif
    }
    if (printMSSSIM)
    {
      msg( NOTICE, " [MS-SSIM Y %1.6lf    U %1.6lf    V %1.6lf]", msssim[COMPONENT_Y], msssim[COMPONENT_Cb], msssim[COMPONENT_Cr] );
    }

    if( printFrameMSE )
    {
      msg(NOTICE, " [Y MSE %6.4lf  U MSE %6.4lf  V MSE %6.4lf]", mseYuvFrame[COMPONENT_Y], mseYuvFrame[COMPONENT_Cb],
          mseYuvFrame[COMPONENT_Cr]);
    }
#if WCG_WPSNR
    if (useLumaWPSNR)
    {
      msg(NOTICE, " [WY %6.4lf dB    WU %6.4lf dB    WV %6.4lf dB]", dPSNRWeighted[COMPONENT_Y], dPSNRWeighted[COMPONENT_Cb], dPSNRWeighted[COMPONENT_Cr]);

      if (m_pcEncLib->getPrintHexPsnr())
      {
        uint64_t xPsnrWeighted[MAX_NUM_COMPONENT];
        for (int i = 0; i < MAX_NUM_COMPONENT; i++)
        {
          copy(reinterpret_cast<uint8_t *>(&dPSNRWeighted[i]),
               reinterpret_cast<uint8_t *>(&dPSNRWeighted[i]) + sizeof(dPSNRWeighted[i]),
               reinterpret_cast<uint8_t *>(&xPsnrWeighted[i]));
        }
        msg(NOTICE, " [xWY %16" PRIx64 " xWU %16" PRIx64 " xWV %16" PRIx64 "]", xPsnrWeighted[COMPONENT_Y], xPsnrWeighted[COMPONENT_Cb], xPsnrWeighted[COMPONENT_Cr]);
      }
    }
#endif
#if JVET_O0756_CALCULATE_HDRMETRICS
    if(calculateHdrMetrics)
    {
      for (int i=0; i<1; i++)
      {
        msg(NOTICE, " [DeltaE%d %6.4lf dB]", (int)m_pcCfg->getWhitePointDeltaE(i), deltaE[i]);
        if (m_pcEncLib->getPrintHexPsnr())
        {
          int64_t xdeltaE[MAX_NUM_COMPONENT];
          for (int i = 0; i < 1; i++)
          {
            copy(reinterpret_cast<uint8_t *>(&deltaE[i]),
                 reinterpret_cast<uint8_t *>(&deltaE[i]) + sizeof(deltaE[i]),
                 reinterpret_cast<uint8_t *>(&xdeltaE[i]));
          }
          msg(NOTICE, " [xDeltaE%d %16" PRIx64 "]", (int)m_pcCfg->getWhitePointDeltaE(i), xdeltaE[0]);
        }
      }
      for (int i=0; i<1; i++)
      {
        msg(NOTICE, " [PSNRL%d %6.4lf dB]", (int)m_pcCfg->getWhitePointDeltaE(i), psnrL[i]);

        if (m_pcEncLib->getPrintHexPsnr())
        {
          int64_t xpsnrL[MAX_NUM_COMPONENT];
          for (int i = 0; i < 1; i++)
          {
            copy(reinterpret_cast<uint8_t *>(&psnrL[i]),
                 reinterpret_cast<uint8_t *>(&psnrL[i]) + sizeof(psnrL[i]),
                 reinterpret_cast<uint8_t *>(&xpsnrL[i]));
          }

          msg(NOTICE, " [xPSNRL%d %16" PRIx64 "]", (int) m_pcCfg->getWhitePointDeltaE(i), xpsnrL[0]);
        }
      }
    }
#endif
    msg( NOTICE, " [ET %5.0f ]", dEncTime );

    // msg( SOME, " [WP %d]", pcSlice->getUseWeightedPrediction());

    for (int refList = 0; refList < 2; refList++)
    {
      msg(NOTICE, " [L%d", refList);
      for (int refIndex = 0; refIndex < pcSlice->getNumRefIdx(RefPicList(refList)); refIndex++)
      {
        const std::pair<int, int> &scaleRatio = pcSlice->getScalingRatio(RefPicList(refList), refIndex);

        if (pcPic->cs->picHeader->getEnableTMVPFlag() && pcSlice->getColFromL0Flag() == bool(1 - refList)
            && pcSlice->getColRefIdx() == refIndex)
        {
          if( scaleRatio.first != 1 << SCALE_RATIO_BITS || scaleRatio.second != 1 << SCALE_RATIO_BITS )
          {
            msg(NOTICE, " %dc(%1.2lfx, %1.2lfx)", pcSlice->getRefPOC(RefPicList(refList), refIndex),
                double(scaleRatio.first) / (1 << SCALE_RATIO_BITS),
                double(scaleRatio.second) / (1 << SCALE_RATIO_BITS));
          }
          else
          {
            msg(NOTICE, " %dc", pcSlice->getRefPOC(RefPicList(refList), refIndex));
          }
        }
        else
        {
          if( scaleRatio.first != 1 << SCALE_RATIO_BITS || scaleRatio.second != 1 << SCALE_RATIO_BITS )
          {
            msg(NOTICE, " %d(%1.2lfx, %1.2lfx)", pcSlice->getRefPOC(RefPicList(refList), refIndex),
                double(scaleRatio.first) / (1 << SCALE_RATIO_BITS),
                double(scaleRatio.second) / (1 << SCALE_RATIO_BITS));
          }
          else
          {
            msg(NOTICE, " %d", pcSlice->getRefPOC(RefPicList(refList), refIndex));
          }
        }

        if (pcSlice->getRefPOC(RefPicList(refList), refIndex) == pcSlice->getPOC())
        {
          msg(NOTICE, ".%d", pcSlice->getRefPic(RefPicList(refList), refIndex)->layerId);
        }
      }
      msg( NOTICE, "]" );
    }
    if (m_pcEncLib->isResChangeInClvsEnabled())
    {
      msg( NOTICE, " [Y2 %6.4lf dB  U2 %6.4lf dB  V2 %6.4lf dB]", upscaledPSNR[COMPONENT_Y], upscaledPSNR[COMPONENT_Cb], upscaledPSNR[COMPONENT_Cr] );
    }
  }
  else if( g_verbosity >= INFO )
  {
    std::cout << "\r\t" << pcSlice->getPOC();
    std::cout.flush();
  }
#if GREEN_METADATA_SEI_ENABLED
  m_SEIGreenQualityMetrics.ssim = msssim[0];
  m_SEIGreenQualityMetrics.wpsnr = dPSNR[0];
#endif
}

#if GREEN_METADATA_SEI_ENABLED
void EncGOP::xCalculateGreenComplexityMetrics( FeatureCounterStruct featureCounter, FeatureCounterStruct featureCounterReference, SEIGreenMetadataInfo* seiGreenMetadataInfo)
{
  double chromaFormatMultiplier = 0;
  
  if (featureCounter.isYUV400 == 1)
  {
    chromaFormatMultiplier = 1;
  }
  else if (featureCounter.isYUV420)
  {
    chromaFormatMultiplier = 1.5;
  }
  else if (featureCounter.isYUV422)
  {
    chromaFormatMultiplier = 2;
  }
  else if (featureCounter.isYUV444)
  {
    chromaFormatMultiplier = 3;
  }
  
  // Initialize
  int64_t totalNum4BlocksPic = 0;
  int64_t totalNum4BlocksInPeriod = 0;
  int64_t maxNumDeblockingInstances = 0;
  
  double numNonZeroBlocks = 0;
  double numNonZero4_8_16_Blocks = 0;
  double numNonZero32_64_128_Blocks = 0;
  double numNonZero256_512_1024_Blocks = 0;
  double numNonZero2048_4096_Blocks = 0;
  double numIntraPredictedBlocks = 0;
  double numBiAndGpmPredictedBlocks = 0;
  double numBDOFPredictedBlocks = 0;
  double numDeblockingInstances = 0;
  double numSaoFilteredBlocks = 0;
  double numAlfFilteredBlocks = 0;
  // Calculate difference
  FeatureCounterStruct featureCounterDifference;
  
  featureCounterDifference.iSlices  = featureCounter.iSlices - featureCounterReference.iSlices;
  featureCounterDifference.bSlices  = featureCounter.bSlices - featureCounterReference.bSlices;
  featureCounterDifference.pSlices  = featureCounter.pSlices - featureCounterReference.pSlices;
  featureCounterDifference.nrOfCoeff = featureCounter.nrOfCoeff - featureCounterReference.nrOfCoeff;
  featureCounterDifference.biPredPel = featureCounter.biPredPel - featureCounterReference.biPredPel;
  featureCounterDifference.boundaryStrength[0] = featureCounter.boundaryStrength[0] - featureCounterReference.boundaryStrength[0];
  featureCounterDifference.boundaryStrength[1] = featureCounter.boundaryStrength[1] - featureCounterReference.boundaryStrength[1];
  featureCounterDifference.boundaryStrength[2] = featureCounter.boundaryStrength[2] - featureCounterReference.boundaryStrength[2];
  featureCounterDifference.saoLumaEO = featureCounter.saoLumaEO - featureCounterReference.saoLumaEO;
  featureCounterDifference.saoLumaBO = featureCounter.saoLumaBO - featureCounterReference.saoLumaBO;
  featureCounterDifference.saoChromaEO = featureCounter.saoChromaEO - featureCounterReference.saoChromaEO;
  featureCounterDifference.saoChromaBO = featureCounter.saoChromaBO - featureCounterReference.saoChromaBO;
  featureCounterDifference.saoLumaPels = featureCounter.saoLumaPels - featureCounterReference.saoLumaPels;
  featureCounterDifference.saoChromaPels = featureCounter.saoChromaPels - featureCounterReference.saoChromaPels;
  featureCounterDifference.alfLumaType7 = featureCounter.alfLumaType7 - featureCounterReference.alfLumaType7;
  featureCounterDifference.alfChromaType5 = featureCounter.alfChromaType5 - featureCounterReference.alfChromaType5;
  featureCounterDifference.alfLumaPels = featureCounter.alfLumaPels - featureCounterReference.alfLumaPels;
  featureCounterDifference.alfChromaPels = featureCounter.alfChromaPels - featureCounterReference.alfChromaPels;
  
  
  for (int i = 0; i < MAX_CU_DEPTH+1; i++)
  {
    for (int j = 0; j < MAX_CU_DEPTH+1; j++)
    {
      featureCounterDifference.transformBlocks[i][j] = featureCounter.transformBlocks[i][j] - featureCounterReference.transformBlocks[i][j];
      featureCounterDifference.intraBlockSizes[i][j] = featureCounter.intraBlockSizes[i][j] - featureCounterReference.intraBlockSizes[i][j];
      featureCounterDifference.geo[i][j] = featureCounter.geo[i][j] - featureCounterReference.geo[i][j];
      featureCounterDifference.bdofBlocks[i][j] = featureCounter.bdofBlocks[i][j] - featureCounterReference.bdofBlocks[i][j];
    }
  }
  
  
  //Calculate complexity metrics
  totalNum4BlocksPic = int(chromaFormatMultiplier * featureCounter.width * featureCounter.height / 4);
  totalNum4BlocksInPeriod = int((featureCounterDifference.iSlices + featureCounterDifference.pSlices + featureCounterDifference.bSlices) * totalNum4BlocksPic);
  maxNumDeblockingInstances = int(chromaFormatMultiplier * totalNum4BlocksInPeriod - 2 * (featureCounter.width + featureCounter.height) * 2);
  
  for (int i = 0; i < MAX_CU_DEPTH+1; i++)
  {
    for(int j = 0; j < MAX_CU_DEPTH+1; j++)
    {
      double numberOfPels = pow(2,i) * pow(2,j);
      numNonZeroBlocks += double(featureCounterDifference.transformBlocks[i][j] * numberOfPels / 4);
      numIntraPredictedBlocks += double(featureCounterDifference.intraBlockSizes[i][j] * numberOfPels / 4);
      
      if (numberOfPels == 4 || numberOfPels == 8 || numberOfPels == 16)
      {
        numNonZero4_8_16_Blocks += double(featureCounterDifference.transformBlocks[i][j] * numberOfPels / 4);
      }
      
      if (numberOfPels == 32 || numberOfPels == 64 || numberOfPels == 128)
      {
        numNonZero32_64_128_Blocks += double(featureCounterDifference.transformBlocks[i][j] * numberOfPels / 4);
      }
      
      if (numberOfPels == 256 || numberOfPels == 512 || numberOfPels == 1024)
      {
        numNonZero256_512_1024_Blocks += double(featureCounterDifference.transformBlocks[i][j] * numberOfPels / 4);
      }
      
      if (numberOfPels == 2048 || numberOfPels == 4096 )
      {
        numNonZero2048_4096_Blocks += double(featureCounterDifference.transformBlocks[i][j] * numberOfPels / 4);
      }
      numBDOFPredictedBlocks += double(featureCounterDifference.bdofBlocks[i][j] * numberOfPels / 4);
      numBiAndGpmPredictedBlocks += double(featureCounterDifference.geo[i][j] * numberOfPels / 4);
    }
  }
  
  numBiAndGpmPredictedBlocks += double(featureCounterDifference.biPredPel/4);
  numDeblockingInstances = double(featureCounterDifference.boundaryStrength[0] + featureCounterDifference.boundaryStrength[1] + featureCounterDifference.boundaryStrength[2]);
  numSaoFilteredBlocks   = double(featureCounterDifference.saoLumaPels + featureCounterDifference.saoChromaPels)/4;
  numAlfFilteredBlocks   = double(featureCounterDifference.alfLumaPels + featureCounterDifference.alfChromaPels)/4;
  
  seiGreenMetadataInfo->m_greenComplexityMetrics.portionNonZeroBlocksArea = int(floor( 255.0 * numNonZeroBlocks / totalNum4BlocksInPeriod));
  seiGreenMetadataInfo->m_greenComplexityMetrics.portionNonZero_4_8_16BlocksArea = int(floor(255.0 * numNonZero4_8_16_Blocks / totalNum4BlocksInPeriod));
  seiGreenMetadataInfo->m_greenComplexityMetrics.portionNonZero_32_64_128BlocksArea = int(floor( 255.0 * numNonZero32_64_128_Blocks / totalNum4BlocksInPeriod));
  seiGreenMetadataInfo->m_greenComplexityMetrics.portionNonZero_256_512_1024BlocksArea = int(floor( 255.0 * numNonZero256_512_1024_Blocks / totalNum4BlocksInPeriod));
  seiGreenMetadataInfo->m_greenComplexityMetrics.portionNonZero_2048_4096BlocksArea = int(floor( 255.0 * numNonZero2048_4096_Blocks / totalNum4BlocksInPeriod));
  if (numNonZeroBlocks != 0)
  {
    seiGreenMetadataInfo->m_greenComplexityMetrics.portionNonZeroTransformCoefficientsArea =
      int(floor(255.0 * featureCounterDifference.nrOfCoeff / (4 *numNonZeroBlocks)));
  }
  
  seiGreenMetadataInfo->m_greenComplexityMetrics.portionIntraPredictedBlocksArea = int(floor( 255.0 * numIntraPredictedBlocks / totalNum4BlocksInPeriod));
  seiGreenMetadataInfo->m_greenComplexityMetrics.portionBiAndGpmPredictedBlocksArea = int(floor( 255.0 * numBiAndGpmPredictedBlocks / totalNum4BlocksInPeriod));
  seiGreenMetadataInfo->m_greenComplexityMetrics.portionBdofBlocksArea  = int(floor( 255.0 * numBDOFPredictedBlocks / totalNum4BlocksInPeriod));
  seiGreenMetadataInfo->m_greenComplexityMetrics.portionDeblockingInstances = int(floor( 255.0 * numDeblockingInstances / maxNumDeblockingInstances));
  seiGreenMetadataInfo->m_greenComplexityMetrics.portionSaoInstances = int(floor( 255.0 * numSaoFilteredBlocks / totalNum4BlocksInPeriod));
  seiGreenMetadataInfo->m_greenComplexityMetrics.portionAlfInstances = int(floor( 255.0 * numAlfFilteredBlocks / totalNum4BlocksInPeriod));
  seiGreenMetadataInfo->m_numPictures = int(featureCounterDifference.iSlices + featureCounterDifference.bSlices +featureCounterDifference.pSlices);
  seiGreenMetadataInfo->m_numSeconds = int(floor(double(seiGreenMetadataInfo->m_numPictures) / double(m_pcCfg->getFrameRate())));
}
#endif

double EncGOP::xCalculateMSSSIM (const Pel* org, const int orgStride, const Pel* rec, const int recStride, const int width, const int height, const uint32_t bitDepth)
{
  const int MAX_MSSSIM_SCALE  = 5;
  const int WEIGHTING_MID_TAP = 5;
  const int WEIGHTING_SIZE    = WEIGHTING_MID_TAP*2+1;

  uint32_t maxScale;

  // For low resolution videos determine number of scales
  if (width < 22 || height < 22)
  {
    maxScale = 1;
  }
  else if (width < 44 || height < 44)
  {
    maxScale = 2;
  }
  else if (width < 88 || height < 88)
  {
    maxScale = 3;
  }
  else if (width < 176 || height < 176)
  {
    maxScale = 4;
  }
  else
  {
    maxScale = 5;
  }

  assert(maxScale>0 && maxScale<=MAX_MSSSIM_SCALE);

  //Normalized Gaussian mask design, 11*11, s.d. 1.5
  double weights[WEIGHTING_SIZE][WEIGHTING_SIZE];
  double coeffSum=0.0;
  for(int y=0; y<WEIGHTING_SIZE; y++)
  {
    for(int x=0; x<WEIGHTING_SIZE; x++)
    {
      weights[y][x] =
        exp(-((y - WEIGHTING_MID_TAP) * (y - WEIGHTING_MID_TAP) + (x - WEIGHTING_MID_TAP) * (x - WEIGHTING_MID_TAP))
            / (WEIGHTING_MID_TAP - 0.5));
      coeffSum += weights[y][x];
    }
  }

  for(int y=0; y<WEIGHTING_SIZE; y++)
  {
    for(int x=0; x<WEIGHTING_SIZE; x++)
    {
      weights[y][x] /=coeffSum;
    }
  }

  //Resolution based weights
  const double exponentWeights[MAX_MSSSIM_SCALE][MAX_MSSSIM_SCALE] = {{1.0,    0,      0,      0,      0     },
                                                                      {0.1356, 0.8644, 0,      0,      0     },
                                                                      {0.0711, 0.4530, 0.4760, 0,      0     },
                                                                      {0.0517, 0.3295, 0.3462, 0.2726, 0     },
                                                                      {0.0448, 0.2856, 0.3001, 0.2363, 0.1333}};

  //Downsampling of data:
  std::vector<double> original[MAX_MSSSIM_SCALE];
  std::vector<double> recon[MAX_MSSSIM_SCALE];

  for(uint32_t scale=0; scale<maxScale; scale++)
  {
    const int scaledHeight = height >> scale;
    const int scaledWidth  = width  >> scale;
    original[scale].resize(scaledHeight*scaledWidth, double(0));
    recon[scale].resize(scaledHeight*scaledWidth, double(0));
  }

  // Initial [0] arrays to be a copy of the source data (but stored in array "double", not Pel array).
  for(int y=0; y<height; y++)
  {
    for(int x=0; x<width; x++)
    {
      original[0][y*width+x] = org[y*orgStride+x];
      recon[0][   y*width+x] = rec[y*recStride+x];
    }
  }

  // Set up other arrays to be average value of each 2x2 sample.
  for(uint32_t scale=1; scale<maxScale; scale++)
  {
    const int scaledHeight = height >> scale;
    const int scaledWidth  = width  >> scale;
    for(int y=0; y<scaledHeight; y++)
    {
      for(int x=0; x<scaledWidth; x++)
      {
        original[scale][y*scaledWidth+x]= (original[scale-1][ 2*y   *(2*scaledWidth)+2*x  ] +
                                           original[scale-1][ 2*y   *(2*scaledWidth)+2*x+1] +
                                           original[scale-1][(2*y+1)*(2*scaledWidth)+2*x  ] +
                                           original[scale-1][(2*y+1)*(2*scaledWidth)+2*x+1]) / 4.0;
        recon[scale][y*scaledWidth+x]=    (   recon[scale-1][ 2*y   *(2*scaledWidth)+2*x  ] +
                                              recon[scale-1][ 2*y   *(2*scaledWidth)+2*x+1] +
                                              recon[scale-1][(2*y+1)*(2*scaledWidth)+2*x  ] +
                                              recon[scale-1][(2*y+1)*(2*scaledWidth)+2*x+1]) / 4.0;
      }
    }
  }

  // Calculate MS-SSIM:
  const uint32_t   maxValue  = (1<<bitDepth)-1;
  const double c1        = (0.01*maxValue)*(0.01*maxValue);
  const double c2        = (0.03*maxValue)*(0.03*maxValue);

  double finalMSSSIM = 1.0;

  for(uint32_t scale=0; scale<maxScale; scale++)
  {
    const int scaledHeight    = height >> scale;
    const int scaledWidth     = width  >> scale;
    const int blocksPerRow    = scaledWidth-WEIGHTING_SIZE+1;
    const int blocksPerColumn = scaledHeight-WEIGHTING_SIZE+1;
    const int totalBlocks     = blocksPerRow*blocksPerColumn;

    double meanSSIM= 0.0;

    for(int blockIndexY=0; blockIndexY<blocksPerColumn; blockIndexY++)
    {
      for(int blockIndexX=0; blockIndexX<blocksPerRow; blockIndexX++)
      {
        double muOrg          =0.0;
        double muRec          =0.0;
        double muOrigSqr      =0.0;
        double muRecSqr       =0.0;
        double muOrigMultRec  =0.0;

        for(int y=0; y<WEIGHTING_SIZE; y++)
        {
          for(int x=0;x<WEIGHTING_SIZE; x++)
          {
            const double gaussianWeight=weights[y][x];
            const int    sampleOffset=(blockIndexY+y)*scaledWidth+(blockIndexX+x);
            const double orgPel=original[scale][sampleOffset];
            const double recPel=   recon[scale][sampleOffset];

            muOrg        +=orgPel*       gaussianWeight;
            muRec        +=recPel*       gaussianWeight;
            muOrigSqr    +=orgPel*orgPel*gaussianWeight;
            muRecSqr     +=recPel*recPel*gaussianWeight;
            muOrigMultRec+=orgPel*recPel*gaussianWeight;
          }
        }

        const double sigmaSqrOrig = muOrigSqr    -(muOrg*muOrg);
        const double sigmaSqrRec  = muRecSqr     -(muRec*muRec);
        const double sigmaOrigRec = muOrigMultRec-(muOrg*muRec);

        double blockSSIMVal = ((2.0*sigmaOrigRec + c2)/(sigmaSqrOrig+sigmaSqrRec + c2));
        if(scale == maxScale-1)
        {
          blockSSIMVal*=(2.0*muOrg*muRec + c1)/(muOrg*muOrg+muRec*muRec + c1);
        }

        meanSSIM += blockSSIMVal;
      }
    }

    meanSSIM /=totalBlocks;

    finalMSSSIM *= pow(meanSSIM, exponentWeights[maxScale-1][scale]);
  }

  return finalMSSSIM;
}

#if JVET_O0756_CALCULATE_HDRMETRICS
void EncGOP::xCalculateHDRMetrics( Picture* pcPic, double deltaE[hdrtoolslib::NB_REF_WHITE], double psnrL[hdrtoolslib::NB_REF_WHITE])
{
  copyBuftoFrame(pcPic);

  ChromaFormat chFmt =  pcPic->chromaFormat;

  if (chFmt != CHROMA_444)
  {
    m_pcConvertFormat->process(m_ppcFrameOrg[1], m_ppcFrameOrg[0]);
    m_pcConvertFormat->process(m_ppcFrameRec[1], m_ppcFrameRec[0]);
  }

  m_pcConvertIQuantize->process(m_ppcFrameOrg[2], m_ppcFrameOrg[1]);
  m_pcConvertIQuantize->process(m_ppcFrameRec[2], m_ppcFrameRec[1]);

  m_pcColorTransform->process(m_ppcFrameOrg[3], m_ppcFrameOrg[2]);
  m_pcColorTransform->process(m_ppcFrameRec[3], m_ppcFrameRec[2]);

  m_pcTransferFct->forward(m_ppcFrameOrg[4], m_ppcFrameOrg[3]);
  m_pcTransferFct->forward(m_ppcFrameRec[4], m_ppcFrameRec[3]);

  // Calculate the Metrics
  m_pcDistortionDeltaE->computeMetric(m_ppcFrameOrg[4], m_ppcFrameRec[4]);

  *deltaE = m_pcDistortionDeltaE->getDeltaE();
  *psnrL  = m_pcDistortionDeltaE->getPsnrL();
}

void EncGOP::copyBuftoFrame( Picture* pcPic )
{
  int cropOffsetLeft   = m_pcCfg->getCropOffsetLeft();
  int cropOffsetTop    = m_pcCfg->getCropOffsetTop();
  int cropOffsetRight  = m_pcCfg->getCropOffsetRight();
  int cropOffsetBottom = m_pcCfg->getCropOffsetBottom();

  int height = pcPic->getTrueOrigBuf(COMPONENT_Y).height - cropOffsetLeft + cropOffsetRight;
  int width  = pcPic->getTrueOrigBuf(COMPONENT_Y).width - cropOffsetTop + cropOffsetBottom;

  ChromaFormat chFmt =  pcPic->chromaFormat;

  Pel *pOrg = pcPic->getTrueOrigBuf(COMPONENT_Y).buf;
  Pel* pRec = pcPic->getRecoBuf(COMPONENT_Y).buf;

  uint16_t* yOrg = m_ppcFrameOrg[0]->m_ui16Comp[hdrtoolslib::Y_COMP];
  uint16_t* yRec = m_ppcFrameRec[0]->m_ui16Comp[hdrtoolslib::Y_COMP];
  uint16_t* uOrg = m_ppcFrameOrg[0]->m_ui16Comp[hdrtoolslib::Cb_COMP];
  uint16_t* uRec = m_ppcFrameRec[0]->m_ui16Comp[hdrtoolslib::Cb_COMP];
  uint16_t* vOrg = m_ppcFrameOrg[0]->m_ui16Comp[hdrtoolslib::Cr_COMP];
  uint16_t* vRec = m_ppcFrameRec[0]->m_ui16Comp[hdrtoolslib::Cr_COMP];

  if (chFmt == CHROMA_444)
  {
    yOrg = m_ppcFrameOrg[1]->m_ui16Comp[hdrtoolslib::Y_COMP];
    yRec = m_ppcFrameRec[1]->m_ui16Comp[hdrtoolslib::Y_COMP];
    uOrg = m_ppcFrameOrg[1]->m_ui16Comp[hdrtoolslib::Cb_COMP];
    uRec = m_ppcFrameRec[1]->m_ui16Comp[hdrtoolslib::Cb_COMP];
    vOrg = m_ppcFrameOrg[1]->m_ui16Comp[hdrtoolslib::Cr_COMP];
    vRec = m_ppcFrameRec[1]->m_ui16Comp[hdrtoolslib::Cr_COMP];
  }

  for (int i = 0; i < height; i++)
  {
    for (int j = 0; j < width; j++)
    {
      yOrg[i * width + j] = static_cast<uint16_t>(pOrg[(i + cropOffsetTop) * pcPic->getTrueOrigBuf(COMPONENT_Y).stride + j + cropOffsetLeft]);
      yRec[i*width + j] = static_cast<uint16_t>(pRec[(i + cropOffsetTop) * pcPic->getRecoBuf(COMPONENT_Y).stride + j + cropOffsetLeft]);
    }
  }

  if (chFmt != CHROMA_444)
  {
    height >>= 1;
    width  >>= 1;
    cropOffsetLeft >>= 1;
    cropOffsetTop >>= 1;
  }

  pOrg = pcPic->getTrueOrigBuf(COMPONENT_Cb).buf;
  pRec = pcPic->getRecoBuf(COMPONENT_Cb).buf;

  for (int i = 0; i < height; i++)
  {
    for (int j = 0; j < width; j++)
    {
      uOrg[i * width + j] = static_cast<uint16_t>(pOrg[(i + cropOffsetTop) * pcPic->getTrueOrigBuf(COMPONENT_Cb).stride + j + cropOffsetLeft]);
      uRec[i*width + j] = static_cast<uint16_t>(pRec[(i + cropOffsetTop) * pcPic->getRecoBuf(COMPONENT_Cb).stride + j + cropOffsetLeft]);
    }
  }

  pOrg = pcPic->getTrueOrigBuf(COMPONENT_Cr).buf;
  pRec = pcPic->getRecoBuf(COMPONENT_Cr).buf;

  for (int i = 0; i < height; i++)
  {
    for (int j = 0; j < width; j++)
    {
      vOrg[i * width + j] = static_cast<uint16_t>(pOrg[(i + cropOffsetTop) * pcPic->getTrueOrigBuf(COMPONENT_Cr).stride + j + cropOffsetLeft]);
      vRec[i*width + j] = static_cast<uint16_t>(pRec[(i + cropOffsetTop) * pcPic->getRecoBuf(COMPONENT_Cr).stride + j + cropOffsetLeft]);
    }
  }
}
#endif

void EncGOP::xCalculateInterlacedAddPSNR( Picture* pcPicOrgFirstField, Picture* pcPicOrgSecondField,
                                          PelUnitBuf cPicRecFirstField, PelUnitBuf cPicRecSecondField,
                                          const InputColourSpaceConversion conversion, const bool printFrameMSE,
                                          const bool printMSSSIM, double* PSNR_Y, bool isEncodeLtRef)
{
  const SPS &sps = *pcPicOrgFirstField->cs->sps;
  const ChromaFormat format = sps.getChromaFormatIdc();
  double  dPSNR[MAX_NUM_COMPONENT];
  Picture    *apcPicOrgFields[2] = {pcPicOrgFirstField, pcPicOrgSecondField};
  PelUnitBuf acPicRecFields[2]   = {cPicRecFirstField, cPicRecSecondField};
#if ENABLE_QPA
  const bool    useWPSNR = m_pcEncLib->getUseWPSNR();
#endif
  for(int i=0; i<MAX_NUM_COMPONENT; i++)
  {
    dPSNR[i]=0.0;
  }

  PelStorage cscd[2 /* first/second field */];
  if (conversion!=IPCOLOURSPACE_UNCHANGED)
  {
    for(uint32_t fieldNum=0; fieldNum<2; fieldNum++)
    {
      PelUnitBuf& reconField= (acPicRecFields[fieldNum]);
      cscd[fieldNum].create( reconField.chromaFormat, Area( Position(), reconField.Y()) );
      VideoIOYuv::ColourSpaceConvert(reconField, cscd[fieldNum], conversion, false);
      acPicRecFields[fieldNum]=cscd[fieldNum];
    }
  }

  //===== calculate PSNR =====
  double mseYuvFrame[MAX_NUM_COMPONENT] = { 0, 0, 0 };
  double msssim[MAX_NUM_COMPONENT] = {0.0};

  CHECK(!(acPicRecFields[0].chromaFormat==acPicRecFields[1].chromaFormat), "Unspecified error");
  const uint32_t numValidComponents = ::getNumberValidComponents( acPicRecFields[0].chromaFormat );

  for (int chan = 0; chan < numValidComponents; chan++)
  {
    const ComponentID ch=ComponentID(chan);
    CHECK(!(acPicRecFields[0].get(ch).width==acPicRecFields[1].get(ch).width), "Unspecified error");
    CHECK(!(acPicRecFields[0].get(ch).height==acPicRecFields[0].get(ch).height), "Unspecified error");

    uint64_t       ssdTemp = 0;
    const uint32_t width    = acPicRecFields[0].get(ch).width - (m_pcEncLib->getSourcePadding(0) >> ::getComponentScaleX(ch, format));
    const uint32_t height   = acPicRecFields[0].get(ch).height - ((m_pcEncLib->getSourcePadding(1) >> 1) >> ::getComponentScaleY(ch, format));
    const uint32_t bitDepth = sps.getBitDepth(toChannelType(ch));

    double sumOverFieldsMSSSIM = 0;
    for(uint32_t fieldNum=0; fieldNum<2; fieldNum++)
    {
      CHECK(!(conversion == IPCOLOURSPACE_UNCHANGED), "Unspecified error");
#if ENABLE_QPA
      ssdTemp += xFindDistortionPlane(acPicRecFields[fieldNum].get(ch), apcPicOrgFields[fieldNum]->getOrigBuf().get(ch),
                                      useWPSNR ? bitDepth : 0, ::getComponentScaleX(ch, format),
                                      ::getComponentScaleY(ch, format));
#else
      ssdTemp +=
        xFindDistortionPlane(acPicRecFields[fieldNum].get(ch), apcPicOrgFields[fieldNum]->getOrigBuf().get(ch), 0);
#endif
      if(printMSSSIM)
      {
        CPelBuf o = apcPicOrgFields[fieldNum]->getOrigBuf().get(ch);
        CPelBuf p = acPicRecFields[fieldNum].get(ch);
        sumOverFieldsMSSSIM += xCalculateMSSSIM(o.bufAt(0, 0), o.stride, p.bufAt(0, 0), p.stride, width, height, bitDepth);
      }
    }
    if (printMSSSIM)
    {
      msssim[ch] = sumOverFieldsMSSSIM / 2;
    }
    const uint32_t maxval = 255 << (bitDepth - 8);
    const uint32_t size   = width * height * 2;
    const double fRefValue = (double)maxval * maxval * size;
    dPSNR[ch]                = ssdTemp ? 10.0 * log10(fRefValue / (double) ssdTemp) : 999.99;
    mseYuvFrame[ch]          = (double) ssdTemp / size;
  }

  uint32_t uibits = 0; // the number of bits for the pair is not calculated here - instead the overall total is used elsewhere.

  //===== add PSNR =====
  m_gcAnalyzeAllField.addResult(dPSNR, (double) uibits, mseYuvFrame, mseYuvFrame, msssim, isEncodeLtRef);

  *PSNR_Y = dPSNR[COMPONENT_Y];

  msg( INFO, "\n                                      Interlaced frame %d: [Y %6.4lf dB    U %6.4lf dB    V %6.4lf dB]", pcPicOrgSecondField->getPOC()/2, dPSNR[COMPONENT_Y], dPSNR[COMPONENT_Cb], dPSNR[COMPONENT_Cr] );
  if (printMSSSIM)
  {
    printf(" [MS-SSIM Y %1.6lf    U %1.6lf    V %1.6lf]", msssim[COMPONENT_Y], msssim[COMPONENT_Cb], msssim[COMPONENT_Cr] );
  }
  if (printFrameMSE)
  {
    msg(DETAILS, " [Y MSE %6.4lf  U MSE %6.4lf  V MSE %6.4lf]", mseYuvFrame[COMPONENT_Y], mseYuvFrame[COMPONENT_Cb],
        mseYuvFrame[COMPONENT_Cr]);
  }

  for(uint32_t fieldNum=0; fieldNum<2; fieldNum++)
  {
    cscd[fieldNum].destroy();
  }
}

/** Function for deciding the nal_unit_type.
 * \param pocCurr POC of the current picture
 * \param lastIDR  POC of the last IDR picture
 * \param isField  true to indicate field coding
 * \returns the NAL unit type of the picture
 * This function checks the configuration and returns the appropriate nal_unit_type for the picture.
 */
NalUnitType EncGOP::getNalUnitType(int pocCurr, int lastIDR, bool isField)
{
#if GDR_ENABLED
  if (m_pcCfg->getGdrEnabled() && m_pcCfg->getDecodingRefreshType() == 3 && (pocCurr >= m_pcCfg->getGdrPocStart()))
  {
    int m = pocCurr - m_pcCfg->getGdrPocStart();
    int n = m_pcCfg->getGdrPeriod();
    if (m % n == 0)
    {
      return NAL_UNIT_CODED_SLICE_GDR;
    }
  }
#endif

  if (pocCurr == 0)
  {
    return NAL_UNIT_CODED_SLICE_IDR_N_LP;
  }

  if (m_pcCfg->getEfficientFieldIRAPEnabled() && isField && pocCurr == (m_pcCfg->getUseCompositeRef() ? 2: 1))
  {
    // to avoid the picture becoming an IRAP
    return NAL_UNIT_CODED_SLICE_TRAIL;
  }

  if (m_pcCfg->getDecodingRefreshType() != 3 && (pocCurr - isField) % (m_pcCfg->getIntraPeriod() * (m_pcCfg->getUseCompositeRef() ? 2 : 1)) == 0)
  {
    if (m_pcCfg->getDecodingRefreshType() == 1)
    {
      return NAL_UNIT_CODED_SLICE_CRA;
    }
    else if (m_pcCfg->getDecodingRefreshType() == 2)
    {
      SPS *sps = m_pcEncLib->getSPS(m_pcEncLib->getLayerId());
      if (sps != nullptr)
      {
        int maxTLayer = sps->getMaxTLayers() - 1;
        return sps->getMaxNumReorderPics(maxTLayer) > 0 ? NAL_UNIT_CODED_SLICE_IDR_W_RADL : NAL_UNIT_CODED_SLICE_IDR_N_LP;
      }
      else
      {
        return NAL_UNIT_CODED_SLICE_IDR_W_RADL;
      }
    }
  }
  if(m_pocCRA>0)
  {
    if(pocCurr<m_pocCRA)
    {
      // All leading pictures are being marked as TFD pictures here since current encoder uses all
      // reference pictures while encoding leading pictures. An encoder can ensure that a leading
      // picture can be still decodable when random accessing to a CRA/CRANT/BLA/BLANT picture by
      // controlling the reference pictures used for encoding that leading picture. Such a leading
      // picture need not be marked as a TFD picture.
      return NAL_UNIT_CODED_SLICE_RASL;
    }
  }
  if (lastIDR>0)
  {
    if (pocCurr < lastIDR)
    {
      return NAL_UNIT_CODED_SLICE_RADL;
    }
  }
#if GDR_ENABLED
  if (m_pcCfg->getGdrEnabled() && pocCurr >= m_pcCfg->getGdrPocStart() && ((pocCurr - m_pcCfg->getGdrPocStart()) % m_pcCfg->getGdrPeriod() == 0))
    return NAL_UNIT_CODED_SLICE_GDR;
  else
    return NAL_UNIT_CODED_SLICE_TRAIL;
#else
  return NAL_UNIT_CODED_SLICE_TRAIL;
#endif
}

void EncGOP::xUpdateRasInit(Slice* slice)
{
  slice->setPendingRasInit( false );
  if ( slice->getPOC() > m_lastRasPoc )
  {
    m_lastRasPoc = MAX_INT;
    slice->setPendingRasInit( true );
  }
  if ( slice->isIRAP() )
  {
    m_lastRasPoc = slice->getPOC();
  }
}

void EncGOP::xUpdateRPRtmvp( PicHeader* pcPicHeader, Slice* pcSlice )
{
  if( pcPicHeader->getEnableTMVPFlag() )
  {
    int colRefIdxL0 = -1, colRefIdxL1 = -1;

    for( int refIdx = 0; refIdx < pcSlice->getNumRefIdx( REF_PIC_LIST_0 ); refIdx++ )
    {
      if( !( pcSlice->getRefPic( REF_PIC_LIST_0, refIdx )->slices[0]->getNalUnitType() != NAL_UNIT_CODED_SLICE_RASL &&
            pcSlice->getRefPic( REF_PIC_LIST_0, refIdx )->poc <= m_pocCRA ) )
      {
        colRefIdxL0 = refIdx;
        break;
      }
    }

    for( int refIdx = 0; refIdx < pcSlice->getNumRefIdx( REF_PIC_LIST_1 ); refIdx++ )
    {
      if( !( pcSlice->getRefPic( REF_PIC_LIST_1, refIdx )->slices[0]->getNalUnitType() != NAL_UNIT_CODED_SLICE_RASL &&
            pcSlice->getRefPic( REF_PIC_LIST_1, refIdx )->poc <= m_pocCRA ) )
      {
        colRefIdxL1 = refIdx;
        break;
      }
    }

    if( colRefIdxL0 >= 0 && colRefIdxL1 >= 0 )
    {
      const Picture *refPicL0 = pcSlice->getRefPic( REF_PIC_LIST_0, colRefIdxL0 );
      const Picture *refPicL1 = pcSlice->getRefPic( REF_PIC_LIST_1, colRefIdxL1 );

      CHECK( !refPicL0->slices.size(), "Wrong L0 reference picture" );
      CHECK( !refPicL1->slices.size(), "Wrong L1 reference picture" );

      const uint32_t colFromL0 = refPicL0->slices[0]->getSliceQp() > refPicL1->slices[0]->getSliceQp();
      pcPicHeader->setPicColFromL0Flag( colFromL0 );
      pcSlice->setColFromL0Flag(colFromL0);
      pcSlice->setColRefIdx( colFromL0 ? colRefIdxL0 : colRefIdxL1 );
      pcPicHeader->setColRefIdx( colFromL0 ? colRefIdxL0 : colRefIdxL1 );
    }
    else if( colRefIdxL0 < 0 && colRefIdxL1 >= 0 )
    {
      pcPicHeader->setPicColFromL0Flag( false );
      pcSlice->setColFromL0Flag( false );
      pcSlice->setColRefIdx( colRefIdxL1 );
      pcPicHeader->setColRefIdx( colRefIdxL1 );
    }
    else if( colRefIdxL0 >= 0 && colRefIdxL1 < 0 )
    {
      pcPicHeader->setPicColFromL0Flag( true );
      pcSlice->setColFromL0Flag( true );
      pcSlice->setColRefIdx( colRefIdxL0 );
      pcPicHeader->setColRefIdx( colRefIdxL0 );
    }
    else
    {
      pcPicHeader->setEnableTMVPFlag( false );
    }
  }
}

double EncGOP::xCalculateRVM()
{
  double dRVM = 0;

  if( m_pcCfg->getGOPSize() == 1 && m_pcCfg->getIntraPeriod() != 1 && m_pcCfg->getFramesToBeEncoded() > RVM_VCEGAM10_M * 2 )
  {
    // calculate RVM only for lowdelay configurations

    size_t n = m_rvm.size();

    std::vector<double> vRL(n);
    std::vector<double> vB(n);

    int i;
    double dRavg = 0 , dBavg = 0;
    vB[RVM_VCEGAM10_M] = 0;
    for (i = RVM_VCEGAM10_M + 1; i < n - RVM_VCEGAM10_M + 1; i++)
    {
      vRL[i] = 0;
      for( int j = i - RVM_VCEGAM10_M ; j <= i + RVM_VCEGAM10_M - 1 ; j++ )
      {
        vRL[i] += m_rvm[j];
      }
      vRL[i] /= ( 2 * RVM_VCEGAM10_M );
      vB[i] = vB[i - 1] + m_rvm[i] - vRL[i];
      dRavg += m_rvm[i];
      dBavg += vB[i];
    }

    dRavg /= (n - 2 * RVM_VCEGAM10_M);
    dBavg /= (n - 2 * RVM_VCEGAM10_M);

    double dSigamB = 0;
    for (i = RVM_VCEGAM10_M + 1; i < n - RVM_VCEGAM10_M + 1; i++)
    {
      double tmp = vB[i] - dBavg;
      dSigamB += tmp * tmp;
    }
    dSigamB = sqrt(dSigamB / (n - 2 * RVM_VCEGAM10_M));

    double f = sqrt( 12.0 * ( RVM_VCEGAM10_M - 1 ) / ( RVM_VCEGAM10_M + 1 ) );

    dRVM = dSigamB / dRavg * f;
  }

  return( dRVM );
}

/** Attaches the input bitstream to the stream in the output NAL unit
    Updates rNalu to contain concatenated bitstream. rpcBitstreamRedirect is cleared at the end of this function call.
 *  \param codedSliceData contains the coded slice data (bitstream) to be concatenated to rNalu
 *  \param rNalu          target NAL unit
 */
void EncGOP::xAttachSliceDataToNalUnit (OutputNALUnit& rNalu, OutputBitstream* codedSliceData)
{
  // Byte-align
  rNalu.m_bitstream.writeByteAlignment();   // Slice header byte-alignment

  // Perform bitstream concatenation
  if (codedSliceData->getNumberOfWrittenBits() > 0)
  {
    rNalu.m_bitstream.addSubstream(codedSliceData);
  }
  codedSliceData->clear();
}


void EncGOP::arrangeCompositeReference(Slice* pcSlice, PicList& rcListPic, int pocCurr)
{
  Picture             *curPic  = nullptr;
  PicList::iterator  iterPic = rcListPic.begin();
  const PreCalcValues *pcv = pcSlice->getPPS()->pcv;
  m_bgPOC = pocCurr + 1;
  if (m_picBg->getSpliceFull())
  {
    return;
  }
  while (iterPic != rcListPic.end())
  {
    curPic = *(iterPic++);
    if (curPic->getPOC() == pocCurr)
    {
      break;
    }
  }
  if (pcSlice->isIRAP())
  {
    return;
  }

  int width = pcv->lumaWidth;
  int height = pcv->lumaHeight;
  int stride = curPic->getOrigBuf().get(COMPONENT_Y).stride;
  int cStride = curPic->getOrigBuf().get(COMPONENT_Cb).stride;
  Pel* curLumaAddr = curPic->getOrigBuf().get(COMPONENT_Y).buf;
  Pel* curCbAddr = curPic->getOrigBuf().get(COMPONENT_Cb).buf;
  Pel* curCrAddr = curPic->getOrigBuf().get(COMPONENT_Cr).buf;
  Pel* bgOrgLumaAddr = m_picOrig->getOrigBuf().get(COMPONENT_Y).buf;
  Pel* bgOrgCbAddr = m_picOrig->getOrigBuf().get(COMPONENT_Cb).buf;
  Pel* bgOrgCrAddr = m_picOrig->getOrigBuf().get(COMPONENT_Cr).buf;
  int cuMaxWidth = pcv->maxCUWidth;
  int cuMaxHeight = pcv->maxCUHeight;
  int maxReplace = (pcv->sizeInCtus) / 2;
  maxReplace = maxReplace < 1 ? 1 : maxReplace;
  typedef struct tagCostStr
  {
    double cost;
    int ctuIdx;
  }CostStr;
  CostStr* minCtuCost = new CostStr[maxReplace];
  for (int i = 0; i < maxReplace; i++)
  {
    minCtuCost[i].cost = 1e10;
    minCtuCost[i].ctuIdx = -1;
  }
  int bitIncrementY = pcSlice->getSPS()->getBitDepth(CHANNEL_TYPE_LUMA) - 8;
  int bitIncrementUV = pcSlice->getSPS()->getBitDepth(CHANNEL_TYPE_CHROMA) - 8;
  for (int y = 0; y < height; y += cuMaxHeight)
  {
    for (int x = 0; x < width; x += cuMaxWidth)
    {
      double lcuDist = 0.0;
      double lcuDistCb = 0.0;
      double lcuDistCr = 0.0;
      int    realPixelCnt = 0;
      double lcuCost = 1e10;
      int largeDist = 0;

      for (int tmpy = 0; tmpy < cuMaxHeight; tmpy++)
      {
        if (y + tmpy >= height)
        {
          break;
        }
        for (int tmpx = 0; tmpx < cuMaxWidth; tmpx++)
        {
          if (x + tmpx >= width)
          {
            break;
          }

          realPixelCnt++;
          lcuDist += abs(curLumaAddr[(y + tmpy)*stride + x + tmpx] - bgOrgLumaAddr[(y + tmpy)*stride + x + tmpx]);
          if (abs(curLumaAddr[(y + tmpy)*stride + x + tmpx] - bgOrgLumaAddr[(y + tmpy)*stride + x + tmpx]) >(20 << bitIncrementY))
          {
            largeDist++;
          }

          if (tmpy % 2 == 0 && tmpx % 2 == 0)
          {
            lcuDistCb += abs(curCbAddr[(y + tmpy) / 2 * cStride + (x + tmpx) / 2] - bgOrgCbAddr[(y + tmpy) / 2 * cStride + (x + tmpx) / 2]);
            lcuDistCr += abs(curCrAddr[(y + tmpy) / 2 * cStride + (x + tmpx) / 2] - bgOrgCrAddr[(y + tmpy) / 2 * cStride + (x + tmpx) / 2]);
          }
        }
      }

      //Test the vertical or horizontal edge for background patches candidates
      int yInLCU = y / cuMaxHeight;
      int xInLCU = x / cuMaxWidth;
      int iLCUIdx = yInLCU * pcv->widthInCtus + xInLCU;
      if ((largeDist / (double)realPixelCnt < 0.01 &&lcuDist / realPixelCnt < (3.5 * (1 << bitIncrementY)) && lcuDistCb / realPixelCnt < (0.5 * (1 << bitIncrementUV)) && lcuDistCr / realPixelCnt < (0.5 * (1 << bitIncrementUV)) && m_picBg->getSpliceIdx(iLCUIdx) == 0))
      {
        lcuCost = lcuDist / realPixelCnt + lcuDistCb / realPixelCnt + lcuDistCr / realPixelCnt;
        //obtain the maxReplace smallest cost
        //1) find the largest cost in the maxReplace candidates
        for (int i = 0; i < maxReplace - 1; i++)
        {
          if (minCtuCost[i].cost > minCtuCost[i + 1].cost)
          {
            swap(minCtuCost[i].cost, minCtuCost[i + 1].cost);
            swap(minCtuCost[i].ctuIdx, minCtuCost[i + 1].ctuIdx);
          }
        }
        // 2) compare the current cost with the largest cost
        if (lcuCost < minCtuCost[maxReplace - 1].cost)
        {
          minCtuCost[maxReplace - 1].cost = lcuCost;
          minCtuCost[maxReplace - 1].ctuIdx = iLCUIdx;
        }
      }
    }
  }

  // modify QP for background CTU
  {
    for (int i = 0; i < maxReplace; i++)
    {
      if (minCtuCost[i].ctuIdx != -1)
      {
        m_picBg->setSpliceIdx(minCtuCost[i].ctuIdx, pocCurr);
      }
    }
  }
  delete[]minCtuCost;
}

void EncGOP::updateCompositeReference(Slice* pcSlice, PicList& rcListPic, int pocCurr)
{
  Picture             *curPic  = nullptr;
  const PreCalcValues *pcv = pcSlice->getPPS()->pcv;
  PicList::iterator  iterPic = rcListPic.begin();
  iterPic = rcListPic.begin();
  while (iterPic != rcListPic.end())
  {
    curPic = *(iterPic++);
    if (curPic->getPOC() == pocCurr)
    {
      break;
    }
  }
  assert(curPic->getPOC() == pocCurr);

  int width = pcv->lumaWidth;
  int height = pcv->lumaHeight;
  int stride = curPic->getRecoBuf().get(COMPONENT_Y).stride;
  int cStride = curPic->getRecoBuf().get(COMPONENT_Cb).stride;

  Pel* bgLumaAddr = m_picBg->getRecoBuf().get(COMPONENT_Y).buf;
  Pel* bgCbAddr = m_picBg->getRecoBuf().get(COMPONENT_Cb).buf;
  Pel* bgCrAddr = m_picBg->getRecoBuf().get(COMPONENT_Cr).buf;
  Pel* curLumaAddr = curPic->getRecoBuf().get(COMPONENT_Y).buf;
  Pel* curCbAddr = curPic->getRecoBuf().get(COMPONENT_Cb).buf;
  Pel* curCrAddr = curPic->getRecoBuf().get(COMPONENT_Cr).buf;

  int maxCuWidth = pcv->maxCUWidth;
  int maxCuHeight = pcv->maxCUHeight;

  // Update background reference
  if (pcSlice->isIRAP())//(pocCurr == 0)
  {
    curPic->extendPicBorder( pcSlice->getPPS() );
    curPic->setBorderExtension(true);

    m_picBg->getRecoBuf().copyFrom(curPic->getRecoBuf());
    m_picOrig->getOrigBuf().copyFrom(curPic->getOrigBuf());
  }
  else
  {
    //cout << "update B" << pocCurr << endl;
    for (int y = 0; y < height; y += maxCuHeight)
    {
      for (int x = 0; x < width; x += maxCuWidth)
      {
        if (m_picBg->getSpliceIdx((y / maxCuHeight)*pcv->widthInCtus + x / maxCuWidth) == pocCurr)
        {
          for (int tmpy = 0; tmpy < maxCuHeight; tmpy++)
          {
            if (y + tmpy >= height)
            {
              break;
            }
            for (int tmpx = 0; tmpx < maxCuWidth; tmpx++)
            {
              if (x + tmpx >= width)
              {
                break;
              }
              bgLumaAddr[(y + tmpy)*stride + x + tmpx] = curLumaAddr[(y + tmpy)*stride + x + tmpx];
              if (tmpy % 2 == 0 && tmpx % 2 == 0)
              {
                bgCbAddr[(y + tmpy) / 2 * cStride + (x + tmpx) / 2] = curCbAddr[(y + tmpy) / 2 * cStride + (x + tmpx) / 2];
                bgCrAddr[(y + tmpy) / 2 * cStride + (x + tmpx) / 2] = curCrAddr[(y + tmpy) / 2 * cStride + (x + tmpx) / 2];
              }
            }
          }
        }
      }
    }
    m_picBg->setBorderExtension(false);
    m_picBg->extendPicBorder( pcSlice->getPPS() );
    m_picBg->setBorderExtension(true);

    curPic->extendPicBorder( pcSlice->getPPS() );
    curPic->setBorderExtension(true);
    m_picOrig->getOrigBuf().copyFrom(curPic->getOrigBuf());

    m_picBg->setBorderExtension(false);
    m_picBg->extendPicBorder( pcSlice->getPPS() );
    m_picBg->setBorderExtension(true);
  }
}

void EncGOP::applyDeblockingFilterMetric( Picture* pcPic, uint32_t uiNumSlices )
{
  PelBuf cPelBuf = pcPic->getRecoBuf().get( COMPONENT_Y );
  Pel* Rec    = cPelBuf.buf;
  const int  stride = cPelBuf.stride;
  const uint32_t picWidth = cPelBuf.width;
  const uint32_t picHeight = cPelBuf.height;

  Pel* tempRec = Rec;
  const Slice* pcSlice = pcPic->slices[0];
  const uint32_t log2maxTB = pcSlice->getSPS()->getLog2MaxTbSize();
  const uint32_t maxTBsize = (1<<log2maxTB);
  const uint32_t minBlockArtSize = 8;
  const uint32_t noCol = (picWidth>>log2maxTB);
  const uint32_t noRows = (picHeight>>log2maxTB);
  CHECK(!(noCol > 1), "Unspecified error");
  CHECK(!(noRows > 1), "Unspecified error");
  std::vector<uint64_t> colSAD(noCol,  uint64_t(0));
  std::vector<uint64_t> rowSAD(noRows, uint64_t(0));
  uint32_t colIdx = 0;
  uint32_t rowIdx = 0;
  Pel p0, p1, p2, q0, q1, q2;

  int qp = pcSlice->getSliceQp();
  const int bitDepthLuma=pcSlice->getSPS()->getBitDepth(CHANNEL_TYPE_LUMA);
  int bitdepthScale = 1 << (bitDepthLuma-8);
  int beta = DeblockingFilter::getBeta( qp ) * bitdepthScale;
  const int thr2 = (beta>>2);
  const int thr1 = 2*bitdepthScale;
  uint32_t a = 0;

  if (maxTBsize > minBlockArtSize)
  {
    // Analyze vertical artifact edges
    for(int c = maxTBsize; c < picWidth; c += maxTBsize)
    {
      for(int r = 0; r < picHeight; r++)
      {
        p2 = Rec[c-3];
        p1 = Rec[c-2];
        p0 = Rec[c-1];
        q0 = Rec[c];
        q1 = Rec[c+1];
        q2 = Rec[c+2];
        a = ((abs(p2-(p1<<1)+p0)+abs(q0-(q1<<1)+q2))<<1);
        if ( thr1 < a && a < thr2)
        {
          colSAD[colIdx] += abs(p0 - q0);
        }
        Rec += stride;
      }
      colIdx++;
      Rec = tempRec;
    }

    // Analyze horizontal artifact edges
    for(int r = maxTBsize; r < picHeight; r += maxTBsize)
    {
      for(int c = 0; c < picWidth; c++)
      {
        p2 = Rec[c + (r-3)*stride];
        p1 = Rec[c + (r-2)*stride];
        p0 = Rec[c + (r-1)*stride];
        q0 = Rec[c + r*stride];
        q1 = Rec[c + (r+1)*stride];
        q2 = Rec[c + (r+2)*stride];
        a = ((abs(p2-(p1<<1)+p0)+abs(q0-(q1<<1)+q2))<<1);
        if (thr1 < a && a < thr2)
        {
          rowSAD[rowIdx] += abs(p0 - q0);
        }
      }
      rowIdx++;
    }
  }

  uint64_t colSADsum = 0;
  uint64_t rowSADsum = 0;
  for(int c = 0; c < noCol-1; c++)
  {
    colSADsum += colSAD[c];
  }
  for(int r = 0; r < noRows-1; r++)
  {
    rowSADsum += rowSAD[r];
  }

  colSADsum <<= 10;
  rowSADsum <<= 10;
  colSADsum /= (noCol-1);
  colSADsum /= picHeight;
  rowSADsum /= (noRows-1);
  rowSADsum /= picWidth;

  uint64_t avgSAD = ((colSADsum + rowSADsum)>>1);
  avgSAD >>= (bitDepthLuma-8);

  if ( avgSAD > 2048 )
  {
    avgSAD >>= 9;
    int offset = Clip3(2,6,(int)avgSAD);
    for (int i=0; i<uiNumSlices; i++)
    {
      Slice* pcLocalSlice = pcPic->slices[i];
      pcLocalSlice->setDeblockingFilterOverrideFlag   ( true);
      pcLocalSlice->setDeblockingFilterDisable        ( false);
      pcLocalSlice->setDeblockingFilterBetaOffsetDiv2 ( offset );
      pcLocalSlice->setDeblockingFilterTcOffsetDiv2   ( offset );
      pcLocalSlice->setDeblockingFilterCbBetaOffsetDiv2 ( offset );
      pcLocalSlice->setDeblockingFilterCbTcOffsetDiv2   ( offset );
      pcLocalSlice->setDeblockingFilterCrBetaOffsetDiv2 ( offset );
      pcLocalSlice->setDeblockingFilterCrTcOffsetDiv2   ( offset );
    }
  }
  else
  {
    for (int i=0; i<uiNumSlices; i++)
    {
      Slice* pcLocalSlice = pcPic->slices[i];
      const PPS* pcPPS = pcSlice->getPPS();
      pcLocalSlice->setDeblockingFilterOverrideFlag  ( false);
      pcLocalSlice->setDeblockingFilterDisable       ( pcPPS->getPPSDeblockingFilterDisabledFlag() );
      pcLocalSlice->setDeblockingFilterBetaOffsetDiv2( pcPPS->getDeblockingFilterBetaOffsetDiv2() );
      pcLocalSlice->setDeblockingFilterTcOffsetDiv2  ( pcPPS->getDeblockingFilterTcOffsetDiv2()   );
      pcLocalSlice->setDeblockingFilterCbBetaOffsetDiv2 ( pcPPS->getDeblockingFilterCbBetaOffsetDiv2() );
      pcLocalSlice->setDeblockingFilterCbTcOffsetDiv2   ( pcPPS->getDeblockingFilterCbTcOffsetDiv2() );
      pcLocalSlice->setDeblockingFilterCrBetaOffsetDiv2 ( pcPPS->getDeblockingFilterCrBetaOffsetDiv2() );
      pcLocalSlice->setDeblockingFilterCrTcOffsetDiv2   ( pcPPS->getDeblockingFilterCrTcOffsetDiv2() );
    }
  }
}

void EncGOP::applyDeblockingFilterParameterSelection( Picture* pcPic, const uint32_t numSlices, const int gopID )
{
  constexpr int MAX_BETA_OFFSET = 3;
  constexpr int MIN_BETA_OFFSET = -3;
  constexpr int MAX_TC_OFFSET   = 3;
  constexpr int MIN_TC_OFFSET   = -3;

  PelUnitBuf reco = pcPic->getRecoBuf();

  const int currQualityLayer = !pcPic->slices[0]->isIRAP() ? m_pcCfg->getGOPEntry(gopID).m_temporalId + 1 : 0;
  CHECK(currQualityLayer >= MAX_ENCODER_DEBLOCKING_QUALITY_LAYERS, "currQualityLayer is too large");

  CodingStructure& cs = *pcPic->cs;

  if (!m_pcDeblockingTempPicYuv)
  {
    m_pcDeblockingTempPicYuv = new PelStorage;
    m_pcDeblockingTempPicYuv->create( cs.area );

    for (auto &p: m_deblockParam)
    {
      p.available = false;
    }
  }

  //preserve current reconstruction
  m_pcDeblockingTempPicYuv->copyFrom ( reco );

  auto &deblockParam = m_deblockParam[currQualityLayer];

  const bool hasBetaTc = deblockParam.available && !deblockParam.disabled;

  const int maxBetaOffsetDiv2 =
    hasBetaTc ? Clip3(MIN_BETA_OFFSET, MAX_BETA_OFFSET, deblockParam.betaOffsetDiv2 + 1) : MAX_BETA_OFFSET;
  const int minBetaOffsetDiv2 =
    hasBetaTc ? Clip3(MIN_BETA_OFFSET, MAX_BETA_OFFSET, deblockParam.betaOffsetDiv2 - 1) : MIN_BETA_OFFSET;

  const int maxTcOffsetDiv2 =
    hasBetaTc ? Clip3(MIN_TC_OFFSET, MAX_TC_OFFSET, deblockParam.tcOffsetDiv2 + 2) : MAX_TC_OFFSET;
  const int minTcOffsetDiv2 =
    hasBetaTc ? Clip3(MIN_TC_OFFSET, MAX_TC_OFFSET, deblockParam.tcOffsetDiv2 - 2) : MIN_TC_OFFSET;

  uint64_t distBetaPrevious      = std::numeric_limits<uint64_t>::max();
  uint64_t distMin               = std::numeric_limits<uint64_t>::max();

  bool dbFilterDisabledBest = true;
  int  betaOffsetDiv2Best   = 0;
  int  tcOffsetDiv2Best     = 0;

  for (int betaOffsetDiv2 = maxBetaOffsetDiv2; betaOffsetDiv2 >= minBetaOffsetDiv2; betaOffsetDiv2--)
  {
    uint64_t distTcMin = std::numeric_limits<uint64_t>::max();

    for (int tcOffsetDiv2 = maxTcOffsetDiv2; tcOffsetDiv2 >= minTcOffsetDiv2; tcOffsetDiv2--)
    {
      for (int i = 0; i < numSlices; i++)
      {
        Slice *slice = pcPic->slices[i];

        slice->setDeblockingFilterOverrideFlag(true);
        slice->setDeblockingFilterDisable(false);
        slice->setDeblockingFilterBetaOffsetDiv2(betaOffsetDiv2);
        slice->setDeblockingFilterTcOffsetDiv2(tcOffsetDiv2);
        slice->setDeblockingFilterCbBetaOffsetDiv2(betaOffsetDiv2);
        slice->setDeblockingFilterCbTcOffsetDiv2(tcOffsetDiv2);
        slice->setDeblockingFilterCrBetaOffsetDiv2(betaOffsetDiv2);
        slice->setDeblockingFilterCrTcOffsetDiv2(tcOffsetDiv2);
      }

      // restore reconstruction
      reco.copyFrom( *m_pcDeblockingTempPicYuv );

      const uint64_t dist = preLoopFilterPicAndCalcDist( pcPic );

      if (dist < distMin)
      {
        distMin              = dist;
        dbFilterDisabledBest = false;
        betaOffsetDiv2Best   = betaOffsetDiv2;
        tcOffsetDiv2Best     = tcOffsetDiv2;
      }

      if (dist < distTcMin)
      {
        distTcMin = dist;
      }
      else if (tcOffsetDiv2 < -2)
      {
        break;
      }
    }

    if (betaOffsetDiv2 < -1 && distTcMin >= distBetaPrevious)
    {
      break;
    }
    distBetaPrevious = distTcMin;
  }

  // update
  deblockParam.available      = true;
  deblockParam.disabled       = dbFilterDisabledBest;
  deblockParam.betaOffsetDiv2 = betaOffsetDiv2Best;
  deblockParam.tcOffsetDiv2   = tcOffsetDiv2Best;

  // restore reconstruction
  reco.copyFrom( *m_pcDeblockingTempPicYuv );

  const PPS *pps = pcPic->slices.front()->getPPS();
  if (dbFilterDisabledBest)
  {
    for (int i = 0; i < numSlices; i++)
    {
      Slice *slice = pcPic->slices[i];

      slice->setDeblockingFilterOverrideFlag(!pps->getPPSDeblockingFilterDisabledFlag());
      slice->setDeblockingFilterDisable(true);
    }
  }
  else if (!pps->getPPSDeblockingFilterDisabledFlag() && betaOffsetDiv2Best == pps->getDeblockingFilterBetaOffsetDiv2()
           && tcOffsetDiv2Best == pps->getDeblockingFilterTcOffsetDiv2())
  {
    for (int i = 0; i < numSlices; i++)
    {
      Slice *slice = pcPic->slices[i];

      slice->setDeblockingFilterOverrideFlag(false);
      slice->setDeblockingFilterDisable(false);
      slice->setDeblockingFilterBetaOffsetDiv2(pps->getDeblockingFilterBetaOffsetDiv2());
      slice->setDeblockingFilterTcOffsetDiv2(pps->getDeblockingFilterTcOffsetDiv2());
      slice->setDeblockingFilterCbBetaOffsetDiv2(pps->getDeblockingFilterBetaOffsetDiv2());
      slice->setDeblockingFilterCbTcOffsetDiv2(pps->getDeblockingFilterTcOffsetDiv2());
      slice->setDeblockingFilterCrBetaOffsetDiv2(pps->getDeblockingFilterBetaOffsetDiv2());
      slice->setDeblockingFilterCrTcOffsetDiv2(pps->getDeblockingFilterTcOffsetDiv2());
    }
  }
  else
  {
    for (int i = 0; i < numSlices; i++)
    {
      Slice *slice = pcPic->slices[i];

      slice->setDeblockingFilterOverrideFlag(true);
      slice->setDeblockingFilterDisable(false);
      slice->setDeblockingFilterBetaOffsetDiv2(betaOffsetDiv2Best);
      slice->setDeblockingFilterTcOffsetDiv2(tcOffsetDiv2Best);
      slice->setDeblockingFilterCbBetaOffsetDiv2(betaOffsetDiv2Best);
      slice->setDeblockingFilterCbTcOffsetDiv2(tcOffsetDiv2Best);
      slice->setDeblockingFilterCrBetaOffsetDiv2(betaOffsetDiv2Best);
      slice->setDeblockingFilterCrTcOffsetDiv2(tcOffsetDiv2Best);
    }
  }
}

bool EncGOP::xCheckMaxTidILRefPics(int layerIdx, Picture* refPic, bool currentPicIsIRAP)
{
  const VPS* vps = refPic->cs->vps;
  int refLayerIdx = vps == nullptr ? 0 : vps->getGeneralLayerIdx(refPic->layerId);
  const int maxTidILRefPicsPlus1 = vps->getMaxTidIlRefPicsPlus1(layerIdx, refLayerIdx);

  // -1 means not set
  if (maxTidILRefPicsPlus1 < 0)
  {
    return true;
  }

  // 0 allows only IRAP pictures to use inter-layer prediction
  if (maxTidILRefPicsPlus1 == 0)
  {
    return currentPicIsIRAP;
  }

  // all other cases filter by temporalID
  return ( refPic->temporalId < maxTidILRefPicsPlus1 );
}

void EncGOP::xCreateExplicitReferencePictureSetFromReference( Slice* slice, PicList& rcListPic, const ReferencePictureList *rpl0, const ReferencePictureList *rpl1 )
{
  Picture* rpcPic;
  int pocCycle = 0;

  Picture* pic = slice->getPic();
  const VPS* vps = slice->getPic()->cs->vps;
  int layerIdx = vps == nullptr ? 0 : vps->getGeneralLayerIdx( pic->layerId );
  bool isIntraLayerPredAllowed = (vps->getIndependentLayerFlag(layerIdx) || (vps->getPredDirection(slice->getTLayer()) != 1))
    && (!slice->isIRAP() || (m_pcEncLib->getAvoidIntraInDepLayer() && layerIdx));
  bool isInterLayerPredAllowed = !vps->getIndependentLayerFlag(layerIdx) && (vps->getPredDirection(slice->getTLayer()) != 2);

  auto localRPL0 = ReferencePictureList( slice->getSPS()->getInterLayerPresentFlag() );
  auto const pLocalRPL0 = &localRPL0;

  uint32_t numOfSTRPL0 = 0;
  uint32_t numOfLTRPL0 = 0;
  uint32_t numOfILRPL0 = 0;
  uint32_t numOfRefPic = rpl0->getNumberOfShorttermPictures() + rpl0->getNumberOfLongtermPictures() + rpl0->getNumberOfInterLayerPictures();
  uint32_t refPicIdxL0 = 0;

  static_vector<int, MAX_NUM_REF_PICS> higherTLayerRefs;

  higherTLayerRefs.resize(0);
  static_vector<int, MAX_NUM_REF_PICS> inactiveRefs;
  inactiveRefs.resize(0);
  if (isIntraLayerPredAllowed)
  {
    for (int ii = 0; ii < numOfRefPic; ii++)
    {
      // loop through all pictures in the reference picture buffer
      PicList::iterator iterPic = rcListPic.begin();

      bool isAvailable  = false;
      bool hasHigherTId = false;

      if (!rpl0->isInterLayerRefPic(ii))
      {
        pocCycle = 1 << (slice->getSPS()->getBitsForPOC());
        while (iterPic != rcListPic.end())
        {
          rpcPic = *(iterPic++);

          if (rpcPic->layerId == pic->layerId)
          {
            hasHigherTId = rpcPic->temporalId > pic->temporalId;
            if (!rpl0->isRefPicLongterm(ii) && rpcPic->referenced
              && rpcPic->getPOC() == slice->getPOC() + rpl0->getRefPicIdentifier(ii)
              && !slice->isPocRestrictedByDRAP(rpcPic->getPOC(), rpcPic->precedingDRAP)
              && !slice->isPocRestrictedByEdrap(rpcPic->getPOC()))
            {
              isAvailable = true;
              break;
            }
            else if (rpl0->isRefPicLongterm(ii) && rpcPic->referenced && (rpcPic->getPOC() & (pocCycle - 1)) == rpl0->getRefPicIdentifier(ii) && !slice->isPocRestrictedByDRAP(rpcPic->getPOC(), rpcPic->precedingDRAP)
              && !slice->isPocRestrictedByEdrap(rpcPic->getPOC()))
            {
              isAvailable = true;
              break;
            }
          }
        }

        if (isAvailable)
        {
          if (slice->isIRAP())
          {
            inactiveRefs.push_back(ii);
          }
          else if (hasHigherTId)
          {
            higherTLayerRefs.push_back(ii);
          }
          else if (refPicIdxL0 >= rpl0->getNumberOfActivePictures() - rpl0->getNumberOfInterLayerPictures() && layerIdx && vps && !vps->getAllIndependentLayersFlag() && isInterLayerPredAllowed)
          {
            inactiveRefs.push_back(ii);
          }
          else
          {
            pLocalRPL0->setRefPicIdentifier(refPicIdxL0, rpl0->getRefPicIdentifier(ii), rpl0->isRefPicLongterm(ii), false,
              NOT_VALID);
            refPicIdxL0++;
            numOfSTRPL0 = numOfSTRPL0 + ((rpl0->isRefPicLongterm(ii)) ? 0 : 1);
            numOfLTRPL0 += (rpl0->isRefPicLongterm(ii) && !rpl0->isInterLayerRefPic(ii)) ? 1 : 0;
          }
        }
      }
    }
  }

  // inter-layer reference pictures are added to the end of the reference picture list
  if (layerIdx && vps && !vps->getAllIndependentLayersFlag() && isInterLayerPredAllowed)
  {
    numOfRefPic = rpl0->getNumberOfInterLayerPictures() ? rpl0->getNumberOfInterLayerPictures() : m_pcEncLib->getNumRefLayers( layerIdx );

    for( int ii = 0; ii < numOfRefPic; ii++ )
    {
      // loop through all pictures in the reference picture buffer
      PicList::iterator iterPic = rcListPic.begin();

      while( iterPic != rcListPic.end() && ii < numOfRefPic )
      {
        rpcPic = *( iterPic++ );
        int refLayerIdx = vps->getGeneralLayerIdx( rpcPic->layerId );
        if (rpcPic->referenced && rpcPic->getPOC() == pic->getPOC() && vps->getDirectRefLayerFlag(layerIdx, refLayerIdx)
            && xCheckMaxTidILRefPics(layerIdx, rpcPic, slice->isIRAP()))
        {
          pLocalRPL0->setRefPicIdentifier( refPicIdxL0, 0, true, true, vps->getInterLayerRefIdc( layerIdx, refLayerIdx ) );
          refPicIdxL0++;
          numOfILRPL0++;
          ii++;
        }
      }
    }
  }
  // now add inactive refs
  for (int i = 0; i < inactiveRefs.size(); i++)
  {
    const int ii = inactiveRefs[i];
    pLocalRPL0->setRefPicIdentifier(refPicIdxL0, rpl0->getRefPicIdentifier(ii), rpl0->isRefPicLongterm(ii), false,
      NOT_VALID);
    refPicIdxL0++;
    numOfSTRPL0 = numOfSTRPL0 + ((rpl0->isRefPicLongterm(ii)) ? 0 : 1);
    numOfLTRPL0 += (rpl0->isRefPicLongterm(ii) && !rpl0->isInterLayerRefPic(ii)) ? 1 : 0;
  }

  if( slice->getEnableDRAPSEI() )
  {
    pLocalRPL0->setNumberOfShorttermPictures( numOfSTRPL0 );
    pLocalRPL0->setNumberOfLongtermPictures( numOfLTRPL0 );
    pLocalRPL0->setNumberOfInterLayerPictures( numOfILRPL0 );

    if( !slice->isIRAP() && !slice->isPOCInRefPicList( pLocalRPL0, slice->getAssociatedIRAPPOC() ) )
    {
      if( slice->getUseLTforDRAP() && !slice->isPOCInRefPicList( rpl1, slice->getAssociatedIRAPPOC() ) )
      {
        // Adding associated IRAP as longterm picture
        pLocalRPL0->setRefPicIdentifier( refPicIdxL0, slice->getAssociatedIRAPPOC(), true, false, 0 );
        refPicIdxL0++;
        numOfLTRPL0++;
      }
      else
      {
        // Adding associated IRAP as shortterm picture
        pLocalRPL0->setRefPicIdentifier(refPicIdxL0, slice->getAssociatedIRAPPOC() - slice->getPOC(), false, false, 0);
        refPicIdxL0++;
        numOfSTRPL0++;
      }
    }
  }
  if( slice->getEnableEdrapSEI() )
  {
    pLocalRPL0->setNumberOfShorttermPictures( numOfSTRPL0 );
    pLocalRPL0->setNumberOfLongtermPictures( numOfLTRPL0 );
    pLocalRPL0->setNumberOfInterLayerPictures( numOfILRPL0 );

    for (int i = 0; i < slice->getEdrapNumRefRapPics(); i++)
    {
      int refPoc = slice->getEdrapRefRapId(i) == 0 ? slice->getAssociatedIRAPPOC() : slice->getEdrapRefRapId(i) * m_pcEncLib->getEdrapPeriod();
      if( slice->isPOCInRefPicList( pLocalRPL0, refPoc ) )
      {
        continue;
      }
      if( slice->getUseLTforEdrap() && !slice->isPOCInRefPicList( rpl1, refPoc ) )
      {
        // Added as longterm picture
        pLocalRPL0->setRefPicIdentifier( refPicIdxL0, refPoc, true, false, 0 );
        refPicIdxL0++;
        numOfLTRPL0++;
      }
      else
      {
        // Added as shortterm picture
        pLocalRPL0->setRefPicIdentifier(refPicIdxL0, refPoc - slice->getPOC(), false, false, 0);
        refPicIdxL0++;
        numOfSTRPL0++;
      }
    }
  }

  // now add higher TId refs
  for (int i = 0; i < higherTLayerRefs.size(); i++)
  {
    const int ii = higherTLayerRefs[i];
    pLocalRPL0->setRefPicIdentifier(refPicIdxL0, rpl0->getRefPicIdentifier(ii), rpl0->isRefPicLongterm(ii), false,
                                    NOT_VALID);
    refPicIdxL0++;
    numOfSTRPL0 = numOfSTRPL0 + ((rpl0->isRefPicLongterm(ii)) ? 0 : 1);
    numOfLTRPL0 += (rpl0->isRefPicLongterm(ii) && !rpl0->isInterLayerRefPic(ii)) ? 1 : 0;
  }

  auto localRPL1 = ReferencePictureList( slice->getSPS()->getInterLayerPresentFlag() );
  auto const pLocalRPL1 = &localRPL1;

  uint32_t numOfSTRPL1 = 0;
  uint32_t numOfLTRPL1 = 0;
  uint32_t numOfILRPL1 = 0;
  numOfRefPic = rpl1->getNumberOfShorttermPictures() + rpl1->getNumberOfLongtermPictures() + rpl1->getNumberOfInterLayerPictures();
  uint32_t refPicIdxL1 = 0;

  higherTLayerRefs.resize(0);
  inactiveRefs.resize(0);
  if (isIntraLayerPredAllowed)
  {
    for (int ii = 0; ii < numOfRefPic; ii++)
    {
      // loop through all pictures in the reference picture buffer
      if (!rpl1->isInterLayerRefPic(ii))
      {
        PicList::iterator iterPic = rcListPic.begin();

        bool isAvailable = false;
        bool hasHigherTId = false;
        pocCycle = 1 << (slice->getSPS()->getBitsForPOC());
        while (iterPic != rcListPic.end())
        {
          rpcPic = *(iterPic++);
          if (rpcPic->layerId == pic->layerId)
          {
            hasHigherTId = rpcPic->temporalId > pic->temporalId;
            if (!rpl1->isRefPicLongterm(ii) && rpcPic->referenced
              && rpcPic->getPOC() == slice->getPOC() + rpl1->getRefPicIdentifier(ii)
              && !slice->isPocRestrictedByDRAP(rpcPic->getPOC(), rpcPic->precedingDRAP)
              && !slice->isPocRestrictedByEdrap(rpcPic->getPOC()))
            {
              isAvailable = true;
              break;
            }
            else if (rpl1->isRefPicLongterm(ii) && rpcPic->referenced && (rpcPic->getPOC() & (pocCycle - 1)) == rpl1->getRefPicIdentifier(ii) && !slice->isPocRestrictedByDRAP(rpcPic->getPOC(), rpcPic->precedingDRAP) && !slice->isPocRestrictedByEdrap(rpcPic->getPOC()))
            {
              isAvailable = true;
              break;
            }
          }
        }

        if (isAvailable)
        {
          if (slice->isIRAP())
          {
            inactiveRefs.push_back(ii);
          }
          else if (hasHigherTId)
          {
            higherTLayerRefs.push_back(ii);
          }
          else if (refPicIdxL1 >= rpl1->getNumberOfActivePictures() - rpl1->getNumberOfInterLayerPictures() && layerIdx && vps && !vps->getAllIndependentLayersFlag() && isInterLayerPredAllowed)
          {
            inactiveRefs.push_back(ii);
          }
          else
          {
            pLocalRPL1->setRefPicIdentifier(refPicIdxL1, rpl1->getRefPicIdentifier(ii), rpl1->isRefPicLongterm(ii), false,
              NOT_VALID);
            refPicIdxL1++;
            numOfSTRPL1 = numOfSTRPL1 + ((rpl1->isRefPicLongterm(ii)) ? 0 : 1);
            numOfLTRPL1 += (rpl1->isRefPicLongterm(ii) && !rpl1->isInterLayerRefPic(ii)) ? 1 : 0;
          }
        }
      }
    }
  }


  // inter-layer reference pictures are added to the end of the reference picture list
  if (layerIdx && vps && !vps->getAllIndependentLayersFlag() && isInterLayerPredAllowed)
  {
    numOfRefPic = rpl1->getNumberOfInterLayerPictures() ? rpl1->getNumberOfInterLayerPictures() : m_pcEncLib->getNumRefLayers( layerIdx );

    for( int ii = 0; ii < numOfRefPic; ii++ )
    {
      // loop through all pictures in the reference picture buffer
      PicList::iterator iterPic = rcListPic.begin();

      while( iterPic != rcListPic.end() && ii < numOfRefPic )
      {
        rpcPic = *( iterPic++ );
        int refLayerIdx = vps->getGeneralLayerIdx( rpcPic->layerId );
        if (rpcPic->referenced && rpcPic->getPOC() == pic->getPOC() && vps->getDirectRefLayerFlag(layerIdx, refLayerIdx)
            && xCheckMaxTidILRefPics( layerIdx, rpcPic, slice->isIRAP()))
        {
          pLocalRPL1->setRefPicIdentifier( refPicIdxL1, 0, true, true, vps->getInterLayerRefIdc( layerIdx, refLayerIdx ) );
          refPicIdxL1++;
          numOfILRPL1++;
          ii++;
        }
      }
    }
  }

  for (int i = 0; i < inactiveRefs.size(); i++)
  {
    const int ii = inactiveRefs[i];
    pLocalRPL1->setRefPicIdentifier(refPicIdxL1, rpl1->getRefPicIdentifier(ii), rpl1->isRefPicLongterm(ii), false,
                                    NOT_VALID);
    refPicIdxL1++;
    numOfSTRPL1 = numOfSTRPL1 + ((rpl1->isRefPicLongterm(ii)) ? 0 : 1);
    numOfLTRPL1 += (rpl1->isRefPicLongterm(ii) && !rpl1->isInterLayerRefPic(ii)) ? 1 : 0;
  }
  // now add higher TId refs
  for (int i = 0; i < higherTLayerRefs.size(); i++)
  {
    const int ii = higherTLayerRefs[i];
    pLocalRPL1->setRefPicIdentifier(refPicIdxL1, rpl1->getRefPicIdentifier(ii), rpl1->isRefPicLongterm(ii), false,
                                    NOT_VALID);
    refPicIdxL1++;
    numOfSTRPL1 = numOfSTRPL1 + ((rpl1->isRefPicLongterm(ii)) ? 0 : 1);
    numOfLTRPL1 += (rpl1->isRefPicLongterm(ii) && !rpl1->isInterLayerRefPic(ii)) ? 1 : 0;
  }

  //Copy from L1 if we have less than active ref pic
  int numOfNeedToFill = rpl0->getNumberOfActivePictures() - rpl0->getNumberOfInterLayerPictures() - (numOfLTRPL0 + numOfSTRPL0);
  bool isDisallowMixedRefPic = ( slice->getSPS()->getAllActiveRplEntriesHasSameSignFlag() ) ? true : false;
  int originalL0StrpNum = numOfSTRPL0;
  int originalL0LtrpNum = numOfLTRPL0;
  int originalL0IlrpNum = numOfILRPL0;

  for( int ii = 0; numOfNeedToFill > 0 && ii < ( numOfLTRPL1 + numOfSTRPL1 + numOfILRPL1 ); ii++ )
  {
    if( ii <= ( numOfLTRPL1 + numOfSTRPL1 + numOfILRPL1 - 1 ) )
    {
      //Make sure this copy is not already in L0
      bool canIncludeThis = true;
      for( int jj = 0; jj < refPicIdxL0; jj++ )
      {
        if( ( pLocalRPL1->getRefPicIdentifier( ii ) == pLocalRPL0->getRefPicIdentifier( jj ) ) && ( pLocalRPL1->isRefPicLongterm( ii ) == pLocalRPL0->isRefPicLongterm( jj ) ) && pLocalRPL1->getInterLayerRefPicIdx( ii ) == pLocalRPL0->getInterLayerRefPicIdx( jj ) )
        {
          canIncludeThis = false;
        }

        bool sameSign = ( pLocalRPL1->getRefPicIdentifier( ii ) > 0 ) == ( pLocalRPL0->getRefPicIdentifier( 0 ) > 0 );

        if( isDisallowMixedRefPic && canIncludeThis && !pLocalRPL1->isRefPicLongterm( ii ) && !sameSign )
        {
          canIncludeThis = false;
        }
      }
      if( canIncludeThis )
      {
        pLocalRPL0->setRefPicIdentifier( refPicIdxL0, pLocalRPL1->getRefPicIdentifier( ii ), pLocalRPL1->isRefPicLongterm( ii ), pLocalRPL1->isInterLayerRefPic( ii ), pLocalRPL1->getInterLayerRefPicIdx( ii ) );
        refPicIdxL0++;
        numOfSTRPL0 = numOfSTRPL0 + ( ( pLocalRPL1->isRefPicLongterm( ii ) ) ? 0 : 1 );
        numOfLTRPL0 += ( pLocalRPL1->isRefPicLongterm( ii ) && !pLocalRPL1->isInterLayerRefPic( ii ) ) ? 1 : 0;
        numOfILRPL0 += pLocalRPL1->isInterLayerRefPic( ii ) ? 1 : 0;
        numOfNeedToFill--;
      }
    }
  }
  pLocalRPL0->setNumberOfLongtermPictures( numOfLTRPL0 );
  pLocalRPL0->setNumberOfShorttermPictures( numOfSTRPL0 );
  pLocalRPL0->setNumberOfInterLayerPictures( numOfILRPL0 );
  int numPics = (slice->isIRAP()) ? 0 : numOfLTRPL0 + numOfSTRPL0;

  pLocalRPL0->setNumberOfActivePictures((numPics < (rpl0->getNumberOfActivePictures() - rpl0->getNumberOfInterLayerPictures()) ? numPics : (rpl0->getNumberOfActivePictures() - rpl0->getNumberOfInterLayerPictures())) + numOfILRPL0);
  pLocalRPL0->setLtrpInSliceHeaderFlag( 1 );
  slice->setRPL0idx( -1 );
  *slice->getRPL0() = localRPL0;

  //Copy from L0 if we have less than active ref pic
  numOfNeedToFill = rpl1->getNumberOfActivePictures() - rpl1->getNumberOfInterLayerPictures() - (numOfLTRPL1 + numOfSTRPL1);

  for( int ii = 0; numOfNeedToFill > 0 && ii < ( pLocalRPL0->getNumberOfLongtermPictures() + pLocalRPL0->getNumberOfShorttermPictures() + pLocalRPL0->getNumberOfInterLayerPictures() ); ii++ )
  {
    if( ii <= ( originalL0StrpNum + originalL0LtrpNum + originalL0IlrpNum - 1 ) )
    {
      //Make sure this copy is not already in L0
      bool canIncludeThis = true;
      for( int jj = 0; jj < refPicIdxL1; jj++ )
      {
        if( ( pLocalRPL0->getRefPicIdentifier( ii ) == pLocalRPL1->getRefPicIdentifier( jj ) ) && ( pLocalRPL0->isRefPicLongterm( ii ) == pLocalRPL1->isRefPicLongterm( jj ) ) && pLocalRPL0->getInterLayerRefPicIdx( ii ) == pLocalRPL1->getInterLayerRefPicIdx( jj ) )
        {
          canIncludeThis = false;
        }

        bool sameSign = ( pLocalRPL0->getRefPicIdentifier( ii ) > 0 ) == ( pLocalRPL1->getRefPicIdentifier( 0 ) > 0 );

        if( isDisallowMixedRefPic && canIncludeThis && !pLocalRPL0->isRefPicLongterm( ii ) && !sameSign )
        {
          canIncludeThis = false;
        }
      }
      if( canIncludeThis )
      {
        pLocalRPL1->setRefPicIdentifier( refPicIdxL1, pLocalRPL0->getRefPicIdentifier( ii ), pLocalRPL0->isRefPicLongterm( ii ), pLocalRPL0->isInterLayerRefPic( ii ), pLocalRPL0->getInterLayerRefPicIdx( ii ) );
        refPicIdxL1++;
        numOfSTRPL1 = numOfSTRPL1 + ( ( pLocalRPL0->isRefPicLongterm( ii ) ) ? 0 : 1 );
        numOfLTRPL1 += ( pLocalRPL0->isRefPicLongterm( ii ) && !pLocalRPL0->isInterLayerRefPic( ii ) ) ? 1 : 0;
        numOfILRPL1 += pLocalRPL0->isInterLayerRefPic( ii ) ? 1 : 0;
        numOfNeedToFill--;
      }
    }
  }
  pLocalRPL1->setNumberOfLongtermPictures( numOfLTRPL1 );
  pLocalRPL1->setNumberOfShorttermPictures( numOfSTRPL1 );
  pLocalRPL1->setNumberOfInterLayerPictures( numOfILRPL1 );
  numPics = (slice->isIRAP()) ? 0 : numOfLTRPL1 + numOfSTRPL1;

  pLocalRPL1->setNumberOfActivePictures((numPics < (rpl1->getNumberOfActivePictures() - rpl1->getNumberOfInterLayerPictures()) ? numPics : (rpl1->getNumberOfActivePictures() - rpl1->getNumberOfInterLayerPictures())) + numOfILRPL1);
  pLocalRPL1->setLtrpInSliceHeaderFlag( 1 );
  slice->setRPL1idx( -1 );
  *slice->getRPL1() = localRPL1;
  // To ensure that any picture in the RefRapIds has been included in the refrence list.
  for (int i = 0; i < slice->getEdrapNumRefRapPics(); i++)
  {
    int refPoc = slice->getEdrapRefRapId(i) == 0 ? slice->getAssociatedIRAPPOC() : slice->getEdrapRefRapId(i) * m_pcEncLib->getEdrapPeriod();
    if (!slice->isPOCInRefPicList( pLocalRPL0, refPoc ) && !slice->isPOCInRefPicList( pLocalRPL1, refPoc ))
    {
      slice->deleteEdrapRefRapIds(i);
    }
  }

}

//! \}<|MERGE_RESOLUTION|>--- conflicted
+++ resolved
@@ -859,7 +859,6 @@
     m_seiEncoder.initSEIColourTransformInfo(seiCTI);
     seiMessages.push_back(seiCTI);
   }
-<<<<<<< HEAD
 
 #if JVET_T0056_SEI_MANIFEST
   // Make sure that sei_manifest and sei_prefix are the last two initialized sei_msg, otherwise it will cause these two
@@ -896,7 +895,7 @@
     }
   }
 #endif
-=======
+
   if (m_pcCfg->getConstrainedRaslencoding())
   {
     SEIConstrainedRaslIndication* seiConstrainedRasl = new SEIConstrainedRaslIndication;
@@ -923,7 +922,6 @@
     m_seiEncoder.initSEIProcessingOrderInfo(seiProcessingOrder);
     seiMessages.push_back(seiProcessingOrder);
   }
->>>>>>> 0fc1f46a
 }
 
 void EncGOP::xCreatePerPictureSEIMessages (int picInGOP, SEIMessages& seiMessages, SEIMessages& nestedSeiMessages, Slice *slice)
