/* The copyright in this software is being made available under the BSD
 * License, included below. This software may be subject to other third party
 * and contributor rights, including patent rights, and no such rights are
 * granted under this license.
 *
 * Copyright (c) 2010-2019, ITU/ISO/IEC
 * All rights reserved.
 *
 * Redistribution and use in source and binary forms, with or without
 * modification, are permitted provided that the following conditions are met:
 *
 *  * Redistributions of source code must retain the above copyright notice,
 *    this list of conditions and the following disclaimer.
 *  * Redistributions in binary form must reproduce the above copyright notice,
 *    this list of conditions and the following disclaimer in the documentation
 *    and/or other materials provided with the distribution.
 *  * Neither the name of the ITU/ISO/IEC nor the names of its contributors may
 *    be used to endorse or promote products derived from this software without
 *    specific prior written permission.
 *
 * THIS SOFTWARE IS PROVIDED BY THE COPYRIGHT HOLDERS AND CONTRIBUTORS "AS IS"
 * AND ANY EXPRESS OR IMPLIED WARRANTIES, INCLUDING, BUT NOT LIMITED TO, THE
 * IMPLIED WARRANTIES OF MERCHANTABILITY AND FITNESS FOR A PARTICULAR PURPOSE
 * ARE DISCLAIMED. IN NO EVENT SHALL THE COPYRIGHT HOLDER OR CONTRIBUTORS
 * BE LIABLE FOR ANY DIRECT, INDIRECT, INCIDENTAL, SPECIAL, EXEMPLARY, OR
 * CONSEQUENTIAL DAMAGES (INCLUDING, BUT NOT LIMITED TO, PROCUREMENT OF
 * SUBSTITUTE GOODS OR SERVICES; LOSS OF USE, DATA, OR PROFITS; OR BUSINESS
 * INTERRUPTION) HOWEVER CAUSED AND ON ANY THEORY OF LIABILITY, WHETHER IN
 * CONTRACT, STRICT LIABILITY, OR TORT (INCLUDING NEGLIGENCE OR OTHERWISE)
 * ARISING IN ANY WAY OUT OF THE USE OF THIS SOFTWARE, EVEN IF ADVISED OF
 * THE POSSIBILITY OF SUCH DAMAGE.
 */

/** \file     EncModeCtrl.h
    \brief    Encoder controller for trying out specific modes
*/

#ifndef __ENCMODECTRL__
#define __ENCMODECTRL__

// Include files
#include "EncCfg.h"

#include "CommonLib/CommonDef.h"
#include "CommonLib/CodingStructure.h"

#include <typeinfo>
#include <vector>

//////////////////////////////////////////////////////////////////////////
// Encoder modes to try out
//////////////////////////////////////////////////////////////////////////


enum EncTestModeType
{
#if JVET_M0253_HASH_ME
  ETM_HASH_INTER,
#endif
  ETM_MERGE_SKIP,
  ETM_INTER_ME,
  ETM_AFFINE,
  ETM_MERGE_TRIANGLE,
  ETM_INTRA,
  ETM_IPCM,
  ETM_SPLIT_QT,
  ETM_SPLIT_BT_H,
  ETM_SPLIT_BT_V,
  ETM_SPLIT_TT_H,
  ETM_SPLIT_TT_V,
  ETM_POST_DONT_SPLIT, // dummy mode to collect the data from the unsplit coding
#if REUSE_CU_RESULTS
  ETM_RECO_CACHED,
#endif
  ETM_TRIGGER_IMV_LIST,
  ETM_IBC,    // ibc mode
  ETM_IBC_MERGE, // ibc merge mode
  ETM_INVALID
};

enum EncTestModeOpts
{
  ETO_STANDARD    =  0,                   // empty      (standard option)
  ETO_FORCE_MERGE =  1<<0,                // bit   0    (indicates forced merge)
  ETO_IMV_SHIFT   =     1,                // bits  1-3  (imv parameter starts at bit 1)
  ETO_IMV         =  7<<ETO_IMV_SHIFT,    // bits  1-3  (imv parameter uses 3 bits)
  ETO_DUMMY       =  1<<5,                // bit   5    (dummy)
  ETO_INVALID     = 0xffffffff            // bits 0-31  (invalid option)
};

static void getAreaIdx(const Area& area, const PreCalcValues &pcv, unsigned &idx1, unsigned &idx2, unsigned &idx3, unsigned &idx4)
{
  idx1 = (area.x & pcv.maxCUWidthMask)  >> MIN_CU_LOG2;
  idx2 = (area.y & pcv.maxCUHeightMask) >> MIN_CU_LOG2;
  idx3 = gp_sizeIdxInfo->idxFrom( area.width  );
  idx4 = gp_sizeIdxInfo->idxFrom( area.height );
}

struct EncTestMode
{
  EncTestMode()
    : type( ETM_INVALID ), opts( ETO_INVALID  ), qp( -1  ), lossless( false ) {}
  EncTestMode( EncTestModeType _type )
    : type( _type       ), opts( ETO_STANDARD ), qp( -1  ), lossless( false ) {}
  EncTestMode( EncTestModeType _type, int _qp, bool _lossless )
    : type( _type       ), opts( ETO_STANDARD ), qp( _qp ), lossless( _lossless ) {}
  EncTestMode( EncTestModeType _type, EncTestModeOpts _opts, int _qp, bool _lossless )
    : type( _type       ), opts( _opts        ), qp( _qp ), lossless( _lossless ) {}

  EncTestModeType type;
  EncTestModeOpts opts;
  int             qp;
  bool            lossless;
};


inline bool isModeSplit( const EncTestMode& encTestmode )
{
  switch( encTestmode.type )
  {
  case ETM_SPLIT_QT     :
  case ETM_SPLIT_BT_H   :
  case ETM_SPLIT_BT_V   :
  case ETM_SPLIT_TT_H   :
  case ETM_SPLIT_TT_V   :
    return true;
  default:
    return false;
  }
}

inline bool isModeNoSplit( const EncTestMode& encTestmode )
{
  return !isModeSplit( encTestmode ) && encTestmode.type != ETM_POST_DONT_SPLIT;
}

inline bool isModeInter( const EncTestMode& encTestmode ) // perhaps remove
{
  return (   encTestmode.type == ETM_INTER_ME
          || encTestmode.type == ETM_MERGE_SKIP
          || encTestmode.type == ETM_AFFINE
          || encTestmode.type == ETM_MERGE_TRIANGLE
<<<<<<< HEAD
=======
#if JVET_M0253_HASH_ME
          || encTestmode.type == ETM_HASH_INTER
#endif
>>>>>>> 60f77b96
         );
}

inline PartSplit getPartSplit( const EncTestMode& encTestmode )
{
  switch( encTestmode.type )
  {
  case ETM_SPLIT_QT     : return CU_QUAD_SPLIT;
  case ETM_SPLIT_BT_H   : return CU_HORZ_SPLIT;
  case ETM_SPLIT_BT_V   : return CU_VERT_SPLIT;
  case ETM_SPLIT_TT_H   : return CU_TRIH_SPLIT;
  case ETM_SPLIT_TT_V   : return CU_TRIV_SPLIT;
  default:                return CU_DONT_SPLIT;
  }
}

inline EncTestMode getCSEncMode( const CodingStructure& cs )
{
  return EncTestMode( EncTestModeType( (unsigned)cs.features[ENC_FT_ENC_MODE_TYPE] ),
                      EncTestModeOpts( (unsigned)cs.features[ENC_FT_ENC_MODE_OPTS] ),
                      false);
}



//////////////////////////////////////////////////////////////////////////
// EncModeCtrl controls if specific modes should be tested
//////////////////////////////////////////////////////////////////////////

struct ComprCUCtx
{
  ComprCUCtx() : testModes(), extraFeatures()
  {
  }

  ComprCUCtx( const CodingStructure& cs, const uint32_t _minDepth, const uint32_t _maxDepth, const uint32_t numExtraFeatures )
    : minDepth      ( _minDepth  )
    , maxDepth      ( _maxDepth  )
    , testModes     (            )
    , lastTestMode  (            )
    , earlySkip     ( false      )
#if JVET_M0253_HASH_ME
    , isHashPerfectMatch
                    ( false      )
#endif
    , bestCS        ( nullptr    )
    , bestCU        ( nullptr    )
    , bestTU        ( nullptr    )
    , extraFeatures (            )
    , extraFeaturesd(            )
    , bestInterCost ( MAX_DOUBLE )
#if !JVET_M0464_UNI_MTS
    , bestEmtSize2Nx2N1stPass
                    ( MAX_DOUBLE )
    , skipSecondEMTPass
                    ( false   )
#endif
    , interHad      (std::numeric_limits<Distortion>::max())
#if ENABLE_SPLIT_PARALLELISM
    , isLevelSplitParallel
                    ( false )
#endif
#if JVET_M0102_INTRA_SUBPARTITIONS
    , bestCostWithoutSplitFlags( MAX_DOUBLE )
#if !JVET_M0464_UNI_MTS
    , bestCostEmtFirstPassNoIsp( MAX_DOUBLE )
#endif
#endif
  {
    getAreaIdx( cs.area.Y(), *cs.pcv, cuX, cuY, cuW, cuH );
    partIdx = ( ( cuX << 8 ) | cuY );

    extraFeatures.reserve( numExtraFeatures );
    extraFeatures.resize ( numExtraFeatures, 0 );

    extraFeaturesd.reserve( numExtraFeatures );
    extraFeaturesd.resize ( numExtraFeatures, 0.0 );
  }

  unsigned                          minDepth;
  unsigned                          maxDepth;
  unsigned                          cuX, cuY, cuW, cuH, partIdx;
  std::vector<EncTestMode>          testModes;
  EncTestMode                       lastTestMode;
  bool                              earlySkip;
#if JVET_M0253_HASH_ME
  bool                              isHashPerfectMatch;
#endif
  CodingStructure                  *bestCS;
  CodingUnit                       *bestCU;
  TransformUnit                    *bestTU;
  static_vector<int64_t,  30>         extraFeatures;
  static_vector<double, 30>         extraFeaturesd;
  double                            bestInterCost;
#if !JVET_M0464_UNI_MTS
  double                            bestEmtSize2Nx2N1stPass;
  bool                              skipSecondEMTPass;
#endif
  Distortion                        interHad;
#if ENABLE_SPLIT_PARALLELISM
  bool                              isLevelSplitParallel;
#endif
#if JVET_M0102_INTRA_SUBPARTITIONS
  double                            bestCostWithoutSplitFlags;
#if !JVET_M0464_UNI_MTS
  double                            bestCostEmtFirstPassNoIsp;
#endif
#endif

  template<typename T> T    get( int ft )       const { return typeid(T) == typeid(double) ? (T&)extraFeaturesd[ft] : T(extraFeatures[ft]); }
  template<typename T> void set( int ft, T val )      { extraFeatures [ft] = int64_t( val ); }
  void                      set( int ft, double val ) { extraFeaturesd[ft] = val; }
};

//////////////////////////////////////////////////////////////////////////
// EncModeCtrl - abstract class specifying the general flow of mode control
//////////////////////////////////////////////////////////////////////////

class EncModeCtrl
{
protected:

  const EncCfg         *m_pcEncCfg;
  const class RateCtrl *m_pcRateCtrl;
        class RdCost   *m_pcRdCost;
  const Slice          *m_slice;
#if SHARP_LUMA_DELTA_QP
  int                   m_lumaLevelToDeltaQPLUT[LUMA_LEVEL_TO_DQP_LUT_MAXSIZE];
  int                   m_lumaQPOffset;
#endif
  bool                  m_fastDeltaQP;
  static_vector<ComprCUCtx, ( MAX_CU_DEPTH << 2 )> m_ComprCUCtxList;
#if ENABLE_SPLIT_PARALLELISM
  int                   m_runNextInParallel;
#endif

public:

  virtual ~EncModeCtrl              () {}
  
#if REUSE_CU_RESULTS
  virtual void create               ( const EncCfg& cfg )                                                                   = 0;
  virtual void destroy              ()                                                                                      = 0;
#endif
  virtual void initCTUEncoding      ( const Slice &slice )                                                                  = 0;
  virtual void initCULevel          ( Partitioner &partitioner, const CodingStructure& cs )                                 = 0;
  virtual void finishCULevel        ( Partitioner &partitioner )                                                            = 0;

protected:

  virtual bool tryMode              ( const EncTestMode& encTestmode, const CodingStructure &cs, Partitioner& partitioner ) = 0;

public:

  virtual bool useModeResult        ( const EncTestMode& encTestmode, CodingStructure*& tempCS,  Partitioner& partitioner ) = 0;
#if ENABLE_SPLIT_PARALLELISM
  virtual void copyState            ( const EncModeCtrl& other, const UnitArea& area );
  virtual int  getNumParallelJobs   ( const CodingStructure &cs, Partitioner& partitioner )                                 const { return 1;     }
  virtual bool isParallelSplit      ( const CodingStructure &cs, Partitioner& partitioner )                                 const { return false; }
  virtual bool parallelJobSelector  ( const EncTestMode& encTestmode, const CodingStructure &cs, Partitioner& partitioner ) const { return true;  }
          void setParallelSplit     ( bool val ) { m_runNextInParallel = val; }
#endif

  void         init                 ( EncCfg *pCfg, RateCtrl *pRateCtrl, RdCost *pRdCost );
  bool         tryModeMaster        ( const EncTestMode& encTestmode, const CodingStructure &cs, Partitioner& partitioner );
  bool         nextMode             ( const CodingStructure &cs, Partitioner &partitioner );
  EncTestMode  currTestMode         () const;
  EncTestMode  lastTestMode         () const;
  void         setEarlySkipDetected ();
#if JVET_M0253_HASH_ME
  void         setIsHashPerfectMatch( bool b ) { m_ComprCUCtxList.back().isHashPerfectMatch = b; }
  bool         getIsHashPerfectMatch() { return m_ComprCUCtxList.back().isHashPerfectMatch; }
#endif
  virtual void setBest              ( CodingStructure& cs );
  bool         anyMode              () const;

  const ComprCUCtx& getComprCUCtx   () { CHECK( m_ComprCUCtxList.empty(), "Accessing empty list!"); return m_ComprCUCtxList.back(); }

#if SHARP_LUMA_DELTA_QP
  void                  initLumaDeltaQpLUT();
  int                   calculateLumaDQP  ( const CPelBuf& rcOrg );
#endif
  void setFastDeltaQp                 ( bool b )                {        m_fastDeltaQP = b;                               }
  bool getFastDeltaQp                 ()                  const { return m_fastDeltaQP;                                   }

  double getBestInterCost             ()                  const { return m_ComprCUCtxList.back().bestInterCost;           }
  Distortion getInterHad              ()                  const { return m_ComprCUCtxList.back().interHad;                }
  void enforceInterHad                ( Distortion had )        {        m_ComprCUCtxList.back().interHad = had;          }
#if !JVET_M0464_UNI_MTS
  double getEmtSize2Nx2NFirstPassCost ()                  const { return m_ComprCUCtxList.back().bestEmtSize2Nx2N1stPass; }
  bool getSkipSecondEMTPass           ()                  const { return m_ComprCUCtxList.back().skipSecondEMTPass;       }
  void setSkipSecondEMTPass           ( bool b )                {        m_ComprCUCtxList.back().skipSecondEMTPass = b;   }
#endif
<<<<<<< HEAD
=======
#if JVET_M0102_INTRA_SUBPARTITIONS
  double getBestCostWithoutSplitFlags ()                  const { return m_ComprCUCtxList.back().bestCostWithoutSplitFlags;         }
  void   setBestCostWithoutSplitFlags ( double cost )           { m_ComprCUCtxList.back().bestCostWithoutSplitFlags = cost;         }
#if !JVET_M0464_UNI_MTS
  double getEmtFirstPassNoIspCost     ()                  const { return m_ComprCUCtxList.back().bestCostEmtFirstPassNoIsp; }
  void   setEmtFirstPassNoIspCost     ( double cost )           { m_ComprCUCtxList.back().bestCostEmtFirstPassNoIsp = cost; }
#endif
#endif
>>>>>>> 60f77b96

protected:
  void xExtractFeatures ( const EncTestMode encTestmode, CodingStructure& cs );
  void xGetMinMaxQP     ( int& iMinQP, int& iMaxQP, const CodingStructure& cs, const Partitioner &pm, const int baseQP, const SPS& sps, const PPS& pps, const bool splitMode );
  int  xComputeDQP      ( const CodingStructure &cs, const Partitioner &pm );
};


//////////////////////////////////////////////////////////////////////////
// some utility interfaces that expose some functionality that can be used without concerning about which particular controller is used
//////////////////////////////////////////////////////////////////////////
#if JVET_M0140_SBT
struct SaveLoadStructSbt
{
  uint8_t  numPuInfoStored;
  uint32_t puSse[SBT_NUM_SL];
  uint8_t  puSbt[SBT_NUM_SL];
  uint8_t  puTrs[SBT_NUM_SL];
};

class SaveLoadEncInfoSbt
{
protected:
  void init( const Slice &slice );
  void create();
  void destroy();

private:
  SaveLoadStructSbt ****m_saveLoadSbt;
  Slice const       *m_sliceSbt;

public:
  virtual  ~SaveLoadEncInfoSbt() { }
  void     resetSaveloadSbt( int maxSbtSize );
  uint16_t findBestSbt( const UnitArea& area, const uint32_t curPuSse );
  bool     saveBestSbt( const UnitArea& area, const uint32_t curPuSse, const uint8_t curPuSbt, const uint8_t curPuTrs );
};
#endif

static const int MAX_STORED_CU_INFO_REFS = 4;

struct CodedCUInfo
{
  bool isInter;
  bool isIntra;
  bool isSkip;
  bool isMMVDSkip;
<<<<<<< HEAD
=======
#if JVET_M0483_IBC
  bool isIBC;
#endif
>>>>>>> 60f77b96
  bool validMv[NUM_REF_PIC_LIST_01][MAX_STORED_CU_INFO_REFS];
  Mv   saveMv [NUM_REF_PIC_LIST_01][MAX_STORED_CU_INFO_REFS];

  uint8_t GBiIdx;

#if ENABLE_SPLIT_PARALLELISM

  uint64_t
       temporalId;
#endif
};

class CacheBlkInfoCtrl
{
private:

  unsigned         m_numWidths, m_numHeights;
  Slice const     *m_slice_chblk;
  // x in CTU, y in CTU, width, height
  CodedCUInfo   ***m_codedCUInfo[MAX_CU_SIZE >> MIN_CU_LOG2][MAX_CU_SIZE >> MIN_CU_LOG2];

protected:

  void create   ();
  void destroy  ();
#if ENABLE_SPLIT_PARALLELISM
public:
#endif
  void init     ( const Slice &slice );
#if ENABLE_SPLIT_PARALLELISM
private:
  uint64_t
       m_currTemporalId;
public:
  void tick     () { m_currTemporalId++; CHECK( m_currTemporalId <= 0, "Problem with integer overflow!" ); }
  // mark the state of the blk as changed within the current temporal id
  void copyState( const CacheBlkInfoCtrl &other, const UnitArea& area );
protected:
  void touch    ( const UnitArea& area );
#endif

  CodedCUInfo& getBlkInfo( const UnitArea& area );

public:

  virtual ~CacheBlkInfoCtrl() {}

  bool isSkip ( const UnitArea& area );
  bool isMMVDSkip(const UnitArea& area);
  bool getMv  ( const UnitArea& area, const RefPicList refPicList, const int iRefIdx,       Mv& rMv ) const;
  void setMv  ( const UnitArea& area, const RefPicList refPicList, const int iRefIdx, const Mv& rMv );

  bool  getInter( const UnitArea& area );
  void  setGbiIdx( const UnitArea& area, uint8_t gBiIdx );
  uint8_t getGbiIdx( const UnitArea& area );
};

#if REUSE_CU_RESULTS
struct BestEncodingInfo
{
  CodingUnit     cu;
  PredictionUnit pu;
#if REUSE_CU_RESULTS_WITH_MULTIPLE_TUS
  TransformUnit  tus[MAX_NUM_TUS];
  size_t         numTus;
#else
  TransformUnit  tu;
#endif
  EncTestMode    testMode;

  int            poc;
};

class BestEncInfoCache
{
private:

  unsigned            m_numWidths, m_numHeights;
  const Slice        *m_slice_bencinf;
  BestEncodingInfo ***m_bestEncInfo[MAX_CU_SIZE >> MIN_CU_LOG2][MAX_CU_SIZE >> MIN_CU_LOG2];
  TCoeff             *m_pCoeff;
  Pel                *m_pPcmBuf;
  CodingStructure     m_dummyCS;
  XUCache             m_dummyCache;

protected:

  void create   ( const ChromaFormat chFmt );
  void destroy  ();
  void init     ( const Slice &slice );

  bool setFromCs( const CodingStructure& cs, const Partitioner& partitioner );
  bool isValid  ( const CodingStructure& cs, const Partitioner& partitioner, int qp );

  // TODO: implement copyState

public:

  BestEncInfoCache() : m_slice_bencinf( nullptr ), m_dummyCS( m_dummyCache.cuCache, m_dummyCache.puCache, m_dummyCache.tuCache ) {}
  virtual ~BestEncInfoCache() {}

  bool     setCsFrom( CodingStructure& cs, EncTestMode& testMode, const Partitioner& partitioner ) const;
};

#endif
//////////////////////////////////////////////////////////////////////////
// EncModeCtrlMTnoRQT - allows and controls modes introduced by QTBT (inkl. multi-type-tree)
//                    - only 2Nx2N, no RQT, additional binary/triary CU splits
//////////////////////////////////////////////////////////////////////////

class EncModeCtrlMTnoRQT : public EncModeCtrl, public CacheBlkInfoCtrl
#if REUSE_CU_RESULTS
  , public BestEncInfoCache
#endif
#if JVET_M0140_SBT
  , public SaveLoadEncInfoSbt
#endif
{
  enum ExtraFeatures
  {
    DID_HORZ_SPLIT = 0,
    DID_VERT_SPLIT,
    DID_QUAD_SPLIT,
    BEST_HORZ_SPLIT_COST,
    BEST_VERT_SPLIT_COST,
    BEST_TRIH_SPLIT_COST,
    BEST_TRIV_SPLIT_COST,
    DO_TRIH_SPLIT,
    DO_TRIV_SPLIT,
    BEST_NON_SPLIT_COST,
    BEST_NO_IMV_COST,
    BEST_IMV_COST,
    QT_BEFORE_BT,
    IS_BEST_NOSPLIT_SKIP,
    MAX_QT_SUB_DEPTH,
#if REUSE_CU_RESULTS
    IS_REUSING_CU,
#endif
    NUM_EXTRA_FEATURES
  };

  unsigned m_skipThreshold;

public:

  EncModeCtrlMTnoRQT ();
  ~EncModeCtrlMTnoRQT();

#if REUSE_CU_RESULTS
  virtual void create             ( const EncCfg& cfg );
  virtual void destroy            ();
#endif
  virtual void initCTUEncoding    ( const Slice &slice );
  virtual void initCULevel        ( Partitioner &partitioner, const CodingStructure& cs );
  virtual void finishCULevel      ( Partitioner &partitioner );

  virtual bool tryMode            ( const EncTestMode& encTestmode, const CodingStructure &cs, Partitioner& partitioner );
  virtual bool useModeResult      ( const EncTestMode& encTestmode, CodingStructure*& tempCS,  Partitioner& partitioner );

#if ENABLE_SPLIT_PARALLELISM
  virtual void copyState          ( const EncModeCtrl& other, const UnitArea& area );

  virtual int  getNumParallelJobs ( const CodingStructure &cs, Partitioner& partitioner ) const;
  virtual bool isParallelSplit    ( const CodingStructure &cs, Partitioner& partitioner ) const;
  virtual bool parallelJobSelector( const EncTestMode& encTestmode, const CodingStructure &cs, Partitioner& partitioner ) const;
#endif
};


//! \}

#endif // __ENCMODECTRL__<|MERGE_RESOLUTION|>--- conflicted
+++ resolved
@@ -140,12 +140,9 @@
           || encTestmode.type == ETM_MERGE_SKIP
           || encTestmode.type == ETM_AFFINE
           || encTestmode.type == ETM_MERGE_TRIANGLE
-<<<<<<< HEAD
-=======
 #if JVET_M0253_HASH_ME
           || encTestmode.type == ETM_HASH_INTER
 #endif
->>>>>>> 60f77b96
          );
 }
 
@@ -339,8 +336,6 @@
   bool getSkipSecondEMTPass           ()                  const { return m_ComprCUCtxList.back().skipSecondEMTPass;       }
   void setSkipSecondEMTPass           ( bool b )                {        m_ComprCUCtxList.back().skipSecondEMTPass = b;   }
 #endif
-<<<<<<< HEAD
-=======
 #if JVET_M0102_INTRA_SUBPARTITIONS
   double getBestCostWithoutSplitFlags ()                  const { return m_ComprCUCtxList.back().bestCostWithoutSplitFlags;         }
   void   setBestCostWithoutSplitFlags ( double cost )           { m_ComprCUCtxList.back().bestCostWithoutSplitFlags = cost;         }
@@ -349,7 +344,6 @@
   void   setEmtFirstPassNoIspCost     ( double cost )           { m_ComprCUCtxList.back().bestCostEmtFirstPassNoIsp = cost; }
 #endif
 #endif
->>>>>>> 60f77b96
 
 protected:
   void xExtractFeatures ( const EncTestMode encTestmode, CodingStructure& cs );
@@ -397,12 +391,9 @@
   bool isIntra;
   bool isSkip;
   bool isMMVDSkip;
-<<<<<<< HEAD
-=======
 #if JVET_M0483_IBC
   bool isIBC;
 #endif
->>>>>>> 60f77b96
   bool validMv[NUM_REF_PIC_LIST_01][MAX_STORED_CU_INFO_REFS];
   Mv   saveMv [NUM_REF_PIC_LIST_01][MAX_STORED_CU_INFO_REFS];
 
