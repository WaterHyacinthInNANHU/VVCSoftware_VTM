--- conflicted
+++ resolved
@@ -652,16 +652,14 @@
       std::max<int>(0, floorLog2(sps.getCTUSize()) - sps.getLog2MinCodingBlockSize() - int(slice.getCuChromaQpOffsetSubdiv() / 2));
 #else
       std::max<int>( 0, sps.getLog2DiffMaxMinCodingBlockSize() - int( slice.getCuChromaQpOffsetSubdiv()/2 ) );
-<<<<<<< HEAD
 #endif
-=======
+
 #if JVET_Q0267_RESET_CHROMA_QP_OFFSET
     if( partitioner.currQgChromaEnable() ) 
     {
       m_cuChromaQpOffsetIdxPlus1 = ( ( uiLPelX >> lgMinCuSize ) + ( uiTPelY >> lgMinCuSize ) ) % ( pps.getChromaQpOffsetListLen() + 1 );
     }
 #else
->>>>>>> 0b8302ac
     m_cuChromaQpOffsetIdxPlus1 = ( ( uiLPelX >> lgMinCuSize ) + ( uiTPelY >> lgMinCuSize ) ) % ( pps.getChromaQpOffsetListLen() + 1 );
 #endif
   }
