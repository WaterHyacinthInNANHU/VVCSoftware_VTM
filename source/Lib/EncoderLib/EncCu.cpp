/* The copyright in this software is being made available under the BSD
 * License, included below. This software may be subject to other third party
 * and contributor rights, including patent rights, and no such rights are
 * granted under this license.
 *
 * Copyright (c) 2010-2019, ITU/ISO/IEC
 * All rights reserved.
 *
 * Redistribution and use in source and binary forms, with or without
 * modification, are permitted provided that the following conditions are met:
 *
 *  * Redistributions of source code must retain the above copyright notice,
 *    this list of conditions and the following disclaimer.
 *  * Redistributions in binary form must reproduce the above copyright notice,
 *    this list of conditions and the following disclaimer in the documentation
 *    and/or other materials provided with the distribution.
 *  * Neither the name of the ITU/ISO/IEC nor the names of its contributors may
 *    be used to endorse or promote products derived from this software without
 *    specific prior written permission.
 *
 * THIS SOFTWARE IS PROVIDED BY THE COPYRIGHT HOLDERS AND CONTRIBUTORS "AS IS"
 * AND ANY EXPRESS OR IMPLIED WARRANTIES, INCLUDING, BUT NOT LIMITED TO, THE
 * IMPLIED WARRANTIES OF MERCHANTABILITY AND FITNESS FOR A PARTICULAR PURPOSE
 * ARE DISCLAIMED. IN NO EVENT SHALL THE COPYRIGHT HOLDER OR CONTRIBUTORS
 * BE LIABLE FOR ANY DIRECT, INDIRECT, INCIDENTAL, SPECIAL, EXEMPLARY, OR
 * CONSEQUENTIAL DAMAGES (INCLUDING, BUT NOT LIMITED TO, PROCUREMENT OF
 * SUBSTITUTE GOODS OR SERVICES; LOSS OF USE, DATA, OR PROFITS; OR BUSINESS
 * INTERRUPTION) HOWEVER CAUSED AND ON ANY THEORY OF LIABILITY, WHETHER IN
 * CONTRACT, STRICT LIABILITY, OR TORT (INCLUDING NEGLIGENCE OR OTHERWISE)
 * ARISING IN ANY WAY OUT OF THE USE OF THIS SOFTWARE, EVEN IF ADVISED OF
 * THE POSSIBILITY OF SUCH DAMAGE.
 */

/** \file     EncCu.cpp
    \brief    Coding Unit (CU) encoder class
*/

#include "EncCu.h"

#include "EncLib.h"
#include "Analyze.h"
#include "AQp.h"

#include "CommonLib/dtrace_codingstruct.h"
#include "CommonLib/Picture.h"
#include "CommonLib/UnitTools.h"


#include "CommonLib/dtrace_buffer.h"

#include <stdio.h>
#include <cmath>
#include <algorithm>
#if ENABLE_WPP_PARALLELISM
#include <mutex>
extern std::recursive_mutex g_cache_mutex;
#endif



//! \ingroup EncoderLib
//! \{

// ====================================================================================================================
// Constructor / destructor / create / destroy
// ====================================================================================================================

void EncCu::create( EncCfg* encCfg )
{
  unsigned      uiMaxWidth    = encCfg->getMaxCUWidth();
  unsigned      uiMaxHeight   = encCfg->getMaxCUHeight();
  ChromaFormat  chromaFormat  = encCfg->getChromaFormatIdc();

  unsigned      numWidths     = gp_sizeIdxInfo->numWidths();
  unsigned      numHeights    = gp_sizeIdxInfo->numHeights();
  m_pTempCS = new CodingStructure**  [numWidths];
  m_pBestCS = new CodingStructure**  [numWidths];

  m_pTempMotLUTs = new LutMotionCand**[numWidths];
  m_pBestMotLUTs = new LutMotionCand**[numWidths];
  m_pSplitTempMotLUTs = new LutMotionCand**[numWidths];

  for( unsigned w = 0; w < numWidths; w++ )
  {
    m_pTempCS[w] = new CodingStructure*  [numHeights];
    m_pBestCS[w] = new CodingStructure*  [numHeights];
    m_pTempMotLUTs[w] = new LutMotionCand*[numHeights];
    m_pBestMotLUTs[w] = new LutMotionCand*[numHeights];
    m_pSplitTempMotLUTs[w] = new LutMotionCand*[numHeights];

    for( unsigned h = 0; h < numHeights; h++ )
    {
      unsigned width  = gp_sizeIdxInfo->sizeFrom( w );
      unsigned height = gp_sizeIdxInfo->sizeFrom( h );

      if( gp_sizeIdxInfo->isCuSize( width ) && gp_sizeIdxInfo->isCuSize( height ) )
      {
        m_pTempCS[w][h] = new CodingStructure( m_unitCache.cuCache, m_unitCache.puCache, m_unitCache.tuCache );
        m_pBestCS[w][h] = new CodingStructure( m_unitCache.cuCache, m_unitCache.puCache, m_unitCache.tuCache );

        m_pTempCS[w][h]->create( chromaFormat, Area( 0, 0, width, height ), false );
        m_pBestCS[w][h]->create( chromaFormat, Area( 0, 0, width, height ), false );
        m_pTempMotLUTs[w][h] = new LutMotionCand ;
        m_pBestMotLUTs[w][h] = new LutMotionCand ;
        m_pSplitTempMotLUTs[w][h] = new LutMotionCand;
        m_pSplitTempMotLUTs[w][h]->currCnt = 0;
        m_pSplitTempMotLUTs[w][h]->motionCand = nullptr;
        m_pSplitTempMotLUTs[w][h]->motionCand = new MotionInfo[MAX_NUM_HMVP_CANDS];

        m_pTempMotLUTs[w][h]->currCnt = 0;
        m_pTempMotLUTs[w][h]->motionCand = nullptr;
        m_pTempMotLUTs[w][h]->motionCand = new MotionInfo[MAX_NUM_HMVP_CANDS];

        m_pBestMotLUTs[w][h]->currCnt = 0;
        m_pBestMotLUTs[w][h]->motionCand = nullptr;
        m_pBestMotLUTs[w][h]->motionCand = new MotionInfo[MAX_NUM_HMVP_CANDS];
      }
      else
      {
        m_pTempCS[w][h] = nullptr;
        m_pBestCS[w][h] = nullptr;
        m_pTempMotLUTs[w][h] = nullptr;
        m_pBestMotLUTs[w][h] = nullptr;
        m_pSplitTempMotLUTs[w][h] = nullptr;
      }
    }
  }

  // WIA: only the weight==height case is relevant without QTBT
  m_pImvTempCS = nullptr;

  m_cuChromaQpOffsetIdxPlus1 = 0;

  unsigned maxDepth = numWidths + numHeights;

  m_modeCtrl = new EncModeCtrlMTnoRQT();

#if REUSE_CU_RESULTS
  m_modeCtrl->create( *encCfg );

#endif
  for (unsigned ui = 0; ui < MMVD_MRG_MAX_RD_BUF_NUM; ui++)
  {
    m_acMergeBuffer[ui].create( chromaFormat, Area( 0, 0, uiMaxWidth, uiMaxHeight ) );
  }
  for (unsigned ui = 0; ui < MRG_MAX_NUM_CANDS; ui++)
  {
    m_acRealMergeBuffer[ui].create(chromaFormat, Area(0, 0, uiMaxWidth, uiMaxHeight));
  }
  for( unsigned ui = 0; ui < TRIANGLE_MAX_NUM_CANDS; ui++ )
  {
    m_acTriangleWeightedBuffer[ui].create( chromaFormat, Area( 0, 0, uiMaxWidth, uiMaxHeight ) );
  }

  m_CtxBuffer.resize( maxDepth );
  m_CurrCtx = 0;
}


void EncCu::destroy()
{
  unsigned numWidths  = gp_sizeIdxInfo->numWidths();
  unsigned numHeights = gp_sizeIdxInfo->numHeights();

  for( unsigned w = 0; w < numWidths; w++ )
  {
    for( unsigned h = 0; h < numHeights; h++ )
    {
      if( m_pBestCS[w][h] ) m_pBestCS[w][h]->destroy();
      if( m_pTempCS[w][h] ) m_pTempCS[w][h]->destroy();

      delete m_pBestCS[w][h];
      delete m_pTempCS[w][h];
      if (m_pTempMotLUTs[w][h])
      {
        delete[] m_pTempMotLUTs[w][h]->motionCand;
        m_pTempMotLUTs[w][h]->motionCand = nullptr;
        delete m_pTempMotLUTs[w][h];
      }
      if (m_pBestMotLUTs[w][h])
      {
        delete[] m_pBestMotLUTs[w][h]->motionCand;
        m_pBestMotLUTs[w][h]->motionCand = nullptr;
        delete m_pBestMotLUTs[w][h];
      }

      if (m_pSplitTempMotLUTs[w][h])
      {
        delete[] m_pSplitTempMotLUTs[w][h]->motionCand;
        m_pSplitTempMotLUTs[w][h]->motionCand = nullptr;
        delete m_pSplitTempMotLUTs[w][h];
      }
    }

    delete[] m_pTempCS[w];
    delete[] m_pBestCS[w];
    delete[] m_pBestMotLUTs[w];
    delete[] m_pTempMotLUTs[w];
    delete[] m_pSplitTempMotLUTs[w];
  }

  delete[] m_pBestCS; m_pBestCS = nullptr;
  delete[] m_pTempCS; m_pTempCS = nullptr;
  delete[] m_pSplitTempMotLUTs; m_pSplitTempMotLUTs = nullptr;
  delete[] m_pBestMotLUTs; m_pBestMotLUTs = nullptr;
  delete[] m_pTempMotLUTs; m_pTempMotLUTs = nullptr;

#if REUSE_CU_RESULTS
  m_modeCtrl->destroy();

#endif
  delete m_modeCtrl;
  m_modeCtrl = nullptr;

  // WIA: only the weight==height case is relevant without QTBT
  if( m_pImvTempCS )
  {
    for( unsigned w = 0; w < numWidths; w++ )
    {
      if( m_pImvTempCS[w] )
      {
        m_pImvTempCS[w]->destroy();
        delete[] m_pImvTempCS[w];
      }
    }

    delete[] m_pImvTempCS;
    m_pImvTempCS = nullptr;
  }

  for (unsigned ui = 0; ui < MMVD_MRG_MAX_RD_BUF_NUM; ui++)
  {
    m_acMergeBuffer[ui].destroy();
  }
  for (unsigned ui = 0; ui < MRG_MAX_NUM_CANDS; ui++)
  {
    m_acRealMergeBuffer[ui].destroy();
  }
  for( unsigned ui = 0; ui < TRIANGLE_MAX_NUM_CANDS; ui++ )
  {
    m_acTriangleWeightedBuffer[ui].destroy();
  }
}



EncCu::~EncCu()
{
}



/** \param    pcEncLib      pointer of encoder class
 */
void EncCu::init( EncLib* pcEncLib, const SPS& sps PARL_PARAM( const int tId ) )
{
  m_pcEncCfg           = pcEncLib;
  m_pcIntraSearch      = pcEncLib->getIntraSearch( PARL_PARAM0( tId ) );
  m_pcInterSearch      = pcEncLib->getInterSearch( PARL_PARAM0( tId ) );
  m_pcTrQuant          = pcEncLib->getTrQuant( PARL_PARAM0( tId ) );
  m_pcRdCost           = pcEncLib->getRdCost ( PARL_PARAM0( tId ) );
  m_CABACEstimator     = pcEncLib->getCABACEncoder( PARL_PARAM0( tId ) )->getCABACEstimator( &sps );
  m_CABACEstimator->setEncCu(this);
  m_CtxCache           = pcEncLib->getCtxCache( PARL_PARAM0( tId ) );
  m_pcRateCtrl         = pcEncLib->getRateCtrl();
  m_pcSliceEncoder     = pcEncLib->getSliceEncoder();
#if ENABLE_SPLIT_PARALLELISM || ENABLE_WPP_PARALLELISM
  m_pcEncLib           = pcEncLib;
  m_dataId             = tId;
#endif
#if JVET_M0170_MRG_SHARELIST
  m_shareState = NO_SHARE;
  m_pcInterSearch->setShareState(0);
  setShareStateDec(0);
#endif

#if JVET_M0170_MRG_SHARELIST
  m_shareBndPosX = -1;
  m_shareBndPosY = -1;
  m_shareBndSizeW = 0;
  m_shareBndSizeH = 0;
#endif

#if REUSE_CU_RESULTS
  DecCu::init( m_pcTrQuant, m_pcIntraSearch, m_pcInterSearch );

#endif
  m_modeCtrl->init( m_pcEncCfg, m_pcRateCtrl, m_pcRdCost );

  m_pcInterSearch->setModeCtrl( m_modeCtrl );
  ::memset(m_subMergeBlkSize, 0, sizeof(m_subMergeBlkSize));
  ::memset(m_subMergeBlkNum, 0, sizeof(m_subMergeBlkNum));
  m_prevPOC = MAX_UINT;

<<<<<<< HEAD
  if (m_pcEncCfg->getIBCHashSearch() && m_pcEncCfg->getIBCMode())
=======
#if  JVET_M0255_FRACMMVD_SWITCH
  if ( ( m_pcEncCfg->getCPRHashSearch() && m_pcEncCfg->getCPRMode() ) || m_pcEncCfg->getAllowDisFracMMVD() )
#else
  if (m_pcEncCfg->getCPRHashSearch() && m_pcEncCfg->getCPRMode())
#endif
>>>>>>> fd177314
  {
    m_ibcHashMap.init(m_pcEncCfg->getSourceWidth(), m_pcEncCfg->getSourceHeight());
  }
}

// ====================================================================================================================
// Public member functions
// ====================================================================================================================

void EncCu::compressCtu( CodingStructure& cs, const UnitArea& area, const unsigned ctuRsAddr, const int prevQP[], const int currQP[] )
{
<<<<<<< HEAD
  if (m_pcEncCfg->getIBCHashSearch() && ctuRsAddr == 0 && cs.slice->getSPS()->getSpsNext().getIBCMode())
=======
#if !JVET_M0255_FRACMMVD_SWITCH
  if (m_pcEncCfg->getCPRHashSearch() && ctuRsAddr == 0 && cs.slice->getSPS()->getSpsNext().getCPRMode())
>>>>>>> fd177314
  {
    m_ibcHashMap.rebuildPicHashMap(cs.picture->getOrigBuf());
  }
#endif
  m_modeCtrl->initCTUEncoding( *cs.slice );

#if ENABLE_SPLIT_PARALLELISM
  if( m_pcEncCfg->getNumSplitThreads() > 1 )
  {
    for( int jId = 1; jId < NUM_RESERVERD_SPLIT_JOBS; jId++ )
    {
      EncCu*            jobEncCu  = m_pcEncLib->getCuEncoder( cs.picture->scheduler.getSplitDataId( jId ) );
      CacheBlkInfoCtrl* cacheCtrl = dynamic_cast< CacheBlkInfoCtrl* >( jobEncCu->m_modeCtrl );
      if( cacheCtrl )
      {
        cacheCtrl->init( *cs.slice );
      }
    }
  }

  if( auto* cacheCtrl = dynamic_cast<CacheBlkInfoCtrl*>( m_modeCtrl ) ) { cacheCtrl->tick(); }
#endif
  // init the partitioning manager
  Partitioner *partitioner = PartitionerFactory::get( *cs.slice );
  partitioner->initCtu( area, CH_L, *cs.slice );
  if (m_pcEncCfg->getIBCMode())
  {
    m_pcInterSearch->resetCtuRecord();
    m_ctuIbcSearchRangeX = m_pcEncCfg->getIBCLocalSearchRangeX();
    m_ctuIbcSearchRangeY = m_pcEncCfg->getIBCLocalSearchRangeY();
  }
  if (m_pcEncCfg->getIBCMode() && m_pcEncCfg->getIBCHashSearch() && (m_pcEncCfg->getIBCFastMethod() & IBC_FAST_METHOD_ADAPTIVE_SEARCHRANGE))
  {
    const int hashHitRatio = m_ibcHashMap.getHashHitRatio(area.Y()); // in percent
    if (hashHitRatio < 5) // 5%
    {
      m_ctuIbcSearchRangeX >>= 1;
      m_ctuIbcSearchRangeY >>= 1;
    }
    if (cs.slice->getNumRefIdx(REF_PIC_LIST_0) > 1)
    {
      m_ctuIbcSearchRangeX >>= 1;
      m_ctuIbcSearchRangeY >>= 1;
    }
  }
  // init current context pointer
  m_CurrCtx = m_CtxBuffer.data();

  CodingStructure *tempCS = m_pTempCS[gp_sizeIdxInfo->idxFrom( area.lumaSize().width )][gp_sizeIdxInfo->idxFrom( area.lumaSize().height )];
  CodingStructure *bestCS = m_pBestCS[gp_sizeIdxInfo->idxFrom( area.lumaSize().width )][gp_sizeIdxInfo->idxFrom( area.lumaSize().height )];
  LutMotionCand *tempMotCandLUTs = m_pTempMotLUTs[gp_sizeIdxInfo->idxFrom(area.lumaSize().width)][gp_sizeIdxInfo->idxFrom(area.lumaSize().height)];
  LutMotionCand *bestMotCandLUTs = m_pBestMotLUTs[gp_sizeIdxInfo->idxFrom(area.lumaSize().width)][gp_sizeIdxInfo->idxFrom(area.lumaSize().height)];
  cs.slice->copyMotionLUTs(cs.slice->getMotionLUTs(), tempMotCandLUTs);
  cs.slice->copyMotionLUTs(cs.slice->getMotionLUTs(), bestMotCandLUTs);

  cs.initSubStructure( *tempCS, partitioner->chType, partitioner->currArea(), false );
  cs.initSubStructure( *bestCS, partitioner->chType, partitioner->currArea(), false );
  tempCS->currQP[CH_L] = bestCS->currQP[CH_L] =
  tempCS->baseQP       = bestCS->baseQP       = currQP[CH_L];
  tempCS->prevQP[CH_L] = bestCS->prevQP[CH_L] = prevQP[CH_L];

  xCompressCU( tempCS, bestCS, *partitioner
    , tempMotCandLUTs
    , bestMotCandLUTs
  );

  // all signals were already copied during compression if the CTU was split - at this point only the structures are copied to the top level CS
  const bool copyUnsplitCTUSignals = bestCS->cus.size() == 1 && KEEP_PRED_AND_RESI_SIGNALS;
  cs.useSubStructure( *bestCS, partitioner->chType, CS::getArea( *bestCS, area, partitioner->chType ), copyUnsplitCTUSignals, false, false, copyUnsplitCTUSignals );
  cs.slice->copyMotionLUTs(bestMotCandLUTs, cs.slice->getMotionLUTs());

  if( !cs.pcv->ISingleTree && cs.slice->isIRAP() && cs.pcv->chrFormat != CHROMA_400 )
  {
    m_CABACEstimator->getCtx() = m_CurrCtx->start;

    partitioner->initCtu( area, CH_C, *cs.slice );

    cs.initSubStructure( *tempCS, partitioner->chType, partitioner->currArea(), false );
    cs.initSubStructure( *bestCS, partitioner->chType, partitioner->currArea(), false );
    tempCS->currQP[CH_C] = bestCS->currQP[CH_C] =
    tempCS->baseQP       = bestCS->baseQP       = currQP[CH_C];
    tempCS->prevQP[CH_C] = bestCS->prevQP[CH_C] = prevQP[CH_C];

    xCompressCU( tempCS, bestCS, *partitioner
      , tempMotCandLUTs
      , bestMotCandLUTs
    );

    const bool copyUnsplitCTUSignals = bestCS->cus.size() == 1 && KEEP_PRED_AND_RESI_SIGNALS;
    cs.useSubStructure( *bestCS, partitioner->chType, CS::getArea( *bestCS, area, partitioner->chType ), copyUnsplitCTUSignals, false, false, copyUnsplitCTUSignals );
  }

  if (m_pcEncCfg->getUseRateCtrl())
  {
    (m_pcRateCtrl->getRCPic()->getLCU(ctuRsAddr)).m_actualMSE = (double)bestCS->dist / (double)m_pcRateCtrl->getRCPic()->getLCU(ctuRsAddr).m_numberOfPixel;
  }
  // reset context states and uninit context pointer
  m_CABACEstimator->getCtx() = m_CurrCtx->start;
  m_CurrCtx                  = 0;
  delete partitioner;

#if ENABLE_SPLIT_PARALLELISM && ENABLE_WPP_PARALLELISM
  if( m_pcEncCfg->getNumSplitThreads() > 1 && m_pcEncCfg->getNumWppThreads() > 1 )
  {
    cs.picture->finishCtuPart( area );
  }
#endif

  // Ensure that a coding was found
  // Selected mode's RD-cost must be not MAX_DOUBLE.
  CHECK( bestCS->cus.empty()                                   , "No possible encoding found" );
  CHECK( bestCS->cus[0]->predMode == NUMBER_OF_PREDICTION_MODES, "No possible encoding found" );
  CHECK( bestCS->cost             == MAX_DOUBLE                , "No possible encoding found" );
}

// ====================================================================================================================
// Protected member functions
// ====================================================================================================================

static int xCalcHADs8x8_ISlice(const Pel *piOrg, const int iStrideOrg)
{
  int k, i, j, jj;
  int diff[64], m1[8][8], m2[8][8], m3[8][8], iSumHad = 0;

  for (k = 0; k < 64; k += 8)
  {
    diff[k + 0] = piOrg[0];
    diff[k + 1] = piOrg[1];
    diff[k + 2] = piOrg[2];
    diff[k + 3] = piOrg[3];
    diff[k + 4] = piOrg[4];
    diff[k + 5] = piOrg[5];
    diff[k + 6] = piOrg[6];
    diff[k + 7] = piOrg[7];

    piOrg += iStrideOrg;
  }

  //horizontal
  for (j = 0; j < 8; j++)
  {
    jj = j << 3;
    m2[j][0] = diff[jj    ] + diff[jj + 4];
    m2[j][1] = diff[jj + 1] + diff[jj + 5];
    m2[j][2] = diff[jj + 2] + diff[jj + 6];
    m2[j][3] = diff[jj + 3] + diff[jj + 7];
    m2[j][4] = diff[jj    ] - diff[jj + 4];
    m2[j][5] = diff[jj + 1] - diff[jj + 5];
    m2[j][6] = diff[jj + 2] - diff[jj + 6];
    m2[j][7] = diff[jj + 3] - diff[jj + 7];

    m1[j][0] = m2[j][0] + m2[j][2];
    m1[j][1] = m2[j][1] + m2[j][3];
    m1[j][2] = m2[j][0] - m2[j][2];
    m1[j][3] = m2[j][1] - m2[j][3];
    m1[j][4] = m2[j][4] + m2[j][6];
    m1[j][5] = m2[j][5] + m2[j][7];
    m1[j][6] = m2[j][4] - m2[j][6];
    m1[j][7] = m2[j][5] - m2[j][7];

    m2[j][0] = m1[j][0] + m1[j][1];
    m2[j][1] = m1[j][0] - m1[j][1];
    m2[j][2] = m1[j][2] + m1[j][3];
    m2[j][3] = m1[j][2] - m1[j][3];
    m2[j][4] = m1[j][4] + m1[j][5];
    m2[j][5] = m1[j][4] - m1[j][5];
    m2[j][6] = m1[j][6] + m1[j][7];
    m2[j][7] = m1[j][6] - m1[j][7];
  }

  //vertical
  for (i = 0; i < 8; i++)
  {
    m3[0][i] = m2[0][i] + m2[4][i];
    m3[1][i] = m2[1][i] + m2[5][i];
    m3[2][i] = m2[2][i] + m2[6][i];
    m3[3][i] = m2[3][i] + m2[7][i];
    m3[4][i] = m2[0][i] - m2[4][i];
    m3[5][i] = m2[1][i] - m2[5][i];
    m3[6][i] = m2[2][i] - m2[6][i];
    m3[7][i] = m2[3][i] - m2[7][i];

    m1[0][i] = m3[0][i] + m3[2][i];
    m1[1][i] = m3[1][i] + m3[3][i];
    m1[2][i] = m3[0][i] - m3[2][i];
    m1[3][i] = m3[1][i] - m3[3][i];
    m1[4][i] = m3[4][i] + m3[6][i];
    m1[5][i] = m3[5][i] + m3[7][i];
    m1[6][i] = m3[4][i] - m3[6][i];
    m1[7][i] = m3[5][i] - m3[7][i];

    m2[0][i] = m1[0][i] + m1[1][i];
    m2[1][i] = m1[0][i] - m1[1][i];
    m2[2][i] = m1[2][i] + m1[3][i];
    m2[3][i] = m1[2][i] - m1[3][i];
    m2[4][i] = m1[4][i] + m1[5][i];
    m2[5][i] = m1[4][i] - m1[5][i];
    m2[6][i] = m1[6][i] + m1[7][i];
    m2[7][i] = m1[6][i] - m1[7][i];
  }

  for (i = 0; i < 8; i++)
  {
    for (j = 0; j < 8; j++)
    {
      iSumHad += abs(m2[i][j]);
    }
  }
  iSumHad -= abs(m2[0][0]);
  iSumHad = (iSumHad + 2) >> 2;
  return(iSumHad);
}

int  EncCu::updateCtuDataISlice(const CPelBuf buf)
{
  int  xBl, yBl;
  const int iBlkSize = 8;
  const Pel* pOrgInit = buf.buf;
  int  iStrideOrig = buf.stride;

  int iSumHad = 0;
  for( yBl = 0; ( yBl + iBlkSize ) <= buf.height; yBl += iBlkSize )
  {
    for( xBl = 0; ( xBl + iBlkSize ) <= buf.width; xBl += iBlkSize )
    {
      const Pel* pOrg = pOrgInit + iStrideOrig*yBl + xBl;
      iSumHad += xCalcHADs8x8_ISlice( pOrg, iStrideOrig );
    }
  }
  return( iSumHad );
}

bool EncCu::xCheckBestMode( CodingStructure *&tempCS, CodingStructure *&bestCS, Partitioner &partitioner, const EncTestMode& encTestMode )
{
  bool bestCSUpdated = false;

  if( !tempCS->cus.empty() )
  {
    if( tempCS->cus.size() == 1 )
    {
      const CodingUnit& cu = *tempCS->cus.front();
      CHECK( cu.skip && !cu.firstPU->mergeFlag, "Skip flag without a merge flag is not allowed!" );
    }

#if WCG_EXT
    DTRACE_BEST_MODE( tempCS, bestCS, m_pcRdCost->getLambda( true ) );
#else
    DTRACE_BEST_MODE( tempCS, bestCS, m_pcRdCost->getLambda() );
#endif

    if( m_modeCtrl->useModeResult( encTestMode, tempCS, partitioner ) )
    {
      if( tempCS->cus.size() == 1 )
      {
        // if tempCS is not a split-mode
        CodingUnit &cu = *tempCS->cus.front();

        if( CU::isLosslessCoded( cu ) && !cu.ipcm )
        {
          xFillPCMBuffer( cu );
        }
      }

      std::swap( tempCS, bestCS );
      // store temp best CI for next CU coding
      m_CurrCtx->best = m_CABACEstimator->getCtx();
      bestCSUpdated = true;
    }
  }

  // reset context states
  m_CABACEstimator->getCtx() = m_CurrCtx->start;
  return bestCSUpdated;

}

void EncCu::xCompressCU( CodingStructure *&tempCS, CodingStructure *&bestCS, Partitioner &partitioner
  , LutMotionCand *&tempMotCandLUTs
  , LutMotionCand *&bestMotCandLUTs
)
{
#if JVET_M0170_MRG_SHARELIST
  if (m_shareState == NO_SHARE)
  {
    tempCS->sharedBndPos = tempCS->area.Y().lumaPos();
    tempCS->sharedBndSize.width = tempCS->area.lwidth();
    tempCS->sharedBndSize.height = tempCS->area.lheight();
    bestCS->sharedBndPos = bestCS->area.Y().lumaPos();
    bestCS->sharedBndSize.width = bestCS->area.lwidth();
    bestCS->sharedBndSize.height = bestCS->area.lheight();
  }
#endif
#if ENABLE_SPLIT_PARALLELISM
  CHECK( m_dataId != tempCS->picture->scheduler.getDataId(), "Working in the wrong dataId!" );

  if( m_pcEncCfg->getNumSplitThreads() != 1 && tempCS->picture->scheduler.getSplitJobId() == 0 )
  {
    if( m_modeCtrl->isParallelSplit( *tempCS, partitioner ) )
    {
      m_modeCtrl->setParallelSplit( true );
      xCompressCUParallel( tempCS, bestCS, partitioner );
      return;
    }
  }

#endif

  Slice&   slice      = *tempCS->slice;
  const PPS &pps      = *tempCS->pps;
  const SPS &sps      = *tempCS->sps;
  const uint32_t uiLPelX  = tempCS->area.Y().lumaPos().x;
  const uint32_t uiTPelY  = tempCS->area.Y().lumaPos().y;

  const unsigned wIdx = gp_sizeIdxInfo->idxFrom( partitioner.currArea().lwidth()  );

  const UnitArea currCsArea = clipArea( CS::getArea( *bestCS, bestCS->area, partitioner.chType ), *tempCS->picture );
  if( m_pImvTempCS && !slice.isIntra() )
  {
    tempCS->initSubStructure( *m_pImvTempCS[wIdx], partitioner.chType, partitioner.currArea(), false );
  }

  tempCS->chType = partitioner.chType;
  bestCS->chType = partitioner.chType;
  m_modeCtrl->initCULevel( partitioner, *tempCS );

  m_CurrCtx->start = m_CABACEstimator->getCtx();

  m_cuChromaQpOffsetIdxPlus1 = 0;

  if( slice.getUseChromaQpAdj() )
  {
    int lgMinCuSize = sps.getLog2MinCodingBlockSize() +
      std::max<int>( 0, sps.getLog2DiffMaxMinCodingBlockSize() - int( pps.getPpsRangeExtension().getDiffCuChromaQpOffsetDepth() ) );
    m_cuChromaQpOffsetIdxPlus1 = ( ( uiLPelX >> lgMinCuSize ) + ( uiTPelY >> lgMinCuSize ) ) % ( pps.getPpsRangeExtension().getChromaQpOffsetListLen() + 1 );
  }

  if( !m_modeCtrl->anyMode() )
  {
    m_modeCtrl->finishCULevel( partitioner );
    return;
  }
  if (!slice.isIntra()
    && tempCS->chType == CHANNEL_TYPE_LUMA
    )
  {
    tempCS->slice->copyMotionLUTs(tempMotCandLUTs, tempCS->slice->getMotionLUTs());
  }

  DTRACE_UPDATE( g_trace_ctx, std::make_pair( "cux", uiLPelX ) );
  DTRACE_UPDATE( g_trace_ctx, std::make_pair( "cuy", uiTPelY ) );
  DTRACE_UPDATE( g_trace_ctx, std::make_pair( "cuw", tempCS->area.lwidth() ) );
  DTRACE_UPDATE( g_trace_ctx, std::make_pair( "cuh", tempCS->area.lheight() ) );
  DTRACE( g_trace_ctx, D_COMMON, "@(%4d,%4d) [%2dx%2d]\n", tempCS->area.lx(), tempCS->area.ly(), tempCS->area.lwidth(), tempCS->area.lheight() );


#if JVET_M0170_MRG_SHARELIST
  int startShareThisLevel = 0;
#endif

  do
  {
    EncTestMode currTestMode = m_modeCtrl->currTestMode();

    if (tempCS->pps->getUseDQP() && CS::isDualITree(*tempCS) && isChroma(partitioner.chType))
    {
      const Position chromaCentral(tempCS->area.Cb().chromaPos().offset(tempCS->area.Cb().chromaSize().width >> 1, tempCS->area.Cb().chromaSize().height >> 1));
      const Position lumaRefPos(chromaCentral.x << getComponentScaleX(COMPONENT_Cb, tempCS->area.chromaFormat), chromaCentral.y << getComponentScaleY(COMPONENT_Cb, tempCS->area.chromaFormat));
      const CodingStructure* baseCS = bestCS->picture->cs;
      const CodingUnit* colLumaCu = baseCS->getCU(lumaRefPos, CHANNEL_TYPE_LUMA);
      const TransformUnit*  tu = baseCS->getTU(lumaRefPos, CHANNEL_TYPE_LUMA);

      if (colLumaCu && tu)
      {
        currTestMode.qp = colLumaCu->qp;
      }
    }

#if SHARP_LUMA_DELTA_QP
    if( m_pcEncCfg->getLumaLevelToDeltaQPMapping().isEnabled() && partitioner.currDepth <= pps.getMaxCuDQPDepth() )
    {
#if ENABLE_SPLIT_PARALLELISM
      CHECK( tempCS->picture->scheduler.getSplitJobId() > 0, "Changing lambda is only allowed in the master thread!" );
#endif
      if (currTestMode.qp >= 0)
      {
        updateLambda(&slice, currTestMode.qp);
      }
    }
#endif

    if( currTestMode.type == ETM_INTER_ME )
    {
      if( ( currTestMode.opts & ETO_IMV ) != 0 )
      {
        xCheckRDCostInterIMV(tempCS, bestCS, partitioner, currTestMode);
      }
      else
      {
        xCheckRDCostInter( tempCS, bestCS, partitioner, currTestMode );
      }

    }
    else if( currTestMode.type == ETM_AFFINE )
    {
      xCheckRDCostAffineMerge2Nx2N( tempCS, bestCS, partitioner, currTestMode );
    }
#if REUSE_CU_RESULTS
    else if( currTestMode.type == ETM_RECO_CACHED )
    {
      xReuseCachedResult( tempCS, bestCS, partitioner );
    }
#endif
    else if( currTestMode.type == ETM_MERGE_SKIP )
    {
      xCheckRDCostMerge2Nx2N( tempCS, bestCS, partitioner, currTestMode );
      CodingUnit* cu = bestCS->getCU(partitioner.chType);
      if (cu)
      cu->mmvdSkip = cu->skip == false ? false : cu->mmvdSkip;
    }
    else if( currTestMode.type == ETM_MERGE_TRIANGLE )
    {
      xCheckRDCostMergeTriangle2Nx2N( tempCS, bestCS, partitioner, currTestMode );
    }
    else if( currTestMode.type == ETM_INTRA )
    {
      xCheckRDCostIntra( tempCS, bestCS, partitioner, currTestMode );
    }
    else if( currTestMode.type == ETM_IPCM )
    {
      xCheckIntraPCM( tempCS, bestCS, partitioner, currTestMode );
    }
    else if (currTestMode.type == ETM_IBC)
    {
      xCheckRDCostIBCMode(tempCS, bestCS, partitioner, currTestMode);
    }
    else if (currTestMode.type == ETM_IBC_MERGE)
    {
      xCheckRDCostIBCModeMerge2Nx2N(tempCS, bestCS, partitioner, currTestMode);
    }
    else if( isModeSplit( currTestMode ) )
    {

      xCheckModeSplit( tempCS, bestCS, partitioner, currTestMode
        , tempMotCandLUTs
        , bestMotCandLUTs
        , partitioner.currArea()
      );
    }
    else
    {
      THROW( "Don't know how to handle mode: type = " << currTestMode.type << ", options = " << currTestMode.opts );
    }
  } while( m_modeCtrl->nextMode( *tempCS, partitioner ) );

#if JVET_M0170_MRG_SHARELIST
  if(startShareThisLevel == 1)
  {
    m_shareState = NO_SHARE;
    m_pcInterSearch->setShareState(m_shareState);
    setShareStateDec(m_shareState);
  }
#endif

  //////////////////////////////////////////////////////////////////////////
  // Finishing CU
#if ENABLE_SPLIT_PARALLELISM
  if( bestCS->cus.empty() )
  {
    CHECK( bestCS->cost != MAX_DOUBLE, "Cost should be maximal if no encoding found" );
    CHECK( bestCS->picture->scheduler.getSplitJobId() == 0, "Should always get a result in serial case" );

    m_modeCtrl->finishCULevel( partitioner );
    return;
  }

#endif
  // set context states
  m_CABACEstimator->getCtx() = m_CurrCtx->best;

  // QP from last processed CU for further processing
  bestCS->prevQP[partitioner.chType] = bestCS->cus.back()->qp;
  if (!slice.isIntra() 
    && bestCS->chType == CHANNEL_TYPE_LUMA
    && bestCS->cus.size() == 1 && bestCS->cus.back()->predMode == MODE_INTER 
    && bestCS->area.Y() == (*bestCS->cus.back()).Y()
    )
  {
    bestCS->slice->updateMotionLUTs(bestMotCandLUTs, (*bestCS->cus.back()));
  }
  bestCS->picture->getRecoBuf( currCsArea ).copyFrom( bestCS->getRecoBuf( currCsArea ) );
  m_modeCtrl->finishCULevel( partitioner );

#if ENABLE_SPLIT_PARALLELISM
  if( tempCS->picture->scheduler.getSplitJobId() == 0 && m_pcEncCfg->getNumSplitThreads() != 1 )
  {
    tempCS->picture->finishParallelPart( currCsArea );
  }

#endif
  // Assert if Best prediction mode is NONE
  // Selected mode's RD-cost must be not MAX_DOUBLE.
  CHECK( bestCS->cus.empty()                                   , "No possible encoding found" );
  CHECK( bestCS->cus[0]->predMode == NUMBER_OF_PREDICTION_MODES, "No possible encoding found" );
  CHECK( bestCS->cost             == MAX_DOUBLE                , "No possible encoding found" );
}

#if SHARP_LUMA_DELTA_QP
void EncCu::updateLambda( Slice* slice, double dQP )
{
#if WCG_EXT
  int    NumberBFrames = ( m_pcEncCfg->getGOPSize() - 1 );
  int    SHIFT_QP = 12;
  double dLambda_scale = 1.0 - Clip3( 0.0, 0.5, 0.05*(double)(slice->getPic()->fieldPic ? NumberBFrames/2 : NumberBFrames) );

  int bitdepth_luma_qp_scale = 6
                               * (slice->getSPS()->getBitDepth(CHANNEL_TYPE_LUMA) - 8
                                  - DISTORTION_PRECISION_ADJUSTMENT(slice->getSPS()->getBitDepth(CHANNEL_TYPE_LUMA)));
  double qp_temp = (double) dQP + bitdepth_luma_qp_scale - SHIFT_QP;

  double dQPFactor = m_pcEncCfg->getGOPEntry( m_pcSliceEncoder->getGopId() ).m_QPFactor;

  if( slice->getSliceType() == I_SLICE )
  {
    if( m_pcEncCfg->getIntraQpFactor() >= 0.0 /*&& m_pcEncCfg->getGOPEntry( m_pcSliceEncoder->getGopId() ).m_sliceType != I_SLICE*/ )
    {
      dQPFactor = m_pcEncCfg->getIntraQpFactor();
    }
    else
    {
      if( m_pcEncCfg->getLambdaFromQPEnable() )
      {
        dQPFactor = 0.57;
      }
      else
      {
        dQPFactor = 0.57*dLambda_scale;
      }
    }
  }
  else if( m_pcEncCfg->getLambdaFromQPEnable() )
  {
    dQPFactor = 0.57*dQPFactor;
  }

  double dLambda = dQPFactor*pow( 2.0, qp_temp/3.0 );
  int depth = slice->getDepth();

  if( !m_pcEncCfg->getLambdaFromQPEnable() && depth>0 )
  {
    int qp_temp_slice = slice->getSliceQp() + bitdepth_luma_qp_scale - SHIFT_QP; // avoid lambda  over adjustment,  use slice_qp here
    dLambda *= Clip3( 2.00, 4.00, (qp_temp_slice / 6.0) ); // (j == B_SLICE && p_cur_frm->layer != 0 )
  }
  if( !m_pcEncCfg->getUseHADME() && slice->getSliceType( ) != I_SLICE )
  {
    dLambda *= 0.95;
  }

  const int temporalId = m_pcEncCfg->getGOPEntry( m_pcSliceEncoder->getGopId() ).m_temporalId;
  const std::vector<double> &intraLambdaModifiers = m_pcEncCfg->getIntraLambdaModifier();
  double lambdaModifier;
  if( slice->getSliceType( ) != I_SLICE || intraLambdaModifiers.empty())
  {
    lambdaModifier = m_pcEncCfg->getLambdaModifier(temporalId);
  }
  else
  {
    lambdaModifier = intraLambdaModifiers[(temporalId < intraLambdaModifiers.size()) ? temporalId : (intraLambdaModifiers.size() - 1)];
  }
  dLambda *= lambdaModifier;

  int qpBDoffset = slice->getSPS()->getQpBDOffset(CHANNEL_TYPE_LUMA);
  int iQP = Clip3(-qpBDoffset, MAX_QP, (int)floor(dQP + 0.5));
  m_pcSliceEncoder->setUpLambda(slice, dLambda, iQP);

#else
  int iQP = (int)dQP;
  const double oldQP     = (double)slice->getSliceQpBase();
  const double oldLambda = m_pcSliceEncoder->calculateLambda (slice, m_pcSliceEncoder->getGopId(), slice->getDepth(), oldQP, oldQP, iQP);
  const double newLambda = oldLambda * pow (2.0, (dQP - oldQP) / 3.0);
#if RDOQ_CHROMA_LAMBDA
  const double chromaLambda = newLambda / m_pcRdCost->getChromaWeight();
  const double lambdaArray[MAX_NUM_COMPONENT] = {newLambda, chromaLambda, chromaLambda};
  m_pcTrQuant->setLambdas (lambdaArray);
#else
  m_pcTrQuant->setLambda (newLambda);
#endif
  m_pcRdCost->setLambda( newLambda, slice->getSPS()->getBitDepths() );
#endif
}
#endif

#if ENABLE_SPLIT_PARALLELISM
//#undef DEBUG_PARALLEL_TIMINGS
//#define DEBUG_PARALLEL_TIMINGS 1
void EncCu::xCompressCUParallel( CodingStructure *&tempCS, CodingStructure *&bestCS, Partitioner &partitioner )
{
  const unsigned wIdx = gp_sizeIdxInfo->idxFrom( partitioner.currArea().lwidth() );
  const unsigned hIdx = gp_sizeIdxInfo->idxFrom( partitioner.currArea().lheight() );

  Picture* picture = tempCS->picture;

  int numJobs = m_modeCtrl->getNumParallelJobs( *bestCS, partitioner );

  bool    jobUsed                            [NUM_RESERVERD_SPLIT_JOBS];
  std::fill( jobUsed, jobUsed + NUM_RESERVERD_SPLIT_JOBS, false );

  const UnitArea currArea = CS::getArea( *tempCS, partitioner.currArea(), partitioner.chType );
#if ENABLE_WPP_PARALLELISM
  const int      wppTId   = picture->scheduler.getWppThreadId();
#endif
  const bool doParallel   = !m_pcEncCfg->getForceSingleSplitThread();
#if _MSC_VER && ENABLE_WPP_PARALLELISM
#pragma omp parallel for schedule(dynamic,1) num_threads(NUM_SPLIT_THREADS_IF_MSVC) if(doParallel)
#else
  omp_set_num_threads( m_pcEncCfg->getNumSplitThreads() );

#pragma omp parallel for schedule(dynamic,1) if(doParallel)
#endif
  for( int jId = 1; jId <= numJobs; jId++ )
  {
    // thread start
#if ENABLE_WPP_PARALLELISM
    picture->scheduler.setWppThreadId( wppTId );
#endif
    picture->scheduler.setSplitThreadId();
    picture->scheduler.setSplitJobId( jId );

    Partitioner* jobPartitioner = PartitionerFactory::get( *tempCS->slice );
    EncCu*       jobCuEnc       = m_pcEncLib->getCuEncoder( picture->scheduler.getSplitDataId( jId ) );
    auto*        jobBlkCache    = dynamic_cast<CacheBlkInfoCtrl*>( jobCuEnc->m_modeCtrl );

    jobPartitioner->copyState( partitioner );
    jobCuEnc      ->copyState( this, *jobPartitioner, currArea, true );

    if( jobBlkCache )
    {
      jobBlkCache->tick();
    }

    CodingStructure *&jobBest = jobCuEnc->m_pBestCS[wIdx][hIdx];
    CodingStructure *&jobTemp = jobCuEnc->m_pTempCS[wIdx][hIdx];

    jobUsed[jId] = true;

    jobCuEnc->xCompressCU( jobTemp, jobBest, *jobPartitioner );

    delete jobPartitioner;

    picture->scheduler.setSplitJobId( 0 );
    // thread stop
  }
  picture->scheduler.setSplitThreadId( 0 );

  int    bestJId  = 0;
  double bestCost = bestCS->cost;
  for( int jId = 1; jId <= numJobs; jId++ )
  {
    EncCu* jobCuEnc = m_pcEncLib->getCuEncoder( picture->scheduler.getSplitDataId( jId ) );

    if( jobUsed[jId] && jobCuEnc->m_pBestCS[wIdx][hIdx]->cost < bestCost )
    {
      bestCost = jobCuEnc->m_pBestCS[wIdx][hIdx]->cost;
      bestJId  = jId;
    }
  }

  if( bestJId > 0 )
  {
    copyState( m_pcEncLib->getCuEncoder( picture->scheduler.getSplitDataId( bestJId ) ), partitioner, currArea, false );
    m_CurrCtx->best = m_CABACEstimator->getCtx();

    tempCS = m_pTempCS[wIdx][hIdx];
    bestCS = m_pBestCS[wIdx][hIdx];
  }

  const int      bitDepthY = tempCS->sps->getBitDepth( CH_L );
  const UnitArea clipdArea = clipArea( currArea, *picture );

  CHECK( calcCheckSum( picture->getRecoBuf( clipdArea.Y() ), bitDepthY ) != calcCheckSum( bestCS->getRecoBuf( clipdArea.Y() ), bitDepthY ), "Data copied incorrectly!" );

  picture->finishParallelPart( currArea );

  if( auto *blkCache = dynamic_cast<CacheBlkInfoCtrl*>( m_modeCtrl ) )
  {
    for( int jId = 1; jId <= numJobs; jId++ )
    {
      if( !jobUsed[jId] || jId == bestJId ) continue;

      auto *jobBlkCache = dynamic_cast<CacheBlkInfoCtrl*>( m_pcEncLib->getCuEncoder( picture->scheduler.getSplitDataId( jId ) )->m_modeCtrl );
      CHECK( !jobBlkCache, "If own mode controller has blk info cache capability so should all other mode controllers!" );
      blkCache->CacheBlkInfoCtrl::copyState( *jobBlkCache, partitioner.currArea() );
    }

    blkCache->tick();
  }

}

void EncCu::copyState( EncCu* other, Partitioner& partitioner, const UnitArea& currArea, const bool isDist )
{
  const unsigned wIdx = gp_sizeIdxInfo->idxFrom( partitioner.currArea().lwidth () );
  const unsigned hIdx = gp_sizeIdxInfo->idxFrom( partitioner.currArea().lheight() );

  if( isDist )
  {
    other->m_pBestCS[wIdx][hIdx]->initSubStructure( *m_pBestCS[wIdx][hIdx], partitioner.chType, partitioner.currArea(), false );
    other->m_pTempCS[wIdx][hIdx]->initSubStructure( *m_pTempCS[wIdx][hIdx], partitioner.chType, partitioner.currArea(), false );
  }
  else
  {
          CodingStructure* dst =        m_pBestCS[wIdx][hIdx];
    const CodingStructure *src = other->m_pBestCS[wIdx][hIdx];
    bool keepResi = KEEP_PRED_AND_RESI_SIGNALS;

    dst->useSubStructure( *src, partitioner.chType, currArea, KEEP_PRED_AND_RESI_SIGNALS, true, keepResi, keepResi );
    dst->cost           =  src->cost;
    dst->dist           =  src->dist;
    dst->fracBits       =  src->fracBits;
    dst->features       =  src->features;
  }

  if( isDist )
  {
    m_CurrCtx = m_CtxBuffer.data();
  }

  m_pcInterSearch->copyState( *other->m_pcInterSearch );
  m_modeCtrl     ->copyState( *other->m_modeCtrl, partitioner.currArea() );
  m_pcRdCost     ->copyState( *other->m_pcRdCost );
  m_pcTrQuant    ->copyState( *other->m_pcTrQuant );

  m_CABACEstimator->getCtx() = other->m_CABACEstimator->getCtx();
}
#endif

void EncCu::xCheckModeSplit(CodingStructure *&tempCS, CodingStructure *&bestCS, Partitioner &partitioner, const EncTestMode& encTestMode
  , LutMotionCand* &tempMotCandLUTs
  , LutMotionCand* &bestMotCandLUTs
  , UnitArea  parArea
)
{
  const int qp                = encTestMode.qp;
  const PPS &pps              = *tempCS->pps;
  const Slice &slice          = *tempCS->slice;
  const bool bIsLosslessMode  = false; // False at this level. Next level down may set it to true.
  const int oldPrevQp         = tempCS->prevQP[partitioner.chType];
  const uint32_t currDepth        = partitioner.currDepth;

  const unsigned wParIdx = gp_sizeIdxInfo->idxFrom(parArea.lwidth());
  const unsigned hParIdx = gp_sizeIdxInfo->idxFrom(parArea.lheight());
  if (tempCS->chType == CHANNEL_TYPE_LUMA)
  tempCS->slice->copyMotionLUTs(tempMotCandLUTs, m_pSplitTempMotLUTs[wParIdx][hParIdx]);

  const PartSplit split = getPartSplit( encTestMode );

  CHECK( split == CU_DONT_SPLIT, "No proper split provided!" );

  tempCS->initStructData( qp, bIsLosslessMode );

  m_CABACEstimator->getCtx() = m_CurrCtx->start;

  const TempCtx ctxStartSP( m_CtxCache, SubCtx( Ctx::SplitFlag,   m_CABACEstimator->getCtx() ) );
#if JVET_M0421_SPLIT_SIG
  const TempCtx ctxStartQt( m_CtxCache, SubCtx( Ctx::SplitQtFlag, m_CABACEstimator->getCtx() ) );
  const TempCtx ctxStartHv( m_CtxCache, SubCtx( Ctx::SplitHvFlag, m_CABACEstimator->getCtx() ) );
  const TempCtx ctxStart12( m_CtxCache, SubCtx( Ctx::Split12Flag, m_CABACEstimator->getCtx() ) );
#else
  const TempCtx ctxStartBT( m_CtxCache, SubCtx( Ctx::BTSplitFlag, m_CABACEstimator->getCtx() ) );
#endif

  m_CABACEstimator->resetBits();

#if JVET_M0421_SPLIT_SIG
  m_CABACEstimator->split_cu_mode( split, *tempCS, partitioner );
#else
  if( partitioner.getImplicitSplit( *tempCS ) != CU_QUAD_SPLIT )
  {
    if( partitioner.canSplit( CU_QUAD_SPLIT, *tempCS ) )
    {
      m_CABACEstimator->split_cu_flag( split == CU_QUAD_SPLIT, *tempCS, partitioner );
    }
    if( split != CU_QUAD_SPLIT )
    {
      m_CABACEstimator->split_cu_mode_mt( split, *tempCS, partitioner );
    }
  }
#endif

  const double factor = ( tempCS->currQP[partitioner.chType] > 30 ? 1.1 : 1.075 );
  const double cost   = m_pcRdCost->calcRdCost( uint64_t( m_CABACEstimator->getEstFracBits() + ( ( bestCS->fracBits ) / factor ) ), Distortion( bestCS->dist / factor ) );

  m_CABACEstimator->getCtx() = SubCtx( Ctx::SplitFlag,   ctxStartSP );
#if JVET_M0421_SPLIT_SIG
  m_CABACEstimator->getCtx() = SubCtx( Ctx::SplitQtFlag, ctxStartQt );
  m_CABACEstimator->getCtx() = SubCtx( Ctx::SplitHvFlag, ctxStartHv );
  m_CABACEstimator->getCtx() = SubCtx( Ctx::Split12Flag, ctxStart12 );
#else
  m_CABACEstimator->getCtx() = SubCtx( Ctx::BTSplitFlag, ctxStartBT );
#endif

  if( cost > bestCS->cost )
  {
    xCheckBestMode( tempCS, bestCS, partitioner, encTestMode );
    return;
  }

#if JVET_M0170_MRG_SHARELIST
  if (!slice.isIntra()
    && tempCS->chType == CHANNEL_TYPE_LUMA
    )
  {
    tempCS->slice->copyMotionLUTs(tempMotCandLUTs, tempCS->slice->getMotionLUTs());
  }

  int startShareThisLevel = 0;
  const uint32_t uiLPelX = tempCS->area.Y().lumaPos().x;
  const uint32_t uiTPelY = tempCS->area.Y().lumaPos().y;

  int splitRatio = 1;
  CHECK(!(split == CU_QUAD_SPLIT || split == CU_HORZ_SPLIT || split == CU_VERT_SPLIT
    || split == CU_TRIH_SPLIT || split == CU_TRIV_SPLIT), "invalid split type");
  splitRatio = (split == CU_HORZ_SPLIT || split == CU_VERT_SPLIT) ? 1 : 2;

  bool isOneChildSmall = ((tempCS->area.lwidth())*(tempCS->area.lheight()) >> splitRatio) < MRG_SHARELIST_SHARSIZE;

  if ((((tempCS->area.lwidth())*(tempCS->area.lheight())) > (MRG_SHARELIST_SHARSIZE * 1)))
  {
    m_shareState = NO_SHARE;
  }

  if (m_shareState == NO_SHARE)//init state
  {
    if (isOneChildSmall)
    {
      m_shareState = GEN_ON_SHARED_BOUND;//share start state
      startShareThisLevel = 1;
    }
  }
  if ((m_shareState == GEN_ON_SHARED_BOUND) && (!slice.isIntra()))
  {
#if JVET_M0170_MRG_SHARELIST
    tempCS->slice->copyMotionLUTs(tempCS->slice->getMotionLUTs(), tempCS->slice->m_MotionCandLuTsBkup);
    m_shareBndPosX = uiLPelX;
    m_shareBndPosY = uiTPelY;
    m_shareBndSizeW = tempCS->area.lwidth();
    m_shareBndSizeH = tempCS->area.lheight();
    m_shareState = SHARING;
#endif
  }


  m_pcInterSearch->setShareState(m_shareState);
  setShareStateDec(m_shareState);
#endif

  partitioner.splitCurrArea( split, *tempCS );

  m_CurrCtx++;

  tempCS->getRecoBuf().fill( 0 );
  AffineMVInfo tmpMVInfo;
  bool isAffMVInfoSaved;
  m_pcInterSearch->savePrevAffMVInfo(0, tmpMVInfo, isAffMVInfoSaved);

  do
  {
    const auto &subCUArea  = partitioner.currArea();

    if( tempCS->picture->Y().contains( subCUArea.lumaPos() ) )
    {
      const unsigned wIdx    = gp_sizeIdxInfo->idxFrom( subCUArea.lwidth () );
      const unsigned hIdx    = gp_sizeIdxInfo->idxFrom( subCUArea.lheight() );

      CodingStructure *tempSubCS = m_pTempCS[wIdx][hIdx];
      CodingStructure *bestSubCS = m_pBestCS[wIdx][hIdx];

      tempCS->initSubStructure( *tempSubCS, partitioner.chType, subCUArea, false );
      tempCS->initSubStructure( *bestSubCS, partitioner.chType, subCUArea, false );
      LutMotionCand *tempSubMotCandLUTs = m_pTempMotLUTs[wIdx][hIdx];
      LutMotionCand *bestSubMotCandLUTs = m_pBestMotLUTs[wIdx][hIdx];
      if (tempCS->chType == CHANNEL_TYPE_LUMA)
      {
        tempCS->slice->copyMotionLUTs(tempMotCandLUTs, tempSubMotCandLUTs);
        tempCS->slice->copyMotionLUTs(tempMotCandLUTs, bestSubMotCandLUTs);
      }
#if JVET_M0170_MRG_SHARELIST
      tempSubCS->sharedBndPos.x = (m_shareState == SHARING) ? m_shareBndPosX : tempSubCS->area.Y().lumaPos().x;
      tempSubCS->sharedBndPos.y = (m_shareState == SHARING) ? m_shareBndPosY : tempSubCS->area.Y().lumaPos().y;
      tempSubCS->sharedBndSize.width = (m_shareState == SHARING) ? m_shareBndSizeW : tempSubCS->area.lwidth();
      tempSubCS->sharedBndSize.height = (m_shareState == SHARING) ? m_shareBndSizeH : tempSubCS->area.lheight();
      bestSubCS->sharedBndPos.x = (m_shareState == SHARING) ? m_shareBndPosX : tempSubCS->area.Y().lumaPos().x;
      bestSubCS->sharedBndPos.y = (m_shareState == SHARING) ? m_shareBndPosY : tempSubCS->area.Y().lumaPos().y;
      bestSubCS->sharedBndSize.width = (m_shareState == SHARING) ? m_shareBndSizeW : tempSubCS->area.lwidth();
      bestSubCS->sharedBndSize.height = (m_shareState == SHARING) ? m_shareBndSizeH : tempSubCS->area.lheight();
#endif
      xCompressCU( tempSubCS, bestSubCS, partitioner
        , tempSubMotCandLUTs
        , bestSubMotCandLUTs
      );

      if( bestSubCS->cost == MAX_DOUBLE )
      {
        CHECK( split == CU_QUAD_SPLIT, "Split decision reusing cannot skip quad split" );
        tempCS->cost = MAX_DOUBLE;
        m_CurrCtx--;
        partitioner.exitCurrSplit();
        bool bestCSUpdated =
        xCheckBestMode( tempCS, bestCS, partitioner, encTestMode );

        if (tempCS->chType == CHANNEL_TYPE_LUMA)
        if (bestCSUpdated)
        {
          std::swap(tempMotCandLUTs, bestMotCandLUTs);
        }
        return;
      }

      bool keepResi = KEEP_PRED_AND_RESI_SIGNALS;
      tempCS->useSubStructure( *bestSubCS, partitioner.chType, CS::getArea( *tempCS, subCUArea, partitioner.chType ), KEEP_PRED_AND_RESI_SIGNALS, true, keepResi, keepResi );
      if (tempCS->chType == CHANNEL_TYPE_LUMA)
      tempCS->slice->copyMotionLUTs(bestSubMotCandLUTs, tempMotCandLUTs);

      if(currDepth < pps.getMaxCuDQPDepth())
      {
        tempCS->prevQP[partitioner.chType] = bestSubCS->prevQP[partitioner.chType];
      }

      tempSubCS->releaseIntermediateData();
      bestSubCS->releaseIntermediateData();
    }
  } while( partitioner.nextPart( *tempCS ) );

  partitioner.exitCurrSplit();

#if JVET_M0170_MRG_SHARELIST 
  if (startShareThisLevel == 1)
  {
    m_shareState = NO_SHARE;
    m_pcInterSearch->setShareState(m_shareState);
    setShareStateDec(m_shareState);
  }
#endif

  m_CurrCtx--;

  // Finally, generate split-signaling bits for RD-cost check
  const PartSplit implicitSplit = partitioner.getImplicitSplit( *tempCS );

  {
    bool enforceQT = implicitSplit == CU_QUAD_SPLIT;
#if HM_QTBT_REPRODUCE_FAST_LCTU_BUG

    // LARGE CTU bug
    if( m_pcEncCfg->getUseFastLCTU() )
    {
      unsigned minDepth = 0;
      unsigned maxDepth = g_aucLog2[tempCS->sps->getCTUSize()] - g_aucLog2[tempCS->sps->getMinQTSize(slice.getSliceType(), partitioner.chType)];

      if( auto ad = dynamic_cast<AdaptiveDepthPartitioner*>( &partitioner ) )
      {
        ad->setMaxMinDepth( minDepth, maxDepth, *tempCS );
      }

      if( minDepth > partitioner.currQtDepth )
      {
        // enforce QT
        enforceQT = true;
      }
    }
#endif

    if( !enforceQT )
    {
      m_CABACEstimator->resetBits();

#if JVET_M0421_SPLIT_SIG
      m_CABACEstimator->split_cu_mode( split, *tempCS, partitioner );
#else
      if( partitioner.canSplit( CU_QUAD_SPLIT, *tempCS ) )
      {
        m_CABACEstimator->split_cu_flag( split == CU_QUAD_SPLIT, *tempCS, partitioner );
      }
      if( split != CU_QUAD_SPLIT )
      {
        m_CABACEstimator->split_cu_mode_mt( split, *tempCS, partitioner );
      }
#endif

      tempCS->fracBits += m_CABACEstimator->getEstFracBits(); // split bits
    }
  }

  tempCS->cost = m_pcRdCost->calcRdCost( tempCS->fracBits, tempCS->dist );

  // Check Delta QP bits for splitted structure
  xCheckDQP( *tempCS, partitioner, true );

  // If the configuration being tested exceeds the maximum number of bytes for a slice / slice-segment, then
  // a proper RD evaluation cannot be performed. Therefore, termination of the
  // slice/slice-segment must be made prior to this CTU.
  // This can be achieved by forcing the decision to be that of the rpcTempCU.
  // The exception is each slice / slice-segment must have at least one CTU.
  if (bestCS->cost != MAX_DOUBLE)
  {
#if HEVC_TILES_WPP
    const TileMap& tileMap = *tempCS->picture->tileMap;
#endif
#if HEVC_TILES_WPP || HEVC_DEPENDENT_SLICES
    const uint32_t CtuAddr             = CU::getCtuAddr( *bestCS->getCU( partitioner.chType ) );
#endif
    const bool isEndOfSlice        =    slice.getSliceMode() == FIXED_NUMBER_OF_BYTES
                                      && ((slice.getSliceBits() + CS::getEstBits(*bestCS)) > slice.getSliceArgument() << 3)
#if HEVC_TILES_WPP
                                      && CtuAddr != tileMap.getCtuTsToRsAddrMap(slice.getSliceCurStartCtuTsAddr())
#endif
#if HEVC_DEPENDENT_SLICES
                                      && CtuAddr != tileMap.getCtuTsToRsAddrMap(slice.getSliceSegmentCurStartCtuTsAddr());
#else
                                      ;
#endif

#if HEVC_DEPENDENT_SLICES
    const bool isEndOfSliceSegment =    slice.getSliceSegmentMode() == FIXED_NUMBER_OF_BYTES
                                      && ((slice.getSliceSegmentBits() + CS::getEstBits(*bestCS)) > slice.getSliceSegmentArgument() << 3)
                                      && CtuAddr != tileMap.getCtuTsToRsAddrMap(slice.getSliceSegmentCurStartCtuTsAddr());
                                          // Do not need to check slice condition for slice-segment since a slice-segment is a subset of a slice.
    if (isEndOfSlice || isEndOfSliceSegment)
#else
    if(isEndOfSlice)
#endif
    {
      bestCS->cost = MAX_DOUBLE;
    }
  }


  // RD check for sub partitioned coding structure.
  bool bestCSUpdated =
  xCheckBestMode( tempCS, bestCS, partitioner, encTestMode );

  if (isAffMVInfoSaved)
    m_pcInterSearch->addAffMVInfo(tmpMVInfo);

  if (!slice.isIntra()
    && tempCS->chType == CHANNEL_TYPE_LUMA
    )
  {
    if (bestCSUpdated)
    {
      std::swap(tempMotCandLUTs, bestMotCandLUTs);
    }
    tempCS->slice->copyMotionLUTs(m_pSplitTempMotLUTs[wParIdx][hParIdx], tempMotCandLUTs);
  }

  tempCS->releaseIntermediateData();

  tempCS->prevQP[partitioner.chType] = oldPrevQp;
}


void EncCu::xCheckRDCostIntra( CodingStructure *&tempCS, CodingStructure *&bestCS, Partitioner &partitioner, const EncTestMode& encTestMode )
{
#if !JVET_M0464_UNI_MTS
  double bestInterCost             = m_modeCtrl->getBestInterCost();
  double costSize2Nx2NemtFirstPass = m_modeCtrl->getEmtSize2Nx2NFirstPassCost();
  bool skipSecondEmtPass           = m_modeCtrl->getSkipSecondEMTPass();
  const SPS &sps                   = *tempCS->sps;
#endif
  const PPS &pps      = *tempCS->pps;
#if !JVET_M0464_UNI_MTS
  const CodingUnit *bestCU    = bestCS->getCU( partitioner.chType );
  const int maxSizeEMT        = EMT_INTRA_MAX_CU_WITH_QTBT;
  uint8_t considerEmtSecondPass = ( sps.getSpsNext().getUseIntraEMT() && isLuma( partitioner.chType ) && partitioner.currArea().lwidth() <= maxSizeEMT && partitioner.currArea().lheight() <= maxSizeEMT ) ? 1 : 0;
#endif

  Distortion interHad = m_modeCtrl->getInterHad();


#if JVET_M0464_UNI_MTS
  {
#else
  for( uint8_t emtCuFlag = 0; emtCuFlag <= considerEmtSecondPass; emtCuFlag++ )
  {
    //Possible early EMT tests interruptions
    //2) Second EMT pass. This "if clause" is necessary because of the NSST and PDPC "for loops".
    if( emtCuFlag && skipSecondEmtPass )
    {
      continue;
    }
    //3) if interHad is 0, only try further modes if some intra mode was already better than inter
    if( m_pcEncCfg->getUsePbIntraFast() && !tempCS->slice->isIntra() && bestCU && CU::isInter( *bestCS->getCU( partitioner.chType ) ) && interHad == 0 )
    {
      continue;
    }
#endif

    tempCS->initStructData( encTestMode.qp, encTestMode.lossless );

    CodingUnit &cu      = tempCS->addCU( CS::getArea( *tempCS, tempCS->area, partitioner.chType ), partitioner.chType );

    partitioner.setCUData( cu );
    cu.slice            = tempCS->slice;
#if HEVC_TILES_WPP
    cu.tileIdx          = tempCS->picture->tileMap->getTileIdxMap( tempCS->area.lumaPos() );
#endif
    cu.skip             = false;
    cu.mmvdSkip = false;
    cu.predMode         = MODE_INTRA;
    cu.transQuantBypass = encTestMode.lossless;
    cu.chromaQpAdj      = cu.transQuantBypass ? 0 : m_cuChromaQpOffsetIdxPlus1;
    cu.qp               = encTestMode.qp;
  //cu.ipcm             = false;
#if !JVET_M0464_UNI_MTS
    cu.emtFlag          = emtCuFlag;
#endif

    CU::addPUs( cu );

    tempCS->interHad    = interHad;

    if( isLuma( partitioner.chType ) )
    {
      m_pcIntraSearch->estIntraPredLumaQT( cu, partitioner );

      if (m_pcEncCfg->getUsePbIntraFast() && tempCS->dist == std::numeric_limits<Distortion>::max()
          && tempCS->interHad == 0)
      {
        interHad = 0;
        // JEM assumes only perfect reconstructions can from now on beat the inter mode
        m_modeCtrl->enforceInterHad( 0 );
#if JVET_M0464_UNI_MTS
        return;
#else
        continue;
#endif
      }

      if( !CS::isDualITree( *tempCS ) )
      {
        cu.cs->picture->getRecoBuf( cu.Y() ).copyFrom( cu.cs->getRecoBuf( COMPONENT_Y ) );
      }
    }

    if( tempCS->area.chromaFormat != CHROMA_400 && ( partitioner.chType == CHANNEL_TYPE_CHROMA || !CS::isDualITree( *tempCS ) ) )
    {
      m_pcIntraSearch->estIntraPredChromaQT( cu, partitioner );
    }

    cu.rootCbf = false;

    for( uint32_t t = 0; t < getNumberValidTBlocks( *cu.cs->pcv ); t++ )
    {
      cu.rootCbf |= cu.firstTU->cbf[t] != 0;
    }

    // Get total bits for current mode: encode CU
    m_CABACEstimator->resetBits();

    if( pps.getTransquantBypassEnabledFlag() )
    {
      m_CABACEstimator->cu_transquant_bypass_flag( cu );
    }

    if( !cu.cs->slice->isIntra() 
      && cu.Y().valid()
      )
    {
      m_CABACEstimator->cu_skip_flag ( cu );
    }
    m_CABACEstimator->pred_mode      ( cu );
    m_CABACEstimator->extend_ref_line( cu );
    m_CABACEstimator->cu_pred_data   ( cu );
    m_CABACEstimator->pcm_data       ( cu, partitioner );

    // Encode Coefficients
    CUCtx cuCtx;
    cuCtx.isDQPCoded = true;
    cuCtx.isChromaQpAdjCoded = true;
    m_CABACEstimator->cu_residual( cu, partitioner, cuCtx );

    tempCS->fracBits = m_CABACEstimator->getEstFracBits();
    tempCS->cost     = m_pcRdCost->calcRdCost(tempCS->fracBits, tempCS->dist);

    xEncodeDontSplit( *tempCS, partitioner );

    xCheckDQP( *tempCS, partitioner );

#if !JVET_M0464_UNI_MTS
    // we save the cost of the modes for the first EMT pass
    if( !emtCuFlag ) static_cast< double& >( costSize2Nx2NemtFirstPass ) = tempCS->cost;
#endif

#if WCG_EXT
    DTRACE_MODE_COST( *tempCS, m_pcRdCost->getLambda( true ) );
#else
    DTRACE_MODE_COST( *tempCS, m_pcRdCost->getLambda() );
#endif
    xCheckBestMode( tempCS, bestCS, partitioner, encTestMode );

#if !JVET_M0464_UNI_MTS
    //now we check whether the second pass of SIZE_2Nx2N and the whole Intra SIZE_NxN should be skipped or not
    if( !emtCuFlag && !tempCS->slice->isIntra() && bestCU && bestCU->predMode != MODE_INTRA && m_pcEncCfg->getFastInterEMT() )
    {
      const double thEmtInterFastSkipIntra = 1.4; // Skip checking Intra if "2Nx2N using DCT2" is worse than best Inter mode
      if( costSize2Nx2NemtFirstPass > thEmtInterFastSkipIntra * bestInterCost )
      {
        skipSecondEmtPass = true;
        m_modeCtrl->setSkipSecondEMTPass( true );
        break;
      }
    }
#endif
  } //for emtCuFlag
}

void EncCu::xCheckIntraPCM(CodingStructure *&tempCS, CodingStructure *&bestCS, Partitioner &partitioner, const EncTestMode& encTestMode )
{
  tempCS->initStructData( encTestMode.qp, encTestMode.lossless );

  CodingUnit &cu      = tempCS->addCU( CS::getArea( *tempCS, tempCS->area, partitioner.chType ), partitioner.chType );

  partitioner.setCUData( cu );
  cu.slice            = tempCS->slice;
#if HEVC_TILES_WPP
  cu.tileIdx          = tempCS->picture->tileMap->getTileIdxMap( tempCS->area.lumaPos() );
#endif
  cu.skip             = false;
  cu.mmvdSkip = false;
  cu.predMode         = MODE_INTRA;
  cu.transQuantBypass = encTestMode.lossless;
  cu.chromaQpAdj      = cu.transQuantBypass ? 0 : m_cuChromaQpOffsetIdxPlus1;
  cu.qp               = encTestMode.qp;
  cu.ipcm             = true;

  tempCS->addPU( CS::getArea( *tempCS, tempCS->area, partitioner.chType ), partitioner.chType );

  tempCS->addTU( CS::getArea( *tempCS, tempCS->area, partitioner.chType ), partitioner.chType );

  m_pcIntraSearch->IPCMSearch(*tempCS, partitioner);

  m_CABACEstimator->getCtx() = m_CurrCtx->start;

  m_CABACEstimator->resetBits();

  if( tempCS->pps->getTransquantBypassEnabledFlag() )
  {
    m_CABACEstimator->cu_transquant_bypass_flag( cu );
  }

  if( !cu.cs->slice->isIntra() 
    && cu.Y().valid()
    )
  {
    m_CABACEstimator->cu_skip_flag ( cu );
  }
  m_CABACEstimator->pred_mode      ( cu );
  m_CABACEstimator->pcm_data       ( cu, partitioner );


  tempCS->fracBits = m_CABACEstimator->getEstFracBits();
  tempCS->cost     = m_pcRdCost->calcRdCost(tempCS->fracBits, tempCS->dist);

  xEncodeDontSplit( *tempCS, partitioner );

  xCheckDQP( *tempCS, partitioner );

#if WCG_EXT
  DTRACE_MODE_COST( *tempCS, m_pcRdCost->getLambda( true ) );
#else
  DTRACE_MODE_COST( *tempCS, m_pcRdCost->getLambda() );
#endif
  xCheckBestMode( tempCS, bestCS, partitioner, encTestMode );
}

void EncCu::xCheckDQP( CodingStructure& cs, Partitioner& partitioner, bool bKeepCtx )
{
  CHECK( bKeepCtx && cs.cus.size() <= 1 && partitioner.getImplicitSplit( cs ) == CU_DONT_SPLIT, "bKeepCtx should only be set in split case" );
  CHECK( !bKeepCtx && cs.cus.size() > 1, "bKeepCtx should never be set for non-split case" );

  if( !cs.pps->getUseDQP() )
  {
    return;
  }

  if (CS::isDualITree(cs) && isChroma(partitioner.chType))
  {
    return;
  }

  if( bKeepCtx && partitioner.currDepth != cs.pps->getMaxCuDQPDepth() )
  {
    return;
  }

  if( !bKeepCtx && partitioner.currDepth > cs.pps->getMaxCuDQPDepth() )
  {
    return;
  }

  CodingUnit* cuFirst = cs.getCU( partitioner.chType );

  CHECK( !cuFirst, "No CU available" );

  bool hasResidual = false;
  for( const auto &cu : cs.cus )
  {
    if( cu->rootCbf )
    {
      hasResidual = true;
      break;
    }
  }

  int predQP = CU::predictQP( *cuFirst, cs.prevQP[partitioner.chType] );

  if( hasResidual )
  {
    TempCtx ctxTemp( m_CtxCache );
    if( !bKeepCtx ) ctxTemp = SubCtx( Ctx::DeltaQP, m_CABACEstimator->getCtx() );

    m_CABACEstimator->resetBits();
    m_CABACEstimator->cu_qp_delta( *cuFirst, predQP, cuFirst->qp );

    cs.fracBits += m_CABACEstimator->getEstFracBits(); // dQP bits
    cs.cost      = m_pcRdCost->calcRdCost(cs.fracBits, cs.dist);


    if( !bKeepCtx ) m_CABACEstimator->getCtx() = SubCtx( Ctx::DeltaQP, ctxTemp );

    // NOTE: reset QPs for CUs without residuals up to first coded CU
    for( const auto &cu : cs.cus )
    {
      if( cu->rootCbf )
      {
        break;
      }
      cu->qp = predQP;
    }
  }
  else
  {
    // No residuals: reset CU QP to predicted value
    for( const auto &cu : cs.cus )
    {
      cu->qp = predQP;
    }
  }
}

void EncCu::xFillPCMBuffer( CodingUnit &cu )
{
  const ChromaFormat format        = cu.chromaFormat;
  const uint32_t numberValidComponents = getNumberValidComponents(format);

  for( auto &tu : CU::traverseTUs( cu ) )
  {
    for( uint32_t ch = 0; ch < numberValidComponents; ch++ )
    {
      const ComponentID compID = ComponentID( ch );

      const CompArea &compArea = tu.blocks[ compID ];

      const CPelBuf source      = tu.cs->getOrgBuf( compArea );
             PelBuf destination = tu.getPcmbuf( compID );

      destination.copyFrom( source );
    }
  }
}


void EncCu::xCheckRDCostMerge2Nx2N( CodingStructure *&tempCS, CodingStructure *&bestCS, Partitioner &partitioner, const EncTestMode& encTestMode )
{
  const Slice &slice = *tempCS->slice;

  CHECK( slice.getSliceType() == I_SLICE, "Merge modes not available for I-slices" );

  tempCS->initStructData( encTestMode.qp, encTestMode.lossless );

  MergeCtx mergeCtx;
  const SPS &sps = *tempCS->sps;

  if( sps.getSBTMVPEnabledFlag() )
  {
    Size bufSize = g_miScaling.scale( tempCS->area.lumaSize() );
    mergeCtx.subPuMvpMiBuf    = MotionBuf( m_SubPuMiBuf,    bufSize );
  }

  setMergeBestSATDCost( MAX_DOUBLE );

  {
    // first get merge candidates
    CodingUnit cu( tempCS->area );
    cu.cs       = tempCS;
    cu.predMode = MODE_INTER;
    cu.slice    = tempCS->slice;
#if HEVC_TILES_WPP
    cu.tileIdx  = tempCS->picture->tileMap->getTileIdxMap(tempCS->area.lumaPos());
#endif

    PredictionUnit pu( tempCS->area );
    pu.cu = &cu;
    pu.cs = tempCS;
#if JVET_M0170_MRG_SHARELIST
    pu.shareParentPos = tempCS->sharedBndPos;
    pu.shareParentSize = tempCS->sharedBndSize;
#endif
    PU::getInterMergeCandidates(pu, mergeCtx
      , 0
    );
#if !JVET_M0068_M0171_MMVD_CLEANUP
    PU::restrictBiPredMergeCands(pu, mergeCtx);
#endif
    PU::getInterMMVDMergeCandidates(pu, mergeCtx);
  }
  bool candHasNoResidual[MRG_MAX_NUM_CANDS + MMVD_ADD_NUM];
  for (uint32_t ui = 0; ui < MRG_MAX_NUM_CANDS + MMVD_ADD_NUM; ui++)
  {
    candHasNoResidual[ui] = false;
  }

  bool                                        bestIsSkip = false;
  bool                                        bestIsMMVDSkip = true;
  PelUnitBuf                                  acMergeBuffer[MRG_MAX_NUM_CANDS];
  PelUnitBuf                                  acMergeRealBuffer[MMVD_MRG_MAX_RD_BUF_NUM];
  PelUnitBuf *                                acMergeTempBuffer[MMVD_MRG_MAX_RD_NUM];
  PelUnitBuf *                                singleMergeTempBuffer;
  int                                         insertPos;
  unsigned                                    uiNumMrgSATDCand = mergeCtx.numValidMergeCand + MMVD_ADD_NUM;

  static_vector<unsigned, MRG_MAX_NUM_CANDS + MMVD_ADD_NUM>  RdModeList;
  bool                                        mrgTempBufSet = false;

  for (unsigned i = 0; i < MRG_MAX_NUM_CANDS + MMVD_ADD_NUM; i++)
  {
    RdModeList.push_back(i);
  }

  const UnitArea localUnitArea(tempCS->area.chromaFormat, Area(0, 0, tempCS->area.Y().width, tempCS->area.Y().height));
  for (unsigned i = 0; i < MMVD_MRG_MAX_RD_BUF_NUM; i++)
  {
    acMergeRealBuffer[i] = m_acMergeBuffer[i].getBuf(localUnitArea);
    if (i < MMVD_MRG_MAX_RD_NUM)
    {
      acMergeTempBuffer[i] = acMergeRealBuffer + i;
    }
    else
    {
      singleMergeTempBuffer = acMergeRealBuffer + i;
    }
  }

  static_vector<unsigned, MRG_MAX_NUM_CANDS + MMVD_ADD_NUM>  RdModeList2; // store the Intra mode for Intrainter
  RdModeList2.clear();
  bool isIntrainterEnabled = sps.getSpsNext().getUseMHIntra();
  if (bestCS->area.lwidth() * bestCS->area.lheight() < 64 || bestCS->area.lwidth() >= MAX_CU_SIZE || bestCS->area.lheight() >= MAX_CU_SIZE)
  {
    isIntrainterEnabled = false;
  }
  bool isTestSkipMerge[MRG_MAX_NUM_CANDS]; // record if the merge candidate has tried skip mode 
  for (uint32_t idx = 0; idx < MRG_MAX_NUM_CANDS; idx++)
  {
    isTestSkipMerge[idx] = false;
  }
  if( m_pcEncCfg->getUseFastMerge() || isIntrainterEnabled)
  {
    uiNumMrgSATDCand = NUM_MRG_SATD_CAND;
    if (isIntrainterEnabled)
    {
      uiNumMrgSATDCand += 1;
    }
    bestIsSkip       = false;

    if( auto blkCache = dynamic_cast< CacheBlkInfoCtrl* >( m_modeCtrl ) )
    {
      if (slice.getSPS()->getSpsNext().getIBCMode())
      {
        ComprCUCtx cuECtx = m_modeCtrl->getComprCUCtx();
        bestIsSkip = blkCache->isSkip(tempCS->area) && cuECtx.bestCU;
      }
      else
      bestIsSkip = blkCache->isSkip( tempCS->area );
      bestIsMMVDSkip = blkCache->isMMVDSkip(tempCS->area);
    }

    if (isIntrainterEnabled) // always perform low complexity check
    {
      bestIsSkip = false;
    }

    static_vector<double, MRG_MAX_NUM_CANDS + MMVD_ADD_NUM> candCostList;

    // 1. Pass: get SATD-cost for selected candidates and reduce their count
    if( !bestIsSkip )
    {
      RdModeList.clear();
      mrgTempBufSet       = true;
      const double sqrtLambdaForFirstPass = m_pcRdCost->getMotionLambda( encTestMode.lossless );

      CodingUnit &cu      = tempCS->addCU( tempCS->area, partitioner.chType );
      const double sqrtLambdaForFirstPassIntra = m_pcRdCost->getMotionLambda(cu.transQuantBypass) / double(1 << SCALE_BITS);

      partitioner.setCUData( cu );
      cu.slice            = tempCS->slice;
#if HEVC_TILES_WPP
      cu.tileIdx          = tempCS->picture->tileMap->getTileIdxMap( tempCS->area.lumaPos() );
#endif
      cu.skip             = false;
      cu.mmvdSkip = false;
      cu.triangle         = false;
    //cu.affine
      cu.predMode         = MODE_INTER;
    //cu.LICFlag
      cu.transQuantBypass = encTestMode.lossless;
      cu.chromaQpAdj      = cu.transQuantBypass ? 0 : m_cuChromaQpOffsetIdxPlus1;
      cu.qp               = encTestMode.qp;
    //cu.emtFlag  is set below

      PredictionUnit &pu  = tempCS->addPU( cu, partitioner.chType );

      DistParam distParam;
      const bool bUseHadamard= !encTestMode.lossless;
      m_pcRdCost->setDistParam (distParam, tempCS->getOrgBuf().Y(), m_acMergeBuffer[0].Y(), sps.getBitDepth (CHANNEL_TYPE_LUMA), COMPONENT_Y, bUseHadamard);

      const UnitArea localUnitArea( tempCS->area.chromaFormat, Area( 0, 0, tempCS->area.Y().width, tempCS->area.Y().height) );
      uint32_t ibcCand = 0;
      uint32_t numValidMv = mergeCtx.numValidMergeCand;
      for( uint32_t uiMergeCand = 0; uiMergeCand < mergeCtx.numValidMergeCand; uiMergeCand++ )
      {
        if ((mergeCtx.interDirNeighbours[uiMergeCand] == 1 || mergeCtx.interDirNeighbours[uiMergeCand] == 3) && tempCS->slice->getRefPic(REF_PIC_LIST_0, mergeCtx.mvFieldNeighbours[uiMergeCand << 1].refIdx)->getPOC() == tempCS->slice->getPOC())
        {
          ibcCand++;
          numValidMv--;
          continue;
        }
        mergeCtx.setMergeInfo( pu, uiMergeCand );

        PU::spanMotionInfo( pu, mergeCtx );
        distParam.cur = singleMergeTempBuffer->Y();
        m_pcInterSearch->motionCompensation(pu, *singleMergeTempBuffer);
        acMergeBuffer[uiMergeCand] = m_acRealMergeBuffer[uiMergeCand].getBuf(localUnitArea);
        acMergeBuffer[uiMergeCand].copyFrom(*singleMergeTempBuffer);
        if( mergeCtx.interDirNeighbours[uiMergeCand] == 3 && mergeCtx.mrgTypeNeighbours[uiMergeCand] == MRG_TYPE_DEFAULT_N )
        {
          mergeCtx.mvFieldNeighbours[2*uiMergeCand].mv   = pu.mv[0];
          mergeCtx.mvFieldNeighbours[2*uiMergeCand+1].mv = pu.mv[1];
        }

        Distortion uiSad = distParam.distFunc(distParam);
        uint32_t uiBitsCand = uiMergeCand + 1;
        if( uiMergeCand == tempCS->slice->getMaxNumMergeCand() - 1 )
        {
          uiBitsCand--;
        }
        uiBitsCand++; // for mmvd_flag
        double cost     = (double)uiSad + (double)uiBitsCand * sqrtLambdaForFirstPass;
        insertPos = -1;
        updateDoubleCandList(uiMergeCand, cost, RdModeList, candCostList, RdModeList2, (uint32_t)NUM_LUMA_MODE, uiNumMrgSATDCand, &insertPos);
        if (insertPos != -1)
        {
          if (insertPos == RdModeList.size() - 1)
          {
            swap(singleMergeTempBuffer, acMergeTempBuffer[insertPos]);
          }
          else
          {
            for (uint32_t i = uint32_t(RdModeList.size()) - 1; i > insertPos; i--)
            {
              swap(acMergeTempBuffer[i - 1], acMergeTempBuffer[i]);
            }
            swap(singleMergeTempBuffer, acMergeTempBuffer[insertPos]);
          }
        }
        CHECK(std::min(uiMergeCand + 1 - ibcCand, uiNumMrgSATDCand) != RdModeList.size(), "");
      }
      if (numValidMv < uiNumMrgSATDCand)
        uiNumMrgSATDCand = numValidMv;
      if (numValidMv == 0)
        return;


      if (isIntrainterEnabled)
      {
        int numTestIntraMode = 4;
        // prepare for Intra bits calculation
        const TempCtx ctxStart(m_CtxCache, m_CABACEstimator->getCtx());
        const TempCtx ctxStartIntraMode(m_CtxCache, SubCtx(Ctx::MHIntraPredMode, m_CABACEstimator->getCtx()));

        // for Intrainter fast, recored the best intra mode during the first round for mrege 0
        int bestMHIntraMode = -1;
        double bestMHIntraCost = MAX_DOUBLE;

        pu.mhIntraFlag = true;

        // save the to-be-tested merge candidates
        uint32_t MHIntraMergeCand[NUM_MRG_SATD_CAND];
        for (uint32_t mergeCnt = 0; mergeCnt < std::min(NUM_MRG_SATD_CAND, (const int) uiNumMrgSATDCand); mergeCnt++)
        {
          MHIntraMergeCand[mergeCnt] = RdModeList[mergeCnt];
        }
        for (uint32_t mergeCnt = 0; mergeCnt < std::min( std::min(NUM_MRG_SATD_CAND, (const int)uiNumMrgSATDCand), 4); mergeCnt++)
        {
          uint32_t mergeCand = MHIntraMergeCand[mergeCnt];
          acMergeBuffer[mergeCand] = m_acRealMergeBuffer[mergeCand].getBuf(localUnitArea);

          // estimate merge bits
          uint32_t bitsCand = mergeCand + 1;
          if (mergeCand == pu.cs->slice->getMaxNumMergeCand() - 1)
          {
            bitsCand--;
          }

          // first round
          for (uint32_t intraCnt = 0; intraCnt < numTestIntraMode; intraCnt++)
          {
            pu.intraDir[0] = (intraCnt < 2) ? intraCnt : ((intraCnt == 2) ? HOR_IDX : VER_IDX);

            // fast 2
            if (mergeCnt > 0 && bestMHIntraMode != pu.intraDir[0])
            {
              continue;
            }
            int narrowCase = PU::getNarrowShape(pu.lwidth(), pu.lheight());
            if (narrowCase == 1 && pu.intraDir[0] == HOR_IDX)
            {
              continue;
            }
            if (narrowCase == 2 && pu.intraDir[0] == VER_IDX)
            {
              continue;
            }
            // generate intrainter Y prediction
            if (mergeCnt == 0)
            {
              bool isUseFilter = IntraPrediction::useFilteredIntraRefSamples(COMPONENT_Y, pu, true, pu);
              m_pcIntraSearch->initIntraPatternChType(*pu.cu, pu.Y(), isUseFilter);
              m_pcIntraSearch->predIntraAng(COMPONENT_Y, pu.cs->getPredBuf(pu).Y(), pu, isUseFilter);
              m_pcIntraSearch->switchBuffer(pu, COMPONENT_Y, pu.cs->getPredBuf(pu).Y(), m_pcIntraSearch->getPredictorPtr2(COMPONENT_Y, intraCnt));
            }
            pu.cs->getPredBuf(pu).copyFrom(acMergeBuffer[mergeCand]);
            m_pcIntraSearch->geneWeightedPred(COMPONENT_Y, pu.cs->getPredBuf(pu).Y(), pu, m_pcIntraSearch->getPredictorPtr2(COMPONENT_Y, intraCnt));

            // calculate cost
            distParam.cur = pu.cs->getPredBuf(pu).Y();
            Distortion sadValue = distParam.distFunc(distParam);
            m_CABACEstimator->getCtx() = SubCtx(Ctx::MHIntraPredMode, ctxStartIntraMode);
            uint64_t fracModeBits = m_pcIntraSearch->xFracModeBitsIntra(pu, pu.intraDir[0], CHANNEL_TYPE_LUMA);
            double cost = (double)sadValue + (double)(bitsCand + 1) * sqrtLambdaForFirstPass + (double)fracModeBits * sqrtLambdaForFirstPassIntra;
            insertPos = -1;
            updateDoubleCandList(mergeCand + MRG_MAX_NUM_CANDS + MMVD_ADD_NUM, cost, RdModeList, candCostList, RdModeList2, pu.intraDir[0], uiNumMrgSATDCand, &insertPos);
            if (insertPos != -1)
            {
              for (int i = int(RdModeList.size()) - 1; i > insertPos; i--)
              {
                swap(acMergeTempBuffer[i - 1], acMergeTempBuffer[i]);
              }
              swap(singleMergeTempBuffer, acMergeTempBuffer[insertPos]);
            }
            // fast 2
            if (mergeCnt == 0 && cost < bestMHIntraCost)
            {
              bestMHIntraMode = pu.intraDir[0];
              bestMHIntraCost = cost;
            }
          }
        }
        pu.mhIntraFlag = false;
        m_CABACEstimator->getCtx() = ctxStart;
      }

      cu.mmvdSkip = true;
      int tempNum = 0;
      tempNum = MMVD_ADD_NUM;
      bool allowDirection[4] = { true, true, true, true };
      for (uint32_t mergeCand = mergeCtx.numValidMergeCand; mergeCand < mergeCtx.numValidMergeCand + tempNum; mergeCand++)
      {
        const int mmvdMergeCand = mergeCand - mergeCtx.numValidMergeCand;
        int bitsBaseIdx = 0;
        int bitsRefineStep = 0;
        int bitsDirection = 2;
        int bitsCand = 0;
        int baseIdx;
        int refineStep;
        int direction;
        baseIdx = mmvdMergeCand / MMVD_MAX_REFINE_NUM;
        refineStep = (mmvdMergeCand - (baseIdx * MMVD_MAX_REFINE_NUM)) / 4;
        direction = (mmvdMergeCand - baseIdx * MMVD_MAX_REFINE_NUM - refineStep * 4) % 4;
        if (refineStep == 0)
        {
          allowDirection[direction] = true;
        }
        if (allowDirection[direction] == false)
        {
          continue;
        }
        bitsBaseIdx = baseIdx + 1;
        if (baseIdx == MMVD_BASE_MV_NUM - 1)
        {
          bitsBaseIdx--;
        }

        bitsRefineStep = refineStep + 1;
        if (refineStep == MMVD_REFINE_STEP - 1)
        {
          bitsRefineStep--;
        }

        bitsCand = bitsBaseIdx + bitsRefineStep + bitsDirection;
        bitsCand++; // for mmvd_flag

        mergeCtx.setMmvdMergeCandiInfo(pu, mmvdMergeCand);

        PU::spanMotionInfo(pu, mergeCtx);
        distParam.cur = singleMergeTempBuffer->Y();
        m_pcInterSearch->motionCompensation(pu, *singleMergeTempBuffer);

        Distortion uiSad = distParam.distFunc(distParam);


        double cost = (double)uiSad + (double)bitsCand * sqrtLambdaForFirstPass;
        allowDirection[direction] = cost >  1.3 * candCostList[0] ? 0 : 1;
        insertPos = -1;
        updateDoubleCandList(mergeCand, cost, RdModeList, candCostList, RdModeList2, (uint32_t)NUM_LUMA_MODE, uiNumMrgSATDCand, &insertPos);
        if (insertPos != -1)
        {
          for (int i = int(RdModeList.size()) - 1; i > insertPos; i--)
          {
            swap(acMergeTempBuffer[i - 1], acMergeTempBuffer[i]);
          }
          swap(singleMergeTempBuffer, acMergeTempBuffer[insertPos]);
        }
      }

      // Try to limit number of candidates using SATD-costs
      for( uint32_t i = 1; i < uiNumMrgSATDCand; i++ )
      {
        if( candCostList[i] > MRG_FAST_RATIO * candCostList[0] )
        {
          uiNumMrgSATDCand = i;
          break;
        }
      }

      setMergeBestSATDCost( candCostList[0] );

      if (isIntrainterEnabled)
      {
        pu.mhIntraFlag = true;
        for (uint32_t mergeCnt = 0; mergeCnt < uiNumMrgSATDCand; mergeCnt++)
        {
          if (RdModeList[mergeCnt] >= (MRG_MAX_NUM_CANDS + MMVD_ADD_NUM))
          {
            pu.intraDir[0] = RdModeList2[mergeCnt];
            pu.intraDir[1] = DM_CHROMA_IDX;
            uint32_t bufIdx = (pu.intraDir[0] > 1) ? (pu.intraDir[0] == HOR_IDX ? 2 : 3) : pu.intraDir[0];
            bool isUseFilter = IntraPrediction::useFilteredIntraRefSamples(COMPONENT_Cb, pu, true, pu);
            m_pcIntraSearch->initIntraPatternChType(*pu.cu, pu.Cb(), isUseFilter);
            m_pcIntraSearch->predIntraAng(COMPONENT_Cb, pu.cs->getPredBuf(pu).Cb(), pu, isUseFilter);
            m_pcIntraSearch->switchBuffer(pu, COMPONENT_Cb, pu.cs->getPredBuf(pu).Cb(), m_pcIntraSearch->getPredictorPtr2(COMPONENT_Cb, bufIdx));
            isUseFilter = IntraPrediction::useFilteredIntraRefSamples(COMPONENT_Cr, pu, true, pu);
            m_pcIntraSearch->initIntraPatternChType(*pu.cu, pu.Cr(), isUseFilter);
            m_pcIntraSearch->predIntraAng(COMPONENT_Cr, pu.cs->getPredBuf(pu).Cr(), pu, isUseFilter);
            m_pcIntraSearch->switchBuffer(pu, COMPONENT_Cr, pu.cs->getPredBuf(pu).Cr(), m_pcIntraSearch->getPredictorPtr2(COMPONENT_Cr, bufIdx));
          }
        }
        pu.mhIntraFlag = false;
      }

      tempCS->initStructData( encTestMode.qp, encTestMode.lossless );
    }
    else
    {
      if (bestIsMMVDSkip)
      {
        uiNumMrgSATDCand = mergeCtx.numValidMergeCand + MMVD_ADD_NUM;
      }
      else
      {
        uiNumMrgSATDCand = mergeCtx.numValidMergeCand;
      }
    }
  }

  const uint32_t iteration = encTestMode.lossless ? 1 : 2;

  // 2. Pass: check candidates using full RD test
  for( uint32_t uiNoResidualPass = 0; uiNoResidualPass < iteration; uiNoResidualPass++ )
  {
    for( uint32_t uiMrgHADIdx = 0; uiMrgHADIdx < uiNumMrgSATDCand; uiMrgHADIdx++ )
    {
      uint32_t uiMergeCand = RdModeList[uiMrgHADIdx];


      if(uiMergeCand < mergeCtx.numValidMergeCand)
        if ((mergeCtx.interDirNeighbours[uiMergeCand] == 1 || mergeCtx.interDirNeighbours[uiMergeCand] == 3) && tempCS->slice->getRefPic(REF_PIC_LIST_0, mergeCtx.mvFieldNeighbours[uiMergeCand << 1].refIdx)->getPOC() == tempCS->slice->getPOC())
        {
          continue;
        }

      if (uiNoResidualPass != 0 && uiMergeCand >= (MRG_MAX_NUM_CANDS + MMVD_ADD_NUM)) // intrainter does not support skip mode
      {
        uiMergeCand -= (MRG_MAX_NUM_CANDS + MMVD_ADD_NUM); // for skip, map back to normal merge candidate idx and try RDO
        if (isTestSkipMerge[uiMergeCand])
        {
          continue;
        }
      }

      if (((uiNoResidualPass != 0) && candHasNoResidual[uiMrgHADIdx])
       || ( (uiNoResidualPass == 0) && bestIsSkip ) )
      {
        continue;
      }

      // first get merge candidates
      CodingUnit &cu      = tempCS->addCU( tempCS->area, partitioner.chType );

      partitioner.setCUData( cu );
      cu.slice            = tempCS->slice;
#if HEVC_TILES_WPP
      cu.tileIdx          = tempCS->picture->tileMap->getTileIdxMap( tempCS->area.lumaPos() );
#endif
      cu.skip             = false;
      cu.mmvdSkip = false;
      cu.triangle         = false;
    //cu.affine
      cu.predMode         = MODE_INTER;
    //cu.LICFlag
      cu.transQuantBypass = encTestMode.lossless;
      cu.chromaQpAdj      = cu.transQuantBypass ? 0 : m_cuChromaQpOffsetIdxPlus1;
      cu.qp               = encTestMode.qp;
      PredictionUnit &pu  = tempCS->addPU( cu, partitioner.chType );

      if (uiNoResidualPass == 0 && uiMergeCand >= (MRG_MAX_NUM_CANDS + MMVD_ADD_NUM))
      {
        uiMergeCand -= (MRG_MAX_NUM_CANDS + MMVD_ADD_NUM);
        cu.mmvdSkip = false;
        mergeCtx.setMergeInfo(pu, uiMergeCand);
        pu.mhIntraFlag = true;
        pu.intraDir[0] = RdModeList2[uiMrgHADIdx];
        CHECK(pu.intraDir[0]<0 || pu.intraDir[0]>(NUM_LUMA_MODE - 1), "out of intra mode");
        pu.intraDir[1] = DM_CHROMA_IDX;
      }

      else if (uiMergeCand >= mergeCtx.numValidMergeCand && uiMergeCand < MRG_MAX_NUM_CANDS + MMVD_ADD_NUM)
      {
        cu.mmvdSkip = true;
        mergeCtx.setMmvdMergeCandiInfo(pu, uiMergeCand - mergeCtx.numValidMergeCand);
      }
      else
      {
        cu.mmvdSkip = false;
        mergeCtx.setMergeInfo(pu, uiMergeCand);
      }
      PU::spanMotionInfo( pu, mergeCtx );

      if( mrgTempBufSet )
      {
        if (pu.mhIntraFlag)
        {
          uint32_t bufIdx = (pu.intraDir[0] > 1) ? (pu.intraDir[0] == HOR_IDX ? 2 : 3) : pu.intraDir[0];
          PelBuf tmpBuf = tempCS->getPredBuf(pu).Y();
          tmpBuf.copyFrom(acMergeBuffer[uiMergeCand].Y());
          m_pcIntraSearch->geneWeightedPred(COMPONENT_Y, tmpBuf, pu, m_pcIntraSearch->getPredictorPtr2(COMPONENT_Y, bufIdx));
          tmpBuf = tempCS->getPredBuf(pu).Cb();
          tmpBuf.copyFrom(acMergeBuffer[uiMergeCand].Cb());
          m_pcIntraSearch->geneWeightedPred(COMPONENT_Cb, tmpBuf, pu, m_pcIntraSearch->getPredictorPtr2(COMPONENT_Cb, bufIdx));
          tmpBuf = tempCS->getPredBuf(pu).Cr();
          tmpBuf.copyFrom(acMergeBuffer[uiMergeCand].Cr());
          m_pcIntraSearch->geneWeightedPred(COMPONENT_Cr, tmpBuf, pu, m_pcIntraSearch->getPredictorPtr2(COMPONENT_Cr, bufIdx));
        }
        else
        {
          if (uiNoResidualPass != 0 && uiMergeCand < mergeCtx.numValidMergeCand && RdModeList[uiMrgHADIdx] >= (MRG_MAX_NUM_CANDS + MMVD_ADD_NUM))
          {
            tempCS->getPredBuf().copyFrom(acMergeBuffer[uiMergeCand]);
          }
          else
          {
            tempCS->getPredBuf().copyFrom(*acMergeTempBuffer[uiMrgHADIdx]);
          }
        }
      }
      else
      {
        m_pcInterSearch->motionCompensation( pu );
        
      }
      if (!cu.mmvdSkip && !pu.mhIntraFlag && uiNoResidualPass != 0)
      {
        CHECK(uiMergeCand >= mergeCtx.numValidMergeCand, "out of normal merge");
        isTestSkipMerge[uiMergeCand] = true;
      }

#if JVET_M0464_UNI_MTS
      xEncodeInterResidual( tempCS, bestCS, partitioner, encTestMode, uiNoResidualPass, NULL, uiNoResidualPass == 0 ? &candHasNoResidual[uiMrgHADIdx] : NULL );
#else
      xEncodeInterResidual(tempCS, bestCS, partitioner, encTestMode, uiNoResidualPass
        , NULL
        , 1
        , uiNoResidualPass == 0 ? &candHasNoResidual[uiMrgHADIdx] : NULL);
#endif

      if( m_pcEncCfg->getUseFastDecisionForMerge() && !bestIsSkip && !pu.mhIntraFlag)
      {
        bestIsSkip = bestCS->getCU( partitioner.chType )->rootCbf == 0;
      }
      tempCS->initStructData( encTestMode.qp, encTestMode.lossless );
    }// end loop uiMrgHADIdx

    if( uiNoResidualPass == 0 && m_pcEncCfg->getUseEarlySkipDetection() )
    {
      const CodingUnit     &bestCU = *bestCS->getCU( partitioner.chType );
      const PredictionUnit &bestPU = *bestCS->getPU( partitioner.chType );

      if( bestCU.rootCbf == 0 )
      {
        if( bestPU.mergeFlag )
        {
          m_modeCtrl->setEarlySkipDetected();
        }
        else if( m_pcEncCfg->getMotionEstimationSearchMethod() != MESEARCH_SELECTIVE )
        {
          int absolute_MV = 0;

          for( uint32_t uiRefListIdx = 0; uiRefListIdx < 2; uiRefListIdx++ )
          {
            if( slice.getNumRefIdx( RefPicList( uiRefListIdx ) ) > 0 )
            {
              absolute_MV += bestPU.mvd[uiRefListIdx].getAbsHor() + bestPU.mvd[uiRefListIdx].getAbsVer();
            }
          }

          if( absolute_MV == 0 )
          {
            m_modeCtrl->setEarlySkipDetected();
          }
        }
      }
    }
  }
}

void EncCu::xCheckRDCostMergeTriangle2Nx2N( CodingStructure *&tempCS, CodingStructure *&bestCS, Partitioner &partitioner, const EncTestMode& encTestMode )
{
  const Slice &slice = *tempCS->slice;
  const SPS &sps = *tempCS->sps;

  CHECK( slice.getSliceType() != B_SLICE, "Triangle mode is only applied to B-slices" );
  
  tempCS->initStructData( encTestMode.qp, encTestMode.lossless );
  
  bool trianglecandHasNoResidual[TRIANGLE_MAX_NUM_CANDS];
  for( int mergeCand = 0; mergeCand < TRIANGLE_MAX_NUM_CANDS; mergeCand++ )
  {
    trianglecandHasNoResidual[mergeCand] = false;
  }

  bool bestIsSkip;
  CodingUnit* cuTemp = bestCS->getCU(partitioner.chType);
  if (cuTemp)
    bestIsSkip = m_pcEncCfg->getUseFastDecisionForMerge() ? bestCS->getCU(partitioner.chType)->rootCbf == 0 : false;
  else
    bestIsSkip = false;
  uint8_t                                         numTriangleCandidate   = TRIANGLE_MAX_NUM_CANDS;
  uint8_t                                         triangleNumMrgSATDCand = TRIANGLE_MAX_NUM_SATD_CANDS;
  PelUnitBuf                                      triangleBuffer[TRIANGLE_MAX_NUM_UNI_CANDS];
  PelUnitBuf                                      triangleWeightedBuffer[TRIANGLE_MAX_NUM_CANDS];
  static_vector<uint8_t, TRIANGLE_MAX_NUM_CANDS> triangleRdModeList;
  static_vector<double,  TRIANGLE_MAX_NUM_CANDS> tianglecandCostList;

  if( auto blkCache = dynamic_cast< CacheBlkInfoCtrl* >( m_modeCtrl ) )
  {
    bestIsSkip |= blkCache->isSkip( tempCS->area );
  }

  DistParam distParam;
  const bool useHadamard = !encTestMode.lossless;
  m_pcRdCost->setDistParam( distParam, tempCS->getOrgBuf().Y(), m_acMergeBuffer[0].Y(), sps.getBitDepth( CHANNEL_TYPE_LUMA ), COMPONENT_Y, useHadamard );

  const UnitArea localUnitArea( tempCS->area.chromaFormat, Area( 0, 0, tempCS->area.Y().width, tempCS->area.Y().height) );

  const double sqrtLambdaForFirstPass = m_pcRdCost->getMotionLambda(encTestMode.lossless);

  MergeCtx triangleMrgCtx;
  {
    CodingUnit cu( tempCS->area );
    cu.cs       = tempCS;
    cu.predMode = MODE_INTER;
    cu.slice    = tempCS->slice;
#if HEVC_TILES_WPP
    cu.tileIdx          = tempCS->picture->tileMap->getTileIdxMap( tempCS->area.lumaPos() );
#endif
    cu.triangle = true;
    cu.mmvdSkip = false;
    cu.GBiIdx   = GBI_DEFAULT;

    PredictionUnit pu( tempCS->area );
    pu.cu = &cu;
    pu.cs = tempCS;


    PU::getTriangleMergeCandidates( pu, triangleMrgCtx );
    for( uint8_t mergeCand = 0; mergeCand < TRIANGLE_MAX_NUM_UNI_CANDS; mergeCand++ )
    {
      triangleBuffer[mergeCand] = m_acMergeBuffer[mergeCand].getBuf(localUnitArea);
      triangleMrgCtx.setMergeInfo( pu, mergeCand );
      PU::spanMotionInfo( pu, triangleMrgCtx );
      
      m_pcInterSearch->motionCompensation( pu, triangleBuffer[mergeCand] );
    }
  }

  bool tempBufSet = bestIsSkip ? false : true;
  triangleNumMrgSATDCand = bestIsSkip ? TRIANGLE_MAX_NUM_CANDS : TRIANGLE_MAX_NUM_SATD_CANDS;
  if( bestIsSkip )
  {
    for( uint8_t i = 0; i < TRIANGLE_MAX_NUM_CANDS; i++ )
    {
      triangleRdModeList.push_back(i);
    }
  }
  else
  {
    CodingUnit &cu      = tempCS->addCU( tempCS->area, partitioner.chType );
      
    partitioner.setCUData( cu );
    cu.slice            = tempCS->slice;
#if HEVC_TILES_WPP
    cu.tileIdx          = tempCS->picture->tileMap->getTileIdxMap( tempCS->area.lumaPos() );
#endif
    cu.skip             = false;
    cu.predMode         = MODE_INTER;
    cu.transQuantBypass = encTestMode.lossless;
    cu.chromaQpAdj      = cu.transQuantBypass ? 0 : m_cuChromaQpOffsetIdxPlus1;
    cu.qp               = encTestMode.qp;
    cu.triangle         = true;
    cu.mmvdSkip         = false;
    cu.GBiIdx           = GBI_DEFAULT;

    PredictionUnit &pu  = tempCS->addPU( cu, partitioner.chType );
      
    if( abs(g_aucLog2[cu.lwidth()] - g_aucLog2[cu.lheight()]) >= 2 )
    {
      numTriangleCandidate = 30;
    }
    else
    {
      numTriangleCandidate = TRIANGLE_MAX_NUM_CANDS;
    }

    for( uint8_t mergeCand = 0; mergeCand < numTriangleCandidate; mergeCand++ )
    {
      bool    splitDir = g_triangleCombination[mergeCand][0];
      uint8_t candIdx0 = g_triangleCombination[mergeCand][1];
      uint8_t candIdx1 = g_triangleCombination[mergeCand][2];

      pu.mergeIdx  = mergeCand;
      pu.mergeFlag = true;
      triangleWeightedBuffer[mergeCand] = m_acTriangleWeightedBuffer[mergeCand].getBuf( localUnitArea );
      triangleBuffer[candIdx0] = m_acMergeBuffer[candIdx0].getBuf( localUnitArea );
      triangleBuffer[candIdx1] = m_acMergeBuffer[candIdx1].getBuf( localUnitArea );

      m_pcInterSearch->weightedTriangleBlk( pu, PU::getTriangleWeights(pu, triangleMrgCtx, candIdx0, candIdx1), splitDir, CHANNEL_TYPE_LUMA, triangleWeightedBuffer[mergeCand], triangleBuffer[candIdx0], triangleBuffer[candIdx1] );
      
      distParam.cur = triangleWeightedBuffer[mergeCand].Y();

      Distortion uiSad = distParam.distFunc( distParam );

      uint32_t uiBitsCand = g_triangleIdxBins[mergeCand];

      double cost = (double)uiSad + (double)uiBitsCand * sqrtLambdaForFirstPass;

      static_vector<int, TRIANGLE_MAX_NUM_CANDS> * nullList = nullptr;
      updateCandList( mergeCand, cost, triangleRdModeList, tianglecandCostList
        , *nullList, -1
        , triangleNumMrgSATDCand );
    }
        
    // limit number of candidates using SATD-costs
    for( uint8_t i = 0; i < triangleNumMrgSATDCand; i++ )
    {
      if( tianglecandCostList[i] > MRG_FAST_RATIO * tianglecandCostList[0] || tianglecandCostList[i] > getMergeBestSATDCost() )
      {
        triangleNumMrgSATDCand = i;
        break;
      }
    }

    // perform chroma weighting process
    for( uint8_t i = 0; i < triangleNumMrgSATDCand; i++ )
    {
      uint8_t  mergeCand = triangleRdModeList[i];
      bool     splitDir  = g_triangleCombination[mergeCand][0];
      uint8_t  candIdx0  = g_triangleCombination[mergeCand][1];
      uint8_t  candIdx1  = g_triangleCombination[mergeCand][2];
        
      pu.mergeIdx  = mergeCand;
      pu.mergeFlag = true;
                
      m_pcInterSearch->weightedTriangleBlk( pu, PU::getTriangleWeights(pu, triangleMrgCtx, candIdx0, candIdx1), splitDir, CHANNEL_TYPE_CHROMA, triangleWeightedBuffer[mergeCand], triangleBuffer[candIdx0], triangleBuffer[candIdx1] );
    }

    tempCS->initStructData( encTestMode.qp, encTestMode.lossless );
  }

  {
    const uint8_t iteration = encTestMode.lossless ? 1 : 2;
    for( uint8_t noResidualPass = 0; noResidualPass < iteration; noResidualPass++ )
    {
      for( uint8_t mrgHADIdx = 0; mrgHADIdx < triangleNumMrgSATDCand; mrgHADIdx++ )
      {
        uint8_t mergeCand = triangleRdModeList[mrgHADIdx];

        if ( ( (noResidualPass != 0) && trianglecandHasNoResidual[mergeCand] )
          || ( (noResidualPass == 0) && bestIsSkip ) )
        {
          continue;
        }

        bool    splitDir = g_triangleCombination[mergeCand][0];
        uint8_t candIdx0 = g_triangleCombination[mergeCand][1];
        uint8_t candIdx1 = g_triangleCombination[mergeCand][2];

        CodingUnit &cu = tempCS->addCU(tempCS->area, partitioner.chType);

        partitioner.setCUData(cu);
        cu.slice = tempCS->slice;
#if HEVC_TILES_WPP
        cu.tileIdx          = tempCS->picture->tileMap->getTileIdxMap( tempCS->area.lumaPos() );
#endif
        cu.skip = false;
        cu.predMode = MODE_INTER;
        cu.transQuantBypass = encTestMode.lossless;
        cu.chromaQpAdj = cu.transQuantBypass ? 0 : m_cuChromaQpOffsetIdxPlus1;
        cu.qp = encTestMode.qp;
        cu.triangle = true;
        cu.mmvdSkip = false;
        cu.GBiIdx   = GBI_DEFAULT;
        PredictionUnit &pu = tempCS->addPU(cu, partitioner.chType);

        pu.mergeIdx = mergeCand;
        pu.mergeFlag = true;

        PU::spanTriangleMotionInfo(pu, triangleMrgCtx, mergeCand, splitDir, candIdx0, candIdx1 );

        if( tempBufSet )
        {
          tempCS->getPredBuf().copyFrom( triangleWeightedBuffer[mergeCand] );
        }
        else
        {
          triangleBuffer[candIdx0] = m_acMergeBuffer[candIdx0].getBuf( localUnitArea );
          triangleBuffer[candIdx1] = m_acMergeBuffer[candIdx1].getBuf( localUnitArea );
          PelUnitBuf predBuf         = tempCS->getPredBuf();
          m_pcInterSearch->weightedTriangleBlk( pu, PU::getTriangleWeights(pu, triangleMrgCtx, candIdx0, candIdx1), splitDir, MAX_NUM_CHANNEL_TYPE, predBuf, triangleBuffer[candIdx0], triangleBuffer[candIdx1] );
        }
        
#if JVET_M0464_UNI_MTS
        xEncodeInterResidual( tempCS, bestCS, partitioner, encTestMode, noResidualPass, NULL, ( noResidualPass == 0 ? &trianglecandHasNoResidual[mergeCand] : NULL ) );
#else
        xEncodeInterResidual( tempCS, bestCS, partitioner, encTestMode, noResidualPass, NULL, true, ( (noResidualPass == 0 ) ? &trianglecandHasNoResidual[mergeCand] : NULL ) );
#endif

        if (m_pcEncCfg->getUseFastDecisionForMerge() && !bestIsSkip)
        {
          bestIsSkip = bestCS->getCU(partitioner.chType)->rootCbf == 0;
        }
        tempCS->initStructData(encTestMode.qp, encTestMode.lossless);
      }// end loop mrgHADIdx
    }   
  }
}

void EncCu::xCheckRDCostAffineMerge2Nx2N( CodingStructure *&tempCS, CodingStructure *&bestCS, Partitioner &partitioner, const EncTestMode& encTestMode )
{
  if( m_modeCtrl->getFastDeltaQp() )
  {
    return;
  }

  if ( bestCS->area.lumaSize().width < 8 || bestCS->area.lumaSize().height < 8 )
  {
    return;
  }

  const Slice &slice = *tempCS->slice;

  CHECK( slice.getSliceType() == I_SLICE, "Affine Merge modes not available for I-slices" );

  tempCS->initStructData( encTestMode.qp, encTestMode.lossless );

  AffineMergeCtx affineMergeCtx;
  const SPS &sps = *tempCS->sps;

  MergeCtx mrgCtx;
  if ( sps.getSBTMVPEnabledFlag() )
  {
    Size bufSize = g_miScaling.scale( tempCS->area.lumaSize() );
    mrgCtx.subPuMvpMiBuf = MotionBuf( m_SubPuMiBuf, bufSize );
    affineMergeCtx.mrgCtx = &mrgCtx;
  }

  {
    // first get merge candidates
    CodingUnit cu( tempCS->area );
    cu.cs = tempCS;
    cu.predMode = MODE_INTER;
    cu.slice = tempCS->slice;
#if HEVC_TILES_WPP
    cu.tileIdx = tempCS->picture->tileMap->getTileIdxMap( tempCS->area.lumaPos() );
#endif
    cu.mmvdSkip = false;

    PredictionUnit pu( tempCS->area );
    pu.cu = &cu;
    pu.cs = tempCS;

    PU::getAffineMergeCand( pu, affineMergeCtx );

    if ( affineMergeCtx.numValidMergeCand <= 0 )
    {
      return;
    }
  }

  bool candHasNoResidual[AFFINE_MRG_MAX_NUM_CANDS];
  for ( uint32_t ui = 0; ui < affineMergeCtx.numValidMergeCand; ui++ )
  {
    candHasNoResidual[ui] = false;
  }

  bool                                        bestIsSkip = false;
  uint32_t                                    uiNumMrgSATDCand = affineMergeCtx.numValidMergeCand;
  PelUnitBuf                                  acMergeBuffer[AFFINE_MRG_MAX_NUM_CANDS];
  static_vector<uint32_t, AFFINE_MRG_MAX_NUM_CANDS>  RdModeList;
  bool                                        mrgTempBufSet = false;

  for ( uint32_t i = 0; i < AFFINE_MRG_MAX_NUM_CANDS; i++ )
  {
    RdModeList.push_back( i );
  }

  if ( m_pcEncCfg->getUseFastMerge() )
  {
    uiNumMrgSATDCand = std::min( NUM_AFF_MRG_SATD_CAND, affineMergeCtx.numValidMergeCand );
    bestIsSkip = false;

    if ( auto blkCache = dynamic_cast<CacheBlkInfoCtrl*>(m_modeCtrl) )
    {
      bestIsSkip = blkCache->isSkip( tempCS->area );
    }

    static_vector<double, AFFINE_MRG_MAX_NUM_CANDS> candCostList;

    // 1. Pass: get SATD-cost for selected candidates and reduce their count
    if ( !bestIsSkip )
    {
      RdModeList.clear();
      mrgTempBufSet = true;
      const double sqrtLambdaForFirstPass = m_pcRdCost->getMotionLambda( encTestMode.lossless );

      CodingUnit &cu = tempCS->addCU( tempCS->area, partitioner.chType );

      partitioner.setCUData( cu );
      cu.slice = tempCS->slice;
#if HEVC_TILES_WPP
      cu.tileIdx = tempCS->picture->tileMap->getTileIdxMap( tempCS->area.lumaPos() );
#endif
      cu.skip = false;
      cu.affine = true;
      cu.predMode = MODE_INTER;
      cu.transQuantBypass = encTestMode.lossless;
      cu.chromaQpAdj = cu.transQuantBypass ? 0 : m_cuChromaQpOffsetIdxPlus1;
      cu.qp = encTestMode.qp;

      PredictionUnit &pu = tempCS->addPU( cu, partitioner.chType );

      DistParam distParam;
      const bool bUseHadamard = !encTestMode.lossless;
      m_pcRdCost->setDistParam( distParam, tempCS->getOrgBuf().Y(), m_acMergeBuffer[0].Y(), sps.getBitDepth( CHANNEL_TYPE_LUMA ), COMPONENT_Y, bUseHadamard );

      const UnitArea localUnitArea( tempCS->area.chromaFormat, Area( 0, 0, tempCS->area.Y().width, tempCS->area.Y().height ) );

      for ( uint32_t uiMergeCand = 0; uiMergeCand < affineMergeCtx.numValidMergeCand; uiMergeCand++ )
      {
        acMergeBuffer[uiMergeCand] = m_acMergeBuffer[uiMergeCand].getBuf( localUnitArea );

        // set merge information
        pu.interDir = affineMergeCtx.interDirNeighbours[uiMergeCand];
        pu.mergeFlag = true;
        pu.mergeIdx = uiMergeCand;
        cu.affineType = affineMergeCtx.affineType[uiMergeCand];
        cu.GBiIdx = affineMergeCtx.GBiIdx[uiMergeCand];

        pu.mergeType = affineMergeCtx.mergeType[uiMergeCand];
        if ( pu.mergeType == MRG_TYPE_SUBPU_ATMVP )
        {
          pu.refIdx[0] = affineMergeCtx.mvFieldNeighbours[(uiMergeCand << 1) + 0][0].refIdx;
          pu.refIdx[1] = affineMergeCtx.mvFieldNeighbours[(uiMergeCand << 1) + 1][0].refIdx;
          PU::spanMotionInfo( pu, mrgCtx );
        }
        else
        {
          PU::setAllAffineMvField( pu, affineMergeCtx.mvFieldNeighbours[(uiMergeCand << 1) + 0], REF_PIC_LIST_0 );
          PU::setAllAffineMvField( pu, affineMergeCtx.mvFieldNeighbours[(uiMergeCand << 1) + 1], REF_PIC_LIST_1 );

          PU::spanMotionInfo( pu );
        }

        distParam.cur = acMergeBuffer[uiMergeCand].Y();

        m_pcInterSearch->motionCompensation( pu, acMergeBuffer[uiMergeCand] );

        Distortion uiSad = distParam.distFunc( distParam );
        uint32_t   uiBitsCand = uiMergeCand + 1;
        if ( uiMergeCand == tempCS->slice->getMaxNumAffineMergeCand() - 1 )
        {
          uiBitsCand--;
        }
        double cost = (double)uiSad + (double)uiBitsCand * sqrtLambdaForFirstPass;
        static_vector<int, AFFINE_MRG_MAX_NUM_CANDS> * nullList = nullptr;
        updateCandList( uiMergeCand, cost, RdModeList, candCostList
          , *nullList, -1
          , uiNumMrgSATDCand );

        CHECK( std::min( uiMergeCand + 1, uiNumMrgSATDCand ) != RdModeList.size(), "" );
      }

      // Try to limit number of candidates using SATD-costs
      for ( uint32_t i = 1; i < uiNumMrgSATDCand; i++ )
      {
        if ( candCostList[i] > MRG_FAST_RATIO * candCostList[0] )
        {
          uiNumMrgSATDCand = i;
          break;
        }
      }

      tempCS->initStructData( encTestMode.qp, encTestMode.lossless );
    }
    else
    {
      uiNumMrgSATDCand = affineMergeCtx.numValidMergeCand;
    }
  }

  const uint32_t iteration = encTestMode.lossless ? 1 : 2;

  // 2. Pass: check candidates using full RD test
  for ( uint32_t uiNoResidualPass = 0; uiNoResidualPass < iteration; uiNoResidualPass++ )
  {
    for ( uint32_t uiMrgHADIdx = 0; uiMrgHADIdx < uiNumMrgSATDCand; uiMrgHADIdx++ )
    {
      uint32_t uiMergeCand = RdModeList[uiMrgHADIdx];

      if ( ((uiNoResidualPass != 0) && candHasNoResidual[uiMergeCand])
        || ((uiNoResidualPass == 0) && bestIsSkip) )
      {
        continue;
      }

      // first get merge candidates
      CodingUnit &cu = tempCS->addCU( tempCS->area, partitioner.chType );

      partitioner.setCUData( cu );
      cu.slice = tempCS->slice;
#if HEVC_TILES_WPP
      cu.tileIdx = tempCS->picture->tileMap->getTileIdxMap( tempCS->area.lumaPos() );
#endif
      cu.skip = false;
      cu.affine = true;
      cu.predMode = MODE_INTER;
      cu.transQuantBypass = encTestMode.lossless;
      cu.chromaQpAdj = cu.transQuantBypass ? 0 : m_cuChromaQpOffsetIdxPlus1;
      cu.qp = encTestMode.qp;
      PredictionUnit &pu = tempCS->addPU( cu, partitioner.chType );

      // set merge information
      pu.mergeFlag = true;
      pu.mergeIdx = uiMergeCand;
      pu.interDir = affineMergeCtx.interDirNeighbours[uiMergeCand];
      cu.affineType = affineMergeCtx.affineType[uiMergeCand];
      cu.GBiIdx = affineMergeCtx.GBiIdx[uiMergeCand];

      pu.mergeType = affineMergeCtx.mergeType[uiMergeCand];
      if ( pu.mergeType == MRG_TYPE_SUBPU_ATMVP )
      {
        pu.refIdx[0] = affineMergeCtx.mvFieldNeighbours[(uiMergeCand << 1) + 0][0].refIdx;
        pu.refIdx[1] = affineMergeCtx.mvFieldNeighbours[(uiMergeCand << 1) + 1][0].refIdx;
        PU::spanMotionInfo( pu, mrgCtx );
      }
      else
      {
        PU::setAllAffineMvField( pu, affineMergeCtx.mvFieldNeighbours[(uiMergeCand << 1) + 0], REF_PIC_LIST_0 );
        PU::setAllAffineMvField( pu, affineMergeCtx.mvFieldNeighbours[(uiMergeCand << 1) + 1], REF_PIC_LIST_1 );

        PU::spanMotionInfo( pu );
      }

      if ( mrgTempBufSet )
      {
        tempCS->getPredBuf().copyFrom( acMergeBuffer[uiMergeCand] );
      }
      else
      {
        m_pcInterSearch->motionCompensation( pu );
      }

#if JVET_M0464_UNI_MTS
      xEncodeInterResidual( tempCS, bestCS, partitioner, encTestMode, uiNoResidualPass, NULL, ( uiNoResidualPass == 0 ? &candHasNoResidual[uiMergeCand] : NULL ) );
#else
      xEncodeInterResidual( tempCS, bestCS, partitioner, encTestMode, uiNoResidualPass, NULL, true, ((uiNoResidualPass == 0) ? &candHasNoResidual[uiMergeCand] : NULL) );
#endif

      if ( m_pcEncCfg->getUseFastDecisionForMerge() && !bestIsSkip )
      {
        bestIsSkip = bestCS->getCU( partitioner.chType )->rootCbf == 0;
      }
      tempCS->initStructData( encTestMode.qp, encTestMode.lossless );
    }// end loop uiMrgHADIdx

    if ( uiNoResidualPass == 0 && m_pcEncCfg->getUseEarlySkipDetection() )
    {
      const CodingUnit     &bestCU = *bestCS->getCU( partitioner.chType );
      const PredictionUnit &bestPU = *bestCS->getPU( partitioner.chType );

      if ( bestCU.rootCbf == 0 )
      {
        if ( bestPU.mergeFlag )
        {
          m_modeCtrl->setEarlySkipDetected();
        }
        else if ( m_pcEncCfg->getMotionEstimationSearchMethod() != MESEARCH_SELECTIVE )
        {
          int absolute_MV = 0;

          for ( uint32_t uiRefListIdx = 0; uiRefListIdx < 2; uiRefListIdx++ )
          {
            if ( slice.getNumRefIdx( RefPicList( uiRefListIdx ) ) > 0 )
            {
              absolute_MV += bestPU.mvd[uiRefListIdx].getAbsHor() + bestPU.mvd[uiRefListIdx].getAbsVer();
            }
          }

          if ( absolute_MV == 0 )
          {
            m_modeCtrl->setEarlySkipDetected();
          }
        }
      }
    }
  }
}
//////////////////////////////////////////////////////////////////////////////////////////////
// ibc merge/skip mode check
void EncCu::xCheckRDCostIBCModeMerge2Nx2N(CodingStructure *&tempCS, CodingStructure *&bestCS, Partitioner &partitioner, const EncTestMode& encTestMode)
{
  assert(tempCS->chType != CHANNEL_TYPE_CHROMA); // chroma IBC is derived

  if (tempCS->area.lwidth() > IBC_MAX_CAND_SIZE || tempCS->area.lheight() > IBC_MAX_CAND_SIZE) // currently only check 32x32 and below block for ibc merge/skip
  {
    return;
  }
  const SPS &sps = *tempCS->sps;

  tempCS->initStructData(encTestMode.qp, encTestMode.lossless);
  MergeCtx mergeCtx;


  if (sps.getSBTMVPEnabledFlag())
  {
    Size bufSize = g_miScaling.scale(tempCS->area.lumaSize());
    mergeCtx.subPuMvpMiBuf = MotionBuf(m_SubPuMiBuf, bufSize);
  }

  {
    // first get merge candidates
    CodingUnit cu(tempCS->area);
    cu.cs = tempCS;
    cu.predMode = MODE_INTER;
    cu.ibc = true;
    cu.slice = tempCS->slice;
#if HEVC_TILES_WPP
    cu.tileIdx = tempCS->picture->tileMap->getTileIdxMap(tempCS->area.lumaPos());
#endif
    PredictionUnit pu(tempCS->area);
    pu.cu = &cu;
    pu.cs = tempCS;
    cu.mmvdSkip = false;
    pu.mmvdMergeFlag = false;
    cu.triangle = false;
#if JVET_M0170_MRG_SHARELIST
    pu.shareParentPos = tempCS->sharedBndPos;
    pu.shareParentSize = tempCS->sharedBndSize;
#endif
    PU::getInterMergeCandidates(pu, mergeCtx
      , 0
    );
  }

  int candHasNoResidual[MRG_MAX_NUM_CANDS];
  for (unsigned int ui = 0; ui < mergeCtx.numValidMergeCand; ui++)
  {
    candHasNoResidual[ui] = 0;
  }

  bool                                        bestIsSkip = false;
  unsigned                                    numMrgSATDCand = mergeCtx.numValidMergeCand;
  static_vector<unsigned, MRG_MAX_NUM_CANDS>  RdModeList(MRG_MAX_NUM_CANDS);
  for (unsigned i = 0; i < MRG_MAX_NUM_CANDS; i++)
  {
    RdModeList[i] = i;
  }

  //{
    static_vector<double, MRG_MAX_NUM_CANDS>  candCostList(MRG_MAX_NUM_CANDS, MAX_DOUBLE);
    // 1. Pass: get SATD-cost for selected candidates and reduce their count
    {
      const double sqrtLambdaForFirstPass = m_pcRdCost->getMotionLambda(encTestMode.lossless);

      CodingUnit &cu = tempCS->addCU(CS::getArea(*tempCS, tempCS->area, (const ChannelType)partitioner.chType), (const ChannelType)partitioner.chType);

      partitioner.setCUData(cu);
      cu.slice = tempCS->slice;
#if HEVC_TILES_WPP
      cu.tileIdx = tempCS->picture->tileMap->getTileIdxMap(tempCS->area.lumaPos());
#endif
      cu.skip = false;
      cu.predMode = MODE_INTER;
      cu.ibc = true;
      cu.transQuantBypass = encTestMode.lossless;
      cu.chromaQpAdj = cu.transQuantBypass ? 0 : m_cuChromaQpOffsetIdxPlus1;
      cu.qp = encTestMode.qp;
      cu.mmvdSkip = false;
      cu.triangle = false;
      DistParam distParam;
      const bool bUseHadamard = !encTestMode.lossless;
      PredictionUnit &pu = tempCS->addPU(cu, partitioner.chType); //tempCS->addPU(cu);
      pu.mmvdMergeFlag = false;
      Picture* refPic = pu.cu->slice->getPic();
      const CPelBuf refBuf = refPic->getRecoBuf(pu.blocks[COMPONENT_Y]);
      const Pel*        piRefSrch = refBuf.buf;
      m_pcRdCost->setDistParam(distParam, tempCS->getOrgBuf().Y(), refBuf, sps.getBitDepth(CHANNEL_TYPE_LUMA), COMPONENT_Y, bUseHadamard);
      int refStride = refBuf.stride;
      const UnitArea localUnitArea(tempCS->area.chromaFormat, Area(0, 0, tempCS->area.Y().width, tempCS->area.Y().height));
      int numValidBv = mergeCtx.numValidMergeCand;
      for (unsigned int mergeCand = 0; mergeCand < mergeCtx.numValidMergeCand; mergeCand++)
      {
        if (mergeCtx.interDirNeighbours[mergeCand] != 1)
        {
          numValidBv--;
          continue;
        }
        if (tempCS->slice->getRefPic(REF_PIC_LIST_0, mergeCtx.mvFieldNeighbours[mergeCand << 1].refIdx)->getPOC() != tempCS->slice->getPOC())
        {
          numValidBv--;
          continue;
        }
        mergeCtx.setMergeInfo(pu, mergeCand); // set bv info in merge mode
        const int cuPelX = pu.Y().x;
        const int cuPelY = pu.Y().y;
        int roiWidth = pu.lwidth();
        int roiHeight = pu.lheight();
        const int picWidth = pu.cs->slice->getSPS()->getPicWidthInLumaSamples();
        const int picHeight = pu.cs->slice->getSPS()->getPicHeightInLumaSamples();
        const unsigned int  lcuWidth = pu.cs->slice->getSPS()->getMaxCUWidth();
        int xPred = pu.bv.getHor();
        int yPred = pu.bv.getVer();

        if (!PU::isBlockVectorValid(pu, cuPelX, cuPelY, roiWidth, roiHeight, picWidth, picHeight, 0, 0, xPred, yPred, lcuWidth)) // not valid bv derived
        {
          numValidBv--;
          continue;
        }
        PU::spanMotionInfo(pu, mergeCtx);

        distParam.cur.buf = piRefSrch + refStride * yPred + xPred;

        Distortion sad = distParam.distFunc(distParam);
        unsigned int bitsCand = mergeCand + 1;
        if (mergeCand == tempCS->slice->getMaxNumMergeCand() - 1)
        {
          bitsCand--;
        }
        double cost = (double)sad + (double)bitsCand * sqrtLambdaForFirstPass;
        static_vector<int, MRG_MAX_NUM_CANDS> * nullList = nullptr;

        updateCandList(mergeCand, cost, RdModeList, candCostList
          , *nullList, -1
         , numMrgSATDCand);
      }

      // Try to limit number of candidates using SATD-costs
      if (numValidBv)
      {
        numMrgSATDCand = numValidBv;
        for (unsigned int i = 1; i < numValidBv; i++)
        {
          if (candCostList[i] > MRG_FAST_RATIO*candCostList[0])
          {
            numMrgSATDCand = i;
            break;
          }
        }
      }
      else
      {
        tempCS->dist = 0;
        tempCS->fracBits = 0;
        tempCS->cost = MAX_DOUBLE;
        tempCS->initStructData(encTestMode.qp, encTestMode.lossless);
        return;
      }

      tempCS->initStructData(encTestMode.qp, encTestMode.lossless);
    }
  //}


  const unsigned int iteration = encTestMode.lossless ? 1 : 2;

  // 2. Pass: check candidates using full RD test
  for (unsigned int numResidualPass = 0; numResidualPass < iteration; numResidualPass++)
  {
    for (unsigned int mrgHADIdx = 0; mrgHADIdx < numMrgSATDCand; mrgHADIdx++)
    {
      unsigned int mergeCand = RdModeList[mrgHADIdx];
      if (mergeCtx.interDirNeighbours[mergeCand] != 1)
      {
        continue;
      }
      if (tempCS->slice->getRefPic(REF_PIC_LIST_0, mergeCtx.mvFieldNeighbours[mergeCand << 1].refIdx)->getPOC() != tempCS->slice->getPOC())
      {
        continue;
      }
      if (!(numResidualPass == 1 && candHasNoResidual[mergeCand] == 1))
      {
        if (!(bestIsSkip && (numResidualPass == 0)))
        {
#if JVET_M0464_UNI_MTS
          {
#else
          unsigned char considerEmtSecondPass = 0;
          bool skipSecondEmtPass = true;
          bool hasResidual[2] = { false, false };
          double emtCost[2] = { MAX_DOUBLE, MAX_DOUBLE };

          // CU-level optimization
          for (unsigned char emtCuFlag = 0; emtCuFlag <= considerEmtSecondPass; emtCuFlag++)
          {
            if (m_pcEncCfg->getFastInterEMT() && emtCuFlag && skipSecondEmtPass)
            {
              continue;
            }
#endif

            // first get merge candidates
            CodingUnit &cu = tempCS->addCU(CS::getArea(*tempCS, tempCS->area, (const ChannelType)partitioner.chType), (const ChannelType)partitioner.chType);

            partitioner.setCUData(cu);
            cu.slice = tempCS->slice;
#if HEVC_TILES_WPP
            cu.tileIdx = tempCS->picture->tileMap->getTileIdxMap(tempCS->area.lumaPos());
#endif
            cu.skip = false;
            cu.predMode = MODE_INTER;
            cu.ibc = true;
            cu.transQuantBypass = encTestMode.lossless;
            cu.chromaQpAdj = cu.transQuantBypass ? 0 : m_cuChromaQpOffsetIdxPlus1;
            cu.qp = encTestMode.qp;
#if !JVET_M0464_UNI_MTS
            cu.emtFlag = false;
#endif

            PredictionUnit &pu = tempCS->addPU(cu, partitioner.chType);// tempCS->addPU(cu);
            pu.intraDir[0] = DC_IDX; // set intra pred for ibc block
            pu.intraDir[1] = PLANAR_IDX; // set intra pred for ibc block
            cu.mmvdSkip = false;
            pu.mmvdMergeFlag = false;
            cu.triangle = false;
            mergeCtx.setMergeInfo(pu, mergeCand);
            PU::spanMotionInfo(pu, mergeCtx);

            assert(mergeCtx.mrgTypeNeighbours[mergeCand] == MRG_TYPE_IBC); //  should be IBC candidate at this round
            const bool chroma = !(CS::isDualITree(*tempCS));

            //  MC
            m_pcInterSearch->motionCompensation(pu,REF_PIC_LIST_0, true, chroma);
            m_CABACEstimator->getCtx() = m_CurrCtx->start;

            m_pcInterSearch->encodeResAndCalcRdInterCU(*tempCS, partitioner, (numResidualPass != 0), true, chroma);
            xEncodeDontSplit(*tempCS, partitioner);

            if (tempCS->pps->getUseDQP() && (partitioner.currDepth) <= tempCS->pps->getMaxCuDQPDepth())
            {
              xCheckDQP(*tempCS, partitioner);
            }

#if !JVET_M0464_UNI_MTS
            hasResidual[emtCuFlag] = cu.rootCbf;
            emtCost[emtCuFlag] = tempCS->cost;
#endif

            DTRACE_MODE_COST(*tempCS, m_pcRdCost->getLambda());
            xCheckBestMode(tempCS, bestCS, partitioner, encTestMode);

            tempCS->initStructData(encTestMode.qp, encTestMode.lossless);
          }
#if !JVET_M0464_UNI_MTS
          if (numResidualPass == 0 && (emtCost[0] <= emtCost[1] ? !hasResidual[0] : !hasResidual[1]))

            {
              // If no residual when allowing for one, then set mark to not try case where residual is forced to 0
              candHasNoResidual[mergeCand] = 1;
            }
#endif

            if (m_pcEncCfg->getUseFastDecisionForMerge() && !bestIsSkip)
            {
              if (bestCS->getCU(partitioner.chType) == NULL)
                bestIsSkip = 0;
              else
              bestIsSkip = bestCS->getCU(partitioner.chType)->rootCbf == 0;
            }
        }
      }
    }
  }

}

void EncCu::xCheckRDCostIBCMode(CodingStructure *&tempCS, CodingStructure *&bestCS, Partitioner &partitioner, const EncTestMode& encTestMode)
{
    tempCS->initStructData(encTestMode.qp, encTestMode.lossless);

    CodingUnit &cu = tempCS->addCU(CS::getArea(*tempCS, tempCS->area, partitioner.chType), partitioner.chType);

    partitioner.setCUData(cu);
    cu.slice = tempCS->slice;
#if HEVC_TILES_WPP
    cu.tileIdx = tempCS->picture->tileMap->getTileIdxMap(tempCS->area.lumaPos());
#endif
    cu.skip = false;
    cu.predMode = MODE_INTER;
    cu.transQuantBypass = encTestMode.lossless;
    cu.chromaQpAdj = cu.transQuantBypass ? 0 : m_cuChromaQpOffsetIdxPlus1;
    cu.qp = encTestMode.qp;
    cu.ibc = true;
    cu.imv = 0;

    CU::addPUs(cu);

    PredictionUnit& pu = *cu.firstPU;
    cu.mmvdSkip = false;
    pu.mmvdMergeFlag = false;

    pu.intraDir[0] = DC_IDX; // set intra pred for ibc block
    pu.intraDir[1] = PLANAR_IDX; // set intra pred for ibc block

    pu.interDir = 1; // use list 0 for IBC mode
    pu.refIdx[REF_PIC_LIST_0] = pu.cs->slice->getNumRefIdx(REF_PIC_LIST_0) - 1; // last idx in the list


    if (partitioner.chType == CHANNEL_TYPE_LUMA)
    {
      bool bValid = m_pcInterSearch->predIBCSearch(cu, partitioner, m_ctuIbcSearchRangeX, m_ctuIbcSearchRangeY, m_ibcHashMap);

      if (bValid)
      {
        PU::spanMotionInfo(pu);
        const bool chroma = !(CS::isDualITree(*tempCS));
        //  MC
        m_pcInterSearch->motionCompensation(pu, REF_PIC_LIST_0, true, chroma);

#if JVET_M0464_UNI_MTS
        {
#else
        double    bestCost = bestCS->cost;
        unsigned char    considerEmtSecondPass = 0;
        bool      skipSecondEmtPass = true;
        double    emtFirstPassCost = MAX_DOUBLE;

        // CU-level optimization

        for (unsigned char emtCuFlag = 0; emtCuFlag <= considerEmtSecondPass; emtCuFlag++)
        {
          if (m_pcEncCfg->getFastInterEMT() && emtCuFlag && skipSecondEmtPass)
          {
            continue;
          }

          tempCS->getCU(tempCS->chType)->emtFlag = emtCuFlag;
#endif

          m_pcInterSearch->encodeResAndCalcRdInterCU(*tempCS, partitioner, false, true, chroma);

#if !JVET_M0464_UNI_MTS
          if (m_pcEncCfg->getFastInterEMT())
          {
            emtFirstPassCost = (!emtCuFlag) ? tempCS->cost : emtFirstPassCost;
          }
#endif
          xEncodeDontSplit(*tempCS, partitioner);

          if (tempCS->pps->getUseDQP() && (partitioner.currDepth) <= tempCS->pps->getMaxCuDQPDepth())
          {
            xCheckDQP(*tempCS, partitioner);
          }

          DTRACE_MODE_COST(*tempCS, m_pcRdCost->getLambda());
          xCheckBestMode(tempCS, bestCS, partitioner, encTestMode);

#if !JVET_M0464_UNI_MTS
          //now we check whether the second pass should be skipped or not
          if (!emtCuFlag && considerEmtSecondPass)
          {
            static const double thresholdToSkipEmtSecondPass = 1.1; // Skip checking EMT transforms
            if (m_pcEncCfg->getFastInterEMT() && (!cu.firstTU->cbf[COMPONENT_Y] || emtFirstPassCost > bestCost * thresholdToSkipEmtSecondPass))
            {
              skipSecondEmtPass = true;
            }
            else //EMT will be checked
            {
              if (bestCost == bestCS->cost) //The first EMT pass didn't become the bestCS, so we clear the TUs generated
              {
                tempCS->clearTUs();
              }
              else
              {
                tempCS->initStructData(bestCS->currQP[bestCS->chType], bestCS->isLossless);

                tempCS->copyStructure(*bestCS, partitioner.chType);
                tempCS->getPredBuf().copyFrom(bestCS->getPredBuf());
              }

              //we need to restart the distortion for the new tempCS, the bit count and the cost
              tempCS->dist = 0;
              tempCS->fracBits = 0;
              tempCS->cost = MAX_DOUBLE;
            }
          }
#endif
        }

      } // bValid
      else
      {
        tempCS->dist = 0;
        tempCS->fracBits = 0;
        tempCS->cost = MAX_DOUBLE;
      }
    }
 // chroma CU ibc comp
    else
    {
      bool success = true;
      // chroma tree, reuse luma bv at minimal block level
      // enabled search only when each chroma sub-block has a BV from its luma sub-block
      assert(tempCS->getIbcLumaCoverage(pu.Cb()) == IBC_LUMA_COVERAGE_FULL);
      // check if each BV for the chroma sub-block is valid
      //static const UInt unitArea = MIN_PU_SIZE * MIN_PU_SIZE;
      const CompArea lumaArea = CompArea(COMPONENT_Y, pu.chromaFormat, pu.Cb().lumaPos(), recalcSize(pu.chromaFormat, CHANNEL_TYPE_CHROMA, CHANNEL_TYPE_LUMA, pu.Cb().size()));
      PredictionUnit subPu;
      subPu.cs = pu.cs;
      subPu.cu = pu.cu;
      const ComponentID compID = COMPONENT_Cb; // use Cb to represent both Cb and CR, as their structures are the same
      int shiftHor = ::getComponentScaleX(compID, pu.chromaFormat);
      int shiftVer = ::getComponentScaleY(compID, pu.chromaFormat);
      //const ChromaFormat  chFmt = pu.chromaFormat;

      for (int y = lumaArea.y; y < lumaArea.y + lumaArea.height; y += MIN_PU_SIZE)
      {
        for (int x = lumaArea.x; x < lumaArea.x + lumaArea.width; x += MIN_PU_SIZE)
        {
          const MotionInfo &curMi = pu.cs->picture->cs->getMotionInfo(Position{ x, y });

          subPu.UnitArea::operator=(UnitArea(pu.chromaFormat, Area(x, y, MIN_PU_SIZE, MIN_PU_SIZE)));
          Position offsetRef = subPu.blocks[compID].pos().offset((curMi.bv.getHor() >> shiftHor), (curMi.bv.getVer() >> shiftVer));
          Position refEndPos(offsetRef.x + subPu.blocks[compID].size().width - 1, offsetRef.y + subPu.blocks[compID].size().height - 1 );

          if (!subPu.cs->isDecomp(refEndPos, toChannelType(compID)) || !subPu.cs->isDecomp(offsetRef, toChannelType(compID))) // ref block is not yet available for this chroma sub-block
          {
            success = false;
            break;
          }
        }
        if (!success)
          break;
      }
      ////////////////////////////////////////////////////////////////////////////

      if (success)
      {
        //pu.mergeType = MRG_TYPE_IBC;
        m_pcInterSearch->motionCompensation(pu, REF_PIC_LIST_0, false, true); // luma=0, chroma=1
        m_pcInterSearch->encodeResAndCalcRdInterCU(*tempCS, partitioner, false, false, true);

        xEncodeDontSplit(*tempCS, partitioner);

        xCheckDQP(*tempCS, partitioner);

        DTRACE_MODE_COST(*tempCS, m_pcRdCost->getLambda());

        xCheckBestMode(tempCS, bestCS, partitioner, encTestMode);
      }
      else
      {
        tempCS->dist = 0;
        tempCS->fracBits = 0;
        tempCS->cost = MAX_DOUBLE;
      }
    }
  }
  // check ibc mode in encoder RD
  //////////////////////////////////////////////////////////////////////////////////////////////

void EncCu::xCheckRDCostInter( CodingStructure *&tempCS, CodingStructure *&bestCS, Partitioner &partitioner, const EncTestMode& encTestMode )
{
  tempCS->initStructData( encTestMode.qp, encTestMode.lossless );

  
  m_pcInterSearch->setAffineModeSelected(false);

  if( tempCS->slice->getCheckLDC() )
  {
    m_bestGbiCost[0] = m_bestGbiCost[1] = std::numeric_limits<double>::max();
    m_bestGbiIdx[0] = m_bestGbiIdx[1] = -1;
  }

  m_pcInterSearch->resetBufferedUniMotions();
  int gbiLoopNum = (tempCS->slice->isInterB() ? GBI_NUM : 1);
  gbiLoopNum = (tempCS->sps->getSpsNext().getUseGBi() ? gbiLoopNum : 1);

  if( tempCS->area.lwidth() * tempCS->area.lheight() < GBI_SIZE_CONSTRAINT )
  {
    gbiLoopNum = 1;
  }

  double curBestCost = bestCS->cost;
  double equGBiCost = MAX_DOUBLE;

  for( int gbiLoopIdx = 0; gbiLoopIdx < gbiLoopNum; gbiLoopIdx++ )
  {
    if( m_pcEncCfg->getUseGBiFast() )
    {
      auto blkCache = dynamic_cast< CacheBlkInfoCtrl* >(m_modeCtrl);

      if( blkCache )
      {
        bool isBestInter = blkCache->getInter(bestCS->area);
        uint8_t bestGBiIdx = blkCache->getGbiIdx(bestCS->area);

        if( isBestInter && g_GbiSearchOrder[gbiLoopIdx] != GBI_DEFAULT && g_GbiSearchOrder[gbiLoopIdx] != bestGBiIdx )
        {
          continue;
        }
      }
    }
    if( !tempCS->slice->getCheckLDC() )
    {
      if( gbiLoopIdx != 0 && gbiLoopIdx != 3 && gbiLoopIdx != 4 )
      {
        continue;
      }
    }

  CodingUnit &cu      = tempCS->addCU( tempCS->area, partitioner.chType );

  partitioner.setCUData( cu );
  cu.slice            = tempCS->slice;
#if HEVC_TILES_WPP
  cu.tileIdx          = tempCS->picture->tileMap->getTileIdxMap( tempCS->area.lumaPos() );
#endif
  cu.skip             = false;
  cu.mmvdSkip = false;
//cu.affine
  cu.predMode         = MODE_INTER;
  cu.transQuantBypass = encTestMode.lossless;
  cu.chromaQpAdj      = cu.transQuantBypass ? 0 : m_cuChromaQpOffsetIdxPlus1;
  cu.qp               = encTestMode.qp;
  CU::addPUs( cu );

  cu.GBiIdx = g_GbiSearchOrder[gbiLoopIdx];
  uint8_t gbiIdx = cu.GBiIdx;
  bool  testGbi = (gbiIdx != GBI_DEFAULT);

  m_pcInterSearch->predInterSearch( cu, partitioner );

  const unsigned wIdx = gp_sizeIdxInfo->idxFrom( tempCS->area.lwidth () );

  gbiIdx = CU::getValidGbiIdx(cu);
  if( testGbi && gbiIdx == GBI_DEFAULT ) // Enabled GBi but the search results is uni.
  {
    tempCS->initStructData(encTestMode.qp, encTestMode.lossless);
    continue;
  }
  CHECK(!(testGbi || (!testGbi && gbiIdx == GBI_DEFAULT)), " !( bTestGbi || (!bTestGbi && gbiIdx == GBI_DEFAULT ) )");

  bool isEqualUni = false;
  if( m_pcEncCfg->getUseGBiFast() )
  {
    if( cu.firstPU->interDir != 3 && testGbi == 0 )
    {
      isEqualUni = true;
    }
  }

#if JVET_M0464_UNI_MTS
  xEncodeInterResidual( tempCS, bestCS, partitioner, encTestMode, 0
                        , m_pImvTempCS ? m_pImvTempCS[wIdx] : NULL
                        , 0
                        , &equGBiCost
#else
  xEncodeInterResidual( tempCS, bestCS, partitioner, encTestMode, 0
    , m_pImvTempCS ? m_pImvTempCS[wIdx] : NULL
    , 1
    , 0
    , &equGBiCost
#endif
  );

  if( g_GbiSearchOrder[gbiLoopIdx] == GBI_DEFAULT )
    m_pcInterSearch->setAffineModeSelected((bestCS->cus.front()->affine && !(bestCS->cus.front()->firstPU->mergeFlag)));

  tempCS->initStructData(encTestMode.qp, encTestMode.lossless);

  double skipTH = MAX_DOUBLE;
  skipTH = (m_pcEncCfg->getUseGBiFast() ? 1.05 : MAX_DOUBLE);
  if( equGBiCost > curBestCost * skipTH )
  {
    break;
  }

  if( m_pcEncCfg->getUseGBiFast() )
  {
    if( isEqualUni == true && m_pcEncCfg->getIntraPeriod() == -1 )
    {
      break;
    }
  }
  if( g_GbiSearchOrder[gbiLoopIdx] == GBI_DEFAULT && xIsGBiSkip(cu) && m_pcEncCfg->getUseGBiFast() )
  {
    break;
  }
 }  // for( UChar gbiLoopIdx = 0; gbiLoopIdx < gbiLoopNum; gbiLoopIdx++ )
}





bool EncCu::xCheckRDCostInterIMV( CodingStructure *&tempCS, CodingStructure *&bestCS, Partitioner &partitioner, const EncTestMode& encTestMode )
{
  int iIMV = int( ( encTestMode.opts & ETO_IMV ) >> ETO_IMV_SHIFT );
  m_pcInterSearch->setAffineModeSelected(false);
  // Only int-Pel, 4-Pel and fast 4-Pel allowed
  CHECK( iIMV != 1 && iIMV != 2 && iIMV != 3, "Unsupported IMV Mode" );
  // Fast 4-Pel Mode

  EncTestMode encTestModeBase = encTestMode;                                        // copy for clearing non-IMV options
  encTestModeBase.opts        = EncTestModeOpts( encTestModeBase.opts & ETO_IMV );  // clear non-IMV options (is that intended?)

  tempCS->initStructData( encTestMode.qp, encTestMode.lossless );

  CodingStructure* pcCUInfo2Reuse = nullptr;

  m_pcInterSearch->resetBufferedUniMotions();
  int gbiLoopNum = (tempCS->slice->isInterB() ? GBI_NUM : 1);
  gbiLoopNum = (pcCUInfo2Reuse != NULL ? 1 : gbiLoopNum);
  gbiLoopNum = (tempCS->slice->getSPS()->getSpsNext().getUseGBi() ? gbiLoopNum : 1);

  if( tempCS->area.lwidth() * tempCS->area.lheight() < GBI_SIZE_CONSTRAINT )
  {
    gbiLoopNum = 1;
  }

  double curBestCost = bestCS->cost;
  double equGBiCost = MAX_DOUBLE;

  for( int gbiLoopIdx = 0; gbiLoopIdx < gbiLoopNum; gbiLoopIdx++ )
  {
    if( m_pcEncCfg->getUseGBiFast() )
    {
      auto blkCache = dynamic_cast< CacheBlkInfoCtrl* >(m_modeCtrl);

      if( blkCache )
      {
        bool isBestInter = blkCache->getInter(bestCS->area);
        uint8_t bestGBiIdx = blkCache->getGbiIdx(bestCS->area);

        if( isBestInter && g_GbiSearchOrder[gbiLoopIdx] != GBI_DEFAULT && g_GbiSearchOrder[gbiLoopIdx] != bestGBiIdx )
        {
          continue;
        }
      }
    }

    if( !tempCS->slice->getCheckLDC() )
    {
      if( gbiLoopIdx != 0 && gbiLoopIdx != 3 && gbiLoopIdx != 4 )
      {
        continue;
      }
    }

    if( m_pcEncCfg->getUseGBiFast() && tempCS->slice->getCheckLDC() && g_GbiSearchOrder[gbiLoopIdx] != GBI_DEFAULT
      && (m_bestGbiIdx[0] >= 0 && g_GbiSearchOrder[gbiLoopIdx] != m_bestGbiIdx[0])
      && (m_bestGbiIdx[1] >= 0 && g_GbiSearchOrder[gbiLoopIdx] != m_bestGbiIdx[1]))
    {
      continue;
    }

  CodingUnit &cu = ( pcCUInfo2Reuse != nullptr ) ? *tempCS->getCU( partitioner.chType ) : tempCS->addCU( tempCS->area, partitioner.chType );

  if( pcCUInfo2Reuse == nullptr )
  {
    partitioner.setCUData( cu );
    cu.slice            = tempCS->slice;
#if HEVC_TILES_WPP
    cu.tileIdx          = tempCS->picture->tileMap->getTileIdxMap( tempCS->area.lumaPos() );
#endif
    cu.skip             = false;
    cu.mmvdSkip = false;
  //cu.affine
    cu.predMode         = MODE_INTER;
    cu.transQuantBypass = encTestMode.lossless;
    cu.chromaQpAdj      = cu.transQuantBypass ? 0 : m_cuChromaQpOffsetIdxPlus1;
    cu.qp               = encTestMode.qp;

    CU::addPUs( cu );
  }
  else
  {
    CHECK( cu.skip,                                "Mismatch" );
    CHECK( cu.qtDepth  != partitioner.currQtDepth, "Mismatch" );
    CHECK( cu.btDepth  != partitioner.currBtDepth, "Mismatch" );
    CHECK( cu.mtDepth  != partitioner.currMtDepth, "Mismatch" );
    CHECK( cu.depth    != partitioner.currDepth,   "Mismatch" );
  }

  cu.imv      = iIMV > 1 ? 2 : 1;
#if !JVET_M0464_UNI_MTS
  cu.emtFlag  = false;
#endif

  bool testGbi;
  uint8_t gbiIdx;
  
  if( pcCUInfo2Reuse != nullptr )
  {
    // reuse the motion info from pcCUInfo2Reuse
    CU::resetMVDandMV2Int( cu, m_pcInterSearch );

    CHECK(cu.GBiIdx < 0 || cu.GBiIdx >= GBI_NUM, "cu.GBiIdx < 0 || cu.GBiIdx >= GBI_NUM");
    gbiIdx = CU::getValidGbiIdx(cu);
    testGbi = (gbiIdx != GBI_DEFAULT);

    if( !CU::hasSubCUNonZeroMVd( cu ) )
    {
      if (m_modeCtrl->useModeResult(encTestModeBase, tempCS, partitioner))
      {
        std::swap(tempCS, bestCS);
        // store temp best CI for next CU coding
        m_CurrCtx->best = m_CABACEstimator->getCtx();
      }
      return false;
    }
    else
    {
      m_pcInterSearch->motionCompensation( cu );
    }
  }
  else
  {
    cu.GBiIdx = g_GbiSearchOrder[gbiLoopIdx];
    gbiIdx = cu.GBiIdx;
    testGbi = (gbiIdx != GBI_DEFAULT);

    m_pcInterSearch->predInterSearch( cu, partitioner );

    gbiIdx = CU::getValidGbiIdx(cu);
  }

  if( testGbi && gbiIdx == GBI_DEFAULT ) // Enabled GBi but the search results is uni.
  {
    tempCS->initStructData(encTestMode.qp, encTestMode.lossless);
    continue;
  }
  CHECK(!(testGbi || (!testGbi && gbiIdx == GBI_DEFAULT)), " !( bTestGbi || (!bTestGbi && gbiIdx == GBI_DEFAULT ) )");

  bool isEqualUni = false;
  if( m_pcEncCfg->getUseGBiFast() )
  {
    if( cu.firstPU->interDir != 3 && testGbi == 0 )
    {
      isEqualUni = true;
    }
  }

  if( !CU::hasSubCUNonZeroMVd( cu ) )
  {
    if (m_modeCtrl->useModeResult(encTestModeBase, tempCS, partitioner))
    {
      std::swap(tempCS, bestCS);
      // store temp best CI for next CU coding
      m_CurrCtx->best = m_CABACEstimator->getCtx();
    }
    return false;
  }

#if JVET_M0464_UNI_MTS
  xEncodeInterResidual( tempCS, bestCS, partitioner, encTestModeBase, 0
                        , NULL
                        , 0
                        , &equGBiCost
#else
  xEncodeInterResidual( tempCS, bestCS, partitioner, encTestModeBase, 0
    , NULL
    , true
    , 0
    , &equGBiCost
#endif
  );

  tempCS->initStructData(encTestMode.qp, encTestMode.lossless);

  double skipTH = MAX_DOUBLE;
  skipTH = (m_pcEncCfg->getUseGBiFast() ? 1.05 : MAX_DOUBLE);
  if( equGBiCost > curBestCost * skipTH )
  {
    break;
  }

  if( m_pcEncCfg->getUseGBiFast() )
  {
    if( isEqualUni == true && m_pcEncCfg->getIntraPeriod() == -1 )
    {
      break;
    }
  }
  if( g_GbiSearchOrder[gbiLoopIdx] == GBI_DEFAULT && xIsGBiSkip(cu) && m_pcEncCfg->getUseGBiFast() )
  {
    break;
  }
 } // for( UChar gbiLoopIdx = 0; gbiLoopIdx < gbiLoopNum; gbiLoopIdx++ )

  return true;
}

#if JVET_M0464_UNI_MTS
void EncCu::xEncodeInterResidual(   CodingStructure *&tempCS
                                  , CodingStructure *&bestCS
                                  , Partitioner &partitioner
                                  , const EncTestMode& encTestMode
                                  , int residualPass
                                  , CodingStructure* imvCS
                                  , bool* bestHasNonResi
                                  , double* equGBiCost
#else
void EncCu::xEncodeInterResidual( CodingStructure *&tempCS, CodingStructure *&bestCS, Partitioner &partitioner, const EncTestMode& encTestMode, int residualPass
  , CodingStructure* imvCS
  , int emtMode
  , bool* bestHasNonResi
  , double* equGBiCost
#endif
  )
{
  if( residualPass == 1 && encTestMode.lossless )
  {
    return;
  }

  CodingUnit*            cu        = tempCS->getCU( partitioner.chType );
  double   bestCostInternal        = MAX_DOUBLE;
  double           bestCost        = bestCS->cost;
#if !JVET_M0464_UNI_MTS
  const SPS&            sps        = *tempCS->sps;
  const int      maxSizeEMT        = EMT_INTER_MAX_CU_WITH_QTBT;
#endif
  bool              swapped        = false; // avoid unwanted data copy
  bool             reloadCU        = false;
#if !JVET_M0464_UNI_MTS
  const bool considerEmtSecondPass = emtMode && sps.getSpsNext().getUseInterEMT() && partitioner.currArea().lwidth() <= maxSizeEMT && partitioner.currArea().lheight() <= maxSizeEMT;

  int minEMTMode = 0;
  int maxEMTMode = (considerEmtSecondPass?1:0);
#endif

  // Not allow very big |MVd| to avoid CABAC crash caused by too large MVd. Normally no impact on coding performance.
  const int maxMvd = 1 << 15;
  const PredictionUnit& pu = *cu->firstPU;
  if (!cu->affine)
  {
    if ((pu.refIdx[0] >= 0 && (pu.mvd[0].getAbsHor() >= maxMvd || pu.mvd[0].getAbsVer() >= maxMvd))
      || (pu.refIdx[1] >= 0 && (pu.mvd[1].getAbsHor() >= maxMvd || pu.mvd[1].getAbsVer() >= maxMvd)))
    {
      return;
    }
  }
  else
  {
    for (int refList = 0; refList < NUM_REF_PIC_LIST_01; refList++)
    {
      if (pu.refIdx[refList] >= 0)
      {
        for (int ctrlP = 1 + (cu->affineType == AFFINEMODEL_6PARAM); ctrlP >= 0; ctrlP--)
        {
          if (pu.mvdAffi[refList][ctrlP].getAbsHor() >= maxMvd || pu.mvdAffi[refList][ctrlP].getAbsVer() >= maxMvd)
          {
            return;
          }
        }
      }
    }
  }

#if !JVET_M0464_UNI_MTS
  if( emtMode == 2 )
  {
    minEMTMode = maxEMTMode = (cu->emtFlag?1:0);
  }

  for( int curEmtMode = minEMTMode; curEmtMode <= maxEMTMode; curEmtMode++ )
#endif
  {
    if( reloadCU )
    {
      if( bestCost == bestCS->cost ) //The first EMT pass didn't become the bestCS, so we clear the TUs generated
      {
        tempCS->clearTUs();
      }
      else if( false == swapped )
      {
        tempCS->initStructData( encTestMode.qp, encTestMode.lossless );
        tempCS->copyStructure( *bestCS, partitioner.chType );
        tempCS->getPredBuf().copyFrom( bestCS->getPredBuf() );
        bestCost = bestCS->cost;
        cu       = tempCS->getCU( partitioner.chType );
        swapped = true;
      }
      else
      {
        tempCS->clearTUs();
        bestCost = bestCS->cost;
        cu       = tempCS->getCU( partitioner.chType );
      }

      //we need to restart the distortion for the new tempCS, the bit count and the cost
      tempCS->dist     = 0;
      tempCS->fracBits = 0;
      tempCS->cost     = MAX_DOUBLE;
    }

    reloadCU    = true; // enable cu reloading
    cu->skip    = false;
#if !JVET_M0464_UNI_MTS
    cu->emtFlag = curEmtMode;
#endif

    const bool skipResidual = residualPass == 1;
    m_pcInterSearch->encodeResAndCalcRdInterCU( *tempCS, partitioner, skipResidual );

    xEncodeDontSplit( *tempCS, partitioner );

    xCheckDQP( *tempCS, partitioner );

    if( ETM_INTER_ME == encTestMode.type )
    {
      if( equGBiCost != NULL )
      {
        if( tempCS->cost < (*equGBiCost) && cu->GBiIdx == GBI_DEFAULT )
        {
          (*equGBiCost) = tempCS->cost;
        }
      }
      else
      {
        CHECK(equGBiCost == NULL, "equGBiCost == NULL");
      }
      if( tempCS->slice->getCheckLDC() && !cu->imv && cu->GBiIdx != GBI_DEFAULT && tempCS->cost < m_bestGbiCost[1] )
      {
        if( tempCS->cost < m_bestGbiCost[0] )
        {
          m_bestGbiCost[1] = m_bestGbiCost[0];
          m_bestGbiCost[0] = tempCS->cost;
          m_bestGbiIdx[1] = m_bestGbiIdx[0];
          m_bestGbiIdx[0] = cu->GBiIdx;
        }
        else
        {
          m_bestGbiCost[1] = tempCS->cost;
          m_bestGbiIdx[1] = cu->GBiIdx;
        }
      }
    }

#if !JVET_M0464_UNI_MTS
    double emtFirstPassCost = tempCS->cost;
#endif
    if( imvCS && (tempCS->cost < imvCS->cost) )
    {
      if( imvCS->cost != MAX_DOUBLE )
      {
        imvCS->initStructData( encTestMode.qp, encTestMode.lossless );
      }
      imvCS->copyStructure( *tempCS, partitioner.chType );
    }
    if( NULL != bestHasNonResi && (bestCostInternal > tempCS->cost) )
    {
      bestCostInternal = tempCS->cost;
      if (!(tempCS->getPU(partitioner.chType)->mhIntraFlag))
      *bestHasNonResi  = !cu->rootCbf;
    }

    if (cu->rootCbf == false)
    {
      if (tempCS->getPU(partitioner.chType)->mhIntraFlag)
      {
        tempCS->cost = MAX_DOUBLE;
        return;
      }
    }

#if WCG_EXT
    DTRACE_MODE_COST( *tempCS, m_pcRdCost->getLambda( true ) );
#else
    DTRACE_MODE_COST( *tempCS, m_pcRdCost->getLambda() );
#endif
    xCheckBestMode( tempCS, bestCS, partitioner, encTestMode );

#if !JVET_M0464_UNI_MTS
    //now we check whether the second pass should be skipped or not
    if( !curEmtMode && maxEMTMode )
    {
      const double thresholdToSkipEmtSecondPass = 1.1; // Skip checking EMT transforms
      const bool bCond1 = !cu->firstTU->cbf[COMPONENT_Y];

      const bool bCond3 = emtFirstPassCost > ( bestCost * thresholdToSkipEmtSecondPass );

      if( m_pcEncCfg->getFastInterEMT() && (bCond1 || bCond3 ) ) 
      {
        maxEMTMode = 0; // do not test EMT
      }
    }
#endif
  } //end emt loop
}


void EncCu::xEncodeDontSplit( CodingStructure &cs, Partitioner &partitioner )
{
  m_CABACEstimator->resetBits();

#if JVET_M0421_SPLIT_SIG
  m_CABACEstimator->split_cu_mode( CU_DONT_SPLIT, cs, partitioner );
#else
  {
    if( partitioner.canSplit( CU_QUAD_SPLIT, cs ) )
    {
      m_CABACEstimator->split_cu_flag( false, cs, partitioner );
    }
    if( partitioner.canSplit( CU_MT_SPLIT, cs ) )
    {
      m_CABACEstimator->split_cu_mode_mt( CU_DONT_SPLIT, cs, partitioner );
    }
  }
#endif

  cs.fracBits += m_CABACEstimator->getEstFracBits(); // split bits
  cs.cost      = m_pcRdCost->calcRdCost( cs.fracBits, cs.dist );

}

#if REUSE_CU_RESULTS
void EncCu::xReuseCachedResult( CodingStructure *&tempCS, CodingStructure *&bestCS, Partitioner &partitioner )
{
  const SPS &sps = *tempCS->sps;

  BestEncInfoCache* bestEncCache = dynamic_cast<BestEncInfoCache*>( m_modeCtrl );
  CHECK( !bestEncCache, "If this mode is chosen, mode controller has to implement the mode caching capabilities" );
  EncTestMode cachedMode;

  if( bestEncCache->setCsFrom( *tempCS, cachedMode, partitioner ) )
  {
    CodingUnit& cu = *tempCS->cus.front();
#if JVET_M0170_MRG_SHARELIST
    cu.shareParentPos = tempCS->sharedBndPos;
    cu.shareParentSize = tempCS->sharedBndSize;
#endif
    partitioner.setCUData( cu );

    if( CU::isIntra( cu ) )
    {
      xReconIntraQT( cu );
    }
    else
    {
      xDeriveCUMV( cu );
      xReconInter( cu );
    }

    Distortion finalDistortion = 0;
    const int  numValidComponents = getNumberValidComponents( tempCS->area.chromaFormat );

    for( int comp = 0; comp < numValidComponents; comp++ )
    {
      const ComponentID compID = ComponentID( comp );

      if( CS::isDualITree( *tempCS ) && toChannelType( compID ) != partitioner.chType )
      {
        continue;
      }

      CPelBuf reco = tempCS->getRecoBuf( compID );
      CPelBuf org  = tempCS->getOrgBuf ( compID );

#if WCG_EXT
      if( m_pcEncCfg->getLumaLevelToDeltaQPMapping().isEnabled() )
      {
        const CPelBuf orgLuma = tempCS->getOrgBuf(tempCS->area.blocks[COMPONENT_Y]);
        finalDistortion += m_pcRdCost->getDistPart( org, reco, sps.getBitDepth( toChannelType( compID ) ), compID, DF_SSE_WTD, &orgLuma );
      }
      else
#endif
      finalDistortion += m_pcRdCost->getDistPart( org, reco, sps.getBitDepth( toChannelType( compID ) ), compID, DF_SSE );
    }

    m_CABACEstimator->getCtx() = m_CurrCtx->start;
    m_CABACEstimator->resetBits();

    CUCtx cuCtx;
    cuCtx.isDQPCoded = true;
    cuCtx.isChromaQpAdjCoded = true;
    m_CABACEstimator->coding_unit( cu, partitioner, cuCtx );

    tempCS->dist     = finalDistortion;
    tempCS->fracBits = m_CABACEstimator->getEstFracBits();
    tempCS->cost     = m_pcRdCost->calcRdCost( tempCS->fracBits, tempCS->dist );

    xEncodeDontSplit( *tempCS,         partitioner );
    xCheckDQP       ( *tempCS,         partitioner );
    xCheckBestMode  (  tempCS, bestCS, partitioner, cachedMode );
  }
  else
  {
    THROW( "Should never happen!" );
  }
}

#endif


//! \}<|MERGE_RESOLUTION|>--- conflicted
+++ resolved
@@ -292,15 +292,11 @@
   ::memset(m_subMergeBlkNum, 0, sizeof(m_subMergeBlkNum));
   m_prevPOC = MAX_UINT;
 
-<<<<<<< HEAD
+#if  JVET_M0255_FRACMMVD_SWITCH
+  if ( ( m_pcEncCfg->getIBCHashSearch() && m_pcEncCfg->getIBCMode() ) || m_pcEncCfg->getAllowDisFracMMVD() )
+#else
   if (m_pcEncCfg->getIBCHashSearch() && m_pcEncCfg->getIBCMode())
-=======
-#if  JVET_M0255_FRACMMVD_SWITCH
-  if ( ( m_pcEncCfg->getCPRHashSearch() && m_pcEncCfg->getCPRMode() ) || m_pcEncCfg->getAllowDisFracMMVD() )
-#else
-  if (m_pcEncCfg->getCPRHashSearch() && m_pcEncCfg->getCPRMode())
-#endif
->>>>>>> fd177314
+#endif
   {
     m_ibcHashMap.init(m_pcEncCfg->getSourceWidth(), m_pcEncCfg->getSourceHeight());
   }
@@ -312,12 +308,8 @@
 
 void EncCu::compressCtu( CodingStructure& cs, const UnitArea& area, const unsigned ctuRsAddr, const int prevQP[], const int currQP[] )
 {
-<<<<<<< HEAD
+#if !JVET_M0255_FRACMMVD_SWITCH
   if (m_pcEncCfg->getIBCHashSearch() && ctuRsAddr == 0 && cs.slice->getSPS()->getSpsNext().getIBCMode())
-=======
-#if !JVET_M0255_FRACMMVD_SWITCH
-  if (m_pcEncCfg->getCPRHashSearch() && ctuRsAddr == 0 && cs.slice->getSPS()->getSpsNext().getCPRMode())
->>>>>>> fd177314
   {
     m_ibcHashMap.rebuildPicHashMap(cs.picture->getOrigBuf());
   }
