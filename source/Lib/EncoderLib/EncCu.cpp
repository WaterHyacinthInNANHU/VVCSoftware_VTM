/* The copyright in this software is being made available under the BSD
 * License, included below. This software may be subject to other third party
 * and contributor rights, including patent rights, and no such rights are
 * granted under this license.
 *
 * Copyright (c) 2010-2019, ITU/ISO/IEC
 * All rights reserved.
 *
 * Redistribution and use in source and binary forms, with or without
 * modification, are permitted provided that the following conditions are met:
 *
 *  * Redistributions of source code must retain the above copyright notice,
 *    this list of conditions and the following disclaimer.
 *  * Redistributions in binary form must reproduce the above copyright notice,
 *    this list of conditions and the following disclaimer in the documentation
 *    and/or other materials provided with the distribution.
 *  * Neither the name of the ITU/ISO/IEC nor the names of its contributors may
 *    be used to endorse or promote products derived from this software without
 *    specific prior written permission.
 *
 * THIS SOFTWARE IS PROVIDED BY THE COPYRIGHT HOLDERS AND CONTRIBUTORS "AS IS"
 * AND ANY EXPRESS OR IMPLIED WARRANTIES, INCLUDING, BUT NOT LIMITED TO, THE
 * IMPLIED WARRANTIES OF MERCHANTABILITY AND FITNESS FOR A PARTICULAR PURPOSE
 * ARE DISCLAIMED. IN NO EVENT SHALL THE COPYRIGHT HOLDER OR CONTRIBUTORS
 * BE LIABLE FOR ANY DIRECT, INDIRECT, INCIDENTAL, SPECIAL, EXEMPLARY, OR
 * CONSEQUENTIAL DAMAGES (INCLUDING, BUT NOT LIMITED TO, PROCUREMENT OF
 * SUBSTITUTE GOODS OR SERVICES; LOSS OF USE, DATA, OR PROFITS; OR BUSINESS
 * INTERRUPTION) HOWEVER CAUSED AND ON ANY THEORY OF LIABILITY, WHETHER IN
 * CONTRACT, STRICT LIABILITY, OR TORT (INCLUDING NEGLIGENCE OR OTHERWISE)
 * ARISING IN ANY WAY OUT OF THE USE OF THIS SOFTWARE, EVEN IF ADVISED OF
 * THE POSSIBILITY OF SUCH DAMAGE.
 */

/** \file     EncCu.cpp
    \brief    Coding Unit (CU) encoder class
*/

#include "EncCu.h"

#include "EncLib.h"
#include "Analyze.h"
#include "AQp.h"

#include "CommonLib/dtrace_codingstruct.h"
#include "CommonLib/Picture.h"
#include "CommonLib/UnitTools.h"
#include "MCTS.h"


#include "CommonLib/dtrace_buffer.h"

#include <stdio.h>
#include <cmath>
#include <algorithm>
#if ENABLE_WPP_PARALLELISM
#include <mutex>
extern std::recursive_mutex g_cache_mutex;
#endif



//! \ingroup EncoderLib
//! \{

// ====================================================================================================================
EncCu::EncCu() : m_triangleModeTest
{
  TriangleMotionInfo( 0, 1, 0 ), TriangleMotionInfo( 1, 0, 1 ), TriangleMotionInfo( 1, 0, 2 ), TriangleMotionInfo( 0, 0, 1 ), TriangleMotionInfo( 0, 2, 0 ),
  TriangleMotionInfo( 1, 0, 3 ), TriangleMotionInfo( 1, 0, 4 ), TriangleMotionInfo( 1, 1, 0 ), TriangleMotionInfo( 0, 3, 0 ), TriangleMotionInfo( 0, 4, 0 ),
  TriangleMotionInfo( 0, 0, 2 ), TriangleMotionInfo( 0, 1, 2 ), TriangleMotionInfo( 1, 1, 2 ), TriangleMotionInfo( 0, 0, 4 ), TriangleMotionInfo( 0, 0, 3 ),
  TriangleMotionInfo( 0, 1, 3 ), TriangleMotionInfo( 0, 1, 4 ), TriangleMotionInfo( 1, 1, 4 ), TriangleMotionInfo( 1, 1, 3 ), TriangleMotionInfo( 1, 2, 1 ),
  TriangleMotionInfo( 1, 2, 0 ), TriangleMotionInfo( 0, 2, 1 ), TriangleMotionInfo( 0, 4, 3 ), TriangleMotionInfo( 1, 3, 0 ), TriangleMotionInfo( 1, 3, 2 ),
  TriangleMotionInfo( 1, 3, 4 ), TriangleMotionInfo( 1, 4, 0 ), TriangleMotionInfo( 1, 3, 1 ), TriangleMotionInfo( 1, 2, 3 ), TriangleMotionInfo( 1, 4, 1 ),
  TriangleMotionInfo( 0, 4, 1 ), TriangleMotionInfo( 0, 2, 3 ), TriangleMotionInfo( 1, 4, 2 ), TriangleMotionInfo( 0, 3, 2 ), TriangleMotionInfo( 1, 4, 3 ),
  TriangleMotionInfo( 0, 3, 1 ), TriangleMotionInfo( 0, 2, 4 ), TriangleMotionInfo( 1, 2, 4 ), TriangleMotionInfo( 0, 4, 2 ), TriangleMotionInfo( 0, 3, 4 ),
}
{}

void EncCu::create( EncCfg* encCfg )
{
  unsigned      uiMaxWidth    = encCfg->getMaxCUWidth();
  unsigned      uiMaxHeight   = encCfg->getMaxCUHeight();
  ChromaFormat  chromaFormat  = encCfg->getChromaFormatIdc();

  unsigned      numWidths     = gp_sizeIdxInfo->numWidths();
  unsigned      numHeights    = gp_sizeIdxInfo->numHeights();
  m_pTempCS = new CodingStructure**  [numWidths];
  m_pBestCS = new CodingStructure**  [numWidths];
  m_pTempCS2 = new CodingStructure** [numWidths];
  m_pBestCS2 = new CodingStructure** [numWidths];

  for( unsigned w = 0; w < numWidths; w++ )
  {
    m_pTempCS[w] = new CodingStructure*  [numHeights];
    m_pBestCS[w] = new CodingStructure*  [numHeights];
    m_pTempCS2[w] = new CodingStructure* [numHeights];
    m_pBestCS2[w] = new CodingStructure* [numHeights];

    for( unsigned h = 0; h < numHeights; h++ )
    {
      unsigned width  = gp_sizeIdxInfo->sizeFrom( w );
      unsigned height = gp_sizeIdxInfo->sizeFrom( h );

      if( gp_sizeIdxInfo->isCuSize( width ) && gp_sizeIdxInfo->isCuSize( height ) )
      {
        m_pTempCS[w][h] = new CodingStructure( m_unitCache.cuCache, m_unitCache.puCache, m_unitCache.tuCache );
        m_pBestCS[w][h] = new CodingStructure( m_unitCache.cuCache, m_unitCache.puCache, m_unitCache.tuCache );

        m_pTempCS[w][h]->create( chromaFormat, Area( 0, 0, width, height ), false );
        m_pBestCS[w][h]->create( chromaFormat, Area( 0, 0, width, height ), false );

        m_pTempCS2[w][h] = new CodingStructure( m_unitCache.cuCache, m_unitCache.puCache, m_unitCache.tuCache );
        m_pBestCS2[w][h] = new CodingStructure( m_unitCache.cuCache, m_unitCache.puCache, m_unitCache.tuCache );

        m_pTempCS2[w][h]->create( chromaFormat, Area( 0, 0, width, height ), false );
        m_pBestCS2[w][h]->create( chromaFormat, Area( 0, 0, width, height ), false );
      }
      else
      {
        m_pTempCS[w][h] = nullptr;
        m_pBestCS[w][h] = nullptr;
        m_pTempCS2[w][h] = nullptr;
        m_pBestCS2[w][h] = nullptr;
      }
    }
  }

  m_cuChromaQpOffsetIdxPlus1 = 0;

  unsigned maxDepth = numWidths + numHeights;

  m_modeCtrl = new EncModeCtrlMTnoRQT();

  m_modeCtrl->create( *encCfg );

  for (unsigned ui = 0; ui < MMVD_MRG_MAX_RD_BUF_NUM; ui++)
  {
    m_acMergeBuffer[ui].create( chromaFormat, Area( 0, 0, uiMaxWidth, uiMaxHeight ) );
  }
  for (unsigned ui = 0; ui < MRG_MAX_NUM_CANDS; ui++)
  {
    m_acRealMergeBuffer[ui].create(chromaFormat, Area(0, 0, uiMaxWidth, uiMaxHeight));
    m_acMergeTmpBuffer[ui].create(chromaFormat, Area(0, 0, uiMaxWidth, uiMaxHeight));
  }
  const unsigned maxNumTriangleCand = encCfg->getMaxNumTriangleCand();
  for (unsigned i = 0; i < maxNumTriangleCand; i++)
  {
    for (unsigned j = 0; j < maxNumTriangleCand; j++)
    {
      if (i == j)
        continue;
      uint8_t idxBits0 = i + (i == maxNumTriangleCand - 1 ? 0 : 1);
      uint8_t candIdx1Enc = j - (j > i ? 1 : 0);
      uint8_t idxBits1 = candIdx1Enc + (candIdx1Enc == maxNumTriangleCand - 2 ? 0 : 1);
      m_triangleIdxBins[1][i][j] = m_triangleIdxBins[0][i][j] = 1 + idxBits0 + idxBits1;
    }
  }
  if (maxNumTriangleCand != 5)
  {
    // update the table
    int index = 0;
    for (unsigned i = 0; i < maxNumTriangleCand; i++)
    {
      for (unsigned j = 0; j < maxNumTriangleCand; j++)
      {
        if (i == j)
          continue;
        for (unsigned dir = 0; dir < 2; dir++, index++)
        {
          m_triangleModeTest[index].m_splitDir = dir;
          m_triangleModeTest[index].m_candIdx0 = i;
          m_triangleModeTest[index].m_candIdx1 = j;
        }
      }
    }
  }
  for( unsigned ui = 0; ui < TRIANGLE_MAX_NUM_CANDS; ui++ )
  {
    m_acTriangleWeightedBuffer[ui].create( chromaFormat, Area( 0, 0, uiMaxWidth, uiMaxHeight ) );
  }

  m_CtxBuffer.resize( maxDepth );
  m_CurrCtx = 0;
}


void EncCu::destroy()
{
  unsigned numWidths  = gp_sizeIdxInfo->numWidths();
  unsigned numHeights = gp_sizeIdxInfo->numHeights();

  for( unsigned w = 0; w < numWidths; w++ )
  {
    for( unsigned h = 0; h < numHeights; h++ )
    {
      if( m_pBestCS[w][h] ) m_pBestCS[w][h]->destroy();
      if( m_pTempCS[w][h] ) m_pTempCS[w][h]->destroy();

      delete m_pBestCS[w][h];
      delete m_pTempCS[w][h];

      if( m_pBestCS2[w][h] ) m_pBestCS2[w][h]->destroy();
      if( m_pTempCS2[w][h] ) m_pTempCS2[w][h]->destroy();

      delete m_pBestCS2[w][h];
      delete m_pTempCS2[w][h];
    }

    delete[] m_pTempCS[w];
    delete[] m_pBestCS[w];
    delete[] m_pTempCS2[w];
    delete[] m_pBestCS2[w];
  }

  delete[] m_pBestCS; m_pBestCS = nullptr;
  delete[] m_pTempCS; m_pTempCS = nullptr;
  delete[] m_pBestCS2; m_pBestCS2 = nullptr;
  delete[] m_pTempCS2; m_pTempCS2 = nullptr;

#if REUSE_CU_RESULTS
  if (m_tmpStorageLCU)
  {
    m_tmpStorageLCU->destroy();
    delete m_tmpStorageLCU;  m_tmpStorageLCU = nullptr;
  }
#endif

#if REUSE_CU_RESULTS
  m_modeCtrl->destroy();

#endif
  delete m_modeCtrl;
  m_modeCtrl = nullptr;

  for (unsigned ui = 0; ui < MMVD_MRG_MAX_RD_BUF_NUM; ui++)
  {
    m_acMergeBuffer[ui].destroy();
  }
  for (unsigned ui = 0; ui < MRG_MAX_NUM_CANDS; ui++)
  {
    m_acRealMergeBuffer[ui].destroy();
    m_acMergeTmpBuffer[ui].destroy();
  }
  for( unsigned ui = 0; ui < TRIANGLE_MAX_NUM_CANDS; ui++ )
  {
    m_acTriangleWeightedBuffer[ui].destroy();
  }
}



EncCu::~EncCu()
{
}



/** \param    pcEncLib      pointer of encoder class
 */
void EncCu::init( EncLib* pcEncLib, const SPS& sps PARL_PARAM( const int tId ) )
{
  m_pcEncCfg           = pcEncLib;
  m_pcIntraSearch      = pcEncLib->getIntraSearch( PARL_PARAM0( tId ) );
  m_pcInterSearch      = pcEncLib->getInterSearch( PARL_PARAM0( tId ) );
  m_pcTrQuant          = pcEncLib->getTrQuant( PARL_PARAM0( tId ) );
  m_pcRdCost           = pcEncLib->getRdCost ( PARL_PARAM0( tId ) );
  m_CABACEstimator     = pcEncLib->getCABACEncoder( PARL_PARAM0( tId ) )->getCABACEstimator( &sps );
  m_CABACEstimator->setEncCu(this);
  m_CtxCache           = pcEncLib->getCtxCache( PARL_PARAM0( tId ) );
  m_pcRateCtrl         = pcEncLib->getRateCtrl();
  m_pcSliceEncoder     = pcEncLib->getSliceEncoder();
#if ENABLE_SPLIT_PARALLELISM || ENABLE_WPP_PARALLELISM
  m_pcEncLib           = pcEncLib;
  m_dataId             = tId;
#endif
  m_pcLoopFilter       = pcEncLib->getLoopFilter();
#if !JVET_P0400_REMOVE_SHARED_MERGE_LIST
  m_shareState = NO_SHARE;
  m_pcInterSearch->setShareState(0);
  setShareStateDec(0);

  m_shareBndPosX = -1;
  m_shareBndPosY = -1;
  m_shareBndSizeW = 0;
  m_shareBndSizeH = 0;
#endif

  DecCu::init( m_pcTrQuant, m_pcIntraSearch, m_pcInterSearch );

  m_modeCtrl->init( m_pcEncCfg, m_pcRateCtrl, m_pcRdCost );

  m_pcInterSearch->setModeCtrl( m_modeCtrl );
  m_modeCtrl->setInterSearch(m_pcInterSearch);
  m_pcIntraSearch->setModeCtrl( m_modeCtrl );

}

// ====================================================================================================================
// Public member functions
// ====================================================================================================================

void EncCu::compressCtu( CodingStructure& cs, const UnitArea& area, const unsigned ctuRsAddr, const int prevQP[], const int currQP[] )
{
  m_modeCtrl->initCTUEncoding( *cs.slice );
  cs.treeType = TREE_D;

  cs.slice->m_mapPltCost.clear();
#if ENABLE_SPLIT_PARALLELISM
  if( m_pcEncCfg->getNumSplitThreads() > 1 )
  {
    for( int jId = 1; jId < NUM_RESERVERD_SPLIT_JOBS; jId++ )
    {
      EncCu*            jobEncCu  = m_pcEncLib->getCuEncoder( cs.picture->scheduler.getSplitDataId( jId ) );
      CacheBlkInfoCtrl* cacheCtrl = dynamic_cast< CacheBlkInfoCtrl* >( jobEncCu->m_modeCtrl );
#if REUSE_CU_RESULTS
      BestEncInfoCache* bestCache = dynamic_cast< BestEncInfoCache* >( jobEncCu->m_modeCtrl );
#endif
      SaveLoadEncInfoSbt *sbtCache = dynamic_cast< SaveLoadEncInfoSbt* >( jobEncCu->m_modeCtrl );
      if( cacheCtrl )
      {
        cacheCtrl->init( *cs.slice );
      }
#if REUSE_CU_RESULTS
      if (bestCache)
      {
        bestCache->init(*cs.slice);
      }
#endif
      if (sbtCache)
      {
        sbtCache->init(*cs.slice);
      }
    }
  }

#if REUSE_CU_RESULTS
  if( auto* cacheCtrl = dynamic_cast<BestEncInfoCache*>( m_modeCtrl ) ) { cacheCtrl->tick(); }
#endif
  if( auto* cacheCtrl = dynamic_cast<CacheBlkInfoCtrl*>( m_modeCtrl ) ) { cacheCtrl->tick(); }
#endif
  // init the partitioning manager
  QTBTPartitioner partitioner;
  partitioner.initCtu(area, CH_L, *cs.slice);
  if (m_pcEncCfg->getIBCMode())
  {
    if (area.lx() == 0 && area.ly() == 0)
    {
      m_pcInterSearch->resetIbcSearch();
    }
    m_pcInterSearch->resetCtuRecord();
    m_ctuIbcSearchRangeX = m_pcEncCfg->getIBCLocalSearchRangeX();
    m_ctuIbcSearchRangeY = m_pcEncCfg->getIBCLocalSearchRangeY();
  }
  if (m_pcEncCfg->getIBCMode() && m_pcEncCfg->getIBCHashSearch() && (m_pcEncCfg->getIBCFastMethod() & IBC_FAST_METHOD_ADAPTIVE_SEARCHRANGE))
  {
    const int hashHitRatio = m_ibcHashMap.getHashHitRatio(area.Y()); // in percent
    if (hashHitRatio < 5) // 5%
    {
      m_ctuIbcSearchRangeX >>= 1;
      m_ctuIbcSearchRangeY >>= 1;
    }
    if (cs.slice->getNumRefIdx(REF_PIC_LIST_0) > 0)
    {
      m_ctuIbcSearchRangeX >>= 1;
      m_ctuIbcSearchRangeY >>= 1;
    }
  }
  // init current context pointer
  m_CurrCtx = m_CtxBuffer.data();

  CodingStructure *tempCS = m_pTempCS[gp_sizeIdxInfo->idxFrom( area.lumaSize().width )][gp_sizeIdxInfo->idxFrom( area.lumaSize().height )];
  CodingStructure *bestCS = m_pBestCS[gp_sizeIdxInfo->idxFrom( area.lumaSize().width )][gp_sizeIdxInfo->idxFrom( area.lumaSize().height )];

  cs.initSubStructure(*tempCS, partitioner.chType, partitioner.currArea(), false);
  cs.initSubStructure(*bestCS, partitioner.chType, partitioner.currArea(), false);
  tempCS->currQP[CH_L] = bestCS->currQP[CH_L] =
  tempCS->baseQP       = bestCS->baseQP       = currQP[CH_L];
  tempCS->prevQP[CH_L] = bestCS->prevQP[CH_L] = prevQP[CH_L];

  xCompressCU(tempCS, bestCS, partitioner);
  cs.slice->m_mapPltCost.clear();
  // all signals were already copied during compression if the CTU was split - at this point only the structures are copied to the top level CS
  const bool copyUnsplitCTUSignals = bestCS->cus.size() == 1;
  cs.useSubStructure(*bestCS, partitioner.chType, CS::getArea(*bestCS, area, partitioner.chType), copyUnsplitCTUSignals,
                     false, false, copyUnsplitCTUSignals);

  if (CS::isDualITree (cs) && isChromaEnabled (cs.pcv->chrFormat))
  {
    m_CABACEstimator->getCtx() = m_CurrCtx->start;

    partitioner.initCtu(area, CH_C, *cs.slice);

    cs.initSubStructure(*tempCS, partitioner.chType, partitioner.currArea(), false);
    cs.initSubStructure(*bestCS, partitioner.chType, partitioner.currArea(), false);
    tempCS->currQP[CH_C] = bestCS->currQP[CH_C] =
    tempCS->baseQP       = bestCS->baseQP       = currQP[CH_C];
    tempCS->prevQP[CH_C] = bestCS->prevQP[CH_C] = prevQP[CH_C];

    xCompressCU(tempCS, bestCS, partitioner);

    const bool copyUnsplitCTUSignals = bestCS->cus.size() == 1;
    cs.useSubStructure(*bestCS, partitioner.chType, CS::getArea(*bestCS, area, partitioner.chType),
                       copyUnsplitCTUSignals, false, false, copyUnsplitCTUSignals);
  }

  if (m_pcEncCfg->getUseRateCtrl())
  {
    (m_pcRateCtrl->getRCPic()->getLCU(ctuRsAddr)).m_actualMSE = (double)bestCS->dist / (double)m_pcRateCtrl->getRCPic()->getLCU(ctuRsAddr).m_numberOfPixel;
  }
  // reset context states and uninit context pointer
  m_CABACEstimator->getCtx() = m_CurrCtx->start;
  m_CurrCtx                  = 0;

#if ENABLE_SPLIT_PARALLELISM && ENABLE_WPP_PARALLELISM
  if( m_pcEncCfg->getNumSplitThreads() > 1 && m_pcEncCfg->getNumWppThreads() > 1 )
  {
    cs.picture->finishCtuPart( area );
  }
#endif

  // Ensure that a coding was found
  // Selected mode's RD-cost must be not MAX_DOUBLE.
  CHECK( bestCS->cus.empty()                                   , "No possible encoding found" );
  CHECK( bestCS->cus[0]->predMode == NUMBER_OF_PREDICTION_MODES, "No possible encoding found" );
  CHECK( bestCS->cost             == MAX_DOUBLE                , "No possible encoding found" );
}

// ====================================================================================================================
// Protected member functions
// ====================================================================================================================

static int xCalcHADs8x8_ISlice(const Pel *piOrg, const int iStrideOrg)
{
  int k, i, j, jj;
  int diff[64], m1[8][8], m2[8][8], m3[8][8], iSumHad = 0;

  for (k = 0; k < 64; k += 8)
  {
    diff[k + 0] = piOrg[0];
    diff[k + 1] = piOrg[1];
    diff[k + 2] = piOrg[2];
    diff[k + 3] = piOrg[3];
    diff[k + 4] = piOrg[4];
    diff[k + 5] = piOrg[5];
    diff[k + 6] = piOrg[6];
    diff[k + 7] = piOrg[7];

    piOrg += iStrideOrg;
  }

  //horizontal
  for (j = 0; j < 8; j++)
  {
    jj = j << 3;
    m2[j][0] = diff[jj    ] + diff[jj + 4];
    m2[j][1] = diff[jj + 1] + diff[jj + 5];
    m2[j][2] = diff[jj + 2] + diff[jj + 6];
    m2[j][3] = diff[jj + 3] + diff[jj + 7];
    m2[j][4] = diff[jj    ] - diff[jj + 4];
    m2[j][5] = diff[jj + 1] - diff[jj + 5];
    m2[j][6] = diff[jj + 2] - diff[jj + 6];
    m2[j][7] = diff[jj + 3] - diff[jj + 7];

    m1[j][0] = m2[j][0] + m2[j][2];
    m1[j][1] = m2[j][1] + m2[j][3];
    m1[j][2] = m2[j][0] - m2[j][2];
    m1[j][3] = m2[j][1] - m2[j][3];
    m1[j][4] = m2[j][4] + m2[j][6];
    m1[j][5] = m2[j][5] + m2[j][7];
    m1[j][6] = m2[j][4] - m2[j][6];
    m1[j][7] = m2[j][5] - m2[j][7];

    m2[j][0] = m1[j][0] + m1[j][1];
    m2[j][1] = m1[j][0] - m1[j][1];
    m2[j][2] = m1[j][2] + m1[j][3];
    m2[j][3] = m1[j][2] - m1[j][3];
    m2[j][4] = m1[j][4] + m1[j][5];
    m2[j][5] = m1[j][4] - m1[j][5];
    m2[j][6] = m1[j][6] + m1[j][7];
    m2[j][7] = m1[j][6] - m1[j][7];
  }

  //vertical
  for (i = 0; i < 8; i++)
  {
    m3[0][i] = m2[0][i] + m2[4][i];
    m3[1][i] = m2[1][i] + m2[5][i];
    m3[2][i] = m2[2][i] + m2[6][i];
    m3[3][i] = m2[3][i] + m2[7][i];
    m3[4][i] = m2[0][i] - m2[4][i];
    m3[5][i] = m2[1][i] - m2[5][i];
    m3[6][i] = m2[2][i] - m2[6][i];
    m3[7][i] = m2[3][i] - m2[7][i];

    m1[0][i] = m3[0][i] + m3[2][i];
    m1[1][i] = m3[1][i] + m3[3][i];
    m1[2][i] = m3[0][i] - m3[2][i];
    m1[3][i] = m3[1][i] - m3[3][i];
    m1[4][i] = m3[4][i] + m3[6][i];
    m1[5][i] = m3[5][i] + m3[7][i];
    m1[6][i] = m3[4][i] - m3[6][i];
    m1[7][i] = m3[5][i] - m3[7][i];

    m2[0][i] = m1[0][i] + m1[1][i];
    m2[1][i] = m1[0][i] - m1[1][i];
    m2[2][i] = m1[2][i] + m1[3][i];
    m2[3][i] = m1[2][i] - m1[3][i];
    m2[4][i] = m1[4][i] + m1[5][i];
    m2[5][i] = m1[4][i] - m1[5][i];
    m2[6][i] = m1[6][i] + m1[7][i];
    m2[7][i] = m1[6][i] - m1[7][i];
  }

  for (i = 0; i < 8; i++)
  {
    for (j = 0; j < 8; j++)
    {
      iSumHad += abs(m2[i][j]);
    }
  }
  iSumHad -= abs(m2[0][0]);
  iSumHad = (iSumHad + 2) >> 2;
  return(iSumHad);
}

int  EncCu::updateCtuDataISlice(const CPelBuf buf)
{
  int  xBl, yBl;
  const int iBlkSize = 8;
  const Pel* pOrgInit = buf.buf;
  int  iStrideOrig = buf.stride;

  int iSumHad = 0;
  for( yBl = 0; ( yBl + iBlkSize ) <= buf.height; yBl += iBlkSize )
  {
    for( xBl = 0; ( xBl + iBlkSize ) <= buf.width; xBl += iBlkSize )
    {
      const Pel* pOrg = pOrgInit + iStrideOrig*yBl + xBl;
      iSumHad += xCalcHADs8x8_ISlice( pOrg, iStrideOrig );
    }
  }
  return( iSumHad );
}

bool EncCu::xCheckBestMode( CodingStructure *&tempCS, CodingStructure *&bestCS, Partitioner &partitioner, const EncTestMode& encTestMode )
{
  bool bestCSUpdated = false;

  if( !tempCS->cus.empty() )
  {
    if( tempCS->cus.size() == 1 )
    {
      const CodingUnit& cu = *tempCS->cus.front();
      CHECK( cu.skip && !cu.firstPU->mergeFlag, "Skip flag without a merge flag is not allowed!" );
    }

#if WCG_EXT
    DTRACE_BEST_MODE( tempCS, bestCS, m_pcRdCost->getLambda( true ) );
#else
    DTRACE_BEST_MODE( tempCS, bestCS, m_pcRdCost->getLambda() );
#endif

    if( m_modeCtrl->useModeResult( encTestMode, tempCS, partitioner ) )
    {
      if( tempCS->cus.size() == 1 )
      {
        // if tempCS is not a split-mode
        CodingUnit &cu = *tempCS->cus.front();

        if( CU::isLosslessCoded( cu ) )
        {
          xFillPCMBuffer( cu );
        }
      }

      std::swap( tempCS, bestCS );
      // store temp best CI for next CU coding
      m_CurrCtx->best = m_CABACEstimator->getCtx();
      m_bestModeUpdated = true;
      bestCSUpdated = true;
    }
  }

  // reset context states
  m_CABACEstimator->getCtx() = m_CurrCtx->start;
  return bestCSUpdated;

}

void EncCu::xCompressCU( CodingStructure*& tempCS, CodingStructure*& bestCS, Partitioner& partitioner, double maxCostAllowed )
{
  CHECK(maxCostAllowed < 0, "Wrong value of maxCostAllowed!");
#if !JVET_P0400_REMOVE_SHARED_MERGE_LIST
  if (m_shareState == NO_SHARE)
  {
    tempCS->sharedBndPos = tempCS->area.Y().lumaPos();
    tempCS->sharedBndSize.width = tempCS->area.lwidth();
    tempCS->sharedBndSize.height = tempCS->area.lheight();
    bestCS->sharedBndPos = bestCS->area.Y().lumaPos();
    bestCS->sharedBndSize.width = bestCS->area.lwidth();
    bestCS->sharedBndSize.height = bestCS->area.lheight();
  }
#endif
#if ENABLE_SPLIT_PARALLELISM
  CHECK( m_dataId != tempCS->picture->scheduler.getDataId(), "Working in the wrong dataId!" );

  if( m_pcEncCfg->getNumSplitThreads() != 1 && tempCS->picture->scheduler.getSplitJobId() == 0 )
  {
    if( m_modeCtrl->isParallelSplit( *tempCS, partitioner ) )
    {
      m_modeCtrl->setParallelSplit( true );
      xCompressCUParallel( tempCS, bestCS, partitioner );
      return;
    }
  }

#endif
  uint32_t compBegin;
  uint32_t numComp;
  bool jointPLT = false;
  if (partitioner.isSepTree( *tempCS ))
  {
    if (isLuma(partitioner.chType))
    {
      compBegin = COMPONENT_Y;
      numComp = 1;
    }
    else
    {
      compBegin = COMPONENT_Cb;
      numComp = 2;
    }
  }
  else
  {
    compBegin = COMPONENT_Y;
    numComp = 3;
    jointPLT = true;
  }
  SplitSeries splitmode = -1;
  uint32_t  bestLastPLTSize[MAX_NUM_COMPONENT];
  Pel       bestLastPLT[MAX_NUM_COMPONENT][MAXPLTPREDSIZE]; // store LastPLT for partition
  uint32_t  curLastPLTSize[MAX_NUM_COMPONENT];
  Pel       curLastPLT[MAX_NUM_COMPONENT][MAXPLTPREDSIZE]; // store LastPLT if no partition
  for (int i = compBegin; i < (compBegin + numComp); i++)
  {
    ComponentID comID = jointPLT ? (ComponentID)compBegin : ((i > 0) ? COMPONENT_Cb : COMPONENT_Y);
    bestLastPLTSize[comID] = 0;
    curLastPLTSize[comID] = tempCS->prevPLT.curPLTSize[comID];
    memcpy(curLastPLT[i], tempCS->prevPLT.curPLT[i], tempCS->prevPLT.curPLTSize[comID] * sizeof(Pel));
  }

  Slice&   slice      = *tempCS->slice;
  const PPS &pps      = *tempCS->pps;
  const SPS &sps      = *tempCS->sps;
  const uint32_t uiLPelX  = tempCS->area.Y().lumaPos().x;
  const uint32_t uiTPelY  = tempCS->area.Y().lumaPos().y;

  const ModeType modeTypeParent  = partitioner.modeType;
  const TreeType treeTypeParent  = partitioner.treeType;
  const ChannelType chTypeParent = partitioner.chType;
  const UnitArea currCsArea = clipArea( CS::getArea( *bestCS, bestCS->area, partitioner.chType ), *tempCS->picture );

  m_modeCtrl->initCULevel( partitioner, *tempCS );
  if( partitioner.currQtDepth == 0 && partitioner.currMtDepth == 0 && !tempCS->slice->isIntra() && ( sps.getUseSBT() || sps.getUseInterMTS() ) )
  {
    auto slsSbt = dynamic_cast<SaveLoadEncInfoSbt*>( m_modeCtrl );
#if  JVET_P0983_REMOVE_SPS_SBT_MAX_SIZE_FLAG
    int maxSLSize = sps.getUseSBT() ? tempCS->slice->getSPS()->getMaxTbSize() : MTS_INTER_MAX_CU_SIZE;
#else
    int maxSLSize = sps.getUseSBT() ? tempCS->slice->getSPS()->getMaxSbtSize() : MTS_INTER_MAX_CU_SIZE;
#endif
    slsSbt->resetSaveloadSbt( maxSLSize );
#if ENABLE_SPLIT_PARALLELISM
    CHECK( tempCS->picture->scheduler.getSplitJobId() != 0, "The SBT search reset need to happen in sequential region." );
    if (m_pcEncCfg->getNumSplitThreads() > 1)
    {
      for (int jId = 1; jId < NUM_RESERVERD_SPLIT_JOBS; jId++)
      {
        auto slsSbt = dynamic_cast<SaveLoadEncInfoSbt *>(m_pcEncLib->getCuEncoder(jId)->m_modeCtrl);
        slsSbt->resetSaveloadSbt(maxSLSize);
      }
    }
#endif
  }
  m_sbtCostSave[0] = m_sbtCostSave[1] = MAX_DOUBLE;

  m_CurrCtx->start = m_CABACEstimator->getCtx();

  m_cuChromaQpOffsetIdxPlus1 = 0;

  if( slice.getUseChromaQpAdj() )
  {
    // TODO M0133 : double check encoder decisions with respect to chroma QG detection and actual encode
    int lgMinCuSize = sps.getLog2MinCodingBlockSize() +
      std::max<int>( 0, sps.getLog2DiffMaxMinCodingBlockSize() - int( pps.getCuChromaQpOffsetSubdiv()/2 ) );
    m_cuChromaQpOffsetIdxPlus1 = ( ( uiLPelX >> lgMinCuSize ) + ( uiTPelY >> lgMinCuSize ) ) % ( pps.getChromaQpOffsetListLen() + 1 );
  }

  if( !m_modeCtrl->anyMode() )
  {
    m_modeCtrl->finishCULevel( partitioner );
    return;
  }

  DTRACE_UPDATE( g_trace_ctx, std::make_pair( "cux", uiLPelX ) );
  DTRACE_UPDATE( g_trace_ctx, std::make_pair( "cuy", uiTPelY ) );
  DTRACE_UPDATE( g_trace_ctx, std::make_pair( "cuw", tempCS->area.lwidth() ) );
  DTRACE_UPDATE( g_trace_ctx, std::make_pair( "cuh", tempCS->area.lheight() ) );
  DTRACE( g_trace_ctx, D_COMMON, "@(%4d,%4d) [%2dx%2d]\n", tempCS->area.lx(), tempCS->area.ly(), tempCS->area.lwidth(), tempCS->area.lheight() );


#if !JVET_P0400_REMOVE_SHARED_MERGE_LIST
  int startShareThisLevel = 0;
#endif
  m_pcInterSearch->resetSavedAffineMotion();

  double bestIntPelCost = MAX_DOUBLE;

#if JVET_P0517_ADAPTIVE_COLOR_TRANSFORM
  if (tempCS->slice->getSPS()->getUseColorTrans())
  {
    tempCS->tmpColorSpaceCost = MAX_DOUBLE;
    bestCS->tmpColorSpaceCost = MAX_DOUBLE;
    tempCS->firstColorSpaceSelected = true;
    bestCS->firstColorSpaceSelected = true;
  }

  if (tempCS->slice->getSPS()->getUseColorTrans() && !CS::isDualITree(*tempCS))
  {
    tempCS->firstColorSpaceTestOnly = false;
    bestCS->firstColorSpaceTestOnly = false;
    tempCS->tmpColorSpaceIntraCost[0] = MAX_DOUBLE;
    tempCS->tmpColorSpaceIntraCost[1] = MAX_DOUBLE;
    bestCS->tmpColorSpaceIntraCost[0] = MAX_DOUBLE;
    bestCS->tmpColorSpaceIntraCost[1] = MAX_DOUBLE;

    if (tempCS->bestParent && tempCS->bestParent->firstColorSpaceTestOnly)
    {
      tempCS->firstColorSpaceTestOnly = bestCS->firstColorSpaceTestOnly = true;
    }
  }
#endif

  do
  {
    for (int i = compBegin; i < (compBegin + numComp); i++)
    {
      ComponentID comID = jointPLT ? (ComponentID)compBegin : ((i > 0) ? COMPONENT_Cb : COMPONENT_Y);
      tempCS->prevPLT.curPLTSize[comID] = curLastPLTSize[comID];
      memcpy(tempCS->prevPLT.curPLT[i], curLastPLT[i], curLastPLTSize[comID] * sizeof(Pel));
    }
    EncTestMode currTestMode = m_modeCtrl->currTestMode();
    currTestMode.maxCostAllowed = maxCostAllowed;

    if (pps.getUseDQP() && partitioner.isSepTree(*tempCS) && isChroma( partitioner.chType ))
    {
      const Position chromaCentral(tempCS->area.Cb().chromaPos().offset(tempCS->area.Cb().chromaSize().width >> 1, tempCS->area.Cb().chromaSize().height >> 1));
      const Position lumaRefPos(chromaCentral.x << getComponentScaleX(COMPONENT_Cb, tempCS->area.chromaFormat), chromaCentral.y << getComponentScaleY(COMPONENT_Cb, tempCS->area.chromaFormat));
      const CodingStructure* baseCS = bestCS->picture->cs;
      const CodingUnit* colLumaCu = baseCS->getCU(lumaRefPos, CHANNEL_TYPE_LUMA);

      if (colLumaCu)
      {
        currTestMode.qp = colLumaCu->qp;
      }
    }

#if SHARP_LUMA_DELTA_QP || ENABLE_QPA_SUB_CTU
    if (partitioner.currQgEnable() && (
#if SHARP_LUMA_DELTA_QP
        (m_pcEncCfg->getLumaLevelToDeltaQPMapping().isEnabled()) ||
#endif
#if ENABLE_QPA_SUB_CTU
        (m_pcEncCfg->getUsePerceptQPA() && !m_pcEncCfg->getUseRateCtrl() && pps.getUseDQP())
#else
        false
#endif
      ))
    {
#if ENABLE_SPLIT_PARALLELISM
      CHECK( tempCS->picture->scheduler.getSplitJobId() > 0, "Changing lambda is only allowed in the master thread!" );
#endif
      if (currTestMode.qp >= 0)
      {
        updateLambda (&slice, currTestMode.qp,
 #if WCG_EXT && ER_CHROMA_QP_WCG_PPS
                      m_pcEncCfg->getWCGChromaQPControl().isEnabled(),
 #endif
                      CS::isDualITree (*tempCS) || (partitioner.currDepth == 0));
      }
    }
#endif

    if( currTestMode.type == ETM_INTER_ME )
    {
      if( ( currTestMode.opts & ETO_IMV ) != 0 )
      {
        const bool skipAltHpelIF = ( int( ( currTestMode.opts & ETO_IMV ) >> ETO_IMV_SHIFT ) == 4 ) && ( bestIntPelCost > 1.25 * bestCS->cost );
        if (!skipAltHpelIF)
        {
          tempCS->bestCS = bestCS;
          xCheckRDCostInterIMV(tempCS, bestCS, partitioner, currTestMode, bestIntPelCost);
          tempCS->bestCS = nullptr;
        }
      }
      else
      {
        tempCS->bestCS = bestCS;
        xCheckRDCostInter( tempCS, bestCS, partitioner, currTestMode );
        tempCS->bestCS = nullptr;
      }

    }
    else if (currTestMode.type == ETM_HASH_INTER)
    {
      xCheckRDCostHashInter( tempCS, bestCS, partitioner, currTestMode );
    }
    else if( currTestMode.type == ETM_AFFINE )
    {
      xCheckRDCostAffineMerge2Nx2N( tempCS, bestCS, partitioner, currTestMode );
    }
#if REUSE_CU_RESULTS
    else if( currTestMode.type == ETM_RECO_CACHED )
    {
      xReuseCachedResult( tempCS, bestCS, partitioner );
    }
#endif
    else if( currTestMode.type == ETM_MERGE_SKIP )
    {
      xCheckRDCostMerge2Nx2N( tempCS, bestCS, partitioner, currTestMode );
      CodingUnit* cu = bestCS->getCU(partitioner.chType);
      if (cu)
      cu->mmvdSkip = cu->skip == false ? false : cu->mmvdSkip;
    }
    else if( currTestMode.type == ETM_MERGE_TRIANGLE )
    {
      xCheckRDCostMergeTriangle2Nx2N( tempCS, bestCS, partitioner, currTestMode );
    }
    else if( currTestMode.type == ETM_INTRA )
    {
#if JVET_P0517_ADAPTIVE_COLOR_TRANSFORM 
      if (slice.getSPS()->getUseColorTrans() && !CS::isDualITree(*tempCS))
      {
        bool skipSecColorSpace = false;
        skipSecColorSpace = xCheckRDCostIntra(tempCS, bestCS, partitioner, currTestMode, (m_pcEncCfg->getRGBFormatFlag() ? true : false));
        
        if (!skipSecColorSpace && !tempCS->firstColorSpaceTestOnly)
        {
          xCheckRDCostIntra(tempCS, bestCS, partitioner, currTestMode, (m_pcEncCfg->getRGBFormatFlag() ? false : true));
        }

        if (!tempCS->firstColorSpaceTestOnly)
        {
          if (tempCS->tmpColorSpaceIntraCost[0] != MAX_DOUBLE && tempCS->tmpColorSpaceIntraCost[1] != MAX_DOUBLE)
          {
            double skipCostRatio = m_pcEncCfg->getRGBFormatFlag() ? 1.1 : 1.0;
            if (tempCS->tmpColorSpaceIntraCost[1] > (skipCostRatio*tempCS->tmpColorSpaceIntraCost[0]))
            {
              tempCS->firstColorSpaceTestOnly = bestCS->firstColorSpaceTestOnly = true;
            }
          }
        }
        else
        {
          CHECK(tempCS->tmpColorSpaceIntraCost[1] != MAX_DOUBLE, "the RD test of the second color space should be skipped");
        }
      }
      else
      {
        xCheckRDCostIntra(tempCS, bestCS, partitioner, currTestMode, false);
      }
#else
      xCheckRDCostIntra( tempCS, bestCS, partitioner, currTestMode );
#endif
    }
    else if (currTestMode.type == ETM_PALETTE)
    {
      xCheckPLT( tempCS, bestCS, partitioner, currTestMode );
    }
    else if (currTestMode.type == ETM_IBC)
    {
      xCheckRDCostIBCMode(tempCS, bestCS, partitioner, currTestMode);
    }
    else if (currTestMode.type == ETM_IBC_MERGE)
    {
      xCheckRDCostIBCModeMerge2Nx2N(tempCS, bestCS, partitioner, currTestMode);
    }
    else if( isModeSplit( currTestMode ) )
    {
      if (bestCS->cus.size() != 0)
      {
        splitmode = bestCS->cus[0]->splitSeries;
      }
      assert( partitioner.modeType == tempCS->modeType );
      int signalModeConsVal = tempCS->signalModeCons( getPartSplit( currTestMode ), partitioner, modeTypeParent );
      int numRoundRdo = signalModeConsVal == LDT_MODE_TYPE_SIGNAL ? 2 : 1;
      bool skipInterPass = false;
      for( int i = 0; i < numRoundRdo; i++ )
      {
        //change cons modes
        if( signalModeConsVal == LDT_MODE_TYPE_SIGNAL )
        {
          CHECK( numRoundRdo != 2, "numRoundRdo shall be 2 - [LDT_MODE_TYPE_SIGNAL]" );
          tempCS->modeType = partitioner.modeType = (i == 0) ? MODE_TYPE_INTER : MODE_TYPE_INTRA;
        }
        else if( signalModeConsVal == LDT_MODE_TYPE_INFER )
        {
          CHECK( numRoundRdo != 1, "numRoundRdo shall be 1 - [LDT_MODE_TYPE_INFER]" );
          tempCS->modeType = partitioner.modeType = MODE_TYPE_INTRA;
        }
        else if( signalModeConsVal == LDT_MODE_TYPE_INHERIT )
        {
          CHECK( numRoundRdo != 1, "numRoundRdo shall be 1 - [LDT_MODE_TYPE_INHERIT]" );
          tempCS->modeType = partitioner.modeType = modeTypeParent;
        }

        //for lite intra encoding fast algorithm, set the status to save inter coding info
        if( modeTypeParent == MODE_TYPE_ALL && tempCS->modeType == MODE_TYPE_INTER )
        {
          m_pcIntraSearch->setSaveCuCostInSCIPU( true );
          m_pcIntraSearch->setNumCuInSCIPU( 0 );
        }
        else if( modeTypeParent == MODE_TYPE_ALL && tempCS->modeType != MODE_TYPE_INTER )
        {
          m_pcIntraSearch->setSaveCuCostInSCIPU( false );
          if( tempCS->modeType == MODE_TYPE_ALL )
          {
            m_pcIntraSearch->setNumCuInSCIPU( 0 );
          }
        }

        xCheckModeSplit( tempCS, bestCS, partitioner, currTestMode, modeTypeParent, skipInterPass );
        //recover cons modes
        tempCS->modeType = partitioner.modeType = modeTypeParent;
        tempCS->treeType = partitioner.treeType = treeTypeParent;
        partitioner.chType = chTypeParent;
        if( modeTypeParent == MODE_TYPE_ALL )
        {
          m_pcIntraSearch->setSaveCuCostInSCIPU( false );
          if( numRoundRdo == 2 && tempCS->modeType == MODE_TYPE_INTRA )
          {
            m_pcIntraSearch->initCuAreaCostInSCIPU();
          }
        }
        if( skipInterPass )
        {
          break;
        }
      }
      if (splitmode != bestCS->cus[0]->splitSeries)
      {
        splitmode = bestCS->cus[0]->splitSeries;
        const CodingUnit&     cu = *bestCS->cus.front();
        cu.cs->prevPLT = bestCS->prevPLT;
        for (int i = compBegin; i < (compBegin + numComp); i++)
        {
          ComponentID comID = jointPLT ? (ComponentID)compBegin : ((i > 0) ? COMPONENT_Cb : COMPONENT_Y);
          bestLastPLTSize[comID] = bestCS->cus[0]->cs->prevPLT.curPLTSize[comID];
          memcpy(bestLastPLT[i], bestCS->cus[0]->cs->prevPLT.curPLT[i], bestCS->cus[0]->cs->prevPLT.curPLTSize[comID] * sizeof(Pel));
        }
      }
    }
    else
    {
      THROW( "Don't know how to handle mode: type = " << currTestMode.type << ", options = " << currTestMode.opts );
    }
  } while( m_modeCtrl->nextMode( *tempCS, partitioner ) );

#if !JVET_P0400_REMOVE_SHARED_MERGE_LIST
  if(startShareThisLevel == 1)
  {
    m_shareState = NO_SHARE;
    m_pcInterSearch->setShareState(m_shareState);
    setShareStateDec(m_shareState);
  }
#endif

  //////////////////////////////////////////////////////////////////////////
  // Finishing CU
#if ENABLE_SPLIT_PARALLELISM
  if( bestCS->cus.empty() )
  {
    CHECK( bestCS->cost != MAX_DOUBLE, "Cost should be maximal if no encoding found" );
    CHECK( bestCS->picture->scheduler.getSplitJobId() == 0, "Should always get a result in serial case" );

    m_modeCtrl->finishCULevel( partitioner );
    return;
  }

#endif
  if( tempCS->cost == MAX_DOUBLE && bestCS->cost == MAX_DOUBLE )
  {
    //although some coding modes were planned to be tried in RDO, no coding mode actually finished encoding due to early termination
    //thus tempCS->cost and bestCS->cost are both MAX_DOUBLE; in this case, skip the following process for normal case
    m_modeCtrl->finishCULevel( partitioner );
    return;
  }

  // set context states
  m_CABACEstimator->getCtx() = m_CurrCtx->best;

  // QP from last processed CU for further processing
  //copy the qp of the last non-chroma CU
  int numCUInThisNode = (int)bestCS->cus.size();
  if( numCUInThisNode > 1 && bestCS->cus.back()->chType == CHANNEL_TYPE_CHROMA && !CS::isDualITree( *bestCS ) )
  {
    CHECK( bestCS->cus[numCUInThisNode-2]->chType != CHANNEL_TYPE_LUMA, "wrong chType" );
    bestCS->prevQP[partitioner.chType] = bestCS->cus[numCUInThisNode-2]->qp;
  }
  else
  {
  bestCS->prevQP[partitioner.chType] = bestCS->cus.back()->qp;
  }
  if ((!slice.isIntra() || slice.getSPS()->getIBCFlag())
    && partitioner.chType == CHANNEL_TYPE_LUMA
    && bestCS->cus.size() == 1 && (bestCS->cus.back()->predMode == MODE_INTER || bestCS->cus.back()->predMode == MODE_IBC)
    && bestCS->area.Y() == (*bestCS->cus.back()).Y()
    )
  {
    const CodingUnit&     cu = *bestCS->cus.front();
    const PredictionUnit& pu = *cu.firstPU;

#if JVET_P0400_REMOVE_SHARED_MERGE_LIST
    bool isIbcSmallBlk = CU::isIBC(cu) && (cu.lwidth() * cu.lheight() <= 16);
    if (!cu.affine && !cu.triangle && !isIbcSmallBlk)
#else
    bool isShare = ((CU::isIBC(cu) && m_shareState == 2) ? true : false);
    if (!cu.affine && !cu.triangle && !isShare)
#endif
    {
      MotionInfo mi = pu.getMotionInfo();
      mi.GBiIdx = (mi.interDir == 3) ? cu.GBiIdx : GBI_DEFAULT;
      cu.cs->addMiToLut(CU::isIBC(cu) ? cu.cs->motionLut.lutIbc : cu.cs->motionLut.lut, mi);
    }
  }
  bestCS->picture->getPredBuf(currCsArea).copyFrom(bestCS->getPredBuf(currCsArea));
  bestCS->picture->getRecoBuf( currCsArea ).copyFrom( bestCS->getRecoBuf( currCsArea ) );
  m_modeCtrl->finishCULevel( partitioner );
  if( m_pcIntraSearch->getSaveCuCostInSCIPU() && bestCS->cus.size() == 1 )
  {
    m_pcIntraSearch->saveCuAreaCostInSCIPU( Area( partitioner.currArea().lumaPos(), partitioner.currArea().lumaSize() ), bestCS->cost );
  }

#if ENABLE_SPLIT_PARALLELISM
  if( tempCS->picture->scheduler.getSplitJobId() == 0 && m_pcEncCfg->getNumSplitThreads() != 1 )
  {
    tempCS->picture->finishParallelPart( currCsArea );
  }

#endif
  if (bestCS->cus.size() == 1) // no partition
  {
    if (bestCS->cus[0]->predMode == MODE_PLT)
    {
      for (int i = compBegin; i < (compBegin + numComp); i++)
      {
        ComponentID comID = jointPLT ? (ComponentID)compBegin : ((i > 0) ? COMPONENT_Cb : COMPONENT_Y);
        bestCS->prevPLT.curPLTSize[comID] = curLastPLTSize[comID];
        memcpy(bestCS->prevPLT.curPLT[i], curLastPLT[i], curLastPLTSize[comID] * sizeof(Pel));
      }
      bestCS->reorderPrevPLT(bestCS->prevPLT, bestCS->cus[0]->curPLTSize, bestCS->cus[0]->curPLT, bestCS->cus[0]->reuseflag, compBegin, numComp, jointPLT);
    }
    else
    {
      for (int i = compBegin; i<(compBegin + numComp); i++)
      {
        ComponentID comID = jointPLT ? (ComponentID)compBegin : ((i > 0) ? COMPONENT_Cb : COMPONENT_Y);
        bestCS->prevPLT.curPLTSize[comID] = curLastPLTSize[comID];
        memcpy(bestCS->prevPLT.curPLT[i], curLastPLT[i], bestCS->prevPLT.curPLTSize[comID] * sizeof(Pel));
      }
    }
  }
  else
  {
    for (int i = compBegin; i<(compBegin + numComp); i++)
    {
      ComponentID comID = jointPLT ? (ComponentID)compBegin : ((i > 0) ? COMPONENT_Cb : COMPONENT_Y);
      bestCS->prevPLT.curPLTSize[comID] = bestLastPLTSize[comID];
      memcpy(bestCS->prevPLT.curPLT[i], bestLastPLT[i], bestCS->prevPLT.curPLTSize[comID] * sizeof(Pel));
    }
  }
  const CodingUnit&     cu = *bestCS->cus.front();
  cu.cs->prevPLT = bestCS->prevPLT;
  // Assert if Best prediction mode is NONE
  // Selected mode's RD-cost must be not MAX_DOUBLE.
  CHECK( bestCS->cus.empty()                                   , "No possible encoding found" );
  CHECK( bestCS->cus[0]->predMode == NUMBER_OF_PREDICTION_MODES, "No possible encoding found" );
  CHECK( bestCS->cost             == MAX_DOUBLE                , "No possible encoding found" );
}

#if SHARP_LUMA_DELTA_QP || ENABLE_QPA_SUB_CTU
void EncCu::updateLambda (Slice* slice, const int dQP,
 #if WCG_EXT && ER_CHROMA_QP_WCG_PPS
                          const bool useWCGChromaControl,
 #endif
                          const bool updateRdCostLambda)
{
#if WCG_EXT && ER_CHROMA_QP_WCG_PPS
  if (useWCGChromaControl)
  {
    const double lambda = m_pcSliceEncoder->initializeLambda (slice, m_pcSliceEncoder->getGopId(), slice->getSliceQp(), (double)dQP);
    const int clippedQP = Clip3 (-slice->getSPS()->getQpBDOffset (CHANNEL_TYPE_LUMA), MAX_QP, dQP);

    m_pcSliceEncoder->setUpLambda (slice, lambda, clippedQP);
    return;
  }
#endif
  int iQP = dQP;
  const double oldQP     = (double)slice->getSliceQpBase();
#if ENABLE_QPA_SUB_CTU
  const double oldLambda = (m_pcEncCfg->getUsePerceptQPA() && !m_pcEncCfg->getUseRateCtrl() && slice->getPPS()->getUseDQP()) ? slice->getLambdas()[0] :
                           m_pcSliceEncoder->calculateLambda (slice, m_pcSliceEncoder->getGopId(), oldQP, oldQP, iQP);
#else
  const double oldLambda = m_pcSliceEncoder->calculateLambda (slice, m_pcSliceEncoder->getGopId(), oldQP, oldQP, iQP);
#endif
  const double newLambda = oldLambda * pow (2.0, ((double)dQP - oldQP) / 3.0);
#if RDOQ_CHROMA_LAMBDA
  const double chromaLambda = newLambda / m_pcRdCost->getChromaWeight();
  const double lambdaArray[MAX_NUM_COMPONENT] = {newLambda, chromaLambda, chromaLambda};
  m_pcTrQuant->setLambdas (lambdaArray);
#else
  m_pcTrQuant->setLambda (newLambda);
#endif
  if (updateRdCostLambda)
  {
    m_pcRdCost->setLambda (newLambda, slice->getSPS()->getBitDepths());
  }
}
#endif // SHARP_LUMA_DELTA_QP || ENABLE_QPA_SUB_CTU

#if ENABLE_SPLIT_PARALLELISM
//#undef DEBUG_PARALLEL_TIMINGS
//#define DEBUG_PARALLEL_TIMINGS 1
void EncCu::xCompressCUParallel( CodingStructure *&tempCS, CodingStructure *&bestCS, Partitioner &partitioner )
{
  const unsigned wIdx = gp_sizeIdxInfo->idxFrom( partitioner.currArea().lwidth() );
  const unsigned hIdx = gp_sizeIdxInfo->idxFrom( partitioner.currArea().lheight() );

  Picture* picture = tempCS->picture;

  int numJobs = m_modeCtrl->getNumParallelJobs( *bestCS, partitioner );

  bool    jobUsed                            [NUM_RESERVERD_SPLIT_JOBS];
  std::fill( jobUsed, jobUsed + NUM_RESERVERD_SPLIT_JOBS, false );

  const UnitArea currArea = CS::getArea( *tempCS, partitioner.currArea(), partitioner.chType );
#if ENABLE_WPP_PARALLELISM
  const int      wppTId   = picture->scheduler.getWppThreadId();
#endif
  const bool doParallel   = !m_pcEncCfg->getForceSingleSplitThread();
#if _MSC_VER && ENABLE_WPP_PARALLELISM
#pragma omp parallel for schedule(dynamic,1) num_threads(NUM_SPLIT_THREADS_IF_MSVC) if(doParallel)
#else
  omp_set_num_threads( m_pcEncCfg->getNumSplitThreads() );

#pragma omp parallel for schedule(dynamic,1) if(doParallel)
#endif
  for( int jId = 1; jId <= numJobs; jId++ )
  {
    // thread start
#if ENABLE_WPP_PARALLELISM
    picture->scheduler.setWppThreadId( wppTId );
#endif
    picture->scheduler.setSplitThreadId();
    picture->scheduler.setSplitJobId( jId );

    QTBTPartitioner jobPartitioner;
    EncCu*       jobCuEnc       = m_pcEncLib->getCuEncoder( picture->scheduler.getSplitDataId( jId ) );
    auto*        jobBlkCache    = dynamic_cast<CacheBlkInfoCtrl*>( jobCuEnc->m_modeCtrl );
#if REUSE_CU_RESULTS
    auto*        jobBestCache   = dynamic_cast<BestEncInfoCache*>( jobCuEnc->m_modeCtrl );
#endif

    jobPartitioner.copyState( partitioner );
    jobCuEnc      ->copyState( this, jobPartitioner, currArea, true );

    if( jobBlkCache  ) { jobBlkCache ->tick(); }
#if REUSE_CU_RESULTS
    if( jobBestCache ) { jobBestCache->tick(); }

#endif
    CodingStructure *&jobBest = jobCuEnc->m_pBestCS[wIdx][hIdx];
    CodingStructure *&jobTemp = jobCuEnc->m_pTempCS[wIdx][hIdx];

    jobUsed[jId] = true;

    jobCuEnc->xCompressCU( jobTemp, jobBest, jobPartitioner );

    picture->scheduler.setSplitJobId( 0 );
    // thread stop
  }
  picture->scheduler.setSplitThreadId( 0 );

  int    bestJId  = 0;
  double bestCost = bestCS->cost;
  for( int jId = 1; jId <= numJobs; jId++ )
  {
    EncCu* jobCuEnc = m_pcEncLib->getCuEncoder( picture->scheduler.getSplitDataId( jId ) );

    if( jobUsed[jId] && jobCuEnc->m_pBestCS[wIdx][hIdx]->cost < bestCost )
    {
      bestCost = jobCuEnc->m_pBestCS[wIdx][hIdx]->cost;
      bestJId  = jId;
    }
  }

  if( bestJId > 0 )
  {
    copyState( m_pcEncLib->getCuEncoder( picture->scheduler.getSplitDataId( bestJId ) ), partitioner, currArea, false );
    m_CurrCtx->best = m_CABACEstimator->getCtx();

    tempCS = m_pTempCS[wIdx][hIdx];
    bestCS = m_pBestCS[wIdx][hIdx];
  }

  const int      bitDepthY = tempCS->sps->getBitDepth( CH_L );
  const UnitArea clipdArea = clipArea( currArea, *picture );

  CHECK( calcCheckSum( picture->getRecoBuf( clipdArea.Y() ), bitDepthY ) != calcCheckSum( bestCS->getRecoBuf( clipdArea.Y() ), bitDepthY ), "Data copied incorrectly!" );

  picture->finishParallelPart( currArea );

  if( auto *blkCache = dynamic_cast<CacheBlkInfoCtrl*>( m_modeCtrl ) )
  {
    for( int jId = 1; jId <= numJobs; jId++ )
    {
      if( !jobUsed[jId] || jId == bestJId ) continue;

      auto *jobBlkCache = dynamic_cast<CacheBlkInfoCtrl*>( m_pcEncLib->getCuEncoder( picture->scheduler.getSplitDataId( jId ) )->m_modeCtrl );
      CHECK( !jobBlkCache, "If own mode controller has blk info cache capability so should all other mode controllers!" );
      blkCache->CacheBlkInfoCtrl::copyState( *jobBlkCache, partitioner.currArea() );
    }

    blkCache->tick();
  }
#if REUSE_CU_RESULTS

  if( auto *blkCache = dynamic_cast<BestEncInfoCache*>( m_modeCtrl ) )
  {
    for( int jId = 1; jId <= numJobs; jId++ )
    {
      if( !jobUsed[jId] || jId == bestJId ) continue;

      auto *jobBlkCache = dynamic_cast<BestEncInfoCache*>( m_pcEncLib->getCuEncoder( picture->scheduler.getSplitDataId( jId ) )->m_modeCtrl );
      CHECK( !jobBlkCache, "If own mode controller has blk info cache capability so should all other mode controllers!" );
      blkCache->BestEncInfoCache::copyState( *jobBlkCache, partitioner.currArea() );
    }

    blkCache->tick();
  }
#endif
}

void EncCu::copyState( EncCu* other, Partitioner& partitioner, const UnitArea& currArea, const bool isDist )
{
  const unsigned wIdx = gp_sizeIdxInfo->idxFrom( partitioner.currArea().lwidth () );
  const unsigned hIdx = gp_sizeIdxInfo->idxFrom( partitioner.currArea().lheight() );

  if( isDist )
  {
    other->m_pBestCS[wIdx][hIdx]->initSubStructure( *m_pBestCS[wIdx][hIdx], partitioner.chType, partitioner.currArea(), false );
    other->m_pTempCS[wIdx][hIdx]->initSubStructure( *m_pTempCS[wIdx][hIdx], partitioner.chType, partitioner.currArea(), false );
  }
  else
  {
          CodingStructure* dst =        m_pBestCS[wIdx][hIdx];
    const CodingStructure* src = other->m_pBestCS[wIdx][hIdx];
    bool keepResi = KEEP_PRED_AND_RESI_SIGNALS;
    bool keepPred = true;

    dst->useSubStructure( *src, partitioner.chType, currArea, keepPred, true, keepResi, keepResi );

    dst->cost           =  src->cost;
    dst->dist           =  src->dist;
    dst->fracBits       =  src->fracBits;
    dst->features       =  src->features;
  }

  if( isDist )
  {
    m_CurrCtx = m_CtxBuffer.data();
  }

  m_pcInterSearch->copyState( *other->m_pcInterSearch );
  m_modeCtrl     ->copyState( *other->m_modeCtrl, partitioner.currArea() );
  m_pcRdCost     ->copyState( *other->m_pcRdCost );
  m_pcTrQuant    ->copyState( *other->m_pcTrQuant );
  if( m_pcEncCfg->getReshaper() )
  {
    EncReshape *encReshapeThis  = dynamic_cast<EncReshape*>(       m_pcReshape);
    EncReshape *encReshapeOther = dynamic_cast<EncReshape*>(other->m_pcReshape);
    encReshapeThis->copyState( *encReshapeOther );
  }
#if !JVET_P0400_REMOVE_SHARED_MERGE_LIST
  m_shareState    = other->m_shareState;
  m_shareBndPosX  = other->m_shareBndPosX;
  m_shareBndPosY  = other->m_shareBndPosY;
  m_shareBndSizeW = other->m_shareBndSizeW;
  m_shareBndSizeH = other->m_shareBndSizeH;
  setShareStateDec( other->getShareStateDec() );
  m_pcInterSearch->setShareState( other->m_pcInterSearch->getShareState() );
#endif

  m_CABACEstimator->getCtx() = other->m_CABACEstimator->getCtx();
}
#endif

void EncCu::xCheckModeSplit(CodingStructure *&tempCS, CodingStructure *&bestCS, Partitioner &partitioner, const EncTestMode& encTestMode, const ModeType modeTypeParent, bool &skipInterPass )
{
  const int qp                = encTestMode.qp;
  const Slice &slice          = *tempCS->slice;
  const bool bIsLosslessMode  = false; // False at this level. Next level down may set it to true.
  const int oldPrevQp         = tempCS->prevQP[partitioner.chType];
  const auto oldMotionLut     = tempCS->motionLut;
#if ENABLE_QPA_SUB_CTU
  const PPS &pps              = *tempCS->pps;
  const uint32_t currDepth    = partitioner.currDepth;
#endif
  const auto oldPLT           = tempCS->prevPLT;

  const PartSplit split = getPartSplit( encTestMode );
  const ModeType modeTypeChild = partitioner.modeType;

  CHECK( split == CU_DONT_SPLIT, "No proper split provided!" );

  tempCS->initStructData( qp, bIsLosslessMode );

  m_CABACEstimator->getCtx() = m_CurrCtx->start;

  const TempCtx ctxStartSP( m_CtxCache, SubCtx( Ctx::SplitFlag,   m_CABACEstimator->getCtx() ) );
  const TempCtx ctxStartQt( m_CtxCache, SubCtx( Ctx::SplitQtFlag, m_CABACEstimator->getCtx() ) );
  const TempCtx ctxStartHv( m_CtxCache, SubCtx( Ctx::SplitHvFlag, m_CABACEstimator->getCtx() ) );
  const TempCtx ctxStart12( m_CtxCache, SubCtx( Ctx::Split12Flag, m_CABACEstimator->getCtx() ) );
  const TempCtx ctxStartMC( m_CtxCache, SubCtx( Ctx::ModeConsFlag, m_CABACEstimator->getCtx() ) );
  m_CABACEstimator->resetBits();

  m_CABACEstimator->split_cu_mode( split, *tempCS, partitioner );
  m_CABACEstimator->mode_constraint( split, *tempCS, partitioner, modeTypeChild );

  const double factor = ( tempCS->currQP[partitioner.chType] > 30 ? 1.1 : 1.075 );
  tempCS->useDbCost = m_pcEncCfg->getUseEncDbOpt();
  if (!tempCS->useDbCost)
    CHECK(bestCS->costDbOffset != 0, "error");
  const double cost   = m_pcRdCost->calcRdCost( uint64_t( m_CABACEstimator->getEstFracBits() + ( ( bestCS->fracBits ) / factor ) ), Distortion( bestCS->dist / factor ) ) + bestCS->costDbOffset / factor;

  m_CABACEstimator->getCtx() = SubCtx( Ctx::SplitFlag,   ctxStartSP );
  m_CABACEstimator->getCtx() = SubCtx( Ctx::SplitQtFlag, ctxStartQt );
  m_CABACEstimator->getCtx() = SubCtx( Ctx::SplitHvFlag, ctxStartHv );
  m_CABACEstimator->getCtx() = SubCtx( Ctx::Split12Flag, ctxStart12 );
  m_CABACEstimator->getCtx() = SubCtx( Ctx::ModeConsFlag, ctxStartMC );
  if (cost > bestCS->cost + bestCS->costDbOffset
#if ENABLE_QPA_SUB_CTU
    || (m_pcEncCfg->getUsePerceptQPA() && !m_pcEncCfg->getUseRateCtrl() && pps.getUseDQP() && (pps.getCuQpDeltaSubdiv() > 0) && (split == CU_HORZ_SPLIT || split == CU_VERT_SPLIT) &&
        (currDepth == 0)) // force quad-split or no split at CTU level
#endif
    )
  {
    xCheckBestMode( tempCS, bestCS, partitioner, encTestMode );
    return;
  }

  const bool chromaNotSplit = modeTypeParent == MODE_TYPE_ALL && modeTypeChild == MODE_TYPE_INTRA ? true : false;
  if( partitioner.treeType != TREE_D )
  {
    tempCS->treeType = TREE_L;
  }
  else
  {
    if( chromaNotSplit )
    {
      CHECK( partitioner.chType != CHANNEL_TYPE_LUMA, "chType must be luma" );
      tempCS->treeType = partitioner.treeType = TREE_L;
    }
    else
    {
      tempCS->treeType = partitioner.treeType = TREE_D;
    }
  }

#if !JVET_P0400_REMOVE_SHARED_MERGE_LIST
  int startShareThisLevel = 0;
  const uint32_t uiLPelX = tempCS->area.Y().lumaPos().x;
  const uint32_t uiTPelY = tempCS->area.Y().lumaPos().y;

  int splitRatio = 1;
  CHECK(!(split == CU_QUAD_SPLIT || split == CU_HORZ_SPLIT || split == CU_VERT_SPLIT
    || split == CU_TRIH_SPLIT || split == CU_TRIV_SPLIT), "invalid split type");
  splitRatio = (split == CU_HORZ_SPLIT || split == CU_VERT_SPLIT) ? 1 : 2;

  bool isOneChildSmall = ((tempCS->area.lwidth())*(tempCS->area.lheight()) >> splitRatio) < MRG_SHARELIST_SHARSIZE;

  if ((((tempCS->area.lwidth())*(tempCS->area.lheight())) > (MRG_SHARELIST_SHARSIZE * 1)))
  {
    m_shareState = NO_SHARE;
  }

  if (m_shareState == NO_SHARE)//init state
  {
    if (isOneChildSmall)
    {
      m_shareState = GEN_ON_SHARED_BOUND;//share start state
      startShareThisLevel = 1;
    }
  }
  if ( m_shareState == GEN_ON_SHARED_BOUND && slice.getSPS()->getIBCFlag() )
  {
    m_shareBndPosX = uiLPelX;
    m_shareBndPosY = uiTPelY;
    m_shareBndSizeW = tempCS->area.lwidth();
    m_shareBndSizeH = tempCS->area.lheight();
    m_shareState = SHARING;
  }


  m_pcInterSearch->setShareState(m_shareState);
  setShareStateDec(m_shareState);
#endif

  partitioner.splitCurrArea( split, *tempCS );
  bool qgEnableChildren = partitioner.currQgEnable(); // QG possible at children level

  m_CurrCtx++;

  tempCS->getRecoBuf().fill( 0 );

  tempCS->getPredBuf().fill(0);
  AffineMVInfo tmpMVInfo;
  bool isAffMVInfoSaved;
  m_pcInterSearch->savePrevAffMVInfo(0, tmpMVInfo, isAffMVInfoSaved);
  BlkUniMvInfo tmpUniMvInfo;
  bool         isUniMvInfoSaved = false;
  if (!tempCS->slice->isIntra())
  {
    m_pcInterSearch->savePrevUniMvInfo(tempCS->area.Y(), tmpUniMvInfo, isUniMvInfoSaved);
  }

  do
  {
    const auto &subCUArea  = partitioner.currArea();

    if( tempCS->picture->Y().contains( subCUArea.lumaPos() ) )
    {
      const unsigned wIdx    = gp_sizeIdxInfo->idxFrom( subCUArea.lwidth () );
      const unsigned hIdx    = gp_sizeIdxInfo->idxFrom( subCUArea.lheight() );

      CodingStructure *tempSubCS = m_pTempCS[wIdx][hIdx];
      CodingStructure *bestSubCS = m_pBestCS[wIdx][hIdx];

      tempCS->initSubStructure( *tempSubCS, partitioner.chType, subCUArea, false );
      tempCS->initSubStructure( *bestSubCS, partitioner.chType, subCUArea, false );
#if !JVET_P0400_REMOVE_SHARED_MERGE_LIST
      tempSubCS->sharedBndPos.x = (m_shareState == SHARING) ? m_shareBndPosX : tempSubCS->area.Y().lumaPos().x;
      tempSubCS->sharedBndPos.y = (m_shareState == SHARING) ? m_shareBndPosY : tempSubCS->area.Y().lumaPos().y;
      tempSubCS->sharedBndSize.width = (m_shareState == SHARING) ? m_shareBndSizeW : tempSubCS->area.lwidth();
      tempSubCS->sharedBndSize.height = (m_shareState == SHARING) ? m_shareBndSizeH : tempSubCS->area.lheight();
      bestSubCS->sharedBndPos.x = (m_shareState == SHARING) ? m_shareBndPosX : tempSubCS->area.Y().lumaPos().x;
      bestSubCS->sharedBndPos.y = (m_shareState == SHARING) ? m_shareBndPosY : tempSubCS->area.Y().lumaPos().y;
      bestSubCS->sharedBndSize.width = (m_shareState == SHARING) ? m_shareBndSizeW : tempSubCS->area.lwidth();
      bestSubCS->sharedBndSize.height = (m_shareState == SHARING) ? m_shareBndSizeH : tempSubCS->area.lheight();
#endif
      tempSubCS->bestParent = bestSubCS->bestParent = bestCS;
      double newMaxCostAllowed = isLuma(partitioner.chType) ? std::min(encTestMode.maxCostAllowed, bestCS->cost - m_pcRdCost->calcRdCost(tempCS->fracBits, tempCS->dist)) : MAX_DOUBLE;
      newMaxCostAllowed = std::max(0.0, newMaxCostAllowed);
      xCompressCU(tempSubCS, bestSubCS, partitioner, newMaxCostAllowed);
      tempSubCS->bestParent = bestSubCS->bestParent = nullptr;

      if( bestSubCS->cost == MAX_DOUBLE )
      {
        CHECK( split == CU_QUAD_SPLIT, "Split decision reusing cannot skip quad split" );
        tempCS->cost = MAX_DOUBLE;
        tempCS->costDbOffset = 0;
        tempCS->useDbCost = m_pcEncCfg->getUseEncDbOpt();
        m_CurrCtx--;
        partitioner.exitCurrSplit();
        xCheckBestMode( tempCS, bestCS, partitioner, encTestMode );
        if( partitioner.chType == CHANNEL_TYPE_LUMA )
        {
          tempCS->motionLut = oldMotionLut;
        }
#if !JVET_P0400_REMOVE_SHARED_MERGE_LIST
        if( startShareThisLevel == 1 )
        {
          m_shareState = NO_SHARE;
          m_pcInterSearch->setShareState( m_shareState );
          setShareStateDec( m_shareState );
        }
#endif
        return;
      }

      bool keepResi = KEEP_PRED_AND_RESI_SIGNALS;
      tempCS->useSubStructure( *bestSubCS, partitioner.chType, CS::getArea( *tempCS, subCUArea, partitioner.chType ), KEEP_PRED_AND_RESI_SIGNALS, true, keepResi, keepResi );

      if( partitioner.currQgEnable() )
      {
        tempCS->prevQP[partitioner.chType] = bestSubCS->prevQP[partitioner.chType];
      }
      if( partitioner.isConsInter() )
      {
        for( int i = 0; i < bestSubCS->cus.size(); i++ )
        {
          CHECK( bestSubCS->cus[i]->predMode != MODE_INTER, "all CUs must be inter mode in an Inter coding region (SCIPU)" );
        }
      }
      else if( partitioner.isConsIntra() )
      {
        for( int i = 0; i < bestSubCS->cus.size(); i++ )
        {
          CHECK( bestSubCS->cus[i]->predMode == MODE_INTER, "all CUs must not be inter mode in an Intra coding region (SCIPU)" );
        }
      }

      tempSubCS->releaseIntermediateData();
      bestSubCS->releaseIntermediateData();
      if( !tempCS->slice->isIntra() && partitioner.isConsIntra() )
      {
        tempCS->cost = m_pcRdCost->calcRdCost( tempCS->fracBits, tempCS->dist );
        if( tempCS->cost > bestCS->cost )
        {
          tempCS->cost = MAX_DOUBLE;
          tempCS->costDbOffset = 0;
          tempCS->useDbCost = m_pcEncCfg->getUseEncDbOpt();
          m_CurrCtx--;
          partitioner.exitCurrSplit();
          if( partitioner.chType == CHANNEL_TYPE_LUMA )
          {
            tempCS->motionLut = oldMotionLut;
          }
#if !JVET_P0400_REMOVE_SHARED_MERGE_LIST
          if( startShareThisLevel == 1 )
          {
            m_shareState = NO_SHARE;
            m_pcInterSearch->setShareState( m_shareState );
            setShareStateDec( m_shareState );
          }
#endif
          return;
        }
      }
    }
  } while( partitioner.nextPart( *tempCS ) );

  partitioner.exitCurrSplit();

#if !JVET_P0400_REMOVE_SHARED_MERGE_LIST
  if (startShareThisLevel == 1)
  {
    m_shareState = NO_SHARE;
    m_pcInterSearch->setShareState(m_shareState);
    setShareStateDec(m_shareState);
  }
#endif

  m_CurrCtx--;

  if( chromaNotSplit )
  {
    //Note: In local dual tree region, the chroma CU refers to the central luma CU's QP.
    //If the luma CU QP shall be predQP (no residual in it and before it in the QG), it must be revised to predQP before encoding the chroma CU
    //Otherwise, the chroma CU uses predQP+deltaQP in encoding but is decoded as using predQP, thus causing encoder-decoded mismatch on chroma qp.
    if( tempCS->pps->getUseDQP() )
    {
      //find parent CS that including all coded CUs in the QG before this node
      CodingStructure* qgCS = tempCS;
      bool deltaQpCodedBeforeThisNode = false;
      if( partitioner.currArea().lumaPos() != partitioner.currQgPos )
      {
        int numParentNodeToQgCS = 0;
        while( qgCS->area.lumaPos() != partitioner.currQgPos )
        {
          CHECK( qgCS->parent == nullptr, "parent of qgCS shall exsit" );
          qgCS = qgCS->parent;
          numParentNodeToQgCS++;
        }

        //check whether deltaQP has been coded (in luma CU or luma&chroma CU) before this node
        CodingStructure* parentCS = tempCS->parent;
        for( int i = 0; i < numParentNodeToQgCS; i++ )
        {
          //checking each parent
          CHECK( parentCS == nullptr, "parentCS shall exsit" );
          for( const auto &cu : parentCS->cus )
          {
            if( cu->rootCbf && !isChroma( cu->chType ) )
            {
              deltaQpCodedBeforeThisNode = true;
              break;
            }
          }
          parentCS = parentCS->parent;
        }
      }

      //revise luma CU qp before the first luma CU with residual in the SCIPU to predQP
      if( !deltaQpCodedBeforeThisNode )
      {
        //get pred QP of the QG
        const CodingUnit* cuFirst = qgCS->getCU( CHANNEL_TYPE_LUMA );
        CHECK( cuFirst->lumaPos() != partitioner.currQgPos, "First cu of the Qg is wrong" );
        int predQp = CU::predictQP( *cuFirst, qgCS->prevQP[CHANNEL_TYPE_LUMA] );

        //revise to predQP
        int firstCuHasResidual = (int)tempCS->cus.size();
        for( int i = 0; i < tempCS->cus.size(); i++ )
        {
          if( tempCS->cus[i]->rootCbf )
          {
            firstCuHasResidual = i;
            break;
          }
        }

        for( int i = 0; i < firstCuHasResidual; i++ )
        {
          tempCS->cus[i]->qp = predQp;
        }
      }
    }
    assert( tempCS->treeType == TREE_L );
    uint32_t numCuPuTu[6];
    tempCS->picture->cs->getNumCuPuTuOffset( numCuPuTu );
    tempCS->picture->cs->useSubStructure( *tempCS, partitioner.chType, CS::getArea( *tempCS, partitioner.currArea(), partitioner.chType ), false, true, false, false );

    partitioner.chType = CHANNEL_TYPE_CHROMA;
    tempCS->treeType = partitioner.treeType = TREE_C;

    m_CurrCtx++;

    const unsigned wIdx = gp_sizeIdxInfo->idxFrom( partitioner.currArea().lwidth() );
    const unsigned hIdx = gp_sizeIdxInfo->idxFrom( partitioner.currArea().lheight() );
    CodingStructure *tempCSChroma = m_pTempCS2[wIdx][hIdx];
    CodingStructure *bestCSChroma = m_pBestCS2[wIdx][hIdx];
    tempCS->initSubStructure( *tempCSChroma, partitioner.chType, partitioner.currArea(), false );
    tempCS->initSubStructure( *bestCSChroma, partitioner.chType, partitioner.currArea(), false );
    tempCS->treeType = TREE_D;
    xCompressCU( tempCSChroma, bestCSChroma, partitioner );

    //attach chromaCS to luma CS and update cost
    bool keepResi = KEEP_PRED_AND_RESI_SIGNALS;
    //bestCSChroma->treeType = tempCSChroma->treeType = TREE_C;
    CHECK( bestCSChroma->treeType != TREE_C || tempCSChroma->treeType != TREE_C, "wrong treeType for chroma CS" );
    tempCS->useSubStructure( *bestCSChroma, partitioner.chType, CS::getArea( *bestCSChroma, partitioner.currArea(), partitioner.chType ), KEEP_PRED_AND_RESI_SIGNALS, true, keepResi, true );

    //release tmp resource
    tempCSChroma->releaseIntermediateData();
    bestCSChroma->releaseIntermediateData();
    //tempCS->picture->cs->releaseIntermediateData();
    tempCS->picture->cs->clearCuPuTuIdxMap( partitioner.currArea(), numCuPuTu[0], numCuPuTu[1], numCuPuTu[2], numCuPuTu + 3 );

    m_CurrCtx--;

    //recover luma tree status
    partitioner.chType = CHANNEL_TYPE_LUMA;
    partitioner.treeType = TREE_D;
    partitioner.modeType = MODE_TYPE_ALL;
  }

  // Finally, generate split-signaling bits for RD-cost check
  const PartSplit implicitSplit = partitioner.getImplicitSplit( *tempCS );

  {
    bool enforceQT = implicitSplit == CU_QUAD_SPLIT;

    // LARGE CTU bug
    if( m_pcEncCfg->getUseFastLCTU() )
    {
      unsigned minDepth = 0;
      unsigned maxDepth = floorLog2(tempCS->sps->getCTUSize()) - floorLog2(tempCS->sps->getMinQTSize(slice.getSliceType(), partitioner.chType));

      if( auto ad = dynamic_cast<AdaptiveDepthPartitioner*>( &partitioner ) )
      {
        ad->setMaxMinDepth( minDepth, maxDepth, *tempCS );
      }

      if( minDepth > partitioner.currQtDepth )
      {
        // enforce QT
        enforceQT = true;
      }
    }

    if( !enforceQT )
    {
      m_CABACEstimator->resetBits();

      m_CABACEstimator->split_cu_mode( split, *tempCS, partitioner );
      partitioner.modeType = modeTypeParent;
      m_CABACEstimator->mode_constraint( split, *tempCS, partitioner, modeTypeChild );
      tempCS->fracBits += m_CABACEstimator->getEstFracBits(); // split bits
    }
  }

  tempCS->cost = m_pcRdCost->calcRdCost( tempCS->fracBits, tempCS->dist );

  // Check Delta QP bits for splitted structure
  if( !qgEnableChildren ) // check at deepest QG level only
  xCheckDQP( *tempCS, partitioner, true );

  // If the configuration being tested exceeds the maximum number of bytes for a slice / slice-segment, then
  // a proper RD evaluation cannot be performed. Therefore, termination of the
  // slice/slice-segment must be made prior to this CTU.
  // This can be achieved by forcing the decision to be that of the rpcTempCU.
  // The exception is each slice / slice-segment must have at least one CTU.
  if (bestCS->cost != MAX_DOUBLE)
  {
    const BrickMap& tileMap = *tempCS->picture->brickMap;
    const uint32_t CtuAddr  = CU::getCtuAddr( *bestCS->getCU( partitioner.chType ) );
    const bool isEndOfSlice = slice.getSliceMode() == FIXED_NUMBER_OF_BYTES
                              && ((slice.getSliceBits() + CS::getEstBits(*bestCS)) > slice.getSliceArgument() << 3)
                              && CtuAddr != tileMap.getCtuBsToRsAddrMap(slice.getSliceCurStartCtuTsAddr());

    if(isEndOfSlice)
    {
      bestCS->cost = MAX_DOUBLE;
      bestCS->costDbOffset = 0;
    }
  }
  else
  {
    bestCS->costDbOffset = 0;
  }
  tempCS->useDbCost = m_pcEncCfg->getUseEncDbOpt();
  if( tempCS->cus.size() > 0 && modeTypeParent == MODE_TYPE_ALL && modeTypeChild == MODE_TYPE_INTER )
  {
    int areaSizeNoResiCu = 0;
    for( int k = 0; k < tempCS->cus.size(); k++ )
    {
      areaSizeNoResiCu += (tempCS->cus[k]->rootCbf == false) ? tempCS->cus[k]->lumaSize().area() : 0;
    }
    if( areaSizeNoResiCu >= (tempCS->area.lumaSize().area() >> 1) )
    {
      skipInterPass = true;
    }
  }

  // RD check for sub partitioned coding structure.
  xCheckBestMode( tempCS, bestCS, partitioner, encTestMode );

  if (isAffMVInfoSaved)
    m_pcInterSearch->addAffMVInfo(tmpMVInfo);
  if (!tempCS->slice->isIntra() && isUniMvInfoSaved)
  {
    m_pcInterSearch->addUniMvInfo(tmpUniMvInfo);
  }

  tempCS->motionLut = oldMotionLut;

  tempCS->prevPLT   = oldPLT;

  tempCS->releaseIntermediateData();

  tempCS->prevQP[partitioner.chType] = oldPrevQp;
}

#if JVET_P0517_ADAPTIVE_COLOR_TRANSFORM
bool EncCu::xCheckRDCostIntra(CodingStructure *&tempCS, CodingStructure *&bestCS, Partitioner &partitioner, const EncTestMode& encTestMode, bool adaptiveColorTrans)
#else
void EncCu::xCheckRDCostIntra( CodingStructure *&tempCS, CodingStructure *&bestCS, Partitioner &partitioner, const EncTestMode& encTestMode )
#endif
{
  double          bestInterCost             = m_modeCtrl->getBestInterCost();
  double          costSize2Nx2NmtsFirstPass = m_modeCtrl->getMtsSize2Nx2NFirstPassCost();
  bool            skipSecondMtsPass         = m_modeCtrl->getSkipSecondMTSPass();
  const SPS&      sps                       = *tempCS->sps;
  const int       maxSizeMTS                = MTS_INTRA_MAX_CU_SIZE;
  uint8_t         considerMtsSecondPass     = ( sps.getUseIntraMTS() && isLuma( partitioner.chType ) && partitioner.currArea().lwidth() <= maxSizeMTS && partitioner.currArea().lheight() <= maxSizeMTS ) ? 1 : 0;
  const PPS &pps      = *tempCS->pps;

  bool   useIntraSubPartitions   = false;
  double maxCostAllowedForChroma = MAX_DOUBLE;
  const  CodingUnit *bestCU      = bestCS->getCU( partitioner.chType );
  Distortion interHad = m_modeCtrl->getInterHad();


  double dct2Cost                =   MAX_DOUBLE;
#if JVET_P1026_ISP_LFNST_COMBINATION
  double bestNonDCT2Cost         = MAX_DOUBLE;
#endif
  double trGrpBestCost     [ 4 ] = { MAX_DOUBLE, MAX_DOUBLE, MAX_DOUBLE, MAX_DOUBLE };
  double globalBestCost          =   MAX_DOUBLE;
  bool   bestSelFlag       [ 4 ] = { false, false, false, false };
  bool   trGrpCheck        [ 4 ] = { true, true, true, true };
  int    startMTSIdx       [ 4 ] = { 0, 1, 2, 3 };
  int    endMTSIdx         [ 4 ] = { 0, 1, 2, 3 };
  double trGrpStopThreshold[ 3 ] = { 1.001, 1.001, 1.001 };
  int    bestMtsFlag             =   0;
  int    bestLfnstIdx            =   0;

  const int  maxLfnstIdx         = ( partitioner.isSepTree( *tempCS ) && partitioner.chType == CHANNEL_TYPE_CHROMA && ( partitioner.currArea().lwidth() < 8 || partitioner.currArea().lheight() < 8 ) )
                                   || ( partitioner.currArea().lwidth() > sps.getMaxTbSize() || partitioner.currArea().lheight() > sps.getMaxTbSize() ) ? 0 : 2;
  bool       skipOtherLfnst      = false;
  int        startLfnstIdx       = 0;
  int        endLfnstIdx         = sps.getUseLFNST() ? maxLfnstIdx : 0;

#if JVET_P0273_MTSIntraMaxCand
  int grpNumMax = sps.getUseLFNST() ? m_pcEncCfg->getMTSIntraMaxCand() : 1;
#else
  int grpNumMax = sps.getUseLFNST() ? 4 : 1;
#endif
#if JVET_P1026_ISP_LFNST_COMBINATION
  m_modeCtrl->setISPWasTested(false);
#endif
  m_pcIntraSearch->invalidateBestModeCost();
#if JVET_P0517_ADAPTIVE_COLOR_TRANSFORM 
  if (sps.getUseColorTrans() && !CS::isDualITree(*tempCS))
  {
    if ((m_pcEncCfg->getRGBFormatFlag() && adaptiveColorTrans) || (!m_pcEncCfg->getRGBFormatFlag() && !adaptiveColorTrans))
    {
      m_pcIntraSearch->invalidateBestRdModeFirstColorSpace();
    }
  }

  bool foundZeroRootCbf = false;
  if (sps.getUseColorTrans())
  {
    CHECK(tempCS->treeType != TREE_D || partitioner.treeType != TREE_D, "localtree should not be applied when adaptive color transform is enabled");
    CHECK(tempCS->modeType != MODE_TYPE_ALL || partitioner.modeType != MODE_TYPE_ALL, "localtree should not be applied when adaptive color transform is enabled");
    CHECK(adaptiveColorTrans && (CS::isDualITree(*tempCS) || partitioner.chType != CHANNEL_TYPE_LUMA), "adaptive color transform cannot be applied to dual-tree");
  }
#endif

  for( int trGrpIdx = 0; trGrpIdx < grpNumMax; trGrpIdx++ )
  {
    const uint8_t startMtsFlag = trGrpIdx > 0;
    const uint8_t endMtsFlag   = sps.getUseLFNST() ? considerMtsSecondPass : 0;

    if( ( trGrpIdx == 0 || ( !skipSecondMtsPass && considerMtsSecondPass ) ) && trGrpCheck[ trGrpIdx ] )
    {
      for( int lfnstIdx = startLfnstIdx; lfnstIdx <= endLfnstIdx; lfnstIdx++ )
      {
        for( uint8_t mtsFlag = startMtsFlag; mtsFlag <= endMtsFlag; mtsFlag++ )
        {
#if JVET_P0517_ADAPTIVE_COLOR_TRANSFORM 
          if (sps.getUseColorTrans() && !CS::isDualITree(*tempCS))
          {
            m_pcIntraSearch->setSavedRdModeIdx(trGrpIdx*(NUM_LFNST_NUM_PER_SET * 2) + lfnstIdx * 2 + mtsFlag);
          }
#endif
          if (mtsFlag > 0 && lfnstIdx > 0)
          {
            continue;
          }
          //3) if interHad is 0, only try further modes if some intra mode was already better than inter
          if( sps.getUseLFNST() && m_pcEncCfg->getUsePbIntraFast() && !tempCS->slice->isIntra() && bestCU && CU::isInter( *bestCS->getCU( partitioner.chType ) ) && interHad == 0 )
          {
            continue;
          }

          tempCS->initStructData( encTestMode.qp, encTestMode.lossless );

          CodingUnit &cu      = tempCS->addCU( CS::getArea( *tempCS, tempCS->area, partitioner.chType ), partitioner.chType );

          partitioner.setCUData( cu );
          cu.slice            = tempCS->slice;
          cu.tileIdx          = tempCS->picture->brickMap->getBrickIdxRsMap( tempCS->area.lumaPos() );
          cu.skip             = false;
          cu.mmvdSkip = false;
          cu.predMode         = MODE_INTRA;
          cu.transQuantBypass = encTestMode.lossless;
          cu.chromaQpAdj      = cu.transQuantBypass ? 0 : m_cuChromaQpOffsetIdxPlus1;
          cu.qp               = encTestMode.qp;
          cu.lfnstIdx         = lfnstIdx;
          cu.mtsFlag          = mtsFlag;
          cu.ispMode          = NOT_INTRA_SUBPARTITIONS;
#if JVET_P0517_ADAPTIVE_COLOR_TRANSFORM 
          cu.colorTransform = adaptiveColorTrans;
#endif

          CU::addPUs( cu );

          tempCS->interHad    = interHad;

          m_bestModeUpdated = tempCS->useDbCost = bestCS->useDbCost = false;

          bool validCandRet = false;
          if( isLuma( partitioner.chType ) )
          {
            //ISP uses the value of the best cost so far (luma if it is the fast version) to avoid test non-necessary subpartitions
            double bestCostSoFar = partitioner.isSepTree(*tempCS) ? m_modeCtrl->getBestCostWithoutSplitFlags() : bestCU && bestCU->predMode == MODE_INTRA ? bestCS->lumaCost : bestCS->cost;
            if (partitioner.isSepTree(*tempCS) && encTestMode.maxCostAllowed < bestCostSoFar)
            {
              bestCostSoFar = encTestMode.maxCostAllowed;
            }
#if JVET_P0517_ADAPTIVE_COLOR_TRANSFORM 
            validCandRet = m_pcIntraSearch->estIntraPredLumaQT(cu, partitioner, bestCostSoFar, mtsFlag, startMTSIdx[trGrpIdx], endMTSIdx[trGrpIdx], (trGrpIdx > 0), !cu.colorTransform ? bestCS : nullptr);
            if ((!validCandRet || (cu.ispMode && cu.firstTU->cbf[COMPONENT_Y] == 0)))
#else
            validCandRet = m_pcIntraSearch->estIntraPredLumaQT( cu, partitioner, bestCostSoFar, mtsFlag, startMTSIdx[ trGrpIdx ], endMTSIdx[ trGrpIdx ], ( trGrpIdx > 0 ) );
            if (sps.getUseLFNST() && (!validCandRet || (cu.ispMode && cu.firstTU->cbf[COMPONENT_Y] == 0)))
#endif
            {
              continue;
            }
<<<<<<< HEAD
#if JVET_P1026_ISP_LFNST_COMBINATION 
#if JVET_P0517_ADAPTIVE_COLOR_TRANSFORM
            if (m_pcEncCfg->getUseFastISP() && validCandRet && !mtsFlag && !lfnstIdx && !cu.colorTransform)
#else
            if (m_pcEncCfg->getUseFastISP() && validCandRet && !mtsFlag && !lfnstIdx)
#endif
=======
#if JVET_P1026_ISP_LFNST_COMBINATION
            if (m_pcEncCfg->getUseFastISP() && validCandRet && !mtsFlag && !lfnstIdx)
>>>>>>> d8f67be5
            {
              m_modeCtrl->setISPMode(cu.ispMode);
              m_modeCtrl->setISPLfnstIdx(cu.lfnstIdx);
              m_modeCtrl->setMIPFlagISPPass(cu.mipFlag);
              m_modeCtrl->setBestISPIntraModeRelCU(cu.ispMode ? PU::getFinalIntraMode(*cu.firstPU, CHANNEL_TYPE_LUMA) : UINT8_MAX);
              m_modeCtrl->setBestDCT2NonISPCostRelCU(m_modeCtrl->getMtsFirstPassNoIspCost());
            }
#endif
<<<<<<< HEAD

#if JVET_P0517_ADAPTIVE_COLOR_TRANSFORM 
            if (sps.getUseColorTrans() && m_pcEncCfg->getRGBFormatFlag() && !CS::isDualITree(*tempCS) && !cu.colorTransform)
            {
              double curLumaCost = m_pcRdCost->calcRdCost(tempCS->fracBits, tempCS->dist);
              if (curLumaCost > bestCS->cost)
              {
                continue;
              }
            }
#endif
=======
>>>>>>> d8f67be5

            useIntraSubPartitions = cu.ispMode != NOT_INTRA_SUBPARTITIONS;
            if( !partitioner.isSepTree( *tempCS ) )
            {
              tempCS->lumaCost = m_pcRdCost->calcRdCost( tempCS->fracBits, tempCS->dist );
              if( useIntraSubPartitions )
              {
                //the difference between the best cost so far and the current luma cost is stored to avoid testing the Cr component if the cost of luma + Cb is larger than the best cost
                maxCostAllowedForChroma = bestCS->cost < MAX_DOUBLE ? bestCS->cost - tempCS->lumaCost : MAX_DOUBLE;
              }
            }

            if (m_pcEncCfg->getUsePbIntraFast() && tempCS->dist == std::numeric_limits<Distortion>::max()
                && tempCS->interHad == 0)
            {
              interHad = 0;
              // JEM assumes only perfect reconstructions can from now on beat the inter mode
              m_modeCtrl->enforceInterHad( 0 );
              continue;
            }

            if( !partitioner.isSepTree( *tempCS ) )
            {
#if JVET_P0517_ADAPTIVE_COLOR_TRANSFORM
              if (!cu.colorTransform)
              {
                cu.cs->picture->getRecoBuf(cu.Y()).copyFrom(cu.cs->getRecoBuf(COMPONENT_Y));
                cu.cs->picture->getPredBuf(cu.Y()).copyFrom(cu.cs->getPredBuf(COMPONENT_Y));
              }
              else
              {
                cu.cs->picture->getRecoBuf(cu).copyFrom(cu.cs->getRecoBuf(cu));
                cu.cs->picture->getPredBuf(cu).copyFrom(cu.cs->getPredBuf(cu));
              }
#else
              cu.cs->picture->getRecoBuf( cu.Y() ).copyFrom( cu.cs->getRecoBuf( COMPONENT_Y ) );
              cu.cs->picture->getPredBuf(cu.Y()).copyFrom(cu.cs->getPredBuf(COMPONENT_Y));
#endif
            }
          }

#if JVET_P0517_ADAPTIVE_COLOR_TRANSFORM
          if( tempCS->area.chromaFormat != CHROMA_400 && ( partitioner.chType == CHANNEL_TYPE_CHROMA || !cu.isSepTree() ) && !cu.colorTransform )
#else
          if( tempCS->area.chromaFormat != CHROMA_400 && ( partitioner.chType == CHANNEL_TYPE_CHROMA || !cu.isSepTree() ) )
#endif
          {
            TUIntraSubPartitioner subTuPartitioner( partitioner );
            m_pcIntraSearch->estIntraPredChromaQT( cu, ( !useIntraSubPartitions || ( cu.isSepTree() && !isLuma( CHANNEL_TYPE_CHROMA ) ) ) ? partitioner : subTuPartitioner, maxCostAllowedForChroma );
            if( useIntraSubPartitions && !cu.ispMode )
            {
              //At this point the temp cost is larger than the best cost. Therefore, we can already skip the remaining calculations
              continue;
            }
          }

          cu.rootCbf = false;

          for( uint32_t t = 0; t < getNumberValidTBlocks( *cu.cs->pcv ); t++ )
          {
            cu.rootCbf |= cu.firstTU->cbf[t] != 0;
          }

#if JVET_P0517_ADAPTIVE_COLOR_TRANSFORM
          if (!cu.rootCbf)
          {
            cu.colorTransform = false;
            foundZeroRootCbf = true;
          }
#endif

          // Get total bits for current mode: encode CU
          m_CABACEstimator->resetBits();

          if( pps.getTransquantBypassEnabledFlag() )
          {
            m_CABACEstimator->cu_transquant_bypass_flag( cu );
          }

          if ((!cu.cs->slice->isIntra() || cu.cs->slice->getSPS()->getIBCFlag())
            && cu.Y().valid()
            )
          {
            m_CABACEstimator->cu_skip_flag ( cu );
          }
          m_CABACEstimator->pred_mode      ( cu );
#if JVET_P0517_ADAPTIVE_COLOR_TRANSFORM
          m_CABACEstimator->adaptive_color_transform(cu);
#endif
          m_CABACEstimator->cu_pred_data   ( cu );
          m_CABACEstimator->bdpcm_mode     ( cu, ComponentID(partitioner.chType) );
#if JVET_P0059_CHROMA_BDPCM
          if (!CS::isDualITree(*cu.cs) && isLuma(partitioner.chType))
              m_CABACEstimator->bdpcm_mode(cu, ComponentID(CHANNEL_TYPE_CHROMA));
#endif

          // Encode Coefficients
          CUCtx cuCtx;
          cuCtx.isDQPCoded = true;
          cuCtx.isChromaQpAdjCoded = true;
          m_CABACEstimator->cu_residual( cu, partitioner, cuCtx );

          tempCS->fracBits = m_CABACEstimator->getEstFracBits();
          tempCS->cost     = m_pcRdCost->calcRdCost(tempCS->fracBits, tempCS->dist);

#if !JVET_P1026_ISP_LFNST_COMBINATION
          double bestIspCost = cu.ispMode ? cu.isSepTree() ? tempCS->cost : tempCS->lumaCost : MAX_DOUBLE;
#endif

          const double tmpCostWithoutSplitFlags = tempCS->cost;
          xEncodeDontSplit( *tempCS, partitioner );

          xCheckDQP( *tempCS, partitioner );

          // Check if low frequency non-separable transform (LFNST) is too expensive
#if JVET_P1026_ISP_LFNST_COMBINATION
          if( lfnstIdx && !cuCtx.lfnstLastScanPos && !cu.ispMode )
#else
          if( lfnstIdx && !cuCtx.lfnstLastScanPos )
#endif
          {
            bool cbfAtZeroDepth = cu.isSepTree() ? cu.rootCbf : std::min( cu.firstTU->blocks[ 1 ].width, cu.firstTU->blocks[ 1 ].height ) < 4 ? TU::getCbfAtDepth( *cu.firstTU, COMPONENT_Y, 0 ) : cu.rootCbf;
            if( cbfAtZeroDepth )
            {
              tempCS->cost = MAX_DOUBLE;
            }
          }

          if( mtsFlag == 0 && lfnstIdx == 0 )
          {
            dct2Cost = tempCS->cost;
          }
#if JVET_P1026_ISP_LFNST_COMBINATION
          else if (tmpCostWithoutSplitFlags < bestNonDCT2Cost)
          {
            bestNonDCT2Cost = tmpCostWithoutSplitFlags;
          }
#endif

          if( tempCS->cost < bestCS->cost )
          {
            m_modeCtrl->setBestCostWithoutSplitFlags( tmpCostWithoutSplitFlags );
          }

          if( !mtsFlag ) static_cast< double& >( costSize2Nx2NmtsFirstPass ) = tempCS->cost;

          if( sps.getUseLFNST() && !tempCS->cus.empty() )
          {
            skipOtherLfnst = m_modeCtrl->checkSkipOtherLfnst( encTestMode, tempCS, partitioner );
          }

          xCalDebCost( *tempCS, partitioner );
          tempCS->useDbCost = m_pcEncCfg->getUseEncDbOpt();


#if WCG_EXT
          DTRACE_MODE_COST( *tempCS, m_pcRdCost->getLambda( true ) );
#else
          DTRACE_MODE_COST( *tempCS, m_pcRdCost->getLambda() );
#endif
#if JVET_P0517_ADAPTIVE_COLOR_TRANSFORM 
          if (sps.getUseColorTrans() && !CS::isDualITree(*tempCS))
          {
            int colorSpaceIdx = ((m_pcEncCfg->getRGBFormatFlag() && adaptiveColorTrans) || (!m_pcEncCfg->getRGBFormatFlag() && !adaptiveColorTrans)) ? 0 : 1;
            if (tempCS->cost < tempCS->tmpColorSpaceIntraCost[colorSpaceIdx])
            {
              tempCS->tmpColorSpaceIntraCost[colorSpaceIdx] = tempCS->cost;
              bestCS->tmpColorSpaceIntraCost[colorSpaceIdx] = tempCS->cost;
            }
          }
#endif
          if( !sps.getUseLFNST() )
          {
            xCheckBestMode( tempCS, bestCS, partitioner, encTestMode );
          }
          else
          {
            if( xCheckBestMode( tempCS, bestCS, partitioner, encTestMode ) )
            {
              trGrpBestCost[ trGrpIdx ] = globalBestCost = bestCS->cost;
              bestSelFlag  [ trGrpIdx ] = true;
              bestMtsFlag               = mtsFlag;
              bestLfnstIdx              = lfnstIdx;
              if( bestCS->cus.size() == 1 )
              {
                CodingUnit &cu = *bestCS->cus.front();
#if JVET_P0058_CHROMA_TS
                if (cu.firstTU->mtsIdx[COMPONENT_Y] == MTS_SKIP)
#else
                if( cu.firstTU->mtsIdx == MTS_SKIP )
#endif
                {
                  if( ( floorLog2( cu.firstTU->blocks[ COMPONENT_Y ].width ) + floorLog2( cu.firstTU->blocks[ COMPONENT_Y ].height ) ) >= 6 )
                  {
                    endLfnstIdx = 0;
                  }
                }
              }
            }

            //we decide to skip the non-DCT-II transforms and LFNST according to the ISP results
#if JVET_P1026_ISP_LFNST_COMBINATION
            if ((endMtsFlag > 0 || endLfnstIdx > 0) && (cu.ispMode || (bestCS && bestCS->cus[0]->ispMode)) && tempCS->slice->isIntra() && m_pcEncCfg->getUseFastISP())
#else
            if ((endMtsFlag > 0 || endLfnstIdx > 0) && cu.ispMode && !mtsFlag && !lfnstIdx && tempCS->slice->isIntra() && m_pcEncCfg->getUseFastISP())
#endif
            {
              double bestCostDct2NoIsp = m_modeCtrl->getMtsFirstPassNoIspCost();
#if JVET_P1026_ISP_LFNST_COMBINATION
              double bestIspCost       = m_modeCtrl->getIspCost();
#endif
              CHECKD( bestCostDct2NoIsp <= bestIspCost, "wrong cost!" );
              double threshold = 1.4;

              double lfnstThreshold = 1.01 * threshold;
#if JVET_P1026_ISP_LFNST_COMBINATION 
              if( m_modeCtrl->getStopNonDCT2Transforms() || bestCostDct2NoIsp > bestIspCost*lfnstThreshold )
#else
              if( bestCostDct2NoIsp > bestIspCost*lfnstThreshold )
#endif
              {
                endLfnstIdx = lfnstIdx;
              }

#if JVET_P1026_ISP_LFNST_COMBINATION 
              if ( m_modeCtrl->getStopNonDCT2Transforms() || bestCostDct2NoIsp > bestIspCost*threshold )
#else
              if( bestCostDct2NoIsp > bestIspCost*threshold )
#endif
              {
                skipSecondMtsPass = true;
                m_modeCtrl->setSkipSecondMTSPass( true );
                break;
              }
            }
            //now we check whether the second pass of SIZE_2Nx2N and the whole Intra SIZE_NxN should be skipped or not
            if( !mtsFlag && !tempCS->slice->isIntra() && bestCU && bestCU->predMode != MODE_INTRA )
            {
              const double thEmtInterFastSkipIntra = 1.4; // Skip checking Intra if "2Nx2N using DCT2" is worse than best Inter mode
              if( costSize2Nx2NmtsFirstPass > thEmtInterFastSkipIntra * bestInterCost )
              {
                skipSecondMtsPass = true;
                m_modeCtrl->setSkipSecondMTSPass( true );
                break;
              }
            }
          }

        } //for emtCuFlag
        if( skipOtherLfnst )
        {
          startLfnstIdx = lfnstIdx;
          endLfnstIdx   = lfnstIdx;
          break;
        }
      } //for lfnstIdx
    } //if (!skipSecondMtsPass && considerMtsSecondPass && trGrpCheck[iGrpIdx])

    if( sps.getUseLFNST() && trGrpIdx < 3 )
    {
      trGrpCheck[ trGrpIdx + 1 ] = false;

      if( bestSelFlag[ trGrpIdx ] && considerMtsSecondPass )
      {
        double dCostRatio = dct2Cost / trGrpBestCost[ trGrpIdx ];
        trGrpCheck[ trGrpIdx + 1 ] = ( bestMtsFlag != 0 || bestLfnstIdx != 0 ) && dCostRatio < trGrpStopThreshold[ trGrpIdx ];
      }
    }
  } //trGrpIdx
<<<<<<< HEAD
#if JVET_P1026_ISP_LFNST_COMBINATION 
#if JVET_P0517_ADAPTIVE_COLOR_TRANSFORM
  if(!adaptiveColorTrans)
#endif
  m_modeCtrl->setBestNonDCT2Cost(bestNonDCT2Cost);
#endif
#if JVET_P0517_ADAPTIVE_COLOR_TRANSFORM
  return foundZeroRootCbf;
#endif 
=======
#if JVET_P1026_ISP_LFNST_COMBINATION
  m_modeCtrl->setBestNonDCT2Cost(bestNonDCT2Cost);
#endif
>>>>>>> d8f67be5
}


void EncCu::xCheckPLT(CodingStructure *&tempCS, CodingStructure *&bestCS, Partitioner &partitioner, const EncTestMode& encTestMode)
{
  tempCS->initStructData(encTestMode.qp, encTestMode.lossless);
  CodingUnit &cu = tempCS->addCU(CS::getArea(*tempCS, tempCS->area, partitioner.chType), partitioner.chType);
  partitioner.setCUData(cu);
  cu.slice = tempCS->slice;
  cu.tileIdx = tempCS->picture->brickMap->getBrickIdxRsMap(tempCS->area.lumaPos());
  cu.skip = false;
  cu.mmvdSkip = false;
  cu.predMode = MODE_PLT;

  cu.transQuantBypass = encTestMode.lossless;
  cu.chromaQpAdj = cu.transQuantBypass ? 0 : m_cuChromaQpOffsetIdxPlus1;
  cu.qp = encTestMode.qp;
  cu.bdpcmMode = 0;

  tempCS->addPU(CS::getArea(*tempCS, tempCS->area, partitioner.chType), partitioner.chType);
  tempCS->addTU(CS::getArea(*tempCS, tempCS->area, partitioner.chType), partitioner.chType);
  // Search
  tempCS->dist = 0;
  if (cu.isSepTree())
  {
    if (isLuma(partitioner.chType))
    {
      m_pcIntraSearch->PLTSearch(*tempCS, partitioner, COMPONENT_Y, 1);
    }
    if (tempCS->area.chromaFormat != CHROMA_400 && (partitioner.chType == CHANNEL_TYPE_CHROMA))
    {
      m_pcIntraSearch->PLTSearch(*tempCS, partitioner, COMPONENT_Cb, 2);
    }
  }
  else
  {
    m_pcIntraSearch->PLTSearch(*tempCS, partitioner, COMPONENT_Y, 3);
  }


  m_CABACEstimator->getCtx() = m_CurrCtx->start;
  m_CABACEstimator->resetBits();
  if (tempCS->pps->getTransquantBypassEnabledFlag())
  {
    m_CABACEstimator->cu_transquant_bypass_flag(cu);
  }

  if ((!cu.cs->slice->isIntra() || cu.cs->slice->getSPS()->getIBCFlag())
    && cu.Y().valid())
  {
    m_CABACEstimator->cu_skip_flag(cu);
  }
  m_CABACEstimator->pred_mode(cu);

  // signaling
  CUCtx cuCtx;
  cuCtx.isDQPCoded = true;
  cuCtx.isChromaQpAdjCoded = true;
  if (cu.isSepTree())
  {
    if (isLuma(partitioner.chType))
    {
      m_CABACEstimator->cu_palette_info(cu, COMPONENT_Y, 1, cuCtx);
    }
    if (tempCS->area.chromaFormat != CHROMA_400 && (partitioner.chType == CHANNEL_TYPE_CHROMA))
    {
      m_CABACEstimator->cu_palette_info(cu, COMPONENT_Cb, 2, cuCtx);
    }
  }
  else
  {
    m_CABACEstimator->cu_palette_info(cu, COMPONENT_Y, 3, cuCtx);
  }
  tempCS->fracBits = m_CABACEstimator->getEstFracBits();
  tempCS->cost = m_pcRdCost->calcRdCost(tempCS->fracBits, tempCS->dist);

  xEncodeDontSplit(*tempCS, partitioner);
  xCheckDQP(*tempCS, partitioner);
  xCalDebCost(*tempCS, partitioner);
  tempCS->useDbCost = m_pcEncCfg->getUseEncDbOpt();

  const Area currCuArea = cu.block(getFirstComponentOfChannel(partitioner.chType));
  cu.slice->m_mapPltCost[currCuArea.pos()][currCuArea.size()] = tempCS->cost;
#if WCG_EXT
  DTRACE_MODE_COST(*tempCS, m_pcRdCost->getLambda(true));
#else
  DTRACE_MODE_COST(*tempCS, m_pcRdCost->getLambda());
#endif
  xCheckBestMode(tempCS, bestCS, partitioner, encTestMode);
}

void EncCu::xCheckDQP( CodingStructure& cs, Partitioner& partitioner, bool bKeepCtx )
{
  CHECK( bKeepCtx && cs.cus.size() <= 1 && partitioner.getImplicitSplit( cs ) == CU_DONT_SPLIT, "bKeepCtx should only be set in split case" );
  CHECK( !bKeepCtx && cs.cus.size() > 1, "bKeepCtx should never be set for non-split case" );

  if( !cs.pps->getUseDQP() )
  {
    return;
  }

  if (partitioner.isSepTree(cs) && isChroma(partitioner.chType))
  {
    return;
  }

  if( !partitioner.currQgEnable() ) // do not consider split or leaf/not leaf QG condition (checked by caller)
  {
    return;
  }


  CodingUnit* cuFirst = cs.getCU( partitioner.chType );

  CHECK( !cuFirst, "No CU available" );

  bool hasResidual = false;
  for( const auto &cu : cs.cus )
  {
    //not include the chroma CU because chroma CU is decided based on corresponding luma QP and deltaQP is not signaled at chroma CU
    if( cu->rootCbf && !isChroma( cu->chType ))
    {
      hasResidual = true;
      break;
    }
  }

  int predQP = CU::predictQP( *cuFirst, cs.prevQP[partitioner.chType] );

  if( hasResidual )
  {
    TempCtx ctxTemp( m_CtxCache );
    if( !bKeepCtx ) ctxTemp = SubCtx( Ctx::DeltaQP, m_CABACEstimator->getCtx() );

    m_CABACEstimator->resetBits();
    m_CABACEstimator->cu_qp_delta( *cuFirst, predQP, cuFirst->qp );

    cs.fracBits += m_CABACEstimator->getEstFracBits(); // dQP bits
    cs.cost      = m_pcRdCost->calcRdCost(cs.fracBits, cs.dist);


    if( !bKeepCtx ) m_CABACEstimator->getCtx() = SubCtx( Ctx::DeltaQP, ctxTemp );

    // NOTE: reset QPs for CUs without residuals up to first coded CU
    for( const auto &cu : cs.cus )
    {
      //not include the chroma CU because chroma CU is decided based on corresponding luma QP and deltaQP is not signaled at chroma CU
      if( cu->rootCbf && !isChroma( cu->chType ))
      {
        break;
      }
      cu->qp = predQP;
    }
  }
  else
  {
    // No residuals: reset CU QP to predicted value
    for( const auto &cu : cs.cus )
    {
      cu->qp = predQP;
    }
  }
}

void EncCu::xFillPCMBuffer( CodingUnit &cu )
{
  const ChromaFormat format        = cu.chromaFormat;
  const uint32_t numberValidComponents = getNumberValidComponents(format);

  for( auto &tu : CU::traverseTUs( cu ) )
  {
    for( uint32_t ch = 0; ch < numberValidComponents; ch++ )
    {
      const ComponentID compID = ComponentID( ch );

      const CompArea &compArea = tu.blocks[ compID ];

      const CPelBuf source      = tu.cs->getOrgBuf( compArea );
             PelBuf destination = tu.getPcmbuf( compID );
      if (tu.cs->slice->getLmcsEnabledFlag() && m_pcReshape->getCTUFlag() && compID == COMPONENT_Y)
      {
        CompArea    tmpArea(COMPONENT_Y, compArea.chromaFormat, Position(0, 0), compArea.size());
        PelBuf tempOrgBuf = m_tmpStorageLCU->getBuf(tmpArea);
        tempOrgBuf.copyFrom(source);
        tempOrgBuf.rspSignal(m_pcReshape->getFwdLUT());
        destination.copyFrom(tempOrgBuf);
      }
      else
        destination.copyFrom( source );
    }
  }
}
void EncCu::xCheckRDCostHashInter( CodingStructure *&tempCS, CodingStructure *&bestCS, Partitioner &partitioner, const EncTestMode& encTestMode )
{
  bool isPerfectMatch = false;

  tempCS->initStructData(encTestMode.qp, encTestMode.lossless);
  m_pcInterSearch->resetBufferedUniMotions();
  m_pcInterSearch->setAffineModeSelected(false);
  CodingUnit &cu = tempCS->addCU(tempCS->area, partitioner.chType);

  partitioner.setCUData(cu);
  cu.slice = tempCS->slice;
  cu.skip = false;
  cu.predMode = MODE_INTER;
  cu.transQuantBypass = encTestMode.lossless;
  cu.chromaQpAdj = cu.transQuantBypass ? 0 : m_cuChromaQpOffsetIdxPlus1;
  cu.qp = encTestMode.qp;
  CU::addPUs(cu);
  cu.mmvdSkip = false;
  cu.firstPU->mmvdMergeFlag = false;

  if (m_pcInterSearch->predInterHashSearch(cu, partitioner, isPerfectMatch))
  {
    double equGBiCost = MAX_DOUBLE;

    m_bestModeUpdated = tempCS->useDbCost = bestCS->useDbCost = false;

    xEncodeInterResidual(tempCS, bestCS, partitioner, encTestMode, 0
      , 0
      , &equGBiCost
    );

    if ( m_bestModeUpdated && bestCS->cost != MAX_DOUBLE )
    {
      xCalDebCost( *bestCS, partitioner );
    }
  }
  tempCS->initStructData(encTestMode.qp, encTestMode.lossless);
  int minSize = min(cu.lwidth(), cu.lheight());
  if (minSize < 64)
  {
    isPerfectMatch = false;
  }
  m_modeCtrl->setIsHashPerfectMatch(isPerfectMatch);
}

void EncCu::xCheckRDCostMerge2Nx2N( CodingStructure *&tempCS, CodingStructure *&bestCS, Partitioner &partitioner, const EncTestMode& encTestMode )
{
  const Slice &slice = *tempCS->slice;

  CHECK( slice.getSliceType() == I_SLICE, "Merge modes not available for I-slices" );

  tempCS->initStructData( encTestMode.qp, encTestMode.lossless );

  MergeCtx mergeCtx;
  const SPS &sps = *tempCS->sps;

  if( sps.getSBTMVPEnabledFlag() )
  {
    Size bufSize = g_miScaling.scale( tempCS->area.lumaSize() );
    mergeCtx.subPuMvpMiBuf    = MotionBuf( m_SubPuMiBuf,    bufSize );
  }

  Mv   refinedMvdL0[MAX_NUM_PARTS_IN_CTU][MRG_MAX_NUM_CANDS];
  setMergeBestSATDCost( MAX_DOUBLE );

  {
    // first get merge candidates
    CodingUnit cu( tempCS->area );
    cu.cs       = tempCS;
    cu.predMode = MODE_INTER;
    cu.slice    = tempCS->slice;
    cu.tileIdx  = tempCS->picture->brickMap->getBrickIdxRsMap( tempCS->area.lumaPos() );

    PredictionUnit pu( tempCS->area );
    pu.cu = &cu;
    pu.cs = tempCS;
#if !JVET_P0400_REMOVE_SHARED_MERGE_LIST
    pu.shareParentPos = tempCS->sharedBndPos;
    pu.shareParentSize = tempCS->sharedBndSize;
#endif
    PU::getInterMergeCandidates(pu, mergeCtx
      , 0
    );
    PU::getInterMMVDMergeCandidates(pu, mergeCtx);
    pu.regularMergeFlag = true;
  }
  bool candHasNoResidual[MRG_MAX_NUM_CANDS + MMVD_ADD_NUM];
  for (uint32_t ui = 0; ui < MRG_MAX_NUM_CANDS + MMVD_ADD_NUM; ui++)
  {
    candHasNoResidual[ui] = false;
  }

  bool                                        bestIsSkip = false;
  bool                                        bestIsMMVDSkip = true;
  PelUnitBuf                                  acMergeBuffer[MRG_MAX_NUM_CANDS];
  PelUnitBuf                                  acMergeTmpBuffer[MRG_MAX_NUM_CANDS];
  PelUnitBuf                                  acMergeRealBuffer[MMVD_MRG_MAX_RD_BUF_NUM];
  PelUnitBuf *                                acMergeTempBuffer[MMVD_MRG_MAX_RD_NUM];
  PelUnitBuf *                                singleMergeTempBuffer;
  int                                         insertPos;
  unsigned                                    uiNumMrgSATDCand = mergeCtx.numValidMergeCand + MMVD_ADD_NUM;

  struct ModeInfo
  {
    uint32_t mergeCand;
    bool     isRegularMerge;
    bool     isMMVD;
    bool     isCIIP;
    ModeInfo() : mergeCand(0), isRegularMerge(false), isMMVD(false), isCIIP(false) {}
    ModeInfo(const uint32_t mergeCand, const bool isRegularMerge, const bool isMMVD, const bool isCIIP) :
      mergeCand(mergeCand), isRegularMerge(isRegularMerge), isMMVD(isMMVD), isCIIP(isCIIP) {}
  };

  static_vector<ModeInfo, MRG_MAX_NUM_CANDS + MMVD_ADD_NUM>  RdModeList;
  bool                                        mrgTempBufSet = false;

  for (int i = 0; i < MRG_MAX_NUM_CANDS + MMVD_ADD_NUM; i++)
  {
    if (i < mergeCtx.numValidMergeCand)
    {
      RdModeList.push_back(ModeInfo(i, true, false, false));
    }
    else
    {
      RdModeList.push_back(ModeInfo(std::min(MMVD_ADD_NUM, i - mergeCtx.numValidMergeCand), false, true, false));
    }
  }

  const UnitArea localUnitArea(tempCS->area.chromaFormat, Area(0, 0, tempCS->area.Y().width, tempCS->area.Y().height));
  for (unsigned i = 0; i < MMVD_MRG_MAX_RD_BUF_NUM; i++)
  {
    acMergeRealBuffer[i] = m_acMergeBuffer[i].getBuf(localUnitArea);
    if (i < MMVD_MRG_MAX_RD_NUM)
    {
      acMergeTempBuffer[i] = acMergeRealBuffer + i;
    }
    else
    {
      singleMergeTempBuffer = acMergeRealBuffer + i;
    }
  }

  bool isIntrainterEnabled = sps.getUseMHIntra();
  if (bestCS->area.lwidth() * bestCS->area.lheight() < 64 || bestCS->area.lwidth() >= MAX_CU_SIZE || bestCS->area.lheight() >= MAX_CU_SIZE)
  {
    isIntrainterEnabled = false;
  }
  bool isTestSkipMerge[MRG_MAX_NUM_CANDS]; // record if the merge candidate has tried skip mode
  for (uint32_t idx = 0; idx < MRG_MAX_NUM_CANDS; idx++)
  {
    isTestSkipMerge[idx] = false;
  }
  if( m_pcEncCfg->getUseFastMerge() || isIntrainterEnabled)
  {
    uiNumMrgSATDCand = NUM_MRG_SATD_CAND;
    if (isIntrainterEnabled)
    {
      uiNumMrgSATDCand += 1;
    }
    bestIsSkip       = false;

    if( auto blkCache = dynamic_cast< CacheBlkInfoCtrl* >( m_modeCtrl ) )
    {
      if (slice.getSPS()->getIBCFlag())
      {
        ComprCUCtx cuECtx = m_modeCtrl->getComprCUCtx();
        bestIsSkip = blkCache->isSkip(tempCS->area) && cuECtx.bestCU;
      }
      else
      bestIsSkip = blkCache->isSkip( tempCS->area );
      bestIsMMVDSkip = blkCache->isMMVDSkip(tempCS->area);
    }

    if (isIntrainterEnabled) // always perform low complexity check
    {
      bestIsSkip = false;
    }

    static_vector<double, MRG_MAX_NUM_CANDS + MMVD_ADD_NUM> candCostList;

    // 1. Pass: get SATD-cost for selected candidates and reduce their count
    if( !bestIsSkip )
    {
      RdModeList.clear();
      mrgTempBufSet       = true;
      const TempCtx ctxStart(m_CtxCache, m_CABACEstimator->getCtx());

      CodingUnit &cu      = tempCS->addCU( tempCS->area, partitioner.chType );
      const double sqrtLambdaForFirstPassIntra = m_pcRdCost->getMotionLambda(cu.transQuantBypass) * FRAC_BITS_SCALE;
      partitioner.setCUData( cu );
      cu.slice            = tempCS->slice;
      cu.tileIdx          = tempCS->picture->brickMap->getBrickIdxRsMap( tempCS->area.lumaPos() );
      cu.skip             = false;
      cu.mmvdSkip = false;
      cu.triangle         = false;
    //cu.affine
      cu.predMode         = MODE_INTER;
    //cu.LICFlag
      cu.transQuantBypass = encTestMode.lossless;
      cu.chromaQpAdj      = cu.transQuantBypass ? 0 : m_cuChromaQpOffsetIdxPlus1;
      cu.qp               = encTestMode.qp;
    //cu.emtFlag  is set below

      PredictionUnit &pu  = tempCS->addPU( cu, partitioner.chType );

      DistParam distParam;
      const bool bUseHadamard = !encTestMode.lossless && !tempCS->slice->getDisableSATDForRD();
      m_pcRdCost->setDistParam (distParam, tempCS->getOrgBuf().Y(), m_acMergeBuffer[0].Y(), sps.getBitDepth (CHANNEL_TYPE_LUMA), COMPONENT_Y, bUseHadamard);

      const UnitArea localUnitArea( tempCS->area.chromaFormat, Area( 0, 0, tempCS->area.Y().width, tempCS->area.Y().height) );
      for( uint32_t uiMergeCand = 0; uiMergeCand < mergeCtx.numValidMergeCand; uiMergeCand++ )
      {
        mergeCtx.setMergeInfo( pu, uiMergeCand );

        PU::spanMotionInfo( pu, mergeCtx );
        pu.mvRefine = true;
        distParam.cur = singleMergeTempBuffer->Y();
        acMergeTmpBuffer[uiMergeCand] = m_acMergeTmpBuffer[uiMergeCand].getBuf(localUnitArea);
        m_pcInterSearch->motionCompensation(pu, *singleMergeTempBuffer, REF_PIC_LIST_X, true, true, &(acMergeTmpBuffer[uiMergeCand]));
        acMergeBuffer[uiMergeCand] = m_acRealMergeBuffer[uiMergeCand].getBuf(localUnitArea);
        acMergeBuffer[uiMergeCand].copyFrom(*singleMergeTempBuffer);
        pu.mvRefine = false;
        if( mergeCtx.interDirNeighbours[uiMergeCand] == 3 && mergeCtx.mrgTypeNeighbours[uiMergeCand] == MRG_TYPE_DEFAULT_N )
        {
          mergeCtx.mvFieldNeighbours[2*uiMergeCand].mv   = pu.mv[0];
          mergeCtx.mvFieldNeighbours[2*uiMergeCand+1].mv = pu.mv[1];
          {
            int dx, dy, i, j, num = 0;
            dy = std::min<int>(pu.lumaSize().height, DMVR_SUBCU_HEIGHT);
            dx = std::min<int>(pu.lumaSize().width, DMVR_SUBCU_WIDTH);
            if (PU::checkDMVRCondition(pu))
            {
              for (i = 0; i < (pu.lumaSize().height); i += dy)
              {
                for (j = 0; j < (pu.lumaSize().width); j += dx)
                {
                  refinedMvdL0[num][uiMergeCand] = pu.mvdL0SubPu[num];
                  num++;
                }
              }
            }
          }
        }

        Distortion uiSad = distParam.distFunc(distParam);
        m_CABACEstimator->getCtx() = ctxStart;
        uint64_t fracBits = m_pcInterSearch->xCalcPuMeBits(pu);
        double cost = (double)uiSad + (double)fracBits * sqrtLambdaForFirstPassIntra;
        insertPos = -1;
        updateCandList(ModeInfo(uiMergeCand, true, false, false), cost, RdModeList, candCostList, uiNumMrgSATDCand, &insertPos);
        if (insertPos != -1)
        {
          if (insertPos == RdModeList.size() - 1)
          {
            swap(singleMergeTempBuffer, acMergeTempBuffer[insertPos]);
          }
          else
          {
            for (uint32_t i = uint32_t(RdModeList.size()) - 1; i > insertPos; i--)
            {
              swap(acMergeTempBuffer[i - 1], acMergeTempBuffer[i]);
            }
            swap(singleMergeTempBuffer, acMergeTempBuffer[insertPos]);
          }
        }
        CHECK(std::min(uiMergeCand + 1, uiNumMrgSATDCand) != RdModeList.size(), "");
      }

      if (isIntrainterEnabled)
      {
        // prepare for Intra bits calculation
        pu.mhIntraFlag = true;

        // save the to-be-tested merge candidates
        uint32_t MHIntraMergeCand[NUM_MRG_SATD_CAND];
        for (uint32_t mergeCnt = 0; mergeCnt < std::min(NUM_MRG_SATD_CAND, (const int)mergeCtx.numValidMergeCand); mergeCnt++)
        {
          MHIntraMergeCand[mergeCnt] = RdModeList[mergeCnt].mergeCand;
        }
        for (uint32_t mergeCnt = 0; mergeCnt < std::min(std::min(NUM_MRG_SATD_CAND, (const int)mergeCtx.numValidMergeCand), 4); mergeCnt++)
        {
          uint32_t mergeCand = MHIntraMergeCand[mergeCnt];
          acMergeTmpBuffer[mergeCand] = m_acMergeTmpBuffer[mergeCand].getBuf(localUnitArea);

          // estimate merge bits
          mergeCtx.setMergeInfo(pu, mergeCand);

          // first round
          pu.intraDir[0] = PLANAR_IDX;
          uint32_t intraCnt = 0;
          // generate intrainter Y prediction
          if (mergeCnt == 0)
          {
            m_pcIntraSearch->initIntraPatternChType(*pu.cu, pu.Y());
            m_pcIntraSearch->predIntraAng(COMPONENT_Y, pu.cs->getPredBuf(pu).Y(), pu);
            m_pcIntraSearch->switchBuffer(pu, COMPONENT_Y, pu.cs->getPredBuf(pu).Y(), m_pcIntraSearch->getPredictorPtr2(COMPONENT_Y, intraCnt));
          }
          pu.cs->getPredBuf(pu).copyFrom(acMergeTmpBuffer[mergeCand]);
          if (pu.cs->slice->getLmcsEnabledFlag() && m_pcReshape->getCTUFlag())
          {
            pu.cs->getPredBuf(pu).Y().rspSignal(m_pcReshape->getFwdLUT());
          }
          m_pcIntraSearch->geneWeightedPred(COMPONENT_Y, pu.cs->getPredBuf(pu).Y(), pu, m_pcIntraSearch->getPredictorPtr2(COMPONENT_Y, intraCnt));

          // calculate cost
          if (pu.cs->slice->getLmcsEnabledFlag() && m_pcReshape->getCTUFlag())
          {
            pu.cs->getPredBuf(pu).Y().rspSignal(m_pcReshape->getInvLUT());
          }
          distParam.cur = pu.cs->getPredBuf(pu).Y();
          Distortion sadValue = distParam.distFunc(distParam);
          if (pu.cs->slice->getLmcsEnabledFlag() && m_pcReshape->getCTUFlag())
          {
            pu.cs->getPredBuf(pu).Y().rspSignal(m_pcReshape->getFwdLUT());
          }
          m_CABACEstimator->getCtx() = ctxStart;
          pu.regularMergeFlag = false;
          uint64_t fracBits = m_pcInterSearch->xCalcPuMeBits(pu);
          double cost = (double)sadValue + (double)fracBits * sqrtLambdaForFirstPassIntra;
          insertPos = -1;
          updateCandList(ModeInfo(mergeCand, false, false, true), cost, RdModeList, candCostList, uiNumMrgSATDCand, &insertPos);
          if (insertPos != -1)
          {
            for (int i = int(RdModeList.size()) - 1; i > insertPos; i--)
            {
              swap(acMergeTempBuffer[i - 1], acMergeTempBuffer[i]);
            }
            swap(singleMergeTempBuffer, acMergeTempBuffer[insertPos]);
          }
        }
        pu.mhIntraFlag = false;
      }
      if ( pu.cs->sps->getUseMMVD() )
      {
        cu.mmvdSkip = true;
        pu.regularMergeFlag = true;
        const int tempNum = (mergeCtx.numValidMergeCand > 1) ? MMVD_ADD_NUM : MMVD_ADD_NUM >> 1;
        for (int mmvdMergeCand = 0; mmvdMergeCand < tempNum; mmvdMergeCand++)
        {
          int baseIdx = mmvdMergeCand / MMVD_MAX_REFINE_NUM;
          int refineStep = (mmvdMergeCand - (baseIdx * MMVD_MAX_REFINE_NUM)) / 4;
          if (refineStep >= m_pcEncCfg->getMmvdDisNum())
            continue;
          mergeCtx.setMmvdMergeCandiInfo(pu, mmvdMergeCand);

          PU::spanMotionInfo(pu, mergeCtx);
          pu.mvRefine = true;
          distParam.cur = singleMergeTempBuffer->Y();
          pu.mmvdEncOptMode = (refineStep > 2 ? 2 : 1);
          CHECK(!pu.mmvdMergeFlag, "MMVD merge should be set");
          // Don't do chroma MC here
          m_pcInterSearch->motionCompensation(pu, *singleMergeTempBuffer, REF_PIC_LIST_X, true, false);
          pu.mmvdEncOptMode = 0;
          pu.mvRefine = false;
          Distortion uiSad = distParam.distFunc(distParam);

          m_CABACEstimator->getCtx() = ctxStart;
          uint64_t fracBits = m_pcInterSearch->xCalcPuMeBits(pu);
          double cost = (double)uiSad + (double)fracBits * sqrtLambdaForFirstPassIntra;
          insertPos = -1;
          updateCandList(ModeInfo(mmvdMergeCand, false, true, false), cost, RdModeList, candCostList, uiNumMrgSATDCand, &insertPos);
          if (insertPos != -1)
          {
            for (int i = int(RdModeList.size()) - 1; i > insertPos; i--)
            {
              swap(acMergeTempBuffer[i - 1], acMergeTempBuffer[i]);
            }
            swap(singleMergeTempBuffer, acMergeTempBuffer[insertPos]);
          }
        }
      }
      // Try to limit number of candidates using SATD-costs
      for( uint32_t i = 1; i < uiNumMrgSATDCand; i++ )
      {
        if( candCostList[i] > MRG_FAST_RATIO * candCostList[0] )
        {
          uiNumMrgSATDCand = i;
          break;
        }
      }

      setMergeBestSATDCost( candCostList[0] );

      if (isIntrainterEnabled)
      {
        pu.mhIntraFlag = true;
        for (uint32_t mergeCnt = 0; mergeCnt < uiNumMrgSATDCand; mergeCnt++)
        {
          if (RdModeList[mergeCnt].isCIIP)
          {
            pu.intraDir[0] = PLANAR_IDX;
            pu.intraDir[1] = DM_CHROMA_IDX;
#if JVET_P0641_REMOVE_2xN_CHROMA_INTRA
            if (pu.chromaSize().width == 2)
              continue;
#endif
            uint32_t bufIdx = 0;
            m_pcIntraSearch->initIntraPatternChType(*pu.cu, pu.Cb());
            m_pcIntraSearch->predIntraAng(COMPONENT_Cb, pu.cs->getPredBuf(pu).Cb(), pu);
            m_pcIntraSearch->switchBuffer(pu, COMPONENT_Cb, pu.cs->getPredBuf(pu).Cb(), m_pcIntraSearch->getPredictorPtr2(COMPONENT_Cb, bufIdx));

            m_pcIntraSearch->initIntraPatternChType(*pu.cu, pu.Cr());
            m_pcIntraSearch->predIntraAng(COMPONENT_Cr, pu.cs->getPredBuf(pu).Cr(), pu);
            m_pcIntraSearch->switchBuffer(pu, COMPONENT_Cr, pu.cs->getPredBuf(pu).Cr(), m_pcIntraSearch->getPredictorPtr2(COMPONENT_Cr, bufIdx));
          }
        }
        pu.mhIntraFlag = false;
      }

      tempCS->initStructData( encTestMode.qp, encTestMode.lossless );
      m_CABACEstimator->getCtx() = ctxStart;
    }
    else
    {
      if (bestIsMMVDSkip)
      {
        uiNumMrgSATDCand = mergeCtx.numValidMergeCand + ((mergeCtx.numValidMergeCand > 1) ? MMVD_ADD_NUM : MMVD_ADD_NUM >> 1);
      }
      else
      {
        uiNumMrgSATDCand = mergeCtx.numValidMergeCand;
      }
    }
  }
  m_bestModeUpdated = tempCS->useDbCost = bestCS->useDbCost = false;
  uint32_t iteration;
  uint32_t iterationBegin = 0;
  if (encTestMode.lossless)
  {
    iteration = 1;
  }
  else
  {
    iteration = 2;
  }
  for (uint32_t uiNoResidualPass = iterationBegin; uiNoResidualPass < iteration; ++uiNoResidualPass)
  {
    for( uint32_t uiMrgHADIdx = 0; uiMrgHADIdx < uiNumMrgSATDCand; uiMrgHADIdx++ )
    {
      uint32_t uiMergeCand = RdModeList[uiMrgHADIdx].mergeCand;

      if (uiNoResidualPass != 0 && RdModeList[uiMrgHADIdx].isCIIP) // intrainter does not support skip mode
      {
        if (isTestSkipMerge[uiMergeCand])
        {
          continue;
        }
      }

      if (((uiNoResidualPass != 0) && candHasNoResidual[uiMrgHADIdx])
       || ( (uiNoResidualPass == 0) && bestIsSkip ) )
      {
        continue;
      }

      // first get merge candidates
      CodingUnit &cu      = tempCS->addCU( tempCS->area, partitioner.chType );

      partitioner.setCUData( cu );
      cu.slice            = tempCS->slice;
      cu.tileIdx          = tempCS->picture->brickMap->getBrickIdxRsMap( tempCS->area.lumaPos() );
      cu.skip             = false;
      cu.mmvdSkip = false;
      cu.triangle         = false;
    //cu.affine
      cu.predMode         = MODE_INTER;
    //cu.LICFlag
      cu.transQuantBypass = encTestMode.lossless;
      cu.chromaQpAdj      = cu.transQuantBypass ? 0 : m_cuChromaQpOffsetIdxPlus1;
      cu.qp               = encTestMode.qp;
      PredictionUnit &pu  = tempCS->addPU( cu, partitioner.chType );

      if (uiNoResidualPass == 0 && RdModeList[uiMrgHADIdx].isCIIP)
      {
        cu.mmvdSkip = false;
        mergeCtx.setMergeInfo(pu, uiMergeCand);
        pu.mhIntraFlag = true;
        pu.regularMergeFlag = false;
        pu.intraDir[0] = PLANAR_IDX;
        CHECK(pu.intraDir[0]<0 || pu.intraDir[0]>(NUM_LUMA_MODE - 1), "out of intra mode");
        pu.intraDir[1] = DM_CHROMA_IDX;
      }
      else if (RdModeList[uiMrgHADIdx].isMMVD)
      {
        cu.mmvdSkip = true;
        pu.regularMergeFlag = true;
        mergeCtx.setMmvdMergeCandiInfo(pu, uiMergeCand);
      }
      else
      {
        cu.mmvdSkip = false;
        pu.regularMergeFlag = true;
        mergeCtx.setMergeInfo(pu, uiMergeCand);
      }
      PU::spanMotionInfo( pu, mergeCtx );

      if( m_pcEncCfg->getMCTSEncConstraint() )
      {
        bool isDMVR = PU::checkDMVRCondition( pu );
        if( ( isDMVR && MCTSHelper::isRefBlockAtRestrictedTileBoundary( pu ) ) || ( !isDMVR && !( MCTSHelper::checkMvBufferForMCTSConstraint( pu ) ) ) )
        {
          // Do not use this mode
          tempCS->initStructData( encTestMode.qp, encTestMode.lossless );
          continue;
        }
      }
      if( mrgTempBufSet )
      {
        {
          int dx, dy, i, j, num = 0;
          dy = std::min<int>(pu.lumaSize().height, DMVR_SUBCU_HEIGHT);
          dx = std::min<int>(pu.lumaSize().width, DMVR_SUBCU_WIDTH);
          if (PU::checkDMVRCondition(pu))
          {
            for (i = 0; i < (pu.lumaSize().height); i += dy)
            {
              for (j = 0; j < (pu.lumaSize().width); j += dx)
              {
                pu.mvdL0SubPu[num] = refinedMvdL0[num][uiMergeCand];
                num++;
              }
            }
          }
        }
        if (pu.mhIntraFlag)
        {
          uint32_t bufIdx = 0;
          PelBuf tmpBuf = tempCS->getPredBuf(pu).Y();
          tmpBuf.copyFrom(acMergeTmpBuffer[uiMergeCand].Y());
          if (pu.cs->slice->getLmcsEnabledFlag() && m_pcReshape->getCTUFlag())
          {
            tmpBuf.rspSignal(m_pcReshape->getFwdLUT());
          }
          m_pcIntraSearch->geneWeightedPred(COMPONENT_Y, tmpBuf, pu, m_pcIntraSearch->getPredictorPtr2(COMPONENT_Y, bufIdx));
#if JVET_P0641_REMOVE_2xN_CHROMA_INTRA
          if (pu.chromaSize().width > 2)
          {
#endif
          tmpBuf = tempCS->getPredBuf(pu).Cb();
          tmpBuf.copyFrom(acMergeTmpBuffer[uiMergeCand].Cb());
          m_pcIntraSearch->geneWeightedPred(COMPONENT_Cb, tmpBuf, pu, m_pcIntraSearch->getPredictorPtr2(COMPONENT_Cb, bufIdx));
          tmpBuf = tempCS->getPredBuf(pu).Cr();
          tmpBuf.copyFrom(acMergeTmpBuffer[uiMergeCand].Cr());
          m_pcIntraSearch->geneWeightedPred(COMPONENT_Cr, tmpBuf, pu, m_pcIntraSearch->getPredictorPtr2(COMPONENT_Cr, bufIdx));
#if JVET_P0641_REMOVE_2xN_CHROMA_INTRA
          }
          else
          {
            tmpBuf = tempCS->getPredBuf(pu).Cb();
            tmpBuf.copyFrom(acMergeTmpBuffer[uiMergeCand].Cb());
            tmpBuf = tempCS->getPredBuf(pu).Cr();
            tmpBuf.copyFrom(acMergeTmpBuffer[uiMergeCand].Cr());
          }
#endif
        }
        else
        {
          if (RdModeList[uiMrgHADIdx].isMMVD)
          {
            pu.mmvdEncOptMode = 0;
            m_pcInterSearch->motionCompensation(pu);
          }
          else if (uiNoResidualPass != 0 && RdModeList[uiMrgHADIdx].isCIIP)
          {
            tempCS->getPredBuf().copyFrom(acMergeBuffer[uiMergeCand]);
          }
          else
          {
            tempCS->getPredBuf().copyFrom(*acMergeTempBuffer[uiMrgHADIdx]);
          }
        }
      }
      else
      {
        pu.mvRefine = true;
        m_pcInterSearch->motionCompensation( pu );
        pu.mvRefine = false;
      }
      if (!cu.mmvdSkip && !pu.mhIntraFlag && uiNoResidualPass != 0)
      {
        CHECK(uiMergeCand >= mergeCtx.numValidMergeCand, "out of normal merge");
        isTestSkipMerge[uiMergeCand] = true;
      }

      xEncodeInterResidual( tempCS, bestCS, partitioner, encTestMode, uiNoResidualPass, uiNoResidualPass == 0 ? &candHasNoResidual[uiMrgHADIdx] : NULL );

      if( m_pcEncCfg->getUseFastDecisionForMerge() && !bestIsSkip && !pu.mhIntraFlag)
      {
        bestIsSkip = !bestCS->cus.empty() && bestCS->getCU( partitioner.chType )->rootCbf == 0;
      }
      tempCS->initStructData( encTestMode.qp, encTestMode.lossless );
    }// end loop uiMrgHADIdx

    if( uiNoResidualPass == 0 && m_pcEncCfg->getUseEarlySkipDetection() )
    {
      const CodingUnit     &bestCU = *bestCS->getCU( partitioner.chType );
      const PredictionUnit &bestPU = *bestCS->getPU( partitioner.chType );

      if( bestCU.rootCbf == 0 )
      {
        if( bestPU.mergeFlag )
        {
          m_modeCtrl->setEarlySkipDetected();
        }
        else if( m_pcEncCfg->getMotionEstimationSearchMethod() != MESEARCH_SELECTIVE )
        {
          int absolute_MV = 0;

          for( uint32_t uiRefListIdx = 0; uiRefListIdx < 2; uiRefListIdx++ )
          {
            if( slice.getNumRefIdx( RefPicList( uiRefListIdx ) ) > 0 )
            {
              absolute_MV += bestPU.mvd[uiRefListIdx].getAbsHor() + bestPU.mvd[uiRefListIdx].getAbsVer();
            }
          }

          if( absolute_MV == 0 )
          {
            m_modeCtrl->setEarlySkipDetected();
          }
        }
      }
    }
  }
  if ( m_bestModeUpdated && bestCS->cost != MAX_DOUBLE )
  {
    xCalDebCost( *bestCS, partitioner );
  }
}

void EncCu::xCheckRDCostMergeTriangle2Nx2N( CodingStructure *&tempCS, CodingStructure *&bestCS, Partitioner &partitioner, const EncTestMode& encTestMode )
{
  const Slice &slice = *tempCS->slice;
  const SPS &sps = *tempCS->sps;

  if (slice.getMaxNumTriangleCand() < 2)
    return;

  CHECK( slice.getSliceType() != B_SLICE, "Triangle mode is only applied to B-slices" );

  tempCS->initStructData( encTestMode.qp, encTestMode.lossless );

  bool trianglecandHasNoResidual[TRIANGLE_MAX_NUM_CANDS];
  for( int mergeCand = 0; mergeCand < TRIANGLE_MAX_NUM_CANDS; mergeCand++ )
  {
    trianglecandHasNoResidual[mergeCand] = false;
  }

  bool bestIsSkip = false;
  uint8_t                                         numTriangleCandidate   = TRIANGLE_MAX_NUM_CANDS;
  uint8_t                                         triangleNumMrgSATDCand = TRIANGLE_MAX_NUM_SATD_CANDS;
  PelUnitBuf                                      triangleBuffer[TRIANGLE_MAX_NUM_UNI_CANDS];
  PelUnitBuf                                      triangleWeightedBuffer[TRIANGLE_MAX_NUM_CANDS];
  static_vector<uint8_t, TRIANGLE_MAX_NUM_CANDS> triangleRdModeList;
  static_vector<double,  TRIANGLE_MAX_NUM_CANDS> tianglecandCostList;
  uint8_t                                         numTriangleCandComb = slice.getMaxNumTriangleCand() * (slice.getMaxNumTriangleCand() - 1) * 2;


  DistParam distParam;
  const bool useHadamard = !encTestMode.lossless && !tempCS->slice->getDisableSATDForRD();
  m_pcRdCost->setDistParam( distParam, tempCS->getOrgBuf().Y(), m_acMergeBuffer[0].Y(), sps.getBitDepth( CHANNEL_TYPE_LUMA ), COMPONENT_Y, useHadamard );

  const UnitArea localUnitArea( tempCS->area.chromaFormat, Area( 0, 0, tempCS->area.Y().width, tempCS->area.Y().height) );

  const double sqrtLambdaForFirstPass = m_pcRdCost->getMotionLambda(encTestMode.lossless);

  MergeCtx triangleMrgCtx;
  {
    CodingUnit cu( tempCS->area );
    cu.cs       = tempCS;
    cu.predMode = MODE_INTER;
    cu.slice    = tempCS->slice;
    cu.tileIdx          = tempCS->picture->brickMap->getBrickIdxRsMap( tempCS->area.lumaPos() );
    cu.triangle = true;
    cu.mmvdSkip = false;
    cu.GBiIdx   = GBI_DEFAULT;

    PredictionUnit pu( tempCS->area );
    pu.cu = &cu;
    pu.cs = tempCS;
    pu.regularMergeFlag = false;

    PU::getTriangleMergeCandidates( pu, triangleMrgCtx );
    const uint8_t maxNumTriangleCand = pu.cs->slice->getMaxNumTriangleCand();
    for (uint8_t mergeCand = 0; mergeCand < maxNumTriangleCand; mergeCand++)
    {
      triangleBuffer[mergeCand] = m_acMergeBuffer[mergeCand].getBuf(localUnitArea);
      triangleMrgCtx.setMergeInfo( pu, mergeCand );
      PU::spanMotionInfo( pu, triangleMrgCtx );

      if( m_pcEncCfg->getMCTSEncConstraint() && ( !( MCTSHelper::checkMvBufferForMCTSConstraint( pu ) ) ) )
      {
        // Do not use this mode
        tempCS->initStructData( encTestMode.qp, encTestMode.lossless );
        return;
      }
      m_pcInterSearch->motionCompensation( pu, triangleBuffer[mergeCand] );
    }
  }

  triangleNumMrgSATDCand = min(triangleNumMrgSATDCand, numTriangleCandComb);
  {
    CodingUnit &cu      = tempCS->addCU( tempCS->area, partitioner.chType );

    partitioner.setCUData( cu );
    cu.slice            = tempCS->slice;
    cu.tileIdx          = tempCS->picture->brickMap->getBrickIdxRsMap( tempCS->area.lumaPos() );
    cu.skip             = false;
    cu.predMode         = MODE_INTER;
    cu.transQuantBypass = encTestMode.lossless;
    cu.chromaQpAdj      = cu.transQuantBypass ? 0 : m_cuChromaQpOffsetIdxPlus1;
    cu.qp               = encTestMode.qp;
    cu.triangle         = true;
    cu.mmvdSkip         = false;
    cu.GBiIdx           = GBI_DEFAULT;

    PredictionUnit &pu  = tempCS->addPU( cu, partitioner.chType );

    if( abs(floorLog2(cu.lwidth()) - floorLog2(cu.lheight())) >= 2 )
    {
      numTriangleCandidate = 30;
    }
    else
    {
      numTriangleCandidate = TRIANGLE_MAX_NUM_CANDS;
    }

    numTriangleCandidate = min(numTriangleCandidate, numTriangleCandComb);

    for( uint8_t mergeCand = 0; mergeCand < numTriangleCandidate; mergeCand++ )
    {
      bool    splitDir = m_triangleModeTest[mergeCand].m_splitDir;
      uint8_t candIdx0 = m_triangleModeTest[mergeCand].m_candIdx0;
      uint8_t candIdx1 = m_triangleModeTest[mergeCand].m_candIdx1;

      pu.triangleSplitDir = splitDir;
      pu.triangleMergeIdx0 = candIdx0;
      pu.triangleMergeIdx1 = candIdx1;
      pu.mergeFlag = true;
      pu.regularMergeFlag = false;
      triangleWeightedBuffer[mergeCand] = m_acTriangleWeightedBuffer[mergeCand].getBuf( localUnitArea );
      triangleBuffer[candIdx0] = m_acMergeBuffer[candIdx0].getBuf( localUnitArea );
      triangleBuffer[candIdx1] = m_acMergeBuffer[candIdx1].getBuf( localUnitArea );

      m_pcInterSearch->weightedTriangleBlk( pu, splitDir, CHANNEL_TYPE_LUMA, triangleWeightedBuffer[mergeCand], triangleBuffer[candIdx0], triangleBuffer[candIdx1] );
      distParam.cur = triangleWeightedBuffer[mergeCand].Y();

      Distortion uiSad = distParam.distFunc( distParam );

      uint32_t uiBitsCand = m_triangleIdxBins[splitDir][candIdx0][candIdx1];

      double cost = (double)uiSad + (double)uiBitsCand * sqrtLambdaForFirstPass;

      updateCandList( mergeCand, cost, triangleRdModeList, tianglecandCostList
        , triangleNumMrgSATDCand );
    }

    // limit number of candidates using SATD-costs
    for( uint8_t i = 0; i < triangleNumMrgSATDCand; i++ )
    {
      if( tianglecandCostList[i] > MRG_FAST_RATIO * tianglecandCostList[0] || tianglecandCostList[i] > getMergeBestSATDCost() )
      {
        triangleNumMrgSATDCand = i;
        break;
      }
    }

    // perform chroma weighting process
    for( uint8_t i = 0; i < triangleNumMrgSATDCand; i++ )
    {
      uint8_t  mergeCand = triangleRdModeList[i];
      bool     splitDir  = m_triangleModeTest[mergeCand].m_splitDir;
      uint8_t  candIdx0  = m_triangleModeTest[mergeCand].m_candIdx0;
      uint8_t  candIdx1  = m_triangleModeTest[mergeCand].m_candIdx1;

      pu.triangleSplitDir = splitDir;
      pu.triangleMergeIdx0 = candIdx0;
      pu.triangleMergeIdx1 = candIdx1;
      pu.mergeFlag = true;
      pu.regularMergeFlag = false;
      m_pcInterSearch->weightedTriangleBlk( pu, splitDir, CHANNEL_TYPE_CHROMA, triangleWeightedBuffer[mergeCand], triangleBuffer[candIdx0], triangleBuffer[candIdx1] );
    }

    tempCS->initStructData( encTestMode.qp, encTestMode.lossless );
  }

  triangleNumMrgSATDCand = min(triangleNumMrgSATDCand, (uint8_t)triangleRdModeList.size());

  m_bestModeUpdated = tempCS->useDbCost = bestCS->useDbCost = false;
  {
    uint8_t iteration;
    uint8_t iterationBegin = 0;
    if (encTestMode.lossless)
    {
      iteration = 1;
    }
    else
    {
      iteration = 2;
    }
    for (uint8_t noResidualPass = iterationBegin; noResidualPass < iteration; ++noResidualPass)
    {
      for( uint8_t mrgHADIdx = 0; mrgHADIdx < triangleNumMrgSATDCand; mrgHADIdx++ )
      {
        uint8_t mergeCand = triangleRdModeList[mrgHADIdx];

        if ( ( (noResidualPass != 0) && trianglecandHasNoResidual[mergeCand] )
          || ( (noResidualPass == 0) && bestIsSkip ) )
        {
          continue;
        }

        bool    splitDir = m_triangleModeTest[mergeCand].m_splitDir;
        uint8_t candIdx0 = m_triangleModeTest[mergeCand].m_candIdx0;
        uint8_t candIdx1 = m_triangleModeTest[mergeCand].m_candIdx1;

        CodingUnit &cu = tempCS->addCU(tempCS->area, partitioner.chType);

        partitioner.setCUData(cu);
        cu.slice = tempCS->slice;
        cu.tileIdx          = tempCS->picture->brickMap->getBrickIdxRsMap( tempCS->area.lumaPos() );
        cu.skip = false;
        cu.predMode = MODE_INTER;
        cu.transQuantBypass = encTestMode.lossless;
        cu.chromaQpAdj = cu.transQuantBypass ? 0 : m_cuChromaQpOffsetIdxPlus1;
        cu.qp = encTestMode.qp;
        cu.triangle = true;
        cu.mmvdSkip = false;
        cu.GBiIdx   = GBI_DEFAULT;
        PredictionUnit &pu = tempCS->addPU(cu, partitioner.chType);

        pu.triangleSplitDir = splitDir;
        pu.triangleMergeIdx0 = candIdx0;
        pu.triangleMergeIdx1 = candIdx1;
        pu.mergeFlag = true;
        pu.regularMergeFlag = false;
        PU::spanTriangleMotionInfo(pu, triangleMrgCtx, splitDir, candIdx0, candIdx1 );

        if( m_pcEncCfg->getMCTSEncConstraint() && ( !( MCTSHelper::checkMvBufferForMCTSConstraint( *cu.firstPU ) ) ) )
        {
          // Do not use this mode
          tempCS->initStructData( encTestMode.qp, encTestMode.lossless );
          return;
        }
        tempCS->getPredBuf().copyFrom( triangleWeightedBuffer[mergeCand] );
        xEncodeInterResidual( tempCS, bestCS, partitioner, encTestMode, noResidualPass, ( noResidualPass == 0 ? &trianglecandHasNoResidual[mergeCand] : NULL ) );

        if (m_pcEncCfg->getUseFastDecisionForMerge() && !bestIsSkip)
        {
          bestIsSkip = bestCS->getCU(partitioner.chType)->rootCbf == 0;
        }
        tempCS->initStructData(encTestMode.qp, encTestMode.lossless);
      }// end loop mrgHADIdx
    }
  }
  if ( m_bestModeUpdated && bestCS->cost != MAX_DOUBLE )
  {
    xCalDebCost( *bestCS, partitioner );
  }
}

void EncCu::xCheckRDCostAffineMerge2Nx2N( CodingStructure *&tempCS, CodingStructure *&bestCS, Partitioner &partitioner, const EncTestMode& encTestMode )
{
  if( m_modeCtrl->getFastDeltaQp() )
  {
    return;
  }

  if ( bestCS->area.lumaSize().width < 8 || bestCS->area.lumaSize().height < 8 )
  {
    return;
  }
  m_bestModeUpdated = tempCS->useDbCost = bestCS->useDbCost = false;
  const Slice &slice = *tempCS->slice;

  CHECK( slice.getSliceType() == I_SLICE, "Affine Merge modes not available for I-slices" );

  tempCS->initStructData( encTestMode.qp, encTestMode.lossless );

  AffineMergeCtx affineMergeCtx;
  const SPS &sps = *tempCS->sps;

  MergeCtx mrgCtx;
  if ( sps.getSBTMVPEnabledFlag() )
  {
    Size bufSize = g_miScaling.scale( tempCS->area.lumaSize() );
    mrgCtx.subPuMvpMiBuf = MotionBuf( m_SubPuMiBuf, bufSize );
    affineMergeCtx.mrgCtx = &mrgCtx;
  }

  {
    // first get merge candidates
    CodingUnit cu( tempCS->area );
    cu.cs = tempCS;
    cu.predMode = MODE_INTER;
    cu.slice = tempCS->slice;
    cu.tileIdx          = tempCS->picture->brickMap->getBrickIdxRsMap( tempCS->area.lumaPos() );
    cu.mmvdSkip = false;

    PredictionUnit pu( tempCS->area );
    pu.cu = &cu;
    pu.cs = tempCS;
    pu.regularMergeFlag = false;
    PU::getAffineMergeCand( pu, affineMergeCtx );

    if ( affineMergeCtx.numValidMergeCand <= 0 )
    {
      return;
    }
  }

  bool candHasNoResidual[AFFINE_MRG_MAX_NUM_CANDS];
  for ( uint32_t ui = 0; ui < affineMergeCtx.numValidMergeCand; ui++ )
  {
    candHasNoResidual[ui] = false;
  }

  bool                                        bestIsSkip = false;
  uint32_t                                    uiNumMrgSATDCand = affineMergeCtx.numValidMergeCand;
  PelUnitBuf                                  acMergeBuffer[AFFINE_MRG_MAX_NUM_CANDS];
  static_vector<uint32_t, AFFINE_MRG_MAX_NUM_CANDS>  RdModeList;
  bool                                        mrgTempBufSet = false;

  for ( uint32_t i = 0; i < AFFINE_MRG_MAX_NUM_CANDS; i++ )
  {
    RdModeList.push_back( i );
  }

  if ( m_pcEncCfg->getUseFastMerge() )
  {
    uiNumMrgSATDCand = std::min( NUM_AFF_MRG_SATD_CAND, affineMergeCtx.numValidMergeCand );
    bestIsSkip = false;

    if ( auto blkCache = dynamic_cast<CacheBlkInfoCtrl*>(m_modeCtrl) )
    {
      bestIsSkip = blkCache->isSkip( tempCS->area );
    }

    static_vector<double, AFFINE_MRG_MAX_NUM_CANDS> candCostList;

    // 1. Pass: get SATD-cost for selected candidates and reduce their count
    if ( !bestIsSkip )
    {
      RdModeList.clear();
      mrgTempBufSet = true;
      const double sqrtLambdaForFirstPass = m_pcRdCost->getMotionLambda( encTestMode.lossless );

      CodingUnit &cu = tempCS->addCU( tempCS->area, partitioner.chType );

      partitioner.setCUData( cu );
      cu.slice = tempCS->slice;
      cu.tileIdx          = tempCS->picture->brickMap->getBrickIdxRsMap( tempCS->area.lumaPos() );
      cu.skip = false;
      cu.affine = true;
      cu.predMode = MODE_INTER;
      cu.transQuantBypass = encTestMode.lossless;
      cu.chromaQpAdj = cu.transQuantBypass ? 0 : m_cuChromaQpOffsetIdxPlus1;
      cu.qp = encTestMode.qp;

      PredictionUnit &pu = tempCS->addPU( cu, partitioner.chType );

      DistParam distParam;
      const bool bUseHadamard = !encTestMode.lossless && !tempCS->slice->getDisableSATDForRD();
      m_pcRdCost->setDistParam( distParam, tempCS->getOrgBuf().Y(), m_acMergeBuffer[0].Y(), sps.getBitDepth( CHANNEL_TYPE_LUMA ), COMPONENT_Y, bUseHadamard );

      const UnitArea localUnitArea( tempCS->area.chromaFormat, Area( 0, 0, tempCS->area.Y().width, tempCS->area.Y().height ) );

      for ( uint32_t uiMergeCand = 0; uiMergeCand < affineMergeCtx.numValidMergeCand; uiMergeCand++ )
      {
        acMergeBuffer[uiMergeCand] = m_acMergeBuffer[uiMergeCand].getBuf( localUnitArea );

        // set merge information
        pu.interDir = affineMergeCtx.interDirNeighbours[uiMergeCand];
        pu.mergeFlag = true;
        pu.regularMergeFlag = false;
        pu.mergeIdx = uiMergeCand;
        cu.affineType = affineMergeCtx.affineType[uiMergeCand];
        cu.GBiIdx = affineMergeCtx.GBiIdx[uiMergeCand];

        pu.mergeType = affineMergeCtx.mergeType[uiMergeCand];
        if ( pu.mergeType == MRG_TYPE_SUBPU_ATMVP )
        {
          pu.refIdx[0] = affineMergeCtx.mvFieldNeighbours[(uiMergeCand << 1) + 0][0].refIdx;
          pu.refIdx[1] = affineMergeCtx.mvFieldNeighbours[(uiMergeCand << 1) + 1][0].refIdx;
          PU::spanMotionInfo( pu, mrgCtx );
        }
        else
        {
          PU::setAllAffineMvField( pu, affineMergeCtx.mvFieldNeighbours[(uiMergeCand << 1) + 0], REF_PIC_LIST_0 );
          PU::setAllAffineMvField( pu, affineMergeCtx.mvFieldNeighbours[(uiMergeCand << 1) + 1], REF_PIC_LIST_1 );

          PU::spanMotionInfo( pu );
        }

        distParam.cur = acMergeBuffer[uiMergeCand].Y();

#if JVET_P0445_SUBBLOCK_MERGE_ENC_SPEEDUP
        m_pcInterSearch->motionCompensation( pu, acMergeBuffer[uiMergeCand], REF_PIC_LIST_X, true, false );
#else
        m_pcInterSearch->motionCompensation( pu, acMergeBuffer[uiMergeCand] );
#endif

        Distortion uiSad = distParam.distFunc( distParam );
        uint32_t   uiBitsCand = uiMergeCand + 1;
        if ( uiMergeCand == tempCS->slice->getMaxNumAffineMergeCand() - 1 )
        {
          uiBitsCand--;
        }
        double cost = (double)uiSad + (double)uiBitsCand * sqrtLambdaForFirstPass;
        updateCandList( uiMergeCand, cost, RdModeList, candCostList
          , uiNumMrgSATDCand );

        CHECK( std::min( uiMergeCand + 1, uiNumMrgSATDCand ) != RdModeList.size(), "" );
      }

      // Try to limit number of candidates using SATD-costs
      for ( uint32_t i = 1; i < uiNumMrgSATDCand; i++ )
      {
        if ( candCostList[i] > MRG_FAST_RATIO * candCostList[0] )
        {
          uiNumMrgSATDCand = i;
          break;
        }
      }

      tempCS->initStructData( encTestMode.qp, encTestMode.lossless );
    }
    else
    {
      uiNumMrgSATDCand = affineMergeCtx.numValidMergeCand;
    }
  }

  uint32_t iteration;
  uint32_t iterationBegin = 0;
  if (encTestMode.lossless)
  {
    iteration = 1;
  }
  else
  {
    iteration = 2;
  }
  for (uint32_t uiNoResidualPass = iterationBegin; uiNoResidualPass < iteration; ++uiNoResidualPass)
  {
    for ( uint32_t uiMrgHADIdx = 0; uiMrgHADIdx < uiNumMrgSATDCand; uiMrgHADIdx++ )
    {
      uint32_t uiMergeCand = RdModeList[uiMrgHADIdx];

      if ( ((uiNoResidualPass != 0) && candHasNoResidual[uiMergeCand])
        || ((uiNoResidualPass == 0) && bestIsSkip) )
      {
        continue;
      }

      // first get merge candidates
      CodingUnit &cu = tempCS->addCU( tempCS->area, partitioner.chType );

      partitioner.setCUData( cu );
      cu.slice = tempCS->slice;
      cu.tileIdx          = tempCS->picture->brickMap->getBrickIdxRsMap( tempCS->area.lumaPos() );
      cu.skip = false;
      cu.affine = true;
      cu.predMode = MODE_INTER;
      cu.transQuantBypass = encTestMode.lossless;
      cu.chromaQpAdj = cu.transQuantBypass ? 0 : m_cuChromaQpOffsetIdxPlus1;
      cu.qp = encTestMode.qp;
      PredictionUnit &pu = tempCS->addPU( cu, partitioner.chType );

      // set merge information
      pu.mergeFlag = true;
      pu.mergeIdx = uiMergeCand;
      pu.interDir = affineMergeCtx.interDirNeighbours[uiMergeCand];
      cu.affineType = affineMergeCtx.affineType[uiMergeCand];
      cu.GBiIdx = affineMergeCtx.GBiIdx[uiMergeCand];

      pu.mergeType = affineMergeCtx.mergeType[uiMergeCand];
      if ( pu.mergeType == MRG_TYPE_SUBPU_ATMVP )
      {
        pu.refIdx[0] = affineMergeCtx.mvFieldNeighbours[(uiMergeCand << 1) + 0][0].refIdx;
        pu.refIdx[1] = affineMergeCtx.mvFieldNeighbours[(uiMergeCand << 1) + 1][0].refIdx;
        PU::spanMotionInfo( pu, mrgCtx );
      }
      else
      {
        PU::setAllAffineMvField( pu, affineMergeCtx.mvFieldNeighbours[(uiMergeCand << 1) + 0], REF_PIC_LIST_0 );
        PU::setAllAffineMvField( pu, affineMergeCtx.mvFieldNeighbours[(uiMergeCand << 1) + 1], REF_PIC_LIST_1 );

        PU::spanMotionInfo( pu );
      }

      if( m_pcEncCfg->getMCTSEncConstraint() && ( !( MCTSHelper::checkMvBufferForMCTSConstraint( *cu.firstPU ) ) ) )
      {
        // Do not use this mode
        tempCS->initStructData( encTestMode.qp, encTestMode.lossless );
        return;
      }
      if ( mrgTempBufSet )
      {
#if JVET_P0445_SUBBLOCK_MERGE_ENC_SPEEDUP
        tempCS->getPredBuf().copyFrom(acMergeBuffer[uiMergeCand], true, false);   // Copy Luma Only
        m_pcInterSearch->motionCompensation(pu, REF_PIC_LIST_X, false, true);
#else
        tempCS->getPredBuf().copyFrom( acMergeBuffer[uiMergeCand] );
#endif
      }
      else
      {
        m_pcInterSearch->motionCompensation( pu );
      }

      xEncodeInterResidual( tempCS, bestCS, partitioner, encTestMode, uiNoResidualPass, ( uiNoResidualPass == 0 ? &candHasNoResidual[uiMergeCand] : NULL ) );

      if ( m_pcEncCfg->getUseFastDecisionForMerge() && !bestIsSkip )
      {
        bestIsSkip = bestCS->getCU( partitioner.chType )->rootCbf == 0;
      }
      tempCS->initStructData( encTestMode.qp, encTestMode.lossless );
    }// end loop uiMrgHADIdx

    if ( uiNoResidualPass == 0 && m_pcEncCfg->getUseEarlySkipDetection() )
    {
      const CodingUnit     &bestCU = *bestCS->getCU( partitioner.chType );
      const PredictionUnit &bestPU = *bestCS->getPU( partitioner.chType );

      if ( bestCU.rootCbf == 0 )
      {
        if ( bestPU.mergeFlag )
        {
          m_modeCtrl->setEarlySkipDetected();
        }
        else if ( m_pcEncCfg->getMotionEstimationSearchMethod() != MESEARCH_SELECTIVE )
        {
          int absolute_MV = 0;

          for ( uint32_t uiRefListIdx = 0; uiRefListIdx < 2; uiRefListIdx++ )
          {
            if ( slice.getNumRefIdx( RefPicList( uiRefListIdx ) ) > 0 )
            {
              absolute_MV += bestPU.mvd[uiRefListIdx].getAbsHor() + bestPU.mvd[uiRefListIdx].getAbsVer();
            }
          }

          if ( absolute_MV == 0 )
          {
            m_modeCtrl->setEarlySkipDetected();
          }
        }
      }
    }
  }
  if ( m_bestModeUpdated && bestCS->cost != MAX_DOUBLE )
  {
    xCalDebCost( *bestCS, partitioner );
  }
}
//////////////////////////////////////////////////////////////////////////////////////////////
// ibc merge/skip mode check
void EncCu::xCheckRDCostIBCModeMerge2Nx2N(CodingStructure *&tempCS, CodingStructure *&bestCS, Partitioner &partitioner, const EncTestMode& encTestMode)
{
  assert(partitioner.chType != CHANNEL_TYPE_CHROMA); // chroma IBC is derived
  if (tempCS->area.lwidth() == 128 || tempCS->area.lheight() == 128) // disable IBC mode larger than 64x64
  {
    return;
  }
  const SPS &sps = *tempCS->sps;

  tempCS->initStructData(encTestMode.qp, encTestMode.lossless);
  MergeCtx mergeCtx;


  if (sps.getSBTMVPEnabledFlag())
  {
    Size bufSize = g_miScaling.scale(tempCS->area.lumaSize());
    mergeCtx.subPuMvpMiBuf = MotionBuf(m_SubPuMiBuf, bufSize);
  }

  {
    // first get merge candidates
    CodingUnit cu(tempCS->area);
    cu.cs = tempCS;
    cu.predMode = MODE_IBC;
    cu.slice = tempCS->slice;
    cu.tileIdx          = tempCS->picture->brickMap->getBrickIdxRsMap( tempCS->area.lumaPos() );
    PredictionUnit pu(tempCS->area);
    pu.cu = &cu;
    pu.cs = tempCS;
    cu.mmvdSkip = false;
    pu.mmvdMergeFlag = false;
    pu.regularMergeFlag = false;
    cu.triangle = false;
#if !JVET_P0400_REMOVE_SHARED_MERGE_LIST
    pu.shareParentPos = tempCS->sharedBndPos;
    pu.shareParentSize = tempCS->sharedBndSize;
#endif
    PU::getIBCMergeCandidates(pu, mergeCtx);
  }

  int candHasNoResidual[MRG_MAX_NUM_CANDS];
  for (unsigned int ui = 0; ui < mergeCtx.numValidMergeCand; ui++)
  {
    candHasNoResidual[ui] = 0;
  }

  bool                                        bestIsSkip = false;
  unsigned                                    numMrgSATDCand = mergeCtx.numValidMergeCand;
  static_vector<unsigned, MRG_MAX_NUM_CANDS>  RdModeList(MRG_MAX_NUM_CANDS);
  for (unsigned i = 0; i < MRG_MAX_NUM_CANDS; i++)
  {
    RdModeList[i] = i;
  }

  //{
    static_vector<double, MRG_MAX_NUM_CANDS>  candCostList(MRG_MAX_NUM_CANDS, MAX_DOUBLE);
    // 1. Pass: get SATD-cost for selected candidates and reduce their count
    {
      const double sqrtLambdaForFirstPass = m_pcRdCost->getMotionLambda(encTestMode.lossless);

      CodingUnit &cu = tempCS->addCU(CS::getArea(*tempCS, tempCS->area, (const ChannelType)partitioner.chType), (const ChannelType)partitioner.chType);

      partitioner.setCUData(cu);
      cu.slice = tempCS->slice;
      cu.tileIdx = tempCS->picture->brickMap->getBrickIdxRsMap( tempCS->area.lumaPos() );
      cu.skip = false;
      cu.predMode = MODE_IBC;
      cu.transQuantBypass = encTestMode.lossless;
      cu.chromaQpAdj = cu.transQuantBypass ? 0 : m_cuChromaQpOffsetIdxPlus1;
      cu.qp = encTestMode.qp;
      cu.mmvdSkip = false;
      cu.triangle = false;
      DistParam distParam;
      const bool bUseHadamard = !encTestMode.lossless && !cu.slice->getDisableSATDForRD();
      PredictionUnit &pu = tempCS->addPU(cu, partitioner.chType); //tempCS->addPU(cu);
      pu.mmvdMergeFlag = false;
      pu.regularMergeFlag = false;
      Picture* refPic = pu.cu->slice->getPic();
      const CPelBuf refBuf = refPic->getRecoBuf(pu.blocks[COMPONENT_Y]);
      const Pel*        piRefSrch = refBuf.buf;
      if (tempCS->slice->getLmcsEnabledFlag() && m_pcReshape->getCTUFlag() )
      {
        const CompArea &area = cu.blocks[COMPONENT_Y];
        CompArea    tmpArea(COMPONENT_Y, area.chromaFormat, Position(0, 0), area.size());
        PelBuf tmpLuma = m_tmpStorageLCU->getBuf(tmpArea);
        tmpLuma.copyFrom(tempCS->getOrgBuf().Y());
        tmpLuma.rspSignal(m_pcReshape->getFwdLUT());
        m_pcRdCost->setDistParam(distParam, tmpLuma, refBuf, sps.getBitDepth(CHANNEL_TYPE_LUMA), COMPONENT_Y, bUseHadamard);
      }
      else
      m_pcRdCost->setDistParam(distParam, tempCS->getOrgBuf().Y(), refBuf, sps.getBitDepth(CHANNEL_TYPE_LUMA), COMPONENT_Y, bUseHadamard);
      int refStride = refBuf.stride;
      const UnitArea localUnitArea(tempCS->area.chromaFormat, Area(0, 0, tempCS->area.Y().width, tempCS->area.Y().height));
      int numValidBv = mergeCtx.numValidMergeCand;
      for (unsigned int mergeCand = 0; mergeCand < mergeCtx.numValidMergeCand; mergeCand++)
      {
        mergeCtx.setMergeInfo(pu, mergeCand); // set bv info in merge mode
        const int cuPelX = pu.Y().x;
        const int cuPelY = pu.Y().y;
        int roiWidth = pu.lwidth();
        int roiHeight = pu.lheight();
        const int picWidth = pu.cs->slice->getPPS()->getPicWidthInLumaSamples();
        const int picHeight = pu.cs->slice->getPPS()->getPicHeightInLumaSamples();
        const unsigned int  lcuWidth = pu.cs->slice->getSPS()->getMaxCUWidth();
        int xPred = pu.bv.getHor();
        int yPred = pu.bv.getVer();

        if (!m_pcInterSearch->searchBv(pu, cuPelX, cuPelY, roiWidth, roiHeight, picWidth, picHeight, xPred, yPred, lcuWidth)) // not valid bv derived
        {
          numValidBv--;
          continue;
        }
        PU::spanMotionInfo(pu, mergeCtx);

        distParam.cur.buf = piRefSrch + refStride * yPred + xPred;

        Distortion sad = distParam.distFunc(distParam);
        unsigned int bitsCand = mergeCand + 1;
        if (mergeCand == tempCS->slice->getMaxNumMergeCand() - 1)
        {
          bitsCand--;
        }
        double cost = (double)sad + (double)bitsCand * sqrtLambdaForFirstPass;

        updateCandList(mergeCand, cost, RdModeList, candCostList
         , numMrgSATDCand);
      }

      // Try to limit number of candidates using SATD-costs
      if (numValidBv)
      {
        numMrgSATDCand = numValidBv;
        for (unsigned int i = 1; i < numValidBv; i++)
        {
          if (candCostList[i] > MRG_FAST_RATIO*candCostList[0])
          {
            numMrgSATDCand = i;
            break;
          }
        }
      }
      else
      {
        tempCS->dist = 0;
        tempCS->fracBits = 0;
        tempCS->cost = MAX_DOUBLE;
        tempCS->costDbOffset = 0;
        tempCS->initStructData(encTestMode.qp, encTestMode.lossless);
        return;
      }

      tempCS->initStructData(encTestMode.qp, encTestMode.lossless);
    }
  //}


  const unsigned int iteration = encTestMode.lossless ? 1 : 2;
  m_bestModeUpdated = tempCS->useDbCost = bestCS->useDbCost = false;
  // 2. Pass: check candidates using full RD test
  for (unsigned int numResidualPass = 0; numResidualPass < iteration; numResidualPass++)
  {
    for (unsigned int mrgHADIdx = 0; mrgHADIdx < numMrgSATDCand; mrgHADIdx++)
    {
      unsigned int mergeCand = RdModeList[mrgHADIdx];
      if (!(numResidualPass == 1 && candHasNoResidual[mergeCand] == 1))
      {
        if (!(bestIsSkip && (numResidualPass == 0)))
        {
          {

            // first get merge candidates
            CodingUnit &cu = tempCS->addCU(CS::getArea(*tempCS, tempCS->area, (const ChannelType)partitioner.chType), (const ChannelType)partitioner.chType);

            partitioner.setCUData(cu);
            cu.slice = tempCS->slice;
            cu.tileIdx = tempCS->picture->brickMap->getBrickIdxRsMap( tempCS->area.lumaPos() );
            cu.skip = false;
            cu.predMode = MODE_IBC;
            cu.transQuantBypass = encTestMode.lossless;
            cu.chromaQpAdj = cu.transQuantBypass ? 0 : m_cuChromaQpOffsetIdxPlus1;
            cu.qp = encTestMode.qp;
            cu.sbtInfo = 0;

            PredictionUnit &pu = tempCS->addPU(cu, partitioner.chType);// tempCS->addPU(cu);
            pu.intraDir[0] = DC_IDX; // set intra pred for ibc block
            pu.intraDir[1] = PLANAR_IDX; // set intra pred for ibc block
            cu.mmvdSkip = false;
            pu.mmvdMergeFlag = false;
            pu.regularMergeFlag = false;
            cu.triangle = false;
            mergeCtx.setMergeInfo(pu, mergeCand);
            PU::spanMotionInfo(pu, mergeCtx);

            assert(mergeCtx.mrgTypeNeighbours[mergeCand] == MRG_TYPE_IBC); //  should be IBC candidate at this round
            const bool chroma = !pu.cu->isSepTree();

            //  MC
            m_pcInterSearch->motionCompensation(pu,REF_PIC_LIST_0, true, chroma);
            m_CABACEstimator->getCtx() = m_CurrCtx->start;

            m_pcInterSearch->encodeResAndCalcRdInterCU(*tempCS, partitioner, (numResidualPass != 0), true, chroma);
#if JVET_P0517_ADAPTIVE_COLOR_TRANSFORM
            if (tempCS->slice->getSPS()->getUseColorTrans())
            {
              bestCS->tmpColorSpaceCost = tempCS->tmpColorSpaceCost;
              bestCS->firstColorSpaceSelected = tempCS->firstColorSpaceSelected;
            }
#endif
            xEncodeDontSplit(*tempCS, partitioner);

#if ENABLE_QPA_SUB_CTU
            xCheckDQP (*tempCS, partitioner);
#else
            // this if-check is redundant
            if (tempCS->pps->getUseDQP() && partitioner.currQgEnable())
            {
              xCheckDQP(*tempCS, partitioner);
            }
#endif


            DTRACE_MODE_COST(*tempCS, m_pcRdCost->getLambda());
            xCheckBestMode(tempCS, bestCS, partitioner, encTestMode);

            tempCS->initStructData(encTestMode.qp, encTestMode.lossless);
          }

            if (m_pcEncCfg->getUseFastDecisionForMerge() && !bestIsSkip)
            {
              if (bestCS->getCU(partitioner.chType) == NULL)
                bestIsSkip = 0;
              else
              bestIsSkip = bestCS->getCU(partitioner.chType)->rootCbf == 0;
            }
        }
      }
    }
  }
  if ( m_bestModeUpdated && bestCS->cost != MAX_DOUBLE )
  {
    xCalDebCost( *bestCS, partitioner );
  }
}

void EncCu::xCheckRDCostIBCMode(CodingStructure *&tempCS, CodingStructure *&bestCS, Partitioner &partitioner, const EncTestMode& encTestMode)
{
  if (tempCS->area.lwidth() == 128 || tempCS->area.lheight() == 128) // disable IBC mode larger than 64x64
  {
    return;
  }

    tempCS->initStructData(encTestMode.qp, encTestMode.lossless);

    m_bestModeUpdated = tempCS->useDbCost = bestCS->useDbCost = false;

    CodingUnit &cu = tempCS->addCU(CS::getArea(*tempCS, tempCS->area, partitioner.chType), partitioner.chType);

    partitioner.setCUData(cu);
    cu.slice = tempCS->slice;
    cu.tileIdx = tempCS->picture->brickMap->getBrickIdxRsMap( tempCS->area.lumaPos() );
    cu.skip = false;
    cu.predMode = MODE_IBC;
    cu.transQuantBypass = encTestMode.lossless;
    cu.chromaQpAdj = cu.transQuantBypass ? 0 : m_cuChromaQpOffsetIdxPlus1;
    cu.qp = encTestMode.qp;
    cu.imv = 0;
    cu.sbtInfo = 0;

    CU::addPUs(cu);

    m_bestModeUpdated = tempCS->useDbCost = bestCS->useDbCost = false;

    PredictionUnit& pu = *cu.firstPU;
    cu.mmvdSkip = false;
    pu.mmvdMergeFlag = false;
    pu.regularMergeFlag = false;
#if !JVET_P0400_REMOVE_SHARED_MERGE_LIST
    pu.shareParentPos  = tempCS->sharedBndPos;
    pu.shareParentSize = tempCS->sharedBndSize;
#endif

    pu.intraDir[0] = DC_IDX; // set intra pred for ibc block
    pu.intraDir[1] = PLANAR_IDX; // set intra pred for ibc block

    pu.interDir = 1; // use list 0 for IBC mode
    pu.refIdx[REF_PIC_LIST_0] = MAX_NUM_REF; // last idx in the list
      bool bValid = m_pcInterSearch->predIBCSearch(cu, partitioner, m_ctuIbcSearchRangeX, m_ctuIbcSearchRangeY, m_ibcHashMap);

      if (bValid)
      {
        PU::spanMotionInfo(pu);
        const bool chroma = !pu.cu->isSepTree();
        //  MC
        m_pcInterSearch->motionCompensation(pu, REF_PIC_LIST_0, true, chroma);

        {

          m_pcInterSearch->encodeResAndCalcRdInterCU(*tempCS, partitioner, false, true, chroma);
#if JVET_P0517_ADAPTIVE_COLOR_TRANSFORM
          if (tempCS->slice->getSPS()->getUseColorTrans())
          {
            bestCS->tmpColorSpaceCost = tempCS->tmpColorSpaceCost;
            bestCS->firstColorSpaceSelected = tempCS->firstColorSpaceSelected;
          }
#endif

          xEncodeDontSplit(*tempCS, partitioner);

#if ENABLE_QPA_SUB_CTU
          xCheckDQP (*tempCS, partitioner);
#else
          // this if-check is redundant
          if (tempCS->pps->getUseDQP() && partitioner.currQgEnable())
          {
            xCheckDQP(*tempCS, partitioner);
          }
#endif

          tempCS->useDbCost = m_pcEncCfg->getUseEncDbOpt();
          if ( m_bestModeUpdated )
          {
            xCalDebCost( *tempCS, partitioner );
          }

          DTRACE_MODE_COST(*tempCS, m_pcRdCost->getLambda());
          xCheckBestMode(tempCS, bestCS, partitioner, encTestMode);

        }

      } // bValid
      else
      {
        tempCS->dist = 0;
        tempCS->fracBits = 0;
        tempCS->cost = MAX_DOUBLE;
        tempCS->costDbOffset = 0;
      }
}
  // check ibc mode in encoder RD
  //////////////////////////////////////////////////////////////////////////////////////////////

void EncCu::xCheckRDCostInter( CodingStructure *&tempCS, CodingStructure *&bestCS, Partitioner &partitioner, const EncTestMode& encTestMode )
{
  tempCS->initStructData( encTestMode.qp, encTestMode.lossless );


  m_pcInterSearch->setAffineModeSelected(false);

  if( tempCS->slice->getCheckLDC() )
  {
    m_bestGbiCost[0] = m_bestGbiCost[1] = std::numeric_limits<double>::max();
    m_bestGbiIdx[0] = m_bestGbiIdx[1] = -1;
  }

  m_pcInterSearch->resetBufferedUniMotions();
  int gbiLoopNum = (tempCS->slice->isInterB() ? GBI_NUM : 1);
  gbiLoopNum = (tempCS->sps->getUseGBi() ? gbiLoopNum : 1);

  if( tempCS->area.lwidth() * tempCS->area.lheight() < GBI_SIZE_CONSTRAINT )
  {
    gbiLoopNum = 1;
  }

  double curBestCost = bestCS->cost;
  double equGBiCost = MAX_DOUBLE;

  m_bestModeUpdated = tempCS->useDbCost = bestCS->useDbCost = false;

  for( int gbiLoopIdx = 0; gbiLoopIdx < gbiLoopNum; gbiLoopIdx++ )
  {
    if( m_pcEncCfg->getUseGBiFast() )
    {
      auto blkCache = dynamic_cast< CacheBlkInfoCtrl* >(m_modeCtrl);

      if( blkCache )
      {
        bool isBestInter = blkCache->getInter(bestCS->area);
        uint8_t bestGBiIdx = blkCache->getGbiIdx(bestCS->area);

        if( isBestInter && g_GbiSearchOrder[gbiLoopIdx] != GBI_DEFAULT && g_GbiSearchOrder[gbiLoopIdx] != bestGBiIdx )
        {
          continue;
        }
      }
    }
    if( !tempCS->slice->getCheckLDC() )
    {
      if( gbiLoopIdx != 0 && gbiLoopIdx != 3 && gbiLoopIdx != 4 )
      {
        continue;
      }
    }

  CodingUnit &cu      = tempCS->addCU( tempCS->area, partitioner.chType );

  partitioner.setCUData( cu );
  cu.slice            = tempCS->slice;
  cu.tileIdx          = tempCS->picture->brickMap->getBrickIdxRsMap( tempCS->area.lumaPos() );
  cu.skip             = false;
  cu.mmvdSkip = false;
//cu.affine
  cu.predMode         = MODE_INTER;
  cu.transQuantBypass = encTestMode.lossless;
  cu.chromaQpAdj      = cu.transQuantBypass ? 0 : m_cuChromaQpOffsetIdxPlus1;
  cu.qp               = encTestMode.qp;
  CU::addPUs( cu );

  cu.GBiIdx = g_GbiSearchOrder[gbiLoopIdx];
  uint8_t gbiIdx = cu.GBiIdx;
  bool  testGbi = (gbiIdx != GBI_DEFAULT);

  m_pcInterSearch->predInterSearch( cu, partitioner );

  gbiIdx = CU::getValidGbiIdx(cu);
  if( testGbi && gbiIdx == GBI_DEFAULT ) // Enabled GBi but the search results is uni.
  {
    tempCS->initStructData(encTestMode.qp, encTestMode.lossless);
    continue;
  }
  CHECK(!(testGbi || (!testGbi && gbiIdx == GBI_DEFAULT)), " !( bTestGbi || (!bTestGbi && gbiIdx == GBI_DEFAULT ) )");

  bool isEqualUni = false;
  if( m_pcEncCfg->getUseGBiFast() )
  {
    if( cu.firstPU->interDir != 3 && testGbi == 0 )
    {
      isEqualUni = true;
    }
  }

  xEncodeInterResidual( tempCS, bestCS, partitioner, encTestMode, 0
                        , 0
                        , &equGBiCost
  );

  if( g_GbiSearchOrder[gbiLoopIdx] == GBI_DEFAULT )
    m_pcInterSearch->setAffineModeSelected((bestCS->cus.front()->affine && !(bestCS->cus.front()->firstPU->mergeFlag)));

  tempCS->initStructData(encTestMode.qp, encTestMode.lossless);

  double skipTH = MAX_DOUBLE;
  skipTH = (m_pcEncCfg->getUseGBiFast() ? 1.05 : MAX_DOUBLE);
  if( equGBiCost > curBestCost * skipTH )
  {
    break;
  }

  if( m_pcEncCfg->getUseGBiFast() )
  {
    if( isEqualUni == true && m_pcEncCfg->getIntraPeriod() == -1 )
    {
      break;
    }
  }
  if( g_GbiSearchOrder[gbiLoopIdx] == GBI_DEFAULT && xIsGBiSkip(cu) && m_pcEncCfg->getUseGBiFast() )
  {
    break;
  }
 }  // for( UChar gbiLoopIdx = 0; gbiLoopIdx < gbiLoopNum; gbiLoopIdx++ )
  if ( m_bestModeUpdated && bestCS->cost != MAX_DOUBLE )
  {
    xCalDebCost( *bestCS, partitioner );
  }
}




bool EncCu::xCheckRDCostInterIMV(CodingStructure *&tempCS, CodingStructure *&bestCS, Partitioner &partitioner, const EncTestMode& encTestMode, double &bestIntPelCost)
{
  int iIMV = int( ( encTestMode.opts & ETO_IMV ) >> ETO_IMV_SHIFT );
  m_pcInterSearch->setAffineModeSelected(false);
  // Only Half-Pel, int-Pel, 4-Pel and fast 4-Pel allowed
  CHECK(iIMV < 1 || iIMV > 4, "Unsupported IMV Mode");
  const bool testAltHpelFilter = iIMV == 4;
  // Fast 4-Pel Mode

  m_bestModeUpdated = tempCS->useDbCost = bestCS->useDbCost = false;

  EncTestMode encTestModeBase = encTestMode;                                        // copy for clearing non-IMV options
  encTestModeBase.opts        = EncTestModeOpts( encTestModeBase.opts & ETO_IMV );  // clear non-IMV options (is that intended?)

  tempCS->initStructData( encTestMode.qp, encTestMode.lossless );

  m_pcInterSearch->resetBufferedUniMotions();
  int gbiLoopNum = (tempCS->slice->isInterB() ? GBI_NUM : 1);
  gbiLoopNum = (tempCS->slice->getSPS()->getUseGBi() ? gbiLoopNum : 1);

  if( tempCS->area.lwidth() * tempCS->area.lheight() < GBI_SIZE_CONSTRAINT )
  {
    gbiLoopNum = 1;
  }

  bool validMode = false;
  double curBestCost = bestCS->cost;
  double equGBiCost = MAX_DOUBLE;

  for( int gbiLoopIdx = 0; gbiLoopIdx < gbiLoopNum; gbiLoopIdx++ )
  {
    if( m_pcEncCfg->getUseGBiFast() )
    {
      auto blkCache = dynamic_cast< CacheBlkInfoCtrl* >(m_modeCtrl);

      if( blkCache )
      {
        bool isBestInter = blkCache->getInter(bestCS->area);
        uint8_t bestGBiIdx = blkCache->getGbiIdx(bestCS->area);

        if( isBestInter && g_GbiSearchOrder[gbiLoopIdx] != GBI_DEFAULT && g_GbiSearchOrder[gbiLoopIdx] != bestGBiIdx )
        {
          continue;
        }
      }
    }

    if( !tempCS->slice->getCheckLDC() )
    {
      if( gbiLoopIdx != 0 && gbiLoopIdx != 3 && gbiLoopIdx != 4 )
      {
        continue;
      }
    }

    if( m_pcEncCfg->getUseGBiFast() && tempCS->slice->getCheckLDC() && g_GbiSearchOrder[gbiLoopIdx] != GBI_DEFAULT
      && (m_bestGbiIdx[0] >= 0 && g_GbiSearchOrder[gbiLoopIdx] != m_bestGbiIdx[0])
      && (m_bestGbiIdx[1] >= 0 && g_GbiSearchOrder[gbiLoopIdx] != m_bestGbiIdx[1]))
    {
      continue;
    }

  CodingUnit &cu = tempCS->addCU( tempCS->area, partitioner.chType );

  partitioner.setCUData( cu );
  cu.slice            = tempCS->slice;
  cu.tileIdx          = tempCS->picture->brickMap->getBrickIdxRsMap( tempCS->area.lumaPos() );
  cu.skip             = false;
  cu.mmvdSkip = false;
//cu.affine
  cu.predMode         = MODE_INTER;
  cu.transQuantBypass = encTestMode.lossless;
  cu.chromaQpAdj      = cu.transQuantBypass ? 0 : m_cuChromaQpOffsetIdxPlus1;
  cu.qp               = encTestMode.qp;

  CU::addPUs( cu );

  if (testAltHpelFilter)
  {
    cu.imv = IMV_HPEL;
  }
  else
  {
    cu.imv = iIMV == 1 ? IMV_FPEL : IMV_4PEL;
  }

  bool testGbi;
  uint8_t gbiIdx;
  bool affineAmvrEanbledFlag = !testAltHpelFilter && cu.slice->getSPS()->getAffineAmvrEnabledFlag();

  cu.GBiIdx = g_GbiSearchOrder[gbiLoopIdx];
  gbiIdx = cu.GBiIdx;
  testGbi = (gbiIdx != GBI_DEFAULT);

  cu.firstPU->interDir = 10;

  m_pcInterSearch->predInterSearch( cu, partitioner );

  if ( cu.firstPU->interDir <= 3 )
  {
    gbiIdx = CU::getValidGbiIdx(cu);
  }
  else
  {
    return false;
  }

  if( m_pcEncCfg->getMCTSEncConstraint() && ( ( cu.firstPU->refIdx[L0] < 0 && cu.firstPU->refIdx[L1] < 0 ) || ( !( MCTSHelper::checkMvBufferForMCTSConstraint( *cu.firstPU ) ) ) ) )
  {
    // Do not use this mode
    tempCS->initStructData( encTestMode.qp, encTestMode.lossless );
    continue;
  }
  if( testGbi && gbiIdx == GBI_DEFAULT ) // Enabled GBi but the search results is uni.
  {
    tempCS->initStructData(encTestMode.qp, encTestMode.lossless);
    continue;
  }
  CHECK(!(testGbi || (!testGbi && gbiIdx == GBI_DEFAULT)), " !( bTestGbi || (!bTestGbi && gbiIdx == GBI_DEFAULT ) )");

  bool isEqualUni = false;
  if( m_pcEncCfg->getUseGBiFast() )
  {
    if( cu.firstPU->interDir != 3 && testGbi == 0 )
    {
      isEqualUni = true;
    }
  }

  if ( !CU::hasSubCUNonZeroMVd( cu ) && !CU::hasSubCUNonZeroAffineMVd( cu ) )
  {
    if (m_modeCtrl->useModeResult(encTestModeBase, tempCS, partitioner))
    {
      std::swap(tempCS, bestCS);
      // store temp best CI for next CU coding
      m_CurrCtx->best = m_CABACEstimator->getCtx();
    }
    if ( affineAmvrEanbledFlag )
    {
      tempCS->initStructData( encTestMode.qp, encTestMode.lossless );
      continue;
    }
    else
    {
      return false;
    }
  }

  xEncodeInterResidual( tempCS, bestCS, partitioner, encTestModeBase, 0
                        , 0
                        , &equGBiCost
  );

  if( cu.imv == IMV_FPEL && tempCS->cost < bestIntPelCost )
  {
    bestIntPelCost = tempCS->cost;
  }
  tempCS->initStructData(encTestMode.qp, encTestMode.lossless);

  double skipTH = MAX_DOUBLE;
  skipTH = (m_pcEncCfg->getUseGBiFast() ? 1.05 : MAX_DOUBLE);
  if( equGBiCost > curBestCost * skipTH )
  {
    break;
  }

  if( m_pcEncCfg->getUseGBiFast() )
  {
    if( isEqualUni == true && m_pcEncCfg->getIntraPeriod() == -1 )
    {
      break;
    }
  }
  if( g_GbiSearchOrder[gbiLoopIdx] == GBI_DEFAULT && xIsGBiSkip(cu) && m_pcEncCfg->getUseGBiFast() )
  {
    break;
  }
  validMode = true;
 } // for( UChar gbiLoopIdx = 0; gbiLoopIdx < gbiLoopNum; gbiLoopIdx++ )

  if ( m_bestModeUpdated && bestCS->cost != MAX_DOUBLE )
  {
    xCalDebCost( *bestCS, partitioner );
  }

  return tempCS->slice->getSPS()->getAffineAmvrEnabledFlag() ? validMode : true;
}

void EncCu::xCalDebCost( CodingStructure &cs, Partitioner &partitioner, bool calDist )
{
  if ( cs.cost == MAX_DOUBLE )
  {
    cs.costDbOffset = 0;
  }

  if ( cs.slice->getDeblockingFilterDisable() || ( !m_pcEncCfg->getUseEncDbOpt() && !calDist ) )
  {
    return;
  }

  m_pcLoopFilter->setEnc(true);
  const ChromaFormat format = cs.area.chromaFormat;
  CodingUnit*                cu = cs.getCU(partitioner.chType);
  const Position lumaPos = cu->Y().valid() ? cu->Y().pos() : recalcPosition( format, cu->chType, CHANNEL_TYPE_LUMA, cu->blocks[cu->chType].pos() );
  bool topEdgeAvai = lumaPos.y > 0 && ((lumaPos.y % 4) == 0);
  bool leftEdgeAvai = lumaPos.x > 0 && ((lumaPos.x % 4) == 0);
  bool anyEdgeAvai = topEdgeAvai || leftEdgeAvai;
  cs.costDbOffset = 0;

  if ( calDist )
  {
    const UnitArea currCsArea = clipArea( CS::getArea( cs, cs.area, partitioner.chType ), *cs.picture );
    ComponentID compStr = ( cu->isSepTree() && !isLuma( partitioner.chType ) ) ? COMPONENT_Cb : COMPONENT_Y;
    ComponentID compEnd = ( cu->isSepTree() && isLuma( partitioner.chType ) ) ? COMPONENT_Y : COMPONENT_Cr;
    Distortion finalDistortion = 0;
    for ( int comp = compStr; comp <= compEnd; comp++ )
    {
      const ComponentID compID = ComponentID( comp );
      CPelBuf org = cs.getOrgBuf( compID );
      CPelBuf reco = cs.getRecoBuf( compID );
      finalDistortion += getDistortionDb( cs, org, reco, compID, currCsArea.block( compID ), false );
    }
    //updated distortion
    cs.dist = finalDistortion;
  }

  if ( anyEdgeAvai && m_pcEncCfg->getUseEncDbOpt() )
  {
    ComponentID compStr = ( cu->isSepTree() && !isLuma( partitioner.chType ) ) ? COMPONENT_Cb : COMPONENT_Y;
    ComponentID compEnd = ( cu->isSepTree() &&  isLuma( partitioner.chType ) ) ? COMPONENT_Y : COMPONENT_Cr;

    const UnitArea currCsArea = clipArea( CS::getArea( cs, cs.area, partitioner.chType ), *cs.picture );

    PelStorage&          picDbBuf = m_pcLoopFilter->getDbEncPicYuvBuffer();

    //deblock neighbour pixels
    const Size     lumaSize = cu->Y().valid() ? cu->Y().size() : recalcSize( format, cu->chType, CHANNEL_TYPE_LUMA, cu->blocks[cu->chType].size() );

    const int verOffset = lumaPos.y > 7 ? 8 : 4;
    const int horOffset = lumaPos.x > 7 ? 8 : 4;
    const UnitArea areaTop(  format, Area( lumaPos.x, lumaPos.y - verOffset, lumaSize.width, verOffset  ) );
    const UnitArea areaLeft( format, Area( lumaPos.x - horOffset, lumaPos.y, horOffset, lumaSize.height ) );
    for ( int compIdx = compStr; compIdx <= compEnd; compIdx++ )
    {
      ComponentID compId = (ComponentID)compIdx;

      //Copy current CU's reco to Deblock Pic Buffer
      const CompArea&  curCompArea = currCsArea.block( compId );
      picDbBuf.getBuf( curCompArea ).copyFrom( cs.getRecoBuf( curCompArea ) );
      if (cs.slice->getLmcsEnabledFlag() && m_pcReshape->getSliceReshaperInfo().getUseSliceReshaper() && isLuma(compId))
      {
        picDbBuf.getBuf( curCompArea ).rspSignal( m_pcReshape->getInvLUT() );
      }

      //left neighbour
      if ( leftEdgeAvai )
      {
        const CompArea&  compArea = areaLeft.block(compId);
        picDbBuf.getBuf( compArea ).copyFrom( cs.picture->getRecoBuf( compArea ) );
        if (cs.slice->getLmcsEnabledFlag() && m_pcReshape->getSliceReshaperInfo().getUseSliceReshaper() && isLuma(compId))
        {
          picDbBuf.getBuf( compArea ).rspSignal( m_pcReshape->getInvLUT() );
        }
      }
      //top neighbour
      if ( topEdgeAvai )
      {
        const CompArea&  compArea = areaTop.block( compId );
        picDbBuf.getBuf( compArea ).copyFrom( cs.picture->getRecoBuf( compArea ) );
        if (cs.slice->getLmcsEnabledFlag() && m_pcReshape->getSliceReshaperInfo().getUseSliceReshaper() && isLuma(compId))
        {
          picDbBuf.getBuf( compArea ).rspSignal( m_pcReshape->getInvLUT() );
        }
      }
    }

    //deblock
    if ( leftEdgeAvai )
    {
      m_pcLoopFilter->xDeblockCU( *cu, EDGE_VER );
    }

    if (topEdgeAvai)
    {
      m_pcLoopFilter->xDeblockCU( *cu, EDGE_HOR );
    }

    //update current CU SSE
    Distortion distCur = 0;
    for ( int compIdx = compStr; compIdx <= compEnd; compIdx++ )
    {
      ComponentID compId = (ComponentID)compIdx;
      CPelBuf reco = picDbBuf.getBuf( currCsArea.block( compId ) );
      CPelBuf org = cs.getOrgBuf( compId );
      distCur += getDistortionDb( cs, org, reco, compId, currCsArea.block( compId ), true );
    }

    //calculate difference between DB_before_SSE and DB_after_SSE for neighbouring CUs
    Distortion distBeforeDb = 0, distAfterDb = 0;
    for (int compIdx = compStr; compIdx <= compEnd; compIdx++)
    {
      ComponentID compId = (ComponentID)compIdx;
      if ( leftEdgeAvai )
      {
        const CompArea&  compArea = areaLeft.block( compId );
        CPelBuf org = cs.picture->getOrigBuf( compArea );
        CPelBuf reco = cs.picture->getRecoBuf( compArea );
        CPelBuf recoDb = picDbBuf.getBuf( compArea );
        distBeforeDb += getDistortionDb( cs, org, reco,   compId, compArea, false );
        distAfterDb  += getDistortionDb( cs, org, recoDb, compId, compArea, true  );
      }
      if ( topEdgeAvai )
      {
        const CompArea&  compArea = areaTop.block( compId );
        CPelBuf org = cs.picture->getOrigBuf( compArea );
        CPelBuf reco = cs.picture->getRecoBuf( compArea );
        CPelBuf recoDb = picDbBuf.getBuf( compArea );
        distBeforeDb += getDistortionDb( cs, org, reco,   compId, compArea, false );
        distAfterDb  += getDistortionDb( cs, org, recoDb, compId, compArea, true  );
      }
    }

    //updated cost
    int64_t distTmp = distCur - cs.dist + distAfterDb - distBeforeDb;
    int sign = distTmp < 0 ? -1 : 1;
    distTmp = distTmp < 0 ? -distTmp : distTmp;
    cs.costDbOffset = sign * m_pcRdCost->calcRdCost( 0, distTmp );
  }

  m_pcLoopFilter->setEnc( false );
}

Distortion EncCu::getDistortionDb( CodingStructure &cs, CPelBuf org, CPelBuf reco, ComponentID compID, const CompArea& compArea, bool afterDb )
{
  Distortion dist = 0;
#if WCG_EXT
  m_pcRdCost->setChromaFormat(cs.sps->getChromaFormatIdc());
  CPelBuf orgLuma = cs.picture->getOrigBuf( cs.area.blocks[COMPONENT_Y] );
  if ( m_pcEncCfg->getLumaLevelToDeltaQPMapping().isEnabled() || (
    m_pcEncCfg->getReshaper() && (cs.slice->getLmcsEnabledFlag() && m_pcReshape->getCTUFlag())))
  {
    if ( compID == COMPONENT_Y && !afterDb && !m_pcEncCfg->getLumaLevelToDeltaQPMapping().isEnabled())
    {
      CompArea    tmpArea( COMPONENT_Y, cs.area.chromaFormat, Position( 0, 0 ), compArea.size() );
      PelBuf tmpRecLuma = m_tmpStorageLCU->getBuf( tmpArea );
      tmpRecLuma.copyFrom( reco );
      tmpRecLuma.rspSignal( m_pcReshape->getInvLUT() );
      dist += m_pcRdCost->getDistPart( org, tmpRecLuma, cs.sps->getBitDepth( toChannelType( compID ) ), compID, DF_SSE_WTD, &orgLuma );
    }
    else
    {
      dist += m_pcRdCost->getDistPart( org, reco, cs.sps->getBitDepth( toChannelType( compID ) ), compID, DF_SSE_WTD, &orgLuma );
    }
  }
  else if (m_pcEncCfg->getReshaper() && cs.slice->getLmcsEnabledFlag() && cs.slice->isIntra()) //intra slice
  {
    if ( compID == COMPONENT_Y && afterDb )
    {
      CompArea    tmpArea( COMPONENT_Y, cs.area.chromaFormat, Position( 0, 0 ), compArea.size() );
      PelBuf tmpRecLuma = m_tmpStorageLCU->getBuf( tmpArea );
      tmpRecLuma.copyFrom( reco );
      tmpRecLuma.rspSignal( m_pcReshape->getFwdLUT() );
      dist += m_pcRdCost->getDistPart( org, tmpRecLuma, cs.sps->getBitDepth( toChannelType( compID ) ), compID, DF_SSE );
    }
    else
    {
      dist += m_pcRdCost->getDistPart( org, reco, cs.sps->getBitDepth(toChannelType( compID ) ), compID, DF_SSE );
    }
  }
  else
#endif
  {
    dist = m_pcRdCost->getDistPart( org, reco, cs.sps->getBitDepth( toChannelType( compID ) ), compID, DF_SSE );
  }
  return dist;
}

void EncCu::xEncodeInterResidual(   CodingStructure *&tempCS
                                  , CodingStructure *&bestCS
                                  , Partitioner &partitioner
                                  , const EncTestMode& encTestMode
                                  , int residualPass
                                  , bool* bestHasNonResi
                                  , double* equGBiCost
  )
{
  if( residualPass == 1 && encTestMode.lossless )
  {
    return;
  }

  CodingUnit*            cu        = tempCS->getCU( partitioner.chType );
  double   bestCostInternal        = MAX_DOUBLE;
  double           bestCost        = bestCS->cost;
  double           bestCostBegin   = bestCS->cost;
  CodingUnit*      prevBestCU      = bestCS->getCU( partitioner.chType );
  uint8_t          prevBestSbt     = ( prevBestCU == nullptr ) ? 0 : prevBestCU->sbtInfo;
  bool              swapped        = false; // avoid unwanted data copy
  bool             reloadCU        = false;

  const PredictionUnit& pu = *cu->firstPU;

  // clang-format off
  const int affineShiftTab[3] =
  {
    MV_PRECISION_INTERNAL - MV_PRECISION_QUARTER,
    MV_PRECISION_INTERNAL - MV_PRECISION_SIXTEENTH,
    MV_PRECISION_INTERNAL - MV_PRECISION_INT
  };

  const int normalShiftTab[NUM_IMV_MODES] =
  {
    MV_PRECISION_INTERNAL - MV_PRECISION_QUARTER,
    MV_PRECISION_INTERNAL - MV_PRECISION_INT,
    MV_PRECISION_INTERNAL - MV_PRECISION_4PEL,
    MV_PRECISION_INTERNAL - MV_PRECISION_HALF,
  };
  // clang-format on

  int mvShift;

  for (int refList = 0; refList < NUM_REF_PIC_LIST_01; refList++)
  {
    if (pu.refIdx[refList] >= 0)
    {
      if (!cu->affine)
      {
        mvShift = normalShiftTab[cu->imv];
        Mv signaledmvd(pu.mvd[refList].getHor() >> mvShift, pu.mvd[refList].getVer() >> mvShift);
        if (!((signaledmvd.getHor() >= MVD_MIN) && (signaledmvd.getHor() <= MVD_MAX)) || !((signaledmvd.getVer() >= MVD_MIN) && (signaledmvd.getVer() <= MVD_MAX)))
          return;
      }
      else
      {
        for (int ctrlP = 1 + (cu->affineType == AFFINEMODEL_6PARAM); ctrlP >= 0; ctrlP--)
        {
          mvShift = affineShiftTab[cu->imv];
          Mv signaledmvd(pu.mvdAffi[refList][ctrlP].getHor() >> mvShift, pu.mvdAffi[refList][ctrlP].getVer() >> mvShift);
          if (!((signaledmvd.getHor() >= MVD_MIN) && (signaledmvd.getHor() <= MVD_MAX)) || !((signaledmvd.getVer() >= MVD_MIN) && (signaledmvd.getVer() <= MVD_MAX)))
            return;
        }
      }
    }
  }
  // avoid MV exceeding 18-bit dynamic range
  const int maxMv = 1 << 17;
  if (!cu->affine && !pu.mergeFlag)
  {
    if ( (pu.refIdx[0] >= 0 && (pu.mv[0].getAbsHor() >= maxMv || pu.mv[0].getAbsVer() >= maxMv))
      || (pu.refIdx[1] >= 0 && (pu.mv[1].getAbsHor() >= maxMv || pu.mv[1].getAbsVer() >= maxMv)))
    {
      return;
    }
  }
  if (cu->affine && !pu.mergeFlag)
  {
    for (int refList = 0; refList < NUM_REF_PIC_LIST_01; refList++)
    {
      if (pu.refIdx[refList] >= 0)
      {
        for (int ctrlP = 1 + (cu->affineType == AFFINEMODEL_6PARAM); ctrlP >= 0; ctrlP--)
        {
          if (pu.mvAffi[refList][ctrlP].getAbsHor() >= maxMv || pu.mvAffi[refList][ctrlP].getAbsVer() >= maxMv)
          {
            return;
          }
        }
      }
    }
  }
  const bool mtsAllowed = tempCS->sps->getUseInterMTS() && CU::isInter( *cu ) && partitioner.currArea().lwidth() <= MTS_INTER_MAX_CU_SIZE && partitioner.currArea().lheight() <= MTS_INTER_MAX_CU_SIZE;
  uint8_t sbtAllowed = cu->checkAllowedSbt();
#if JVET_P0983_REMOVE_SPS_SBT_MAX_SIZE_FLAG
  sbtAllowed = ((cu->lwidth() > 32 || cu->lheight() > 32) && !(m_pcEncCfg->getUse64SBTRDOCheck())) ? 0 : sbtAllowed;
#endif
  uint8_t numRDOTried = 0;
  Distortion sbtOffDist = 0;
  bool    sbtOffRootCbf = 0;
  double  sbtOffCost      = MAX_DOUBLE;
  double  currBestCost = MAX_DOUBLE;
  bool    doPreAnalyzeResi = ( sbtAllowed || mtsAllowed ) && residualPass == 0;

  m_pcInterSearch->initTuAnalyzer();
  if( doPreAnalyzeResi )
  {
    m_pcInterSearch->calcMinDistSbt( *tempCS, *cu, sbtAllowed );
  }

  auto    slsSbt = dynamic_cast<SaveLoadEncInfoSbt*>( m_modeCtrl );
  int     slShift = 4 + std::min( (int)gp_sizeIdxInfo->idxFrom( cu->lwidth() ) + (int)gp_sizeIdxInfo->idxFrom( cu->lheight() ), 9 );
  Distortion curPuSse = m_pcInterSearch->getEstDistSbt( NUMBER_SBT_MODE );
  uint8_t currBestSbt = 0;
  uint8_t currBestTrs = MAX_UCHAR;
  uint8_t histBestSbt = MAX_UCHAR;
  uint8_t histBestTrs = MAX_UCHAR;
  m_pcInterSearch->setHistBestTrs( MAX_UCHAR, MAX_UCHAR );
  if( doPreAnalyzeResi )
  {
    if( m_pcInterSearch->getSkipSbtAll() && !mtsAllowed ) //emt is off
    {
      histBestSbt = 0; //try DCT2
      m_pcInterSearch->setHistBestTrs( histBestSbt, histBestTrs );
    }
    else
    {
      assert( curPuSse != std::numeric_limits<uint64_t>::max() );
      uint16_t compositeSbtTrs = slsSbt->findBestSbt( cu->cs->area, (uint32_t)( curPuSse >> slShift ) );
      histBestSbt = ( compositeSbtTrs >> 0 ) & 0xff;
      histBestTrs = ( compositeSbtTrs >> 8 ) & 0xff;
      if( m_pcInterSearch->getSkipSbtAll() && CU::isSbtMode( histBestSbt ) ) //special case, skip SBT when loading SBT
      {
        histBestSbt = 0; //try DCT2
      }
      m_pcInterSearch->setHistBestTrs( histBestSbt, histBestTrs );
    }
  }

  {
    if( reloadCU )
    {
      if( bestCost == bestCS->cost ) //The first EMT pass didn't become the bestCS, so we clear the TUs generated
      {
        tempCS->clearTUs();
      }
      else if( false == swapped )
      {
        tempCS->initStructData( encTestMode.qp, encTestMode.lossless );
        tempCS->copyStructure( *bestCS, partitioner.chType );
        tempCS->getPredBuf().copyFrom( bestCS->getPredBuf() );
        bestCost = bestCS->cost;
        cu       = tempCS->getCU( partitioner.chType );
        swapped = true;
      }
      else
      {
        tempCS->clearTUs();
        bestCost = bestCS->cost;
        cu       = tempCS->getCU( partitioner.chType );
      }

      //we need to restart the distortion for the new tempCS, the bit count and the cost
      tempCS->dist     = 0;
      tempCS->fracBits = 0;
      tempCS->cost     = MAX_DOUBLE;
      tempCS->costDbOffset = 0;
    }

    reloadCU    = true; // enable cu reloading
    cu->skip    = false;
    cu->sbtInfo = 0;

    const bool skipResidual = residualPass == 1;
    if( skipResidual || histBestSbt == MAX_UCHAR || !CU::isSbtMode( histBestSbt ) )
    {
    m_pcInterSearch->encodeResAndCalcRdInterCU( *tempCS, partitioner, skipResidual );
#if JVET_P0517_ADAPTIVE_COLOR_TRANSFORM
    if (tempCS->slice->getSPS()->getUseColorTrans())
    {
      bestCS->tmpColorSpaceCost = tempCS->tmpColorSpaceCost;
      bestCS->firstColorSpaceSelected = tempCS->firstColorSpaceSelected;
    }
#endif
    numRDOTried += mtsAllowed ? 2 : 1;
    xEncodeDontSplit( *tempCS, partitioner );

    xCheckDQP( *tempCS, partitioner );


    if( NULL != bestHasNonResi && (bestCostInternal > tempCS->cost) )
    {
      bestCostInternal = tempCS->cost;
      if (!(tempCS->getPU(partitioner.chType)->mhIntraFlag))
      *bestHasNonResi  = !cu->rootCbf;
    }

    if (cu->rootCbf == false)
    {
      if (tempCS->getPU(partitioner.chType)->mhIntraFlag)
      {
        tempCS->cost = MAX_DOUBLE;
        tempCS->costDbOffset = 0;
        return;
      }
    }
    currBestCost = tempCS->cost;
    sbtOffCost = tempCS->cost;
    sbtOffDist = tempCS->dist;
    sbtOffRootCbf = cu->rootCbf;
#if JVET_P0058_CHROMA_TS
    currBestSbt = CU::getSbtInfo(cu->firstTU->mtsIdx[COMPONENT_Y] > MTS_SKIP ? SBT_OFF_MTS : SBT_OFF_DCT, 0);
    currBestTrs = cu->firstTU->mtsIdx[COMPONENT_Y];
#else
    currBestSbt = CU::getSbtInfo( cu->firstTU->mtsIdx > MTS_SKIP ? SBT_OFF_MTS : SBT_OFF_DCT, 0 );
    currBestTrs = cu->firstTU->mtsIdx;
#endif

#if WCG_EXT
    DTRACE_MODE_COST( *tempCS, m_pcRdCost->getLambda( true ) );
#else
    DTRACE_MODE_COST( *tempCS, m_pcRdCost->getLambda() );
#endif
    xCheckBestMode( tempCS, bestCS, partitioner, encTestMode );

    }

    uint8_t numSbtRdo = CU::numSbtModeRdo( sbtAllowed );
    //early termination if all SBT modes are not allowed
    //normative
    if( !sbtAllowed || skipResidual )
    {
      numSbtRdo = 0;
    }
    //fast algorithm
    if( ( histBestSbt != MAX_UCHAR && !CU::isSbtMode( histBestSbt ) ) || m_pcInterSearch->getSkipSbtAll() )
    {
      numSbtRdo = 0;
    }
    if( bestCost != MAX_DOUBLE && sbtOffCost != MAX_DOUBLE )
    {
      double th = 1.07;
      if( !( prevBestSbt == 0 || m_sbtCostSave[0] == MAX_DOUBLE ) )
      {
        assert( m_sbtCostSave[1] <= m_sbtCostSave[0] );
        th *= ( m_sbtCostSave[0] / m_sbtCostSave[1] );
      }
      if( sbtOffCost > bestCost * th )
      {
        numSbtRdo = 0;
      }
    }
    if( !sbtOffRootCbf && sbtOffCost != MAX_DOUBLE )
    {
      double th = Clip3( 0.05, 0.55, ( 27 - cu->qp ) * 0.02 + 0.35 );
      if( sbtOffCost < m_pcRdCost->calcRdCost( ( cu->lwidth() * cu->lheight() ) << SCALE_BITS, 0 ) * th )
      {
        numSbtRdo = 0;
      }
    }

    if( histBestSbt != MAX_UCHAR && numSbtRdo != 0 )
    {
      numSbtRdo = 1;
      m_pcInterSearch->initSbtRdoOrder( CU::getSbtMode( CU::getSbtIdx( histBestSbt ), CU::getSbtPos( histBestSbt ) ) );
    }

    for( int sbtModeIdx = 0; sbtModeIdx < numSbtRdo; sbtModeIdx++ )
    {
      uint8_t sbtMode = m_pcInterSearch->getSbtRdoOrder( sbtModeIdx );
      uint8_t sbtIdx = CU::getSbtIdxFromSbtMode( sbtMode );
      uint8_t sbtPos = CU::getSbtPosFromSbtMode( sbtMode );

      //fast algorithm (early skip, save & load)
      if( histBestSbt == MAX_UCHAR )
      {
        uint8_t skipCode = m_pcInterSearch->skipSbtByRDCost( cu->lwidth(), cu->lheight(), cu->mtDepth, sbtIdx, sbtPos, bestCS->cost, sbtOffDist, sbtOffCost, sbtOffRootCbf );
        if( skipCode != MAX_UCHAR )
        {
          continue;
        }

        if( sbtModeIdx > 0 )
        {
          uint8_t prevSbtMode = m_pcInterSearch->getSbtRdoOrder( sbtModeIdx - 1 );
          //make sure the prevSbtMode is the same size as the current SBT mode (otherwise the estimated dist may not be comparable)
          if( CU::isSameSbtSize( prevSbtMode, sbtMode ) )
          {
            Distortion currEstDist = m_pcInterSearch->getEstDistSbt( sbtMode );
            Distortion prevEstDist = m_pcInterSearch->getEstDistSbt( prevSbtMode );
            if( currEstDist > prevEstDist * 1.15 )
            {
              continue;
            }
          }
        }
      }

      //init tempCS and TU
      if( bestCost == bestCS->cost ) //The first EMT pass didn't become the bestCS, so we clear the TUs generated
      {
        tempCS->clearTUs();
      }
      else if( false == swapped )
      {
        tempCS->initStructData( encTestMode.qp, encTestMode.lossless );
        tempCS->copyStructure( *bestCS, partitioner.chType );
        tempCS->getPredBuf().copyFrom( bestCS->getPredBuf() );
        bestCost = bestCS->cost;
        cu = tempCS->getCU( partitioner.chType );
        swapped = true;
      }
      else
      {
        tempCS->clearTUs();
        bestCost = bestCS->cost;
        cu = tempCS->getCU( partitioner.chType );
      }

      //we need to restart the distortion for the new tempCS, the bit count and the cost
      tempCS->dist = 0;
      tempCS->fracBits = 0;
      tempCS->cost = MAX_DOUBLE;
      cu->skip = false;

      //set SBT info
      cu->setSbtIdx( sbtIdx );
      cu->setSbtPos( sbtPos );

      //try residual coding
      m_pcInterSearch->encodeResAndCalcRdInterCU( *tempCS, partitioner, skipResidual );
#if JVET_P0517_ADAPTIVE_COLOR_TRANSFORM
      if (tempCS->slice->getSPS()->getUseColorTrans())
      {
        bestCS->tmpColorSpaceCost = tempCS->tmpColorSpaceCost;
        bestCS->firstColorSpaceSelected = tempCS->firstColorSpaceSelected;
      }
#endif
      numRDOTried++;

      xEncodeDontSplit( *tempCS, partitioner );

      xCheckDQP( *tempCS, partitioner );

      if( NULL != bestHasNonResi && ( bestCostInternal > tempCS->cost ) )
      {
        bestCostInternal = tempCS->cost;
        if( !( tempCS->getPU( partitioner.chType )->mhIntraFlag ) )
          *bestHasNonResi = !cu->rootCbf;
      }

      if( tempCS->cost < currBestCost )
      {
        currBestSbt = cu->sbtInfo;
#if JVET_P0058_CHROMA_TS
        currBestTrs = tempCS->tus[cu->sbtInfo ? cu->getSbtPos() : 0]->mtsIdx[COMPONENT_Y];
#else
        currBestTrs = tempCS->tus[cu->sbtInfo ? cu->getSbtPos() : 0]->mtsIdx;
#endif
        assert( currBestTrs == 0 || currBestTrs == 1 );
        currBestCost = tempCS->cost;
      }

#if WCG_EXT
      DTRACE_MODE_COST( *tempCS, m_pcRdCost->getLambda( true ) );
#else
      DTRACE_MODE_COST( *tempCS, m_pcRdCost->getLambda() );
#endif
      xCheckBestMode( tempCS, bestCS, partitioner, encTestMode );
    }

    if( bestCostBegin != bestCS->cost )
    {
      m_sbtCostSave[0] = sbtOffCost;
      m_sbtCostSave[1] = currBestCost;
    }
  } //end emt loop

  if( histBestSbt == MAX_UCHAR && doPreAnalyzeResi && numRDOTried > 1 )
  {
    slsSbt->saveBestSbt( cu->cs->area, (uint32_t)( curPuSse >> slShift ), currBestSbt, currBestTrs );
  }
  tempCS->cost = currBestCost;
  if( ETM_INTER_ME == encTestMode.type )
  {
    if( equGBiCost != NULL )
    {
      if( tempCS->cost < ( *equGBiCost ) && cu->GBiIdx == GBI_DEFAULT )
      {
        ( *equGBiCost ) = tempCS->cost;
      }
    }
    else
    {
      CHECK( equGBiCost == NULL, "equGBiCost == NULL" );
    }
    if( tempCS->slice->getCheckLDC() && !cu->imv && cu->GBiIdx != GBI_DEFAULT && tempCS->cost < m_bestGbiCost[1] )
    {
      if( tempCS->cost < m_bestGbiCost[0] )
      {
        m_bestGbiCost[1] = m_bestGbiCost[0];
        m_bestGbiCost[0] = tempCS->cost;
        m_bestGbiIdx[1] = m_bestGbiIdx[0];
        m_bestGbiIdx[0] = cu->GBiIdx;
      }
      else
      {
        m_bestGbiCost[1] = tempCS->cost;
        m_bestGbiIdx[1] = cu->GBiIdx;
      }
    }
  }
}


void EncCu::xEncodeDontSplit( CodingStructure &cs, Partitioner &partitioner )
{
  m_CABACEstimator->resetBits();

  m_CABACEstimator->split_cu_mode( CU_DONT_SPLIT, cs, partitioner );
  if( partitioner.treeType == TREE_C )
    CHECK( m_CABACEstimator->getEstFracBits() != 0, "must be 0 bit" );

  cs.fracBits += m_CABACEstimator->getEstFracBits(); // split bits
  cs.cost      = m_pcRdCost->calcRdCost( cs.fracBits, cs.dist );

}

#if REUSE_CU_RESULTS
void EncCu::xReuseCachedResult( CodingStructure *&tempCS, CodingStructure *&bestCS, Partitioner &partitioner )
{
  m_pcRdCost->setChromaFormat(tempCS->sps->getChromaFormatIdc());
  BestEncInfoCache* bestEncCache = dynamic_cast<BestEncInfoCache*>( m_modeCtrl );
  CHECK( !bestEncCache, "If this mode is chosen, mode controller has to implement the mode caching capabilities" );
  EncTestMode cachedMode;

  if( bestEncCache->setCsFrom( *tempCS, cachedMode, partitioner ) )
  {
    CodingUnit& cu = *tempCS->cus.front();
#if !JVET_P0400_REMOVE_SHARED_MERGE_LIST
    cu.shareParentPos = tempCS->sharedBndPos;
    cu.shareParentSize = tempCS->sharedBndSize;
#endif
    partitioner.setCUData( cu );

    if( CU::isIntra( cu )
    || CU::isPLT(cu)
    )
    {
      xReconIntraQT( cu );
    }
    else
    {
      xDeriveCUMV( cu );
      xReconInter( cu );
    }

    Distortion finalDistortion = 0;
    tempCS->useDbCost = m_pcEncCfg->getUseEncDbOpt();
    if ( m_pcEncCfg->getUseEncDbOpt() )
    {
      xCalDebCost( *tempCS, partitioner, true );
      finalDistortion = tempCS->dist;
    }
    else
    {
    const SPS &sps = *tempCS->sps;
    const int  numValidComponents = getNumberValidComponents( tempCS->area.chromaFormat );

    for( int comp = 0; comp < numValidComponents; comp++ )
    {
      const ComponentID compID = ComponentID( comp );

      if( partitioner.isSepTree( *tempCS ) && toChannelType( compID ) != partitioner.chType )
      {
        continue;
      }

      CPelBuf reco = tempCS->getRecoBuf( compID );
      CPelBuf org  = tempCS->getOrgBuf ( compID );

#if WCG_EXT
      if (m_pcEncCfg->getLumaLevelToDeltaQPMapping().isEnabled() || (
        m_pcEncCfg->getReshaper() && (tempCS->slice->getLmcsEnabledFlag() && m_pcReshape->getCTUFlag())))
      {
        const CPelBuf orgLuma = tempCS->getOrgBuf(tempCS->area.blocks[COMPONENT_Y]);
        if (compID == COMPONENT_Y && !(m_pcEncCfg->getLumaLevelToDeltaQPMapping().isEnabled()))
        {
          const CompArea &area = cu.blocks[COMPONENT_Y];
          CompArea    tmpArea(COMPONENT_Y, area.chromaFormat, Position(0, 0), area.size());
          PelBuf tmpRecLuma = m_tmpStorageLCU->getBuf(tmpArea);
          tmpRecLuma.copyFrom(reco);
          tmpRecLuma.rspSignal(m_pcReshape->getInvLUT());
          finalDistortion += m_pcRdCost->getDistPart(org, tmpRecLuma, sps.getBitDepth(toChannelType(compID)), compID, DF_SSE_WTD, &orgLuma);
        }
        else
        finalDistortion += m_pcRdCost->getDistPart( org, reco, sps.getBitDepth( toChannelType( compID ) ), compID, DF_SSE_WTD, &orgLuma );
      }
      else
#endif
      finalDistortion += m_pcRdCost->getDistPart( org, reco, sps.getBitDepth( toChannelType( compID ) ), compID, DF_SSE );
    }
    }

    m_CABACEstimator->getCtx() = m_CurrCtx->start;
    m_CABACEstimator->resetBits();

    CUCtx cuCtx;
    cuCtx.isDQPCoded = true;
    cuCtx.isChromaQpAdjCoded = true;
    m_CABACEstimator->coding_unit( cu, partitioner, cuCtx );


    tempCS->dist     = finalDistortion;
    tempCS->fracBits = m_CABACEstimator->getEstFracBits();
    tempCS->cost     = m_pcRdCost->calcRdCost( tempCS->fracBits, tempCS->dist );

    xEncodeDontSplit( *tempCS,         partitioner );
    xCheckDQP       ( *tempCS,         partitioner );
    xCheckBestMode  (  tempCS, bestCS, partitioner, cachedMode );
  }
  else
  {
    THROW( "Should never happen!" );
  }
}
#endif


//! \}<|MERGE_RESOLUTION|>--- conflicted
+++ resolved
@@ -1887,22 +1887,16 @@
             if ((!validCandRet || (cu.ispMode && cu.firstTU->cbf[COMPONENT_Y] == 0)))
 #else
             validCandRet = m_pcIntraSearch->estIntraPredLumaQT( cu, partitioner, bestCostSoFar, mtsFlag, startMTSIdx[ trGrpIdx ], endMTSIdx[ trGrpIdx ], ( trGrpIdx > 0 ) );
-            if (sps.getUseLFNST() && (!validCandRet || (cu.ispMode && cu.firstTU->cbf[COMPONENT_Y] == 0)))
 #endif
             {
               continue;
             }
-<<<<<<< HEAD
 #if JVET_P1026_ISP_LFNST_COMBINATION 
 #if JVET_P0517_ADAPTIVE_COLOR_TRANSFORM
             if (m_pcEncCfg->getUseFastISP() && validCandRet && !mtsFlag && !lfnstIdx && !cu.colorTransform)
 #else
             if (m_pcEncCfg->getUseFastISP() && validCandRet && !mtsFlag && !lfnstIdx)
 #endif
-=======
-#if JVET_P1026_ISP_LFNST_COMBINATION
-            if (m_pcEncCfg->getUseFastISP() && validCandRet && !mtsFlag && !lfnstIdx)
->>>>>>> d8f67be5
             {
               m_modeCtrl->setISPMode(cu.ispMode);
               m_modeCtrl->setISPLfnstIdx(cu.lfnstIdx);
@@ -1911,7 +1905,6 @@
               m_modeCtrl->setBestDCT2NonISPCostRelCU(m_modeCtrl->getMtsFirstPassNoIspCost());
             }
 #endif
-<<<<<<< HEAD
 
 #if JVET_P0517_ADAPTIVE_COLOR_TRANSFORM 
             if (sps.getUseColorTrans() && m_pcEncCfg->getRGBFormatFlag() && !CS::isDualITree(*tempCS) && !cu.colorTransform)
@@ -1923,8 +1916,6 @@
               }
             }
 #endif
-=======
->>>>>>> d8f67be5
 
             useIntraSubPartitions = cu.ispMode != NOT_INTRA_SUBPARTITIONS;
             if( !partitioner.isSepTree( *tempCS ) )
@@ -2194,7 +2185,6 @@
       }
     }
   } //trGrpIdx
-<<<<<<< HEAD
 #if JVET_P1026_ISP_LFNST_COMBINATION 
 #if JVET_P0517_ADAPTIVE_COLOR_TRANSFORM
   if(!adaptiveColorTrans)
@@ -2204,11 +2194,6 @@
 #if JVET_P0517_ADAPTIVE_COLOR_TRANSFORM
   return foundZeroRootCbf;
 #endif 
-=======
-#if JVET_P1026_ISP_LFNST_COMBINATION
-  m_modeCtrl->setBestNonDCT2Cost(bestNonDCT2Cost);
-#endif
->>>>>>> d8f67be5
 }
 
 
