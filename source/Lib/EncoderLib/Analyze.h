/* The copyright in this software is being made available under the BSD
 * License, included below. This software may be subject to other third party
 * and contributor rights, including patent rights, and no such rights are
 * granted under this license.
 *
 * Copyright (c) 2010-2019, ITU/ISO/IEC
 * All rights reserved.
 *
 * Redistribution and use in source and binary forms, with or without
 * modification, are permitted provided that the following conditions are met:
 *
 *  * Redistributions of source code must retain the above copyright notice,
 *    this list of conditions and the following disclaimer.
 *  * Redistributions in binary form must reproduce the above copyright notice,
 *    this list of conditions and the following disclaimer in the documentation
 *    and/or other materials provided with the distribution.
 *  * Neither the name of the ITU/ISO/IEC nor the names of its contributors may
 *    be used to endorse or promote products derived from this software without
 *    specific prior written permission.
 *
 * THIS SOFTWARE IS PROVIDED BY THE COPYRIGHT HOLDERS AND CONTRIBUTORS "AS IS"
 * AND ANY EXPRESS OR IMPLIED WARRANTIES, INCLUDING, BUT NOT LIMITED TO, THE
 * IMPLIED WARRANTIES OF MERCHANTABILITY AND FITNESS FOR A PARTICULAR PURPOSE
 * ARE DISCLAIMED. IN NO EVENT SHALL THE COPYRIGHT HOLDER OR CONTRIBUTORS
 * BE LIABLE FOR ANY DIRECT, INDIRECT, INCIDENTAL, SPECIAL, EXEMPLARY, OR
 * CONSEQUENTIAL DAMAGES (INCLUDING, BUT NOT LIMITED TO, PROCUREMENT OF
 * SUBSTITUTE GOODS OR SERVICES; LOSS OF USE, DATA, OR PROFITS; OR BUSINESS
 * INTERRUPTION) HOWEVER CAUSED AND ON ANY THEORY OF LIABILITY, WHETHER IN
 * CONTRACT, STRICT LIABILITY, OR TORT (INCLUDING NEGLIGENCE OR OTHERWISE)
 * ARISING IN ANY WAY OUT OF THE USE OF THIS SOFTWARE, EVEN IF ADVISED OF
 * THE POSSIBILITY OF SUCH DAMAGE.
 */

/** \file     Analyze.h
    \brief    encoder analyzer class (header)
*/

#ifndef __ANALYZE__
#define __ANALYZE__

#if _MSC_VER > 1000
#pragma once
#endif // _MSC_VER > 1000

#include <stdio.h>
#include <memory.h>
#include <assert.h>
#include <cinttypes>
#include "CommonLib/CommonDef.h"
#include "CommonLib/ChromaFormat.h"
#include "math.h"
#if EXTENSION_360_VIDEO
#include "AppEncHelper360/TExt360EncAnalyze.h"
#endif

//! \ingroup EncoderLib
//! \{

// ====================================================================================================================
// Class definition
// ====================================================================================================================

/// encoder analyzer class
class Analyze
{
private:
  double    m_dPSNRSum[MAX_NUM_COMPONENT];
  double    m_dAddBits;
  uint32_t      m_uiNumPic;
  double    m_dFrmRate; //--CFG_KDY
  double    m_MSEyuvframe[MAX_NUM_COMPONENT]; // sum of MSEs
#if RPR_CTC_PRINT
  double    m_upscaledPSNR[MAX_NUM_COMPONENT];
#endif
#if EXTENSION_360_VIDEO
  TExt360EncAnalyze m_ext360;
#endif
#if JVET_O0756_CALCULATE_HDRMETRICS
  double    m_logDeltaESum[hdrtoolslib::NB_REF_WHITE];
  double    m_psnrLSum[hdrtoolslib::NB_REF_WHITE];
#endif

public:
  virtual ~Analyze()  {}
  Analyze() { clear(); }

  void  addResult( double psnr[MAX_NUM_COMPONENT], double bits, const double MSEyuvframe[MAX_NUM_COMPONENT]
#if RPR_CTC_PRINT
    , const double upscaledPSNR[MAX_NUM_COMPONENT]
#endif
    , bool isEncodeLtRef
  )
  {
    m_dAddBits  += bits;
    if (isEncodeLtRef)
      return;
    for(uint32_t i=0; i<MAX_NUM_COMPONENT; i++)
    {
      m_dPSNRSum[i] += psnr[i];
      m_MSEyuvframe[i] += MSEyuvframe[i];
#if RPR_CTC_PRINT
      m_upscaledPSNR[i] += upscaledPSNR[i];
#endif
    }

    m_uiNumPic++;
  }
#if ENABLE_QPA
  double  getWPSNR      (const ComponentID compID) const { return m_dPSNRSum[compID] / (double)m_uiNumPic; }
#endif
  double  getPsnr(ComponentID compID) const { return  m_dPSNRSum[compID];  }
#if JVET_O0756_CALCULATE_HDRMETRICS
  double getDeltaE()                  const { return m_logDeltaESum[0];  }
  double getPsnrL()                   const { return m_psnrLSum[0];  }
#endif
  double  getBits()                   const { return  m_dAddBits;   }
  void    setBits(double numBits)     { m_dAddBits = numBits; }
  uint32_t    getNumPic()                 const { return  m_uiNumPic;   }
#if EXTENSION_360_VIDEO
  TExt360EncAnalyze& getExt360Info() { return m_ext360; }
#endif
#if JVET_O0756_CALCULATE_HDRMETRICS
  void addHDRMetricsResult(double deltaE[hdrtoolslib::NB_REF_WHITE], double psnrL[hdrtoolslib::NB_REF_WHITE])
  {
    for (int i=0; i<hdrtoolslib::NB_REF_WHITE; i++)
    {
      m_logDeltaESum[i] += deltaE[i];
      m_psnrLSum[i] += psnrL[i];
    }
  }
#endif

  void    setFrmRate  (double dFrameRate) { m_dFrmRate = dFrameRate; } //--CFG_KDY
  void    clear()
  {
    m_dAddBits = 0;
    for(uint32_t i=0; i<MAX_NUM_COMPONENT; i++)
    {
      m_dPSNRSum[i] = 0;
      m_MSEyuvframe[i] = 0;
#if RPR_CTC_PRINT
      m_upscaledPSNR[i] = 0;
#endif
    }
    m_uiNumPic = 0;
#if EXTENSION_360_VIDEO
    m_ext360.clear();
#endif
#if JVET_O0756_CALCULATE_HDRMETRICS
    for (int i=0; i<hdrtoolslib::NB_REF_WHITE; i++)
    {
      m_logDeltaESum[i] = 0.0;
      m_psnrLSum[i] = 0.0;
    }
#endif
  }


  void calculateCombinedValues(const ChromaFormat chFmt, double &PSNRyuv, double &MSEyuv, const BitDepths &bitDepths)
  {
    MSEyuv    = 0;
    int scale = 0;

    int maximumBitDepth = bitDepths.recon[CHANNEL_TYPE_LUMA];
    for (uint32_t channelTypeIndex = 1; channelTypeIndex < MAX_NUM_CHANNEL_TYPE; channelTypeIndex++)
    {
      if (bitDepths.recon[channelTypeIndex] > maximumBitDepth)
      {
        maximumBitDepth = bitDepths.recon[channelTypeIndex];
      }
    }

#if ENABLE_QPA
    const uint32_t maxval                = /*useWPSNR ? (1 << maximumBitDepth) - 1 :*/ 255 << (maximumBitDepth - 8); // fix with WPSNR: 1023 (4095) instead of 1020 (4080) for bit depth 10 (12)
#else
    const uint32_t maxval                = 255 << (maximumBitDepth - 8);
#endif
    const uint32_t numberValidComponents = getNumberValidComponents(chFmt);

    for (uint32_t comp=0; comp<numberValidComponents; comp++)
    {
      const ComponentID compID        = ComponentID(comp);
      const uint32_t        csx           = getComponentScaleX(compID, chFmt);
      const uint32_t        csy           = getComponentScaleY(compID, chFmt);
      const int         scaleChan     = (4>>(csx+csy));
      const uint32_t        bitDepthShift = 2 * (maximumBitDepth - bitDepths.recon[toChannelType(compID)]); //*2 because this is a squared number

      const double      channelMSE    = (m_MSEyuvframe[compID] * double(1 << bitDepthShift)) / double(getNumPic());

      scale  += scaleChan;
      MSEyuv += scaleChan * channelMSE;
    }

    MSEyuv /= double(scale);  // i.e. divide by 6 for 4:2:0, 8 for 4:2:2 etc.
    PSNRyuv = (MSEyuv == 0) ? 999.99 : 10.0 * log10((maxval * maxval) / MSEyuv);
  }

#if ENABLE_QPA || WCG_WPSNR
<<<<<<< HEAD
#if RPR_CTC_PRINT
  void    printOut( char cDelim, const ChromaFormat chFmt, const bool printMSEBasedSNR, const bool printSequenceMSE, const bool printHexPsnr, const bool printRprPSNR, const BitDepths &bitDepths, const bool useWPSNR = false )
#else
  void    printOut ( char cDelim, const ChromaFormat chFmt, const bool printMSEBasedSNR, const bool printSequenceMSE, const bool printHexPsnr, const BitDepths &bitDepths, const bool useWPSNR = false )
#endif
=======
  void    printOut ( char cDelim, const ChromaFormat chFmt, const bool printMSEBasedSNR, const bool printSequenceMSE, const bool printHexPsnr, const BitDepths &bitDepths, const bool useWPSNR = false
#if JVET_O0756_CALCULATE_HDRMETRICS
      , const bool printHdrMetrics = false
#endif
  )
>>>>>>> 756d36ac
#else
  void    printOut ( char cDelim, const ChromaFormat chFmt, const bool printMSEBasedSNR, const bool printSequenceMSE, const bool printHexPsnr, const BitDepths &bitDepths
#if JVET_O0756_CALCULATE_HDRMETRICS
      , const bool printHdrMetrics = false
#endif
  )
#endif
  {
#if !WCG_WPSNR
    MsgLevel e_msg_level = cDelim == 'a' ? INFO: DETAILS;
#else
    MsgLevel e_msg_level = (cDelim == 'a') || (cDelim == 'w') ? INFO : DETAILS;
#endif
    double dFps     =   m_dFrmRate; //--CFG_KDY
    double dScale   = dFps / 1000 / (double)m_uiNumPic;

    double MSEBasedSNR[MAX_NUM_COMPONENT];
    if (printMSEBasedSNR)
    {
      for (uint32_t componentIndex = 0; componentIndex < MAX_NUM_COMPONENT; componentIndex++)
      {
        const ComponentID compID = ComponentID(componentIndex);

        if (getNumPic() == 0)
        {
          MSEBasedSNR[compID] = 0 * dScale; // this is the same calculation that will be evaluated for any other statistic when there are no frames (it should result in NaN). We use it here so all the output is consistent.
        }
        else
        {
#if ENABLE_QPA
          const uint32_t maxval = /*useWPSNR ? (1 << bitDepths.recon[toChannelType(compID)]) - 1 :*/ 255 << (bitDepths.recon[toChannelType(compID)] - 8); // fix with WPSNR: 1023 (4095) instead of 1020 (4080) for bit depth 10 (12)
#else
          //NOTE: this is not the true maximum value for any bitDepth other than 8. It comes from the original HM PSNR calculation
          const uint32_t maxval = 255 << (bitDepths.recon[toChannelType(compID)] - 8);
#endif
          const double MSE  = m_MSEyuvframe[compID];

          MSEBasedSNR[compID] = (MSE == 0) ? 999.99 : 10.0 * log10((maxval * maxval) / (MSE / (double)getNumPic()));
        }
      }
    }

    switch (chFmt)
    {
      case CHROMA_400:
        if (printMSEBasedSNR)
        {
#if ENABLE_QPA || WCG_WPSNR
          if (useWPSNR) {
            msg( e_msg_level, "         \tTotal Frames |   "   "Bitrate     "  "Y-WPSNR" );
          } else
#endif
          msg( e_msg_level, "         \tTotal Frames |   "   "Bitrate     "  "Y-PSNR" );

          if (printHexPsnr)
          {
            msg(e_msg_level, "xY-PSNR           ");
          }

          if (printSequenceMSE)
          {
            msg( e_msg_level, "    Y-MSE\n" );
          }
          else
          {
            msg( e_msg_level, "\n");
          }

          //msg( e_msg_level, "\t------------ "  " ----------"   " -------- "  " -------- "  " --------\n" );
          msg( e_msg_level, "Average: \t %8d    %c "          "%12.4lf  "    "%8.4lf",
                 getNumPic(), cDelim,
                 getBits() * dScale,
#if ENABLE_QPA
                 useWPSNR ? getWPSNR(COMPONENT_Y) :
#endif
                 getPsnr(COMPONENT_Y) / (double)getNumPic() );

          if (printHexPsnr)
          {
            double dPsnr;
            uint64_t xPsnr;
            dPsnr = getPsnr(COMPONENT_Y) / (double)getNumPic();

            copy(reinterpret_cast<uint8_t *>(&dPsnr),
              reinterpret_cast<uint8_t *>(&dPsnr) + sizeof(dPsnr),
              reinterpret_cast<uint8_t *>(&xPsnr));

            msg(e_msg_level, "   %16" PRIx64 " ", xPsnr);
          }

          if (printSequenceMSE)
          {
            msg( e_msg_level, "  %8.4lf\n", m_MSEyuvframe[COMPONENT_Y] / (double)getNumPic() );
          }
          else
          {
            msg( e_msg_level, "\n");
          }

          msg( e_msg_level, "From MSE:\t %8d    %c "          "%12.4lf  "    "%8.4lf\n",
                 getNumPic(), cDelim,
                 getBits() * dScale,
                 MSEBasedSNR[COMPONENT_Y] );
        }
        else
        {
#if ENABLE_QPA || WCG_WPSNR
          if (useWPSNR) {
            msg( e_msg_level, "\tTotal Frames |   "   "Bitrate     "  "Y-WPSNR" );
          } else
#endif
          msg( e_msg_level, "\tTotal Frames |   "   "Bitrate     "  "Y-PSNR" );

          if (printHexPsnr)
          {
            msg(e_msg_level, "xY-PSNR           ");
          }

          if (printSequenceMSE)
          {
            msg( e_msg_level, "    Y-MSE\n" );
          }
          else
          {
            msg( e_msg_level, "\n");
          }

          //msg( e_msg_level, "\t------------ "  " ----------"   " -------- "  " -------- "  " --------\n" );
          msg( e_msg_level, "\t %8d    %c "          "%12.4lf  "    "%8.4lf",
                 getNumPic(), cDelim,
                 getBits() * dScale,
#if ENABLE_QPA
                 useWPSNR ? getWPSNR(COMPONENT_Y) :
#endif
                 getPsnr(COMPONENT_Y) / (double)getNumPic() );

          if (printHexPsnr)
          {
            double dPsnr;
            uint64_t xPsnr;
            dPsnr = getPsnr(COMPONENT_Y) / (double)getNumPic();

            copy(reinterpret_cast<uint8_t *>(&dPsnr),
              reinterpret_cast<uint8_t *>(&dPsnr) + sizeof(dPsnr),
              reinterpret_cast<uint8_t *>(&xPsnr));

            msg(e_msg_level, "   %16" PRIx64 " ", xPsnr);
          }

          if (printSequenceMSE)
          {
            msg( e_msg_level, "  %8.4lf\n", m_MSEyuvframe[COMPONENT_Y] / (double)getNumPic() );
          }
          else
          {
            msg( e_msg_level, "\n");
          }
        }
        break;
      case CHROMA_420:
      case CHROMA_422:
      case CHROMA_444:
        {
          double PSNRyuv = MAX_DOUBLE;
          double MSEyuv  = MAX_DOUBLE;

          calculateCombinedValues(chFmt, PSNRyuv, MSEyuv, bitDepths);

          if (printMSEBasedSNR)
          {
#if ENABLE_QPA || WCG_WPSNR
            if (useWPSNR) {
              msg( e_msg_level, "         \tTotal Frames |   "   "Bitrate     "  "Y-WPSNR   "  "U-WPSNR   "  "V-WPSNR   "  "YUV-WPSNR" );
            } else
#endif
            msg( e_msg_level, "         \tTotal Frames |   "   "Bitrate     "  "Y-PSNR    "  "U-PSNR    "  "V-PSNR    "  "YUV-PSNR " );

            if (printHexPsnr)
            {
              msg(e_msg_level, "xY-PSNR           "  "xU-PSNR           "  "xV-PSNR           ");
            }

            if (printSequenceMSE)
            {
              msg( e_msg_level, " Y-MSE     "  "U-MSE     "  "V-MSE    "  "YUV-MSE \n" );
            }
            else
            {
              msg( e_msg_level, "\n");
            }

            //msg( e_msg_level, "\t------------ "  " ----------"   " -------- "  " -------- "  " --------\n" );
            msg( e_msg_level, "Average: \t %8d    %c "          "%12.4lf  "    "%8.4lf  "   "%8.4lf  "    "%8.4lf  "   "%8.4lf",
                   getNumPic(), cDelim,
                   getBits() * dScale,
#if ENABLE_QPA
                   useWPSNR ? getWPSNR(COMPONENT_Y ) :
#endif
                   getPsnr(COMPONENT_Y ) / (double)getNumPic(),
#if ENABLE_QPA
                   useWPSNR ? getWPSNR(COMPONENT_Cb) :
#endif
                   getPsnr(COMPONENT_Cb) / (double)getNumPic(),
#if ENABLE_QPA
                   useWPSNR ? getWPSNR(COMPONENT_Cr) :
#endif
                   getPsnr(COMPONENT_Cr) / (double)getNumPic(),
                   PSNRyuv );

            if (printHexPsnr)
            {
              double dPsnr[MAX_NUM_COMPONENT];
              uint64_t xPsnr[MAX_NUM_COMPONENT];
              for (int i = 0; i < MAX_NUM_COMPONENT; i++)
              {
                dPsnr[i] = getPsnr((ComponentID)i) / (double)getNumPic();

                copy(reinterpret_cast<uint8_t *>(&dPsnr[i]),
                  reinterpret_cast<uint8_t *>(&dPsnr[i]) + sizeof(dPsnr[i]),
                  reinterpret_cast<uint8_t *>(&xPsnr[i]));
              }
              msg(e_msg_level, "   %16" PRIx64 "  %16" PRIx64 "  %16" PRIx64, xPsnr[COMPONENT_Y], xPsnr[COMPONENT_Cb], xPsnr[COMPONENT_Cr]);
            }

            if (printSequenceMSE)
            {
              msg( e_msg_level, "  %8.4lf  "   "%8.4lf  "    "%8.4lf  "   "%8.4lf\n",
                     m_MSEyuvframe[COMPONENT_Y ] / (double)getNumPic(),
                     m_MSEyuvframe[COMPONENT_Cb] / (double)getNumPic(),
                     m_MSEyuvframe[COMPONENT_Cr] / (double)getNumPic(),
                     MSEyuv );
            }
            else
            {
              msg( e_msg_level, "\n");
            }

            msg( e_msg_level, "From MSE:\t %8d    %c "          "%12.4lf  "    "%8.4lf  "   "%8.4lf  "    "%8.4lf  "   "%8.4lf\n",
                   getNumPic(), cDelim,
                   getBits() * dScale,
                   MSEBasedSNR[COMPONENT_Y ],
                   MSEBasedSNR[COMPONENT_Cb],
                   MSEBasedSNR[COMPONENT_Cr],
                   PSNRyuv );
          }
          else
          {
#if ENABLE_QPA || WCG_WPSNR
            if (useWPSNR) {
              msg( e_msg_level, "\tTotal Frames |   "   "Bitrate     "  "Y-WPSNR   "  "U-WPSNR   "  "V-WPSNR   "  "YUV-WPSNR   " );
            } else
#endif
            msg( e_msg_level, "\tTotal Frames |   "   "Bitrate     "  "Y-PSNR    "  "U-PSNR    "  "V-PSNR    "  "YUV-PSNR   " );
#if JVET_O0756_CALCULATE_HDRMETRICS
            if (printHdrMetrics)
            {
              msg(e_msg_level, "DeltaE   "  "PSNRL      ");
            }
#endif
#if EXTENSION_360_VIDEO
            m_ext360.printHeader(e_msg_level);
#endif

            if (printHexPsnr)
            {
              msg(e_msg_level, "xY-PSNR           "  "xU-PSNR           "  "xV-PSNR           ");
            }
#if JVET_O0756_CALCULATE_HDRMETRICS
            if (printHdrMetrics && printHexPsnr)
            {
              msg(e_msg_level, "xDeltaE           "  "xPSNRL           ");
            }
#endif
            if (printSequenceMSE)
            {
              msg( e_msg_level, " Y-MSE     "  "U-MSE     "  "V-MSE    "  "YUV-MSE \n" );
            }
            else
            {
              msg( e_msg_level, "\n");
            }

            //msg( e_msg_level, "\t------------ "  " ----------"   " -------- "  " -------- "  " --------\n" );
            msg( e_msg_level, "\t %8d    %c "          "%12.4lf  "    "%8.4lf  "   "%8.4lf  "    "%8.4lf  "   "%8.4lf",
                   getNumPic(), cDelim,
                   getBits() * dScale,
#if ENABLE_QPA
                   useWPSNR ? getWPSNR(COMPONENT_Y ) :
#endif
                   getPsnr(COMPONENT_Y ) / (double)getNumPic(),
#if ENABLE_QPA
                   useWPSNR ? getWPSNR(COMPONENT_Cb) :
#endif
                   getPsnr(COMPONENT_Cb) / (double)getNumPic(),
#if ENABLE_QPA
                   useWPSNR ? getWPSNR(COMPONENT_Cr) :
#endif
              getPsnr(COMPONENT_Cr) / (double)getNumPic(),
              PSNRyuv );
#if JVET_O0756_CALCULATE_HDRMETRICS
            if (printHdrMetrics)
            {
              msg( e_msg_level, "  %8.4lf  " "%8.4lf  ", getDeltaE()/(double)getNumPic(), getPsnrL()/(double)getNumPic());
            }
#endif

#if EXTENSION_360_VIDEO
            m_ext360.printPSNRs(getNumPic(), e_msg_level);
#endif

            if (printHexPsnr)
            {
              double dPsnr[MAX_NUM_COMPONENT];
              uint64_t xPsnr[MAX_NUM_COMPONENT];
              for (int i = 0; i < MAX_NUM_COMPONENT; i++)
              {
                dPsnr[i] = getPsnr((ComponentID)i) / (double)getNumPic();

                copy(reinterpret_cast<uint8_t *>(&dPsnr[i]),
                  reinterpret_cast<uint8_t *>(&dPsnr[i]) + sizeof(dPsnr[i]),
                  reinterpret_cast<uint8_t *>(&xPsnr[i]));
              }
              msg(e_msg_level, "   %16" PRIx64 "  %16" PRIx64 "  %16" PRIx64 , xPsnr[COMPONENT_Y], xPsnr[COMPONENT_Cb], xPsnr[COMPONENT_Cr]);
            }
#if JVET_O0756_CALCULATE_HDRMETRICS
            if (printHexPsnr && printHdrMetrics)
            {
              double dDeltaE[MAX_NUM_COMPONENT];
              uint64_t xDeltaE[MAX_NUM_COMPONENT];
              for (int i = 0; i < 1; i++)
              {
                dDeltaE[i] = getDeltaE() / (double)getNumPic();
                
                copy(reinterpret_cast<uint8_t *>(&dDeltaE[i]),
                     reinterpret_cast<uint8_t *>(&dDeltaE[i]) + sizeof(dDeltaE[i]),
                     reinterpret_cast<uint8_t *>(&xDeltaE[i]));
              }
              
              double dPsnrL[MAX_NUM_COMPONENT];
              uint64_t xPsnrL[MAX_NUM_COMPONENT];
              for (int i = 0; i < 1; i++)
              {
                dPsnrL[i] = getPsnrL() / (double)getNumPic();
                
                copy(reinterpret_cast<uint8_t *>(&dPsnrL[i]),
                     reinterpret_cast<uint8_t *>(&dPsnrL[i]) + sizeof(dPsnrL[i]),
                     reinterpret_cast<uint8_t *>(&xPsnrL[i]));
              }
              msg(e_msg_level, "   %16" PRIx64 "  %16" PRIx64 , xDeltaE[0], xPsnrL[0]);
            }
#endif
            if (printSequenceMSE)
            {
              msg( e_msg_level, "  %8.4lf  "   "%8.4lf  "    "%8.4lf  "   "%8.4lf\n",
                     m_MSEyuvframe[COMPONENT_Y ] / (double)getNumPic(),
                     m_MSEyuvframe[COMPONENT_Cb] / (double)getNumPic(),
                     m_MSEyuvframe[COMPONENT_Cr] / (double)getNumPic(),
                     MSEyuv );
            }
            else
            {
              msg( e_msg_level, "\n");
            }
#if RPR_CTC_PRINT
            if( printRprPSNR )
            {
              double psnr[MAX_NUM_COMPONENT];
              for( uint32_t componentIndex = 0; componentIndex < MAX_NUM_COMPONENT; componentIndex++ )
              {
                const ComponentID compID = ComponentID( componentIndex );

                if( getNumPic() == 0 )
                {
                  psnr[compID] = 0.0;
                }
                else
                {
                  const uint32_t maxval = 255 << ( bitDepths.recon[toChannelType( compID )] - 8 );
                  psnr[compID] = ( m_MSEyuvframe[compID] == 0 ) ? 999.99 : 10.0 * log10( ( maxval * maxval ) / ( m_MSEyuvframe[compID] / (double)getNumPic() ) );
                }
              }

              msg( e_msg_level, "\nPSNR1 Y-PSNR     "  "U-PSNR     "  "V-PSNR\n" );
              msg( e_msg_level, "     %8.4lf  "     " %8.4lf  "     " %8.4lf\n",
                psnr[COMPONENT_Y], psnr[COMPONENT_Cb], psnr[COMPONENT_Cr] );

              msg( e_msg_level, "PSNR2 Y-PSNR     "  "U-PSNR     "  "V-PSNR\n" );
              msg( e_msg_level, "     %8.4lf  "     " %8.4lf  "     " %8.4lf\n",
                m_upscaledPSNR[COMPONENT_Y] / (double)getNumPic(),
                m_upscaledPSNR[COMPONENT_Cb] / (double)getNumPic(),
                m_upscaledPSNR[COMPONENT_Cr] / (double)getNumPic());
            }
#endif
          }
        }
        break;
      default:
        msg( ERROR, "Unknown format during print out\n");
        exit(1);
        break;
    }
  }


  void    printSummary(const ChromaFormat chFmt, const bool printSequenceMSE, const bool printHexPsnr, const BitDepths &bitDepths, const std::string &sFilename)
  {
    FILE* pFile = fopen (sFilename.c_str(), "at");

    double dFps     =   m_dFrmRate; //--CFG_KDY
    double dScale   = dFps / 1000 / (double)m_uiNumPic;
    switch (chFmt)
    {
      case CHROMA_400:
        fprintf(pFile, "%f\t %f\n",
            getBits() * dScale,
            getPsnr(COMPONENT_Y) / (double)getNumPic() );
        break;
      case CHROMA_420:
      case CHROMA_422:
      case CHROMA_444:
        {
          double PSNRyuv = MAX_DOUBLE;
          double MSEyuv  = MAX_DOUBLE;

          calculateCombinedValues(chFmt, PSNRyuv, MSEyuv, bitDepths);

          fprintf(pFile, "%f\t %f\t %f\t %f\t %f",
              getBits() * dScale,
              getPsnr(COMPONENT_Y ) / (double)getNumPic(),
              getPsnr(COMPONENT_Cb) / (double)getNumPic(),
              getPsnr(COMPONENT_Cr) / (double)getNumPic(),
              PSNRyuv );

          if (printSequenceMSE)
          {
            fprintf(pFile, "\t %f\t %f\t %f\t %f\n",
                m_MSEyuvframe[COMPONENT_Y ] / (double)getNumPic(),
                m_MSEyuvframe[COMPONENT_Cb] / (double)getNumPic(),
                m_MSEyuvframe[COMPONENT_Cr] / (double)getNumPic(),
                MSEyuv );
          }
          else
          {
            fprintf(pFile, "\n");
          }

          break;
        }

      default:
          msg( ERROR, "Unknown format during print out\n");
          exit(1);
          break;
    }

    fclose(pFile);
  }
};

extern Analyze             m_gcAnalyzeAll;
extern Analyze             m_gcAnalyzeI;
extern Analyze             m_gcAnalyzeP;
extern Analyze             m_gcAnalyzeB;
#if WCG_WPSNR
extern Analyze             m_gcAnalyzeWPSNR;
#endif
extern Analyze             m_gcAnalyzeAll_in;

//! \}

#endif // !defined(AFX_TENCANALYZE_H__C79BCAA2_6AC8_4175_A0FE_CF02F5829233__INCLUDED_)<|MERGE_RESOLUTION|>--- conflicted
+++ resolved
@@ -196,19 +196,19 @@
   }
 
 #if ENABLE_QPA || WCG_WPSNR
-<<<<<<< HEAD
 #if RPR_CTC_PRINT
-  void    printOut( char cDelim, const ChromaFormat chFmt, const bool printMSEBasedSNR, const bool printSequenceMSE, const bool printHexPsnr, const bool printRprPSNR, const BitDepths &bitDepths, const bool useWPSNR = false )
+  void    printOut( char cDelim, const ChromaFormat chFmt, const bool printMSEBasedSNR, const bool printSequenceMSE, const bool printHexPsnr, const bool printRprPSNR, const BitDepths &bitDepths, const bool useWPSNR = false
+#if JVET_O0756_CALCULATE_HDRMETRICS
+      , const bool printHdrMetrics = false
+#endif
+  )
 #else
-  void    printOut ( char cDelim, const ChromaFormat chFmt, const bool printMSEBasedSNR, const bool printSequenceMSE, const bool printHexPsnr, const BitDepths &bitDepths, const bool useWPSNR = false )
-#endif
-=======
   void    printOut ( char cDelim, const ChromaFormat chFmt, const bool printMSEBasedSNR, const bool printSequenceMSE, const bool printHexPsnr, const BitDepths &bitDepths, const bool useWPSNR = false
 #if JVET_O0756_CALCULATE_HDRMETRICS
       , const bool printHdrMetrics = false
 #endif
-  )
->>>>>>> 756d36ac
+  )  
+#endif
 #else
   void    printOut ( char cDelim, const ChromaFormat chFmt, const bool printMSEBasedSNR, const bool printSequenceMSE, const bool printHexPsnr, const BitDepths &bitDepths
 #if JVET_O0756_CALCULATE_HDRMETRICS
@@ -458,14 +458,14 @@
           {
 #if ENABLE_QPA || WCG_WPSNR
             if (useWPSNR) {
-              msg( e_msg_level, "\tTotal Frames |   "   "Bitrate     "  "Y-WPSNR   "  "U-WPSNR   "  "V-WPSNR   "  "YUV-WPSNR   " );
+              msg( e_msg_level, "\tTotal Frames |   "   "Bitrate     "  "Y-WPSNR   "  "U-WPSNR   "  "V-WPSNR   "  "YUV-WPSNR" );
             } else
 #endif
             msg( e_msg_level, "\tTotal Frames |   "   "Bitrate     "  "Y-PSNR    "  "U-PSNR    "  "V-PSNR    "  "YUV-PSNR   " );
 #if JVET_O0756_CALCULATE_HDRMETRICS
             if (printHdrMetrics)
             {
-              msg(e_msg_level, "DeltaE   "  "PSNRL      ");
+              msg(e_msg_level, "DeltaE   "  "PSNRL   ");
             }
 #endif
 #if EXTENSION_360_VIDEO
