--- conflicted
+++ resolved
@@ -247,6 +247,7 @@
   xInitSPS( sps0, m_cVPS );
 #else
   xInitSPS(sps0);
+#endif
 #if JVET_P0185
   xInitVPS(m_cVPS, sps0);
 #else
@@ -1357,33 +1358,27 @@
   m_iNumPicRcvd++;
 }
 
-<<<<<<< HEAD
-
 #if JVET_P0185
 void EncLib::xInitVPS(VPS& vps, const SPS& sps)
 #else
 void EncLib::xInitVPS(VPS& vps)
 #endif
-=======
-#if !JVET_O1159_SCALABILITY
-void EncLib::xInitVPS(VPS &vps)
->>>>>>> d5df5731
 {
   // The SPS must have already been set up.
   // set the VPS profile information.
 #if !JVET_N0278_FIXES  
   vps.setMaxLayers(1);
 #endif
+#if !JVET_O1159_SCALABILITY
   for (uint32_t i = 0; i < vps.getMaxLayers(); i++)
   {
     vps.setVPSIncludedLayerId(0, i);
   }
+#endif
 #if JVET_P0185
   vps.setMaxSubLayers(sps.getMaxTLayers());
 #endif
-
-}
-#endif
+}
 
 void EncLib::xInitDPS(DPS &dps, const SPS &sps, const int dpsId)
 {
