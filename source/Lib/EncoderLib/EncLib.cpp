--- conflicted
+++ resolved
@@ -989,15 +989,10 @@
     pcPicCurr->finalInit( *pSPS, *pPPS, &m_picHeader, m_apss, m_lmcsAPS, m_scalinglistAPS );
 #else
     pcPicCurr->finalInit( *pSPS, *pPPS, m_apss, m_lmcsAPS, m_scalinglistAPS );
-<<<<<<< HEAD
+#endif
     PPS *ptrPPS = (ppsID<0) ? m_ppsMap.getFirstPS() : m_ppsMap.getPS(ppsID);
     ptrPPS->setNumBricksInPic((int)pcPicCurr->brickMap->bricks.size());
 
-=======
-#endif
-    PPS *ptrPPS = ( ppsID < 0 ) ? m_ppsMap.getFirstPS() : m_ppsMap.getPS( ppsID );
-    ptrPPS->setNumBricksInPic( (int)pcPicCurr->brickMap->bricks.size() );
->>>>>>> 81cd174a
 
     pcPicCurr->poc = m_iPOCLast;
 
@@ -1626,7 +1621,6 @@
   sps.getSpsRangeExtension().setPersistentRiceAdaptationEnabledFlag(m_persistentRiceAdaptationEnabledFlag);
   sps.getSpsRangeExtension().setCabacBypassAlignmentEnabledFlag(m_cabacBypassAlignmentEnabledFlag);
 
-<<<<<<< HEAD
   if( m_uiIntraPeriod < 0 )
   {
     sps.setRPL1CopyFromRPL0Flag( true );
@@ -1634,31 +1628,6 @@
 
 #if JVET_P0590_SCALING_WINDOW
   sps.setRprEnabledFlag( m_rprEnabled );
-=======
-  if (m_uiIntraPeriod < 0)
-    sps.setRPL1CopyFromRPL0Flag(true);
-#if JVET_P1006_PICTURE_HEADER
-
-  sps.setNumSubPics(1);  // TODO: modify for subpicture support
-  sps.setSubPicIdSignallingPresentFlag(false);
-  sps.setSubPicIdLen(16);
-  for(int picIdx=0; picIdx<MAX_NUM_SUB_PICS; picIdx++)
-  {
-    sps.setSubPicId(picIdx, picIdx);
-  }
-
-  sps.setLoopFilterAcrossVirtualBoundariesDisabledFlag( m_loopFilterAcrossVirtualBoundariesDisabledFlag );
-  sps.setNumVerVirtualBoundaries            ( m_numVerVirtualBoundaries );
-  sps.setNumHorVirtualBoundaries            ( m_numHorVirtualBoundaries );
-  for( unsigned int i = 0; i < m_numVerVirtualBoundaries; i++ )
-  {
-    sps.setVirtualBoundariesPosX            ( m_virtualBoundariesPosX[i], i );
-  }
-  for( unsigned int i = 0; i < m_numHorVirtualBoundaries; i++ )
-  {
-    sps.setVirtualBoundariesPosY            ( m_virtualBoundariesPosY[i], i );
-  }
->>>>>>> 81cd174a
 #endif
 }
 
