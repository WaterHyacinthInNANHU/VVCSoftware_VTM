--- conflicted
+++ resolved
@@ -934,19 +934,15 @@
 #if JVET_M0246_AFFINE_AMVR
   sps.setAffineAmvrEnabledFlag              ( m_AffineAmvr );
 #endif
-<<<<<<< HEAD
 #if JVET_M0147_DMVR
   sps.setUseDMVR                            ( m_DMVR );
 #endif
-  sps.getSpsNext().setIBCMode               ( m_IBCMode );
-
-=======
+
 #if JVET_M0483_IBC
   sps.setIBCFlag                            ( m_IBCMode);
 #else
   sps.getSpsNext().setIBCMode               (m_IBCMode);
 #endif
->>>>>>> 48a8d410
   sps.setWrapAroundEnabledFlag                      ( m_wrapAround );
   sps.setWrapAroundOffset                   ( m_wrapAroundOffset );
   // ADD_NEW_TOOL : (encoder lib) set tool enabling flags and associated parameters here
