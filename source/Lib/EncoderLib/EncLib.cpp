--- conflicted
+++ resolved
@@ -1499,27 +1499,29 @@
     sps.setVirtualBoundariesPosY            ( m_virtualBoundariesPosY[i], i );
   }
 
-<<<<<<< HEAD
 #if JVET_Q0814_DPB
+#if ENABLING_MULTI_SPS
+  sps.setInterLayerPresentFlag( m_layerId > 0 && m_vps->getMaxLayers() > 1 && !m_vps->getAllIndependentLayersFlag() && !m_vps->getIndependentLayerFlag( m_vps->getGeneralLayerIdx( m_layerId ) ) );
+  CHECK( m_vps->getIndependentLayerFlag( m_vps->getGeneralLayerIdx( m_layerId ) ) && sps.getInterLayerPresentFlag(), " When vps_independent_layer_flag[GeneralLayerIdx[nuh_layer_id ]]  is equal to 1, the value of inter_layer_ref_pics_present_flag shall be equal to 0." );
+#else  
   sps.setInterLayerPresentFlag( m_vps->getMaxLayers() > 1 && !m_vps->getAllIndependentLayersFlag() );
   
   for( int i = 0; i < m_vps->getMaxLayers(); ++i )
   {
     CHECK((m_vps->getIndependentLayerFlag(i) == 1) && (sps.getInterLayerPresentFlag() != 0), " When vps_independent_layer_flag[GeneralLayerIdx[nuh_layer_id ]]  is equal to 1, the value of inter_layer_ref_pics_present_flag shall be equal to 0.");
   }
+#endif  
+#else
+#if ENABLING_MULTI_SPS
+  sps.setInterLayerPresentFlag( m_layerId > 0 && vps.getMaxLayers() > 1 && !vps.getAllIndependentLayersFlag() && !vps.getIndependentLayerFlag( vps.getGeneralLayerIdx( m_layerId ) ) );
+  CHECK( vps.getIndependentLayerFlag( vps.getGeneralLayerIdx( m_layerId ) ) && sps.getInterLayerPresentFlag(), " When vps_independent_layer_flag[GeneralLayerIdx[nuh_layer_id ]]  is equal to 1, the value of inter_layer_ref_pics_present_flag shall be equal to 0." );
 #else
   sps.setInterLayerPresentFlag( vps.getMaxLayers() > 1 && !vps.getAllIndependentLayersFlag() );
-=======
-#if ENABLING_MULTI_SPS
-  sps.setInterLayerPresentFlag(vps.getMaxLayers() > 1 && !vps.getAllIndependentLayersFlag() && !vps.getIndependentLayerFlag(vps.getGeneralLayerIdx(m_layerId)) == 1 && vps.getGeneralLayerIdx(m_layerId) > 0);
-  CHECK((vps.getIndependentLayerFlag(vps.getGeneralLayerIdx(m_layerId)) == 1) && (sps.getInterLayerPresentFlag() != 0), " When vps_independent_layer_flag[GeneralLayerIdx[nuh_layer_id ]]  is equal to 1, the value of inter_layer_ref_pics_present_flag shall be equal to 0.");
-#else
-  sps.setInterLayerPresentFlag(vps.getMaxLayers() > 1 && !vps.getAllIndependentLayersFlag());
->>>>>>> da3211c6
   for (unsigned int i = 0; i < vps.getMaxLayers(); ++i)
   {
     CHECK((vps.getIndependentLayerFlag(i) == 1) && (sps.getInterLayerPresentFlag() != 0), " When vps_independent_layer_flag[GeneralLayerIdx[nuh_layer_id ]]  is equal to 1, the value of inter_layer_ref_pics_present_flag shall be equal to 0.");
   }
+#endif
 #endif
 
   sps.setRprEnabledFlag( m_rprEnabled || sps.getInterLayerPresentFlag() );
