--- conflicted
+++ resolved
@@ -1413,7 +1413,6 @@
   {
     return;
   }
-<<<<<<< HEAD
 
   for ( uint32_t ctuTsAddr = startCtuTsAddr; ctuTsAddr < boundingCtuTsAddr; ctuTsAddr++ )
   {
@@ -1432,39 +1431,16 @@
     totalCtu++;
   }
 
-=======
-
-  for ( uint32_t ctuTsAddr = startCtuTsAddr; ctuTsAddr < boundingCtuTsAddr; ctuTsAddr++ )
-  {
-#if HEVC_TILES_WPP
-    const uint32_t ctuRsAddr = tileMap.getCtuTsToRsAddrMap( ctuTsAddr );
-#else
-    const uint32_t ctuRsAddr = ctuTsAddr;
-#endif
-    const uint32_t ctuXPosInCtus        = ctuRsAddr % widthInCtus;
-    const uint32_t ctuYPosInCtus        = ctuRsAddr / widthInCtus;
-
-    const Position pos ( ctuXPosInCtus * pcv.maxCUWidth, ctuYPosInCtus * pcv.maxCUHeight );
-    const UnitArea ctuArea( cs.area.chromaFormat, Area( pos.x, pos.y, pcv.maxCUWidth, pcv.maxCUHeight ) );
-
-    hashRatio += m_pcCuEncoder->getIbcHashMap().getHashHitRatio( ctuArea.Y() );
-    totalCtu++;
-  }
-
->>>>>>> 60f77b96
   if ( hashRatio > totalCtu * hashThreshold )
   {
     pcSlice->setDisFracMMVD( true );
   }
-<<<<<<< HEAD
-=======
 #if JVET_M0854_FRACMMVD_SWITCH_FOR_UHD
   if (!pcSlice->getDisFracMMVD()) {
     bool useIntegerMVD = (pcPic->lwidth()*pcPic->lheight() > 1920 * 1080);
     pcSlice->setDisFracMMVD( useIntegerMVD );
   }
 #endif
->>>>>>> 60f77b96
 }
 #endif
 
@@ -1519,11 +1495,6 @@
 #endif
 #if JVET_M0255_FRACMMVD_SWITCH
   if ( pcSlice->getSPS()->getDisFracMmvdEnabledFlag() || 
-<<<<<<< HEAD
-      ( pcSlice->getSPS()->getSpsNext().getIBCMode() && m_pcCuEncoder->getEncCfg()->getIBCHashSearch() ) )
-  {
-    m_pcCuEncoder->getIbcHashMap().rebuildPicHashMap( cs.picture->getOrigBuf() );
-=======
 #if JVET_M0483_IBC
       (pcSlice->getSPS()->getIBCFlag() && m_pcCuEncoder->getEncCfg()->getIBCHashSearch()))
 #else
@@ -1539,7 +1510,6 @@
     if (pcSlice->getSPS()->getUseReshaper() && m_pcLib->getReshaper()->getCTUFlag() && pcSlice->getSPS()->getSpsNext().getIBCMode())
       cs.picture->getOrigBuf().copyFrom(cs.picture->getTrueOrigBuf());
 #endif
->>>>>>> 60f77b96
   }
   checkDisFracMmvd( pcPic, startCtuTsAddr, boundingCtuTsAddr );
 #endif
@@ -1572,12 +1542,9 @@
     const UnitArea ctuArea( cs.area.chromaFormat, Area( pos.x, pos.y, pcv.maxCUWidth, pcv.maxCUHeight ) );
     DTRACE_UPDATE( g_trace_ctx, std::make_pair( "ctu", ctuRsAddr ) );
 
-<<<<<<< HEAD
 #if JVET_M0055_DEBUG_CTU
     if( pCfg->getSwitchPOC() != pcPic->poc || -1 == pCfg->getDebugCTU() )
 #endif
-=======
->>>>>>> 60f77b96
     if ( pcSlice->getSliceType() != I_SLICE && ctuXPosInCtus == 0)
     {
       pcSlice->resetMotionLUTs();
@@ -1682,17 +1649,15 @@
       resetGbiCodingOrder(false, cs);
       m_pcInterSearch->initWeightIdxBits();
     }
-<<<<<<< HEAD
-
-#if JVET_M0055_DEBUG_CTU
-    if( pCfg->getSwitchPOC() != pcPic->poc || ctuRsAddr >= pCfg->getDebugCTU() )
-=======
 #if JVET_M0427_INLOOP_RESHAPER && REUSE_CU_RESULTS
     if (pcSlice->getSPS()->getUseReshaper())
     {
       m_pcCuEncoder->setDecCuReshaperInEncCU(m_pcLib->getReshaper(), pcSlice->getSPS()->getChromaFormatIdc());
     }
->>>>>>> 60f77b96
+#endif
+
+#if JVET_M0055_DEBUG_CTU
+  if (pCfg->getSwitchPOC() != pcPic->poc || ctuRsAddr >= pCfg->getDebugCTU())
 #endif
 #if ENABLE_WPP_PARALLELISM
     pEncLib->getCuEncoder( dataId )->compressCtu( cs, ctuArea, ctuRsAddr, prevQP, currQP );
