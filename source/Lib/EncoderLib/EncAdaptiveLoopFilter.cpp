/* The copyright in this software is being made available under the BSD
 * License, included below. This software may be subject to other third party
 * and contributor rights, including patent rights, and no such rights are
 * granted under this license.
 *
 * Copyright (c) 2010-2019, ITU/ISO/IEC
 * All rights reserved.
 *
 * Redistribution and use in source and binary forms, with or without
 * modification, are permitted provided that the following conditions are met:
 *
 *  * Redistributions of source code must retain the above copyright notice,
 *    this list of conditions and the following disclaimer.
 *  * Redistributions in binary form must reproduce the above copyright notice,
 *    this list of conditions and the following disclaimer in the documentation
 *    and/or other materials provided with the distribution.
 *  * Neither the name of the ITU/ISO/IEC nor the names of its contributors may
 *    be used to endorse or promote products derived from this software without
 *    specific prior written permission.
 *
 * THIS SOFTWARE IS PROVIDED BY THE COPYRIGHT HOLDERS AND CONTRIBUTORS "AS IS"
 * AND ANY EXPRESS OR IMPLIED WARRANTIES, INCLUDING, BUT NOT LIMITED TO, THE
 * IMPLIED WARRANTIES OF MERCHANTABILITY AND FITNESS FOR A PARTICULAR PURPOSE
 * ARE DISCLAIMED. IN NO EVENT SHALL THE COPYRIGHT HOLDER OR CONTRIBUTORS
 * BE LIABLE FOR ANY DIRECT, INDIRECT, INCIDENTAL, SPECIAL, EXEMPLARY, OR
 * CONSEQUENTIAL DAMAGES (INCLUDING, BUT NOT LIMITED TO, PROCUREMENT OF
 * SUBSTITUTE GOODS OR SERVICES; LOSS OF USE, DATA, OR PROFITS; OR BUSINESS
 * INTERRUPTION) HOWEVER CAUSED AND ON ANY THEORY OF LIABILITY, WHETHER IN
 * CONTRACT, STRICT LIABILITY, OR TORT (INCLUDING NEGLIGENCE OR OTHERWISE)
 * ARISING IN ANY WAY OUT OF THE USE OF THIS SOFTWARE, EVEN IF ADVISED OF
 * THE POSSIBILITY OF SUCH DAMAGE.
 */

/** \file     EncAdaptiveLoopFilter.cpp
 \brief    estimation part of adaptive loop filter class
 */
#include "EncAdaptiveLoopFilter.h"

#include "CommonLib/Picture.h"
#include "CommonLib/CodingStructure.h"

#define AlfCtx(c) SubCtx( Ctx::Alf, c)
std::vector<double> EncAdaptiveLoopFilter::m_lumaLevelToWeightPLUT;

#if JVET_N0278_FIXES
int EncAdaptiveLoopFilter::m_apsIdStart = ALF_CTB_MAX_NUM_APS;
#endif

void AlfCovariance::getClipMax(const AlfFilterShape& alfShape, int *clip_max) const
{
  for( int k = 0; k < numCoeff-1; ++k )
  {
    clip_max[k] = 0;

    bool inc = true;
    while( inc && clip_max[k]+1 < numBins && y[clip_max[k]+1][k] == y[clip_max[k]][k] )
    {
      for( int l = 0; inc && l < numCoeff; ++l )
        if( E[clip_max[k]][0][k][l] != E[clip_max[k]+1][0][k][l] )
        {
          inc = false;
        }
      if( inc )
      {
        ++clip_max[k];
      }
    }
  }
  clip_max[numCoeff-1] = 0;
}

void AlfCovariance::reduceClipCost(const AlfFilterShape& alfShape, int *clip) const
{
  for( int k = 0; k < numCoeff-1; ++k )
  {
    bool dec = true;
    while( dec && clip[k] > 0 && y[clip[k]-1][k] == y[clip[k]][k] )
    {
      for( int l = 0; dec && l < numCoeff; ++l )
        if( E[clip[k]][clip[l]][k][l] != E[clip[k]-1][clip[l]][k][l] )
        {
          dec = false;
        }
      if( dec )
      {
        --clip[k];
      }
    }
  }
}

double AlfCovariance::optimizeFilter(const AlfFilterShape& alfShape, int* clip, double *f, bool optimize_clip) const
{
  const int size = alfShape.numCoeff;
  int clip_max[MAX_NUM_ALF_LUMA_COEFF];

  double err_best, err_last;

  TE kE;
  Ty ky;

  if( optimize_clip )
  {
    // Start by looking for min clipping that has no impact => max_clipping
    getClipMax(alfShape, clip_max);
    for (int k=0; k<size; ++k)
    {
      clip[k] = std::max(clip_max[k], clip[k]);
      clip[k] = std::min(clip[k], numBins-1);
    }
  }

  setEyFromClip( clip, kE, ky, size );

  gnsSolveByChol( kE, ky, f, size );
  err_best = calculateError( clip, f, size );

  int step = optimize_clip ? (numBins+1)/2 : 0;

  while( step > 0 )
  {
    double err_min = err_best;
    int idx_min = -1;
    int inc_min = 0;

    for( int k = 0; k < size-1; ++k )
    {
      if( clip[k] - step >= clip_max[k] )
      {
        clip[k] -= step;
        ky[k] = y[clip[k]][k];
        for( int l = 0; l < size; l++ )
        {
          kE[k][l] = E[clip[k]][clip[l]][k][l];
          kE[l][k] = E[clip[l]][clip[k]][l][k];
        }

        gnsSolveByChol( kE, ky, f, size );
        err_last = calculateError( clip, f, size );

        if( err_last < err_min )
        {
          err_min = err_last;
          idx_min = k;
          inc_min = -step;
        }
        clip[k] += step;
      }
      if( clip[k] + step < numBins )
      {
        clip[k] += step;
        ky[k] = y[clip[k]][k];
        for( int l = 0; l < size; l++ )
        {
          kE[k][l] = E[clip[k]][clip[l]][k][l];
          kE[l][k] = E[clip[l]][clip[k]][l][k];
        }

        gnsSolveByChol( kE, ky, f, size );
        err_last = calculateError( clip, f, size );

        if( err_last < err_min )
        {
          err_min = err_last;
          idx_min = k;
          inc_min = step;
        }
        clip[k] -= step;

      }
      ky[k] = y[clip[k]][k];
      for( int l = 0; l < size; l++ )
      {
        kE[k][l] = E[clip[k]][clip[l]][k][l];
        kE[l][k] = E[clip[l]][clip[k]][l][k];
      }
    }

    if( idx_min >= 0 )
    {
      err_best = err_min;
      clip[idx_min] += inc_min;
      ky[idx_min] = y[clip[idx_min]][idx_min];
      for( int l = 0; l < size; l++ )
      {
        kE[idx_min][l] = E[clip[idx_min]][clip[l]][idx_min][l];
        kE[l][idx_min] = E[clip[l]][clip[idx_min]][l][idx_min];
      }
    }
    else
    {
      --step;
    }
  }

  if( optimize_clip ) {
    // test all max
    for( int k = 0; k < size-1; ++k )
    {
      clip_max[k] = 0;
    }
    TE kE_max;
    Ty ky_max;
    setEyFromClip( clip_max, kE_max, ky_max, size );

    gnsSolveByChol( kE_max, ky_max, f, size );
    err_last = calculateError( clip_max, f, size );
    if( err_last < err_best )
    {
      err_best = err_last;
      for (int k=0; k<size; ++k)
      {
        clip[k] = clip_max[k];
      }
    }
    else
    {
      // update clip to reduce coding cost
      reduceClipCost(alfShape, clip);

      // update f with best solution
      gnsSolveByChol( kE, ky, f, size );
    }
  }

  return err_best;
}

double AlfCovariance::calcErrorForCoeffs( const int *clip, const int *coeff, const int numCoeff, const int bitDepth ) const
{
  double factor = 1 << ( bitDepth - 1 );
  double error = 0;

  for( int i = 0; i < numCoeff; i++ )   //diagonal
  {
    double sum = 0;
    for( int j = i + 1; j < numCoeff; j++ )
    {
      // E[j][i] = E[i][j], sum will be multiplied by 2 later
      sum += E[clip[i]][clip[j]][i][j] * coeff[j];
    }
    error += ( ( E[clip[i]][clip[i]][i][i] * coeff[i] + sum * 2 ) / factor - 2 * y[clip[i]][i] ) * coeff[i];
  }

  return error / factor;
}

double AlfCovariance::calculateError( const int *clip, const double *coeff, const int numCoeff ) const
{
  double sum = 0;
  for( int i = 0; i < numCoeff; i++ )
  {
    sum += coeff[i] * y[clip[i]][i];
  }

  return pixAcc - sum;
}

double AlfCovariance::calculateError( const int *clip ) const
{
  Ty c;

  return optimizeFilter( clip, c, numCoeff );
}
//********************************
// Cholesky decomposition
//********************************

#define ROUND(a)  (((a) < 0)? (int)((a) - 0.5) : (int)((a) + 0.5))
#define REG              0.0001
#define REG_SQR          0.0000001

//Find filter coeff related
int AlfCovariance::gnsCholeskyDec( TE inpMatr, TE outMatr, int numEq ) const
{
  Ty invDiag;  /* Vector of the inverse of diagonal entries of outMatr */

  for( int i = 0; i < numEq; i++ )
  {
    for( int j = i; j < numEq; j++ )
    {
      /* Compute the scaling factor */
      double scale = inpMatr[i][j];
      if( i > 0 )
      {
        for( int k = i - 1; k >= 0; k-- )
        {
          scale -= outMatr[k][j] * outMatr[k][i];
        }
      }

      /* Compute i'th row of outMatr */
      if( i == j )
      {
        if( scale <= REG_SQR ) // if(scale <= 0 )  /* If inpMatr is singular */
        {
          return 0;
        }
        else              /* Normal operation */
          invDiag[i] = 1.0 / ( outMatr[i][i] = sqrt( scale ) );
      }
      else
      {
        outMatr[i][j] = scale * invDiag[i]; /* Upper triangular part          */
        outMatr[j][i] = 0.0;              /* Lower triangular part set to 0 */
      }
    }
  }
  return 1; /* Signal that Cholesky factorization is successfully performed */
}

void AlfCovariance::gnsTransposeBacksubstitution( TE U, double* rhs, double* x, int order ) const
{
  /* Backsubstitution starts */
  x[0] = rhs[0] / U[0][0];               /* First row of U'                   */
  for( int i = 1; i < order; i++ )
  {         /* For the rows 1..order-1           */

    double sum = 0; //Holds backsubstitution from already handled rows

    for( int j = 0; j < i; j++ ) /* Backsubst already solved unknowns */
    {
      sum += x[j] * U[j][i];
    }

    x[i] = ( rhs[i] - sum ) / U[i][i];       /* i'th component of solution vect.  */
  }
}

void AlfCovariance::gnsBacksubstitution( TE R, double* z, int size, double* A ) const
{
  size--;
  A[size] = z[size] / R[size][size];

  for( int i = size - 1; i >= 0; i-- )
  {
    double sum = 0;

    for( int j = i + 1; j <= size; j++ )
    {
      sum += R[i][j] * A[j];
    }

    A[i] = ( z[i] - sum ) / R[i][i];
  }
}

int AlfCovariance::gnsSolveByChol( const int *clip, double *x, int numEq ) const
{
  TE LHS;
  Ty rhs;

  setEyFromClip( clip, LHS, rhs, numEq );
  return gnsSolveByChol( LHS, rhs, x, numEq );
}

int AlfCovariance::gnsSolveByChol( TE LHS, double* rhs, double *x, int numEq ) const
{
  Ty aux;     /* Auxiliary vector */
  TE U;    /* Upper triangular Cholesky factor of LHS */

  int res = 1;  // Signal that Cholesky factorization is successfully performed

                /* The equation to be solved is LHSx = rhs */

                /* Compute upper triangular U such that U'*U = LHS */
  if( gnsCholeskyDec( LHS, U, numEq ) ) /* If Cholesky decomposition has been successful */
  {
    /* Now, the equation is  U'*U*x = rhs, where U is upper triangular
    * Solve U'*aux = rhs for aux
    */
    gnsTransposeBacksubstitution( U, rhs, aux, numEq );

    /* The equation is now U*x = aux, solve it for x (new motion coefficients) */
    gnsBacksubstitution( U, aux, numEq, x );

  }
  else /* LHS was singular */
  {
    res = 0;

    /* Regularize LHS */
    for( int i = 0; i < numEq; i++ )
    {
      LHS[i][i] += REG;
    }

    /* Compute upper triangular U such that U'*U = regularized LHS */
    res = gnsCholeskyDec( LHS, U, numEq );

    if( !res )
    {
      std::memset( x, 0, sizeof( double )*numEq );
      return 0;
    }

    /* Solve  U'*aux = rhs for aux */
    gnsTransposeBacksubstitution( U, rhs, aux, numEq );

    /* Solve U*x = aux for x */
    gnsBacksubstitution( U, aux, numEq, x );
  }
  return res;
}
//////////////////////////////////////////////////////////////////////////////////////////

#if JVET_N0278_FIXES
EncAdaptiveLoopFilter::EncAdaptiveLoopFilter( int& apsIdStart )
#else
EncAdaptiveLoopFilter::EncAdaptiveLoopFilter()
#endif
  : m_CABACEstimator( nullptr )
<<<<<<< HEAD
#if !JVET_N0278_FIXES
=======
#if JVET_N0278_FIXES
  , m_apsIdStart( apsIdStart )
#else
>>>>>>> 7379ca4b
  , m_apsIdStart( ALF_CTB_MAX_NUM_APS )
#endif
{
  for( int i = 0; i < MAX_NUM_COMPONENT; i++ )
  {
    m_alfCovariance[i] = nullptr;
  }
  for( int i = 0; i < MAX_NUM_CHANNEL_TYPE; i++ )
  {
    m_alfCovarianceFrame[i] = nullptr;
  }
  m_filterCoeffSet = nullptr;
  m_filterClippSet = nullptr;
  m_diffFilterCoeff = nullptr;

  m_alfWSSD = 0;
}

void EncAdaptiveLoopFilter::create( const EncCfg* encCfg, const int picWidth, const int picHeight, const ChromaFormat chromaFormatIDC, const int maxCUWidth, const int maxCUHeight, const int maxCUDepth, const int inputBitDepth[MAX_NUM_CHANNEL_TYPE], const int internalBitDepth[MAX_NUM_CHANNEL_TYPE] )
{
  AdaptiveLoopFilter::create( picWidth, picHeight, chromaFormatIDC, maxCUWidth, maxCUHeight, maxCUDepth, inputBitDepth );
  CHECK( encCfg == nullptr, "encCfg must not be null" );
  m_encCfg = encCfg;

  for( int channelIdx = 0; channelIdx < MAX_NUM_CHANNEL_TYPE; channelIdx++ )
  {
    ChannelType chType = (ChannelType)channelIdx;
    int numClasses = channelIdx ? MAX_NUM_ALF_ALTERNATIVES_CHROMA : MAX_NUM_ALF_CLASSES;
    m_alfCovarianceFrame[chType] = new AlfCovariance*[m_filterShapes[chType].size()];
    for( int i = 0; i != m_filterShapes[chType].size(); i++ )
    {
      m_alfCovarianceFrame[chType][i] = new AlfCovariance[numClasses];
      for( int k = 0; k < numClasses; k++ )
      {
        m_alfCovarianceFrame[chType][i][k].create( m_filterShapes[chType][i].numCoeff );
      }
    }
  }

  for( int compIdx = 0; compIdx < MAX_NUM_COMPONENT; compIdx++ )
  {
    m_ctuEnableFlagTmp[compIdx] = new uint8_t[m_numCTUsInPic];
    m_ctuEnableFlagTmp2[compIdx] = new uint8_t[m_numCTUsInPic];
    if( isLuma( ComponentID(compIdx) ) )
    {
      m_ctuAlternativeTmp[compIdx] = nullptr;
    }
    else
    {
      m_ctuAlternativeTmp[compIdx] = new uint8_t[m_numCTUsInPic];
      std::fill_n( m_ctuAlternativeTmp[compIdx], m_numCTUsInPic, 0 );
    }
    ChannelType chType = toChannelType( ComponentID( compIdx ) );
    int numClasses = compIdx ? 1 : MAX_NUM_ALF_CLASSES;

    m_alfCovariance[compIdx] = new AlfCovariance**[m_filterShapes[chType].size()];

    for( int i = 0; i != m_filterShapes[chType].size(); i++ )
    {
      m_alfCovariance[compIdx][i] = new AlfCovariance*[m_numCTUsInPic];
      for( int j = 0; j < m_numCTUsInPic; j++ )
      {
        m_alfCovariance[compIdx][i][j] = new AlfCovariance[numClasses];
        for( int k = 0; k < numClasses; k++ )
        {
          m_alfCovariance[compIdx][i][j][k].create( m_filterShapes[chType][i].numCoeff );
        }
      }
    }
  }

  for( int i = 0; i != m_filterShapes[COMPONENT_Y].size(); i++ )
  {
    for (int j = 0; j <= MAX_NUM_ALF_CLASSES + 1; j++)
    {
      m_alfCovarianceMerged[i][j].create( m_filterShapes[COMPONENT_Y][i].numCoeff );
    }
  }

  m_filterCoeffSet = new int*[std::max(MAX_NUM_ALF_CLASSES, MAX_NUM_ALF_ALTERNATIVES_CHROMA)];
  m_filterClippSet = new int*[std::max(MAX_NUM_ALF_CLASSES, MAX_NUM_ALF_ALTERNATIVES_CHROMA)];
  m_diffFilterCoeff = new int*[MAX_NUM_ALF_CLASSES];

  for( int i = 0; i < MAX_NUM_ALF_CLASSES; i++ )
  {
    m_filterCoeffSet[i] = new int[MAX_NUM_ALF_LUMA_COEFF];
    m_filterClippSet[i] = new int[MAX_NUM_ALF_LUMA_COEFF];
    m_diffFilterCoeff[i] = new int[MAX_NUM_ALF_LUMA_COEFF];
  }


  m_ctbDistortionFixedFilter = new double[m_numCTUsInPic];
  for (int comp = 0; comp < MAX_NUM_COMPONENT; comp++)
  {
    m_ctbDistortionUnfilter[comp] = new double[m_numCTUsInPic];
  }
  m_alfCtbFilterSetIndexTmp.resize(m_numCTUsInPic);
  memset(m_clipDefaultEnc, 0, sizeof(m_clipDefaultEnc));
}

void EncAdaptiveLoopFilter::destroy()
{
  if (!m_created)
  {
    return;
  }
  for( int channelIdx = 0; channelIdx < MAX_NUM_CHANNEL_TYPE; channelIdx++ )
  {
    if( m_alfCovarianceFrame[channelIdx] )
    {
      ChannelType chType = (ChannelType)channelIdx;
      int numClasses = channelIdx ? 1 : MAX_NUM_ALF_CLASSES;
      for( int i = 0; i != m_filterShapes[chType].size(); i++ )
      {
        for( int k = 0; k < numClasses; k++ )
        {
          m_alfCovarianceFrame[channelIdx][i][k].destroy();
        }
        delete[] m_alfCovarianceFrame[channelIdx][i];
        m_alfCovarianceFrame[channelIdx][i] = nullptr;
      }
      delete[] m_alfCovarianceFrame[channelIdx];
      m_alfCovarianceFrame[channelIdx] = nullptr;
    }
  }

  for( int compIdx = 0; compIdx < MAX_NUM_COMPONENT; compIdx++ )
  {
    if( m_ctuEnableFlagTmp[compIdx] )
    {
      delete[] m_ctuEnableFlagTmp[compIdx];
      m_ctuEnableFlagTmp[compIdx] = nullptr;
    }

    if( m_ctuEnableFlagTmp2[compIdx] )
    {
      delete[] m_ctuEnableFlagTmp2[compIdx];
      m_ctuEnableFlagTmp2[compIdx] = nullptr;
    }

    if( m_ctuAlternativeTmp[compIdx] )
    {
      delete[] m_ctuAlternativeTmp[compIdx];
      m_ctuAlternativeTmp[compIdx] = nullptr;
    }

    if( m_alfCovariance[compIdx] )
    {
      ChannelType chType = toChannelType( ComponentID( compIdx ) );
      int numClasses = compIdx ? 1 : MAX_NUM_ALF_CLASSES;

      for( int i = 0; i != m_filterShapes[chType].size(); i++ )
      {
        for( int j = 0; j < m_numCTUsInPic; j++ )
        {
          for( int k = 0; k < numClasses; k++ )
          {
            m_alfCovariance[compIdx][i][j][k].destroy();
          }
          delete[] m_alfCovariance[compIdx][i][j];
          m_alfCovariance[compIdx][i][j] = nullptr;

        }
        delete[] m_alfCovariance[compIdx][i];
        m_alfCovariance[compIdx][i] = nullptr;

      }
      delete[] m_alfCovariance[compIdx];
      m_alfCovariance[compIdx] = nullptr;
    }
  }

  for( int i = 0; i != m_filterShapes[COMPONENT_Y].size(); i++ )
  {
    for (int j = 0; j <= MAX_NUM_ALF_CLASSES + 1; j++)
    {
      m_alfCovarianceMerged[i][j].destroy();
    }
  }

  if( m_filterCoeffSet )
  {
    for( int i = 0; i < MAX_NUM_ALF_CLASSES; i++ )
    {
      delete[] m_filterCoeffSet[i];
      m_filterCoeffSet[i] = nullptr;
    }
    delete[] m_filterCoeffSet;
    m_filterCoeffSet = nullptr;
  }

  if( m_filterClippSet )
  {
    for( int i = 0; i < MAX_NUM_ALF_CLASSES; i++ )
    {
      delete[] m_filterClippSet[i];
      m_filterClippSet[i] = nullptr;
    }
    delete[] m_filterClippSet;
    m_filterClippSet = nullptr;
  }

  if( m_diffFilterCoeff )
  {
    for( int i = 0; i < MAX_NUM_ALF_CLASSES; i++ )
    {
      delete[] m_diffFilterCoeff[i];
      m_diffFilterCoeff[i] = nullptr;
    }
    delete[] m_diffFilterCoeff;
    m_diffFilterCoeff = nullptr;
  }


  delete[] m_ctbDistortionFixedFilter;
  m_ctbDistortionFixedFilter = nullptr;
  for (int comp = 0; comp < MAX_NUM_COMPONENT; comp++)
  {
    delete[] m_ctbDistortionUnfilter[comp];
    m_ctbDistortionUnfilter[comp] = nullptr;
  }
  AdaptiveLoopFilter::destroy();
}
void EncAdaptiveLoopFilter::initCABACEstimator( CABACEncoder* cabacEncoder, CtxCache* ctxCache, Slice* pcSlice
, ParameterSetMap<APS>* apsMap )
{
  m_apsMap = apsMap;
  m_CABACEstimator = cabacEncoder->getCABACEstimator( pcSlice->getSPS() );
  m_CtxCache = ctxCache;
  m_CABACEstimator->initCtxModels( *pcSlice );
  m_CABACEstimator->resetBits();
}

void EncAdaptiveLoopFilter::ALFProcess(CodingStructure& cs, const double *lambdas
#if ENABLE_QPA
                                       , const double lambdaChromaWeight
#endif
                                      )
{
#if JVET_N0278_FIXES
  int layerIdx = cs.slice->getPic()->layerId; //VS: layerId should be converted to layerIdx

   // IRAP AU is assumed
  if( !layerIdx && ( cs.slice->getPendingRasInit() || cs.slice->isIDRorBLA() ) )
#else
  if (cs.slice->getPendingRasInit() || cs.slice->isIDRorBLA())
#endif
  {
    memset(cs.slice->getAlfAPSs(), 0, sizeof(*cs.slice->getAlfAPSs())*ALF_CTB_MAX_NUM_APS);
    m_apsIdStart = ALF_CTB_MAX_NUM_APS;

    m_apsMap->clear();
    for (int i = 0; i < ALF_CTB_MAX_NUM_APS; i++)
    {
      APS* alfAPS = m_apsMap->getPS((i << NUM_APS_TYPE_LEN) + ALF_APS);
      m_apsMap->clearChangedFlag((i << NUM_APS_TYPE_LEN) + ALF_APS);
      if (alfAPS)
      {
        alfAPS->getAlfAPSParam().reset();
        alfAPS = nullptr;
      }
    }
  }
  AlfParam alfParam;
  alfParam.reset();
  const TempCtx  ctxStart(m_CtxCache, AlfCtx(m_CABACEstimator->getCtx()));
  // set available filter shapes
  alfParam.filterShapes = m_filterShapes;

  // set clipping range
  m_clpRngs = cs.slice->getClpRngs();

  // set CTU ALF enable flags, it was already reset before ALF process
  for( int compIdx = 0; compIdx < MAX_NUM_COMPONENT; compIdx++ )
  {
    m_ctuEnableFlag[compIdx] = cs.picture->getAlfCtuEnableFlag( compIdx );
    m_ctuAlternative[compIdx] = cs.picture->getAlfCtuAlternativeData( compIdx );
  }

  // reset ALF parameters
  alfParam.reset();
  int shiftLuma = 2 * DISTORTION_PRECISION_ADJUSTMENT(m_inputBitDepth[CHANNEL_TYPE_LUMA]);
  int shiftChroma = 2 * DISTORTION_PRECISION_ADJUSTMENT(m_inputBitDepth[CHANNEL_TYPE_CHROMA]);
  m_lambda[COMPONENT_Y] = lambdas[COMPONENT_Y] * double(1 << shiftLuma);
  m_lambda[COMPONENT_Cb] = lambdas[COMPONENT_Cb] * double(1 << shiftChroma);
  m_lambda[COMPONENT_Cr] = lambdas[COMPONENT_Cr] * double(1 << shiftChroma);

  PelUnitBuf orgYuv = cs.getOrgBuf();

  m_tempBuf.copyFrom( cs.getRecoBuf() );
  PelUnitBuf recYuv = m_tempBuf.getBuf( cs.area );
  recYuv.extendBorderPel( MAX_ALF_FILTER_LENGTH >> 1 );

  // derive classification
  const CPelBuf& recLuma = recYuv.get( COMPONENT_Y );
  const PreCalcValues& pcv = *cs.pcv;
#if !JVET_O0625_ALF_PADDING
  bool clipTop = false, clipBottom = false, clipLeft = false, clipRight = false;
#endif
  int numHorVirBndry = 0, numVerVirBndry = 0;
  int horVirBndryPos[] = { 0, 0, 0 };
  int verVirBndryPos[] = { 0, 0, 0 };
#if JVET_O0625_ALF_PADDING
  int alfBryList[4] = { ALF_NONE_BOUNDARY, ALF_NONE_BOUNDARY, ALF_NONE_BOUNDARY, ALF_NONE_BOUNDARY }; // 0 - top, 1 - bottom, 2 - left, 3 - right.
#endif

  for( int yPos = 0; yPos < pcv.lumaHeight; yPos += pcv.maxCUHeight )
  {
    for( int xPos = 0; xPos < pcv.lumaWidth; xPos += pcv.maxCUWidth )
    {
      const int width = ( xPos + pcv.maxCUWidth > pcv.lumaWidth ) ? ( pcv.lumaWidth - xPos ) : pcv.maxCUWidth;
      const int height = ( yPos + pcv.maxCUHeight > pcv.lumaHeight ) ? ( pcv.lumaHeight - yPos ) : pcv.maxCUHeight;
#if JVET_O0625_ALF_PADDING
      if( isCrossedByVirtualBoundaries( cs, xPos, yPos, width, height, alfBryList[0], alfBryList[1], alfBryList[2], alfBryList[3], numHorVirBndry, numVerVirBndry, horVirBndryPos, verVirBndryPos, cs.slice->getPPS() ) )
#else
      if( isCrossedByVirtualBoundaries( xPos, yPos, width, height, clipTop, clipBottom, clipLeft, clipRight, numHorVirBndry, numVerVirBndry, horVirBndryPos, verVirBndryPos, cs.slice->getPPS() ) )
#endif
      {
        int yStart = yPos;
        for( int i = 0; i <= numHorVirBndry; i++ )
        {
          const int yEnd = i == numHorVirBndry ? yPos + height : horVirBndryPos[i];
          const int h = yEnd - yStart;
#if JVET_O0625_ALF_PADDING
          const bool clipT = ( i == 0 && alfBryList[0] != ALF_NONE_BOUNDARY ) || ( i > 0 ) || ( yStart == 0 );
          const bool clipB = ( i == numHorVirBndry && alfBryList[1] != ALF_NONE_BOUNDARY ) || ( i < numHorVirBndry ) || ( yEnd == pcv.lumaHeight );
#else
          const bool clipT = ( i == 0 && clipTop ) || ( i > 0 ) || ( yStart == 0 );
          const bool clipB = ( i == numHorVirBndry && clipBottom ) || ( i < numHorVirBndry ) || ( yEnd == pcv.lumaHeight );
#endif
          int xStart = xPos;
          for( int j = 0; j <= numVerVirBndry; j++ )
          {
            const int xEnd = j == numVerVirBndry ? xPos + width : verVirBndryPos[j];
            const int w = xEnd - xStart;
#if JVET_O0625_ALF_PADDING
            const bool clipL = ( j == 0 && alfBryList[2] != ALF_NONE_BOUNDARY ) || ( j > 0 ) || ( xStart == 0 );
            const bool clipR = ( j == numVerVirBndry && alfBryList[3] != ALF_NONE_BOUNDARY ) || ( j < numVerVirBndry ) || ( xEnd == pcv.lumaWidth );
#else
            const bool clipL = ( j == 0 && clipLeft ) || ( j > 0 ) || ( xStart == 0 );
            const bool clipR = ( j == numVerVirBndry && clipRight ) || ( j < numVerVirBndry ) || ( xEnd == pcv.lumaWidth );
#endif
            const int wBuf = w + (clipL ? 0 : MAX_ALF_PADDING_SIZE) + (clipR ? 0 : MAX_ALF_PADDING_SIZE);
            const int hBuf = h + (clipT ? 0 : MAX_ALF_PADDING_SIZE) + (clipB ? 0 : MAX_ALF_PADDING_SIZE);
            PelUnitBuf buf = m_tempBuf2.subBuf( UnitArea( cs.area.chromaFormat, Area( 0, 0, wBuf, hBuf ) ) );
            buf.copyFrom( recYuv.subBuf( UnitArea( cs.area.chromaFormat, Area( xStart - (clipL ? 0 : MAX_ALF_PADDING_SIZE), yStart - (clipT ? 0 : MAX_ALF_PADDING_SIZE), wBuf, hBuf ) ) ) );
            buf.extendBorderPel( MAX_ALF_PADDING_SIZE );
            buf = buf.subBuf( UnitArea ( cs.area.chromaFormat, Area( clipL ? 0 : MAX_ALF_PADDING_SIZE, clipT ? 0 : MAX_ALF_PADDING_SIZE, w, h ) ) );

            const Area blkSrc( 0, 0, w, h );
            const Area blkDst( xStart, yStart, w, h );
#if JVET_O0625_ALF_PADDING
            deriveClassification( m_classifier, buf.get(COMPONENT_Y), blkDst, blkSrc, alfBryList );
#else
            deriveClassification( m_classifier, buf.get(COMPONENT_Y), blkDst, blkSrc );
#endif

            xStart = xEnd;
          }

          yStart = yEnd;
        }
      }
      else
      {
        Area blk( xPos, yPos, width, height );
#if JVET_O0625_ALF_PADDING
        deriveClassification( m_classifier, recLuma, blk, blk, alfBryList );
#else
        deriveClassification( m_classifier, recLuma, blk, blk );
#endif
      }
    }
  }

  // get CTB stats for filtering
  deriveStatsForFiltering( orgYuv, recYuv, cs );

  for (int ctbIdx = 0; ctbIdx < m_numCTUsInPic; ctbIdx++)
  {
    cs.slice->getPic()->getAlfCtbFilterIndex()[ctbIdx] = NUM_FIXED_FILTER_SETS;
  }
  // consider using new filter (only)
  alfParam.newFilterFlag[CHANNEL_TYPE_LUMA] = true;
  alfParam.newFilterFlag[CHANNEL_TYPE_CHROMA] = true;
  cs.slice->setTileGroupNumAps(1); // Only new filter for RD cost optimization
  // derive filter (luma)
  alfEncoder( cs, alfParam, orgYuv, recYuv, cs.getRecoBuf(), CHANNEL_TYPE_LUMA
#if ENABLE_QPA
            , lambdaChromaWeight
#endif
            );

  // derive filter (chroma)
  {
    alfEncoder( cs, alfParam, orgYuv, recYuv, cs.getRecoBuf(), CHANNEL_TYPE_CHROMA
#if ENABLE_QPA
              , lambdaChromaWeight
#endif
              );
  }

  // let alfEncoderCtb decide now
  alfParam.newFilterFlag[CHANNEL_TYPE_LUMA] = false;
  alfParam.newFilterFlag[CHANNEL_TYPE_CHROMA] = false;
  cs.slice->setTileGroupNumAps(0);
  m_CABACEstimator->getCtx() = AlfCtx(ctxStart);
  alfEncoderCtb(cs, alfParam
#if ENABLE_QPA
    , lambdaChromaWeight
#endif
  );

  alfReconstructor(cs, recYuv);
}

double EncAdaptiveLoopFilter::deriveCtbAlfEnableFlags( CodingStructure& cs, const int iShapeIdx, ChannelType channel,
#if ENABLE_QPA
                                                       const double chromaWeight,
#endif
                                                       const int numClasses, const int numCoeff, double& distUnfilter )
{
  TempCtx        ctxTempStart( m_CtxCache );
  TempCtx        ctxTempBest( m_CtxCache );
  TempCtx        ctxTempAltStart( m_CtxCache );
  TempCtx        ctxTempAltBest( m_CtxCache );
  const ComponentID compIDFirst = isLuma( channel ) ? COMPONENT_Y : COMPONENT_Cb;
  const ComponentID compIDLast = isLuma( channel ) ? COMPONENT_Y : COMPONENT_Cr;
  const int numAlts = isLuma( channel ) ? 1 : m_alfParamTemp.numAlternativesChroma;

  double cost = 0;
  distUnfilter = 0;

  setEnableFlag(m_alfParamTemp, channel, true);
#if ENABLE_QPA
  CHECK ((chromaWeight > 0.0) && (cs.slice->getSliceCurStartCtuTsAddr() != 0), "incompatible start CTU address, must be 0");
#endif

  reconstructCoeff(m_alfParamTemp, channel, true, isLuma(channel));
  for( int altIdx = 0; altIdx < (isLuma(channel) ? 1 : MAX_NUM_ALF_ALTERNATIVES_CHROMA); altIdx++)
  {
    for (int classIdx = 0; classIdx < (isLuma(channel) ? MAX_NUM_ALF_CLASSES : 1); classIdx++)
    {
      for (int i = 0; i < (isLuma(channel) ? MAX_NUM_ALF_LUMA_COEFF : MAX_NUM_ALF_CHROMA_COEFF); i++)
      {
        m_filterCoeffSet[isLuma(channel) ? classIdx : altIdx][i] = isLuma(channel) ? m_coeffFinal[classIdx * MAX_NUM_ALF_LUMA_COEFF + i] : m_chromaCoeffFinal[altIdx][i];
        m_filterClippSet[isLuma(channel) ? classIdx : altIdx][i] = isLuma(channel) ? m_clippFinal[classIdx * MAX_NUM_ALF_LUMA_COEFF + i] : m_chromaClippFinal[altIdx][i];
      }
    }
  }

  for( int ctuIdx = 0; ctuIdx < m_numCTUsInPic; ctuIdx++ )
  {
    for( int compID = compIDFirst; compID <= compIDLast; compID++ )
    {
#if ENABLE_QPA
      const double ctuLambda = chromaWeight > 0.0 ? (isLuma (channel) ? cs.picture->m_uEnerHpCtu[ctuIdx] : cs.picture->m_uEnerHpCtu[ctuIdx] / chromaWeight) : m_lambda[compID];
#else
      const double ctuLambda = m_lambda[compID];
#endif

      double distUnfilterCtu = getUnfilteredDistortion( m_alfCovariance[compID][iShapeIdx][ctuIdx], numClasses );

      ctxTempStart = AlfCtx( m_CABACEstimator->getCtx() );
      m_CABACEstimator->resetBits();
      m_ctuEnableFlag[compID][ctuIdx] = 1;
      m_CABACEstimator->codeAlfCtuEnableFlag( cs, ctuIdx, compID, &m_alfParamTemp );
      if( isLuma( channel ) )
      {
        // Evaluate cost of signaling filter set index for convergence of filters enabled flag / filter derivation
        assert( cs.slice->getPic()->getAlfCtbFilterIndex()[ctuIdx] == NUM_FIXED_FILTER_SETS );
        assert( cs.slice->getTileGroupNumAps() == 1 );
        m_CABACEstimator->codeAlfCtuFilterIndex(cs, ctuIdx, &m_alfParamTemp.enabledFlag[COMPONENT_Y]);
      }
      double costOn = distUnfilterCtu + ctuLambda * FRAC_BITS_SCALE * m_CABACEstimator->getEstFracBits();

      ctxTempBest = AlfCtx( m_CABACEstimator->getCtx() );
      if( isLuma( channel ) )
      {
        costOn += getFilteredDistortion( m_alfCovariance[compID][iShapeIdx][ctuIdx], numClasses, m_alfParamTemp.numLumaFilters - 1, numCoeff );
      }
      else
      {
        double bestAltCost = MAX_DOUBLE;
        int bestAltIdx = -1;
        ctxTempAltStart = AlfCtx( ctxTempBest );
        for( int altIdx = 0; altIdx < numAlts; ++altIdx )
        {
          if( altIdx )
            m_CABACEstimator->getCtx() = AlfCtx( ctxTempAltStart );
          m_CABACEstimator->resetBits();
          m_ctuAlternative[compID][ctuIdx] = altIdx;
          m_CABACEstimator->codeAlfCtuAlternative( cs, ctuIdx, compID, &m_alfParamTemp );
          double r_altCost = ctuLambda * FRAC_BITS_SCALE * m_CABACEstimator->getEstFracBits();

          double altDist = 0.;
          altDist += m_alfCovariance[compID][iShapeIdx][ctuIdx][0].calcErrorForCoeffs(  m_filterClippSet[altIdx], m_filterCoeffSet[altIdx], numCoeff, m_NUM_BITS );

          double altCost = altDist + r_altCost;
          if( altCost < bestAltCost )
          {
            bestAltCost = altCost;
            bestAltIdx = altIdx;
            ctxTempBest = AlfCtx( m_CABACEstimator->getCtx() );
          }
        }
        m_ctuAlternative[compID][ctuIdx] = bestAltIdx;
        costOn += bestAltCost;
      }

      m_CABACEstimator->getCtx() = AlfCtx( ctxTempStart );
      m_CABACEstimator->resetBits();
      m_ctuEnableFlag[compID][ctuIdx] = 0;
      m_CABACEstimator->codeAlfCtuEnableFlag( cs, ctuIdx, compID, &m_alfParamTemp);
      double costOff = distUnfilterCtu + ctuLambda * FRAC_BITS_SCALE * m_CABACEstimator->getEstFracBits();

      if( costOn < costOff )
      {
        cost += costOn;
        m_CABACEstimator->getCtx() = AlfCtx( ctxTempBest );
        m_ctuEnableFlag[compID][ctuIdx] = 1;
      }
      else
      {
        cost += costOff;
        m_ctuEnableFlag[compID][ctuIdx] = 0;
        distUnfilter += distUnfilterCtu;
      }
    }
  }

  if( isChroma( channel ) )
  {
    setEnableFlag(m_alfParamTemp, channel, m_ctuEnableFlag);
  }

  return cost;
}

void EncAdaptiveLoopFilter::alfEncoder( CodingStructure& cs, AlfParam& alfParam, const PelUnitBuf& orgUnitBuf, const PelUnitBuf& recExtBuf, const PelUnitBuf& recBuf, const ChannelType channel
#if ENABLE_QPA
                                      , const double lambdaChromaWeight // = 0.0
#endif
                                      )
{
  const TempCtx  ctxStart( m_CtxCache, AlfCtx( m_CABACEstimator->getCtx() ) );
  TempCtx        ctxBest( m_CtxCache );

  double costMin = MAX_DOUBLE;

  std::vector<AlfFilterShape>& alfFilterShape = alfParam.filterShapes[channel];
  m_bitsNewFilter[channel] = 0;
  const int numClasses = isLuma( channel ) ? MAX_NUM_ALF_CLASSES : 1;
  int uiCoeffBits = 0;

  for( int iShapeIdx = 0; iShapeIdx < alfFilterShape.size(); iShapeIdx++ )
  {
    m_alfParamTemp = alfParam;
    //1. get unfiltered distortion
    if( isChroma(channel) )
      m_alfParamTemp.numAlternativesChroma = 1;
    double cost = getUnfilteredDistortion( m_alfCovarianceFrame[channel][iShapeIdx], channel );
    cost /= 1.001; // slight preference for unfiltered choice

    if( cost < costMin )
    {
      costMin = cost;
      setEnableFlag( alfParam, channel, false );
      // no CABAC signalling
      ctxBest = AlfCtx( ctxStart );
      setCtuEnableFlag( m_ctuEnableFlagTmp, channel, 0 );
      if( isChroma(channel) )
        setCtuAlternativeChroma( m_ctuAlternativeTmp, 0 );
    }

    const int nonLinearFlagMax =
      ( isLuma( channel ) ? m_encCfg->getUseNonLinearAlfLuma() : 0 ) // For Chroma non linear flag is check for each alternative filter
      ? 2 : 1;

    for( int nonLinearFlag = 0; nonLinearFlag < nonLinearFlagMax; nonLinearFlag++ )
    {
    for( int numAlternatives = isLuma( channel ) ? 1 : getMaxNumAlternativesChroma(); numAlternatives > 0; numAlternatives-- )
    {
      if( isChroma( channel ) )
        m_alfParamTemp.numAlternativesChroma = numAlternatives;
      //2. all CTUs are on
      setEnableFlag( m_alfParamTemp, channel, true );
      if( isLuma( channel ) )
        m_alfParamTemp.nonLinearFlag[channel][0] = nonLinearFlag;
      m_CABACEstimator->getCtx() = AlfCtx( ctxStart );
      setCtuEnableFlag( m_ctuEnableFlag, channel, 1 );
      // all alternatives are on
      if( isChroma( channel ) )
        initCtuAlternativeChroma( m_ctuAlternative );
      cost = getFilterCoeffAndCost( cs, 0, channel, true, iShapeIdx, uiCoeffBits );

      if( cost < costMin )
      {
        m_bitsNewFilter[channel] = uiCoeffBits;
        costMin = cost;
        copyAlfParam( alfParam, m_alfParamTemp, channel );
        ctxBest = AlfCtx( m_CABACEstimator->getCtx() );
        setCtuEnableFlag( m_ctuEnableFlagTmp, channel, 1 );
        if( isChroma(channel) )
          copyCtuAlternativeChroma( m_ctuAlternativeTmp, m_ctuAlternative );
      }

      //3. CTU decision
      double distUnfilter = 0;
      double prevItCost = MAX_DOUBLE;
      const int iterNum = isLuma(channel) ? (2 * 4 + 1) : (2 * (2 + m_alfParamTemp.numAlternativesChroma - 1) + 1);

      for( int iter = 0; iter < iterNum; iter++ )
      {
        if ((iter & 0x01) == 0)
        {
          m_CABACEstimator->getCtx() = AlfCtx(ctxStart);
          cost = m_lambda[channel] * uiCoeffBits;
          cost += deriveCtbAlfEnableFlags(cs, iShapeIdx, channel,
#if ENABLE_QPA
                                          lambdaChromaWeight,
#endif
                                          numClasses, alfFilterShape[iShapeIdx].numCoeff, distUnfilter);
          if (cost < costMin)
          {
            m_bitsNewFilter[channel] = uiCoeffBits;
            costMin = cost;
            ctxBest = AlfCtx(m_CABACEstimator->getCtx());
            copyCtuEnableFlag(m_ctuEnableFlagTmp, m_ctuEnableFlag, channel);
            if( isChroma(channel) )
              copyCtuAlternativeChroma( m_ctuAlternativeTmp, m_ctuAlternative );
            copyAlfParam(alfParam, m_alfParamTemp, channel);
          }
          else if ( cost >= prevItCost  )
          {
            // High probability that we have converged or we are diverging
            break;
          }
          prevItCost = cost;
        }
        else
        {
          // unfiltered distortion is added due to some CTBs may not use filter
          // no need to reset CABAC here, since uiCoeffBits is not affected
          /*cost = */getFilterCoeffAndCost( cs, distUnfilter, channel, true, iShapeIdx, uiCoeffBits );
        }
      }//for iter
      // Decrease number of alternatives and reset ctu params and filters
    }
    }// for nonLineaFlag
  }//for shapeIdx
  m_CABACEstimator->getCtx() = AlfCtx( ctxBest );
  if( isChroma(channel) )
    copyCtuAlternativeChroma( m_ctuAlternative, m_ctuAlternativeTmp );
  copyCtuEnableFlag( m_ctuEnableFlag, m_ctuEnableFlagTmp, channel );
}

void EncAdaptiveLoopFilter::copyAlfParam( AlfParam& alfParamDst, AlfParam& alfParamSrc, ChannelType channel )
{
  if( isLuma( channel ) )
  {
    memcpy( &alfParamDst, &alfParamSrc, sizeof( AlfParam ) );
  }
  else
  {
    alfParamDst.enabledFlag[COMPONENT_Cb] = alfParamSrc.enabledFlag[COMPONENT_Cb];
    alfParamDst.enabledFlag[COMPONENT_Cr] = alfParamSrc.enabledFlag[COMPONENT_Cr];
    alfParamDst.numAlternativesChroma = alfParamSrc.numAlternativesChroma;
    memcpy( alfParamDst.nonLinearFlag[CHANNEL_TYPE_CHROMA], alfParamSrc.nonLinearFlag[CHANNEL_TYPE_CHROMA], sizeof( alfParamDst.nonLinearFlag[CHANNEL_TYPE_CHROMA] ) );
    memcpy( alfParamDst.chromaCoeff, alfParamSrc.chromaCoeff, sizeof( alfParamDst.chromaCoeff ) );
    memcpy( alfParamDst.chromaClipp, alfParamSrc.chromaClipp, sizeof( alfParamDst.chromaClipp ) );
  }
}

double EncAdaptiveLoopFilter::getFilterCoeffAndCost( CodingStructure& cs, double distUnfilter, ChannelType channel, bool bReCollectStat, int iShapeIdx, int& uiCoeffBits, bool onlyFilterCost )
{
  //collect stat based on CTU decision
  if( bReCollectStat )
  {
    getFrameStats( channel, iShapeIdx );
  }

  double dist = distUnfilter;
  uiCoeffBits = 0;
  AlfFilterShape& alfFilterShape = m_alfParamTemp.filterShapes[channel][iShapeIdx];
  //get filter coeff
  if( isLuma( channel ) )
  {
    std::fill_n(m_alfClipMerged[iShapeIdx][0][0], MAX_NUM_ALF_LUMA_COEFF*MAX_NUM_ALF_CLASSES*MAX_NUM_ALF_CLASSES, m_alfParamTemp.nonLinearFlag[channel][0] ? AlfNumClippingValues[CHANNEL_TYPE_LUMA] / 2 : 0);
    // Reset Merge Tmp Cov
    m_alfCovarianceMerged[iShapeIdx][MAX_NUM_ALF_CLASSES].reset(AlfNumClippingValues[channel]);
    m_alfCovarianceMerged[iShapeIdx][MAX_NUM_ALF_CLASSES + 1].reset(AlfNumClippingValues[channel]);
    //distortion
    dist += mergeFiltersAndCost( m_alfParamTemp, alfFilterShape, m_alfCovarianceFrame[channel][iShapeIdx], m_alfCovarianceMerged[iShapeIdx], m_alfClipMerged[iShapeIdx], uiCoeffBits );
  }
  else
  {
    //distortion
    for( int altIdx = 0; altIdx < m_alfParamTemp.numAlternativesChroma; ++altIdx )
    {
      assert(alfFilterShape.numCoeff == m_alfCovarianceFrame[channel][iShapeIdx][altIdx].numCoeff);
      AlfParam bestSliceParam;
      double bestCost = MAX_DOUBLE;
      double bestDist = MAX_DOUBLE;
      int bestCoeffBits = 0;
      const int nonLinearFlagMax = m_encCfg->getUseNonLinearAlfChroma() ? 2 : 1;

      for( int nonLinearFlag = 0; nonLinearFlag < nonLinearFlagMax; nonLinearFlag++ )
      {
        m_alfParamTemp.nonLinearFlag[channel][altIdx] = nonLinearFlag;

        std::fill_n(m_filterClippSet[altIdx], MAX_NUM_ALF_CHROMA_COEFF, nonLinearFlag ? AlfNumClippingValues[CHANNEL_TYPE_CHROMA] / 2 : 0 );
        double dist = m_alfCovarianceFrame[channel][iShapeIdx][altIdx].pixAcc + deriveCoeffQuant( m_filterClippSet[altIdx], m_filterCoeffSet[altIdx], m_alfCovarianceFrame[channel][iShapeIdx][altIdx], alfFilterShape, m_NUM_BITS, nonLinearFlag );
        for( int i = 0; i < MAX_NUM_ALF_CHROMA_COEFF; i++ )
        {
          m_alfParamTemp.chromaCoeff[altIdx][i] = m_filterCoeffSet[altIdx][i];
          m_alfParamTemp.chromaClipp[altIdx][i] = m_filterClippSet[altIdx][i];
        }
        int coeffBits = getChromaCoeffRate( m_alfParamTemp, altIdx );
        double cost = dist + m_lambda[channel] * coeffBits;
        if( cost < bestCost )
        {
          bestCost = cost;
          bestDist = dist;
          bestCoeffBits = coeffBits;
          bestSliceParam = m_alfParamTemp;
        }
      }
      uiCoeffBits += bestCoeffBits;
      dist += bestDist;
      m_alfParamTemp = bestSliceParam;
    }
    uiCoeffBits += lengthUvlc( m_alfParamTemp.numAlternativesChroma-1 );
    uiCoeffBits += m_alfParamTemp.numAlternativesChroma; // non-linear flags
  }
  if (onlyFilterCost)
  {
    return dist + m_lambda[channel] * uiCoeffBits;
  }
  double rate = uiCoeffBits;
  m_CABACEstimator->resetBits();
  m_CABACEstimator->codeAlfCtuEnableFlags( cs, channel, &m_alfParamTemp);
  for( int ctuIdx = 0; ctuIdx < m_numCTUsInPic; ctuIdx++ )
  {
    if( isLuma( channel ) )
    {
      // Evaluate cost of signaling filter set index for convergence of filters enabled flag / filter derivation
      assert( cs.slice->getPic()->getAlfCtbFilterIndex()[ctuIdx] == NUM_FIXED_FILTER_SETS );
      assert( cs.slice->getTileGroupNumAps() == 1 );
      m_CABACEstimator->codeAlfCtuFilterIndex(cs, ctuIdx, &m_alfParamTemp.enabledFlag[COMPONENT_Y]);
    }
  }
  m_CABACEstimator->codeAlfCtuAlternatives( cs, channel, &m_alfParamTemp );
  rate += FRAC_BITS_SCALE * m_CABACEstimator->getEstFracBits();
  return dist + m_lambda[channel] * rate;
}

int EncAdaptiveLoopFilter::getChromaCoeffRate( AlfParam& alfParam, int altIdx )
{
  int iBits = 0;

  AlfFilterShape alfShape(5);
  // Filter coefficients
  for( int i = 0; i < alfShape.numCoeff - 1; i++ )
  {
    iBits += lengthGolomb( alfParam.chromaCoeff[altIdx][i], 3 );  // alf_coeff_chroma[altIdx][i]
  }

  if( m_alfParamTemp.nonLinearFlag[CHANNEL_TYPE_CHROMA][altIdx] )
  {
    for (int i = 0; i < alfShape.numCoeff - 1; i++)
    {
      if( !abs( alfParam.chromaCoeff[altIdx][i] ) )
      {
        alfParam.chromaClipp[altIdx][i] = 0;
      }
    }
    iBits += ((alfShape.numCoeff - 1) << 1);
  }
  return iBits;
}

double EncAdaptiveLoopFilter::getUnfilteredDistortion( AlfCovariance* cov, ChannelType channel )
{
  double dist = 0;
  if( isLuma( channel ) )
  {
    dist = getUnfilteredDistortion( cov, MAX_NUM_ALF_CLASSES );
  }
  else
  {
    dist = getUnfilteredDistortion( cov, 1 );
  }
  return dist;
}

double EncAdaptiveLoopFilter::getUnfilteredDistortion( AlfCovariance* cov, const int numClasses )
{
  double dist = 0;
  for( int classIdx = 0; classIdx < numClasses; classIdx++ )
  {
    dist += cov[classIdx].pixAcc;
  }
  return dist;
}

double EncAdaptiveLoopFilter::getFilteredDistortion( AlfCovariance* cov, const int numClasses, const int numFiltersMinus1, const int numCoeff )
{
  double dist = 0;

  for( int classIdx = 0; classIdx < numClasses; classIdx++ )
  {
    dist += cov[classIdx].calcErrorForCoeffs(m_filterClippSet[classIdx], m_filterCoeffSet[classIdx], numCoeff, m_NUM_BITS);
  }

  return dist;
}

double EncAdaptiveLoopFilter::mergeFiltersAndCost( AlfParam& alfParam, AlfFilterShape& alfShape, AlfCovariance* covFrame, AlfCovariance* covMerged, int clipMerged[MAX_NUM_ALF_CLASSES][MAX_NUM_ALF_CLASSES][MAX_NUM_ALF_LUMA_COEFF], int& uiCoeffBits )
{
  int numFiltersBest = 0;
  int numFilters = MAX_NUM_ALF_CLASSES;
  static bool codedVarBins[MAX_NUM_ALF_CLASSES];
  static double errorForce0CoeffTab[MAX_NUM_ALF_CLASSES][2];

  double cost, cost0, dist, distForce0, costMin = MAX_DOUBLE;
  int coeffBits, coeffBitsForce0;

  mergeClasses( alfShape, covFrame, covMerged, clipMerged, MAX_NUM_ALF_CLASSES, m_filterIndices );

  while( numFilters >= 1 )
  {
    dist = deriveFilterCoeffs(covFrame, covMerged, clipMerged, alfShape, m_filterIndices[numFilters - 1], numFilters, errorForce0CoeffTab, alfParam);
    // filter coeffs are stored in m_filterCoeffSet
    distForce0 = getDistForce0( alfShape, numFilters, errorForce0CoeffTab, codedVarBins );
    coeffBits = deriveFilterCoefficientsPredictionMode( alfShape, m_filterCoeffSet, m_diffFilterCoeff, numFilters );
    coeffBitsForce0 = getCostFilterCoeffForce0( alfShape, m_filterCoeffSet, numFilters, codedVarBins );

    cost = dist + m_lambda[COMPONENT_Y] * coeffBits;
    cost0 = distForce0 + m_lambda[COMPONENT_Y] * coeffBitsForce0;

    if( cost0 < cost )
    {
      cost = cost0;
    }

    if( cost <= costMin )
    {
      costMin = cost;
      numFiltersBest = numFilters;
    }
    numFilters--;
  }

  dist = deriveFilterCoeffs( covFrame, covMerged, clipMerged, alfShape, m_filterIndices[numFiltersBest - 1], numFiltersBest, errorForce0CoeffTab, alfParam );
  coeffBits = deriveFilterCoefficientsPredictionMode( alfShape, m_filterCoeffSet, m_diffFilterCoeff, numFiltersBest );
  distForce0 = getDistForce0( alfShape, numFiltersBest, errorForce0CoeffTab, codedVarBins );
  coeffBitsForce0 = getCostFilterCoeffForce0( alfShape, m_filterCoeffSet, numFiltersBest, codedVarBins );

  cost = dist + m_lambda[COMPONENT_Y] * coeffBits;
  cost0 = distForce0 + m_lambda[COMPONENT_Y] * coeffBitsForce0;

  alfParam.numLumaFilters = numFiltersBest;
  double distReturn;
  if (cost <= cost0)
  {
    distReturn = dist;
    alfParam.alfLumaCoeffDeltaFlag = 0;
    uiCoeffBits = coeffBits;
  }
  else
  {
    distReturn = distForce0;
    alfParam.alfLumaCoeffDeltaFlag = 1;
    uiCoeffBits = coeffBitsForce0;
    memcpy( alfParam.alfLumaCoeffFlag, codedVarBins, sizeof( codedVarBins ) );

    for( int varInd = 0; varInd < numFiltersBest; varInd++ )
    {
      if( codedVarBins[varInd] == 0 )
      {
        memset( m_filterCoeffSet[varInd], 0, sizeof( int )*MAX_NUM_ALF_LUMA_COEFF );
        memset( m_filterClippSet[varInd], 0, sizeof( int )*MAX_NUM_ALF_LUMA_COEFF );
      }
    }
  }

  for( int ind = 0; ind < alfParam.numLumaFilters; ++ind )
  {
    for( int i = 0; i < alfShape.numCoeff; i++ )
    {
      alfParam.lumaCoeff[ind * MAX_NUM_ALF_LUMA_COEFF + i] = m_filterCoeffSet[ind][i];
      alfParam.lumaClipp[ind * MAX_NUM_ALF_LUMA_COEFF + i] = m_filterClippSet[ind][i];
    }
  }

  memcpy( alfParam.filterCoeffDeltaIdx, m_filterIndices[numFiltersBest - 1], sizeof( short ) * MAX_NUM_ALF_CLASSES );
  uiCoeffBits += getNonFilterCoeffRate( alfParam );
  return distReturn;
}

int EncAdaptiveLoopFilter::getNonFilterCoeffRate( AlfParam& alfParam )
{
#if JVET_P0164_ALF_SYNTAX_SIMP
  int len = 0   // alf_coefficients_delta_flag
#else
  int len = 1   // alf_coefficients_delta_flag
#endif
          + 2                                          // slice_alf_chroma_idc                     u(2)
          + lengthUvlc (alfParam.numLumaFilters - 1);  // alf_luma_num_filters_signalled_minus1   ue(v)

  if( alfParam.numLumaFilters > 1 )
  {
    const int coeffLength = ceilLog2(alfParam.numLumaFilters);
    for( int i = 0; i < MAX_NUM_ALF_CLASSES; i++ )
    {
      len += coeffLength;                              // alf_luma_coeff_delta_idx   u(v)
    }
  }
  return len;
}


int EncAdaptiveLoopFilter::getCostFilterCoeffForce0( AlfFilterShape& alfShape, int **pDiffQFilterCoeffIntPP, const int numFilters, bool* codedVarBins )
{
#if JVET_P0164_ALF_SYNTAX_SIMP
  int len = 0;
#else
  int len = numFilters; //filter_coefficient_flag[i]
#endif
  // Filter coefficients
  for( int ind = 0; ind < numFilters; ++ind )
  {
    if( codedVarBins[ind] )
    {
      for( int i = 0; i < alfShape.numCoeff - 1; i++ )
      {
        len += lengthGolomb( abs( pDiffQFilterCoeffIntPP[ind][i] ), 3 ); // alf_coeff_luma_delta[i][j]
      }
    }
#if JVET_P0164_ALF_SYNTAX_SIMP
    else
    {
      for (int i = 0; i < alfShape.numCoeff - 1; i++)
      {
        len += lengthGolomb(0, 3); // alf_coeff_luma_delta[i][j]
      }
    }
#endif
  }

  if( m_alfParamTemp.nonLinearFlag[CHANNEL_TYPE_LUMA][0] )
  {
    for (int ind = 0; ind < numFilters; ++ind)
    {
      for (int i = 0; i < alfShape.numCoeff - 1; i++)
      {
        if (!abs(pDiffQFilterCoeffIntPP[ind][i]))
        {
          m_filterClippSet[ind][i] = 0;
        }
        len += 2;
      }
    }
  }

  return len;
}

int EncAdaptiveLoopFilter::deriveFilterCoefficientsPredictionMode( AlfFilterShape& alfShape, int **filterSet, int** filterCoeffDiff, const int numFilters )
{
  return (m_alfParamTemp.nonLinearFlag[CHANNEL_TYPE_LUMA] ? getCostFilterClipp(alfShape, filterSet, numFilters) : 0) + getCostFilterCoeff(alfShape, filterSet, numFilters);
}

int EncAdaptiveLoopFilter::getCostFilterCoeff( AlfFilterShape& alfShape, int **pDiffQFilterCoeffIntPP, const int numFilters )
{
  return lengthFilterCoeffs( alfShape, numFilters, pDiffQFilterCoeffIntPP );  // alf_coeff_luma_delta[i][j];
}

int EncAdaptiveLoopFilter::getCostFilterClipp( AlfFilterShape& alfShape, int **pDiffQFilterCoeffIntPP, const int numFilters )
{
  for (int filterIdx = 0; filterIdx < numFilters; ++filterIdx)
  {
    for (int i = 0; i < alfShape.numCoeff - 1; i++)
    {
      if (!abs(pDiffQFilterCoeffIntPP[filterIdx][i]))
      {
        m_filterClippSet[filterIdx][i] = 0;
      }
    }
  }
  return (numFilters * (alfShape.numCoeff - 1)) << 1;
}

int EncAdaptiveLoopFilter::lengthFilterCoeffs( AlfFilterShape& alfShape, const int numFilters, int **FilterCoeff )
{
  int bitCnt = 0;

  for( int ind = 0; ind < numFilters; ++ind )
  {
    for( int i = 0; i < alfShape.numCoeff - 1; i++ )
    {
      bitCnt += lengthGolomb( abs( FilterCoeff[ind][i] ), 3 );
    }
  }
  return bitCnt;
}


double EncAdaptiveLoopFilter::getDistForce0( AlfFilterShape& alfShape, const int numFilters, double errorTabForce0Coeff[MAX_NUM_ALF_CLASSES][2], bool* codedVarBins )
{
  static int bitsVarBin[MAX_NUM_ALF_CLASSES];

  for( int ind = 0; ind < numFilters; ++ind )
  {
    bitsVarBin[ind] = 0;
    for( int i = 0; i < alfShape.numCoeff - 1; i++ )
    {
      bitsVarBin[ind] += lengthGolomb( abs( m_filterCoeffSet[ind][i] ), 3 );
    }
  }

#if JVET_P0164_ALF_SYNTAX_SIMP
  static int zeroBitsVarBin = 0;
  for (int i = 0; i < alfShape.numCoeff - 1; i++)
  {
    zeroBitsVarBin += lengthGolomb(0, 3);
  }
#endif
  if( m_alfParamTemp.nonLinearFlag[CHANNEL_TYPE_LUMA][0] )
  {
    for (int ind = 0; ind < numFilters; ++ind)
    {
      for (int i = 0; i < alfShape.numCoeff - 1; i++)
      {
        if (!abs(m_filterCoeffSet[ind][i]))
        {
          m_filterClippSet[ind][i] = 0;
        }
      }
    }
  }

#if JVET_P0164_ALF_SYNTAX_SIMP
  double distForce0 = getDistCoeffForce0( codedVarBins, errorTabForce0Coeff, bitsVarBin, zeroBitsVarBin, numFilters);
#else
  double distForce0 = getDistCoeffForce0( codedVarBins, errorTabForce0Coeff, bitsVarBin, numFilters );
#endif

  return distForce0;
}
#if JVET_P0164_ALF_SYNTAX_SIMP
double EncAdaptiveLoopFilter::getDistCoeffForce0( bool* codedVarBins, double errorForce0CoeffTab[MAX_NUM_ALF_CLASSES][2], int* bitsVarBin, int zeroBitsVarBin, const int numFilters)
#else
double EncAdaptiveLoopFilter::getDistCoeffForce0( bool* codedVarBins, double errorForce0CoeffTab[MAX_NUM_ALF_CLASSES][2], int* bitsVarBin, const int numFilters )
#endif
{
  double distForce0 = 0;
  std::memset( codedVarBins, 0, sizeof( *codedVarBins ) * MAX_NUM_ALF_CLASSES );

  for( int filtIdx = 0; filtIdx < numFilters; filtIdx++ )
  {
#if JVET_P0164_ALF_SYNTAX_SIMP
    double costDiff = (errorForce0CoeffTab[filtIdx][0] + m_lambda[COMPONENT_Y] * zeroBitsVarBin) - (errorForce0CoeffTab[filtIdx][1] + m_lambda[COMPONENT_Y] * bitsVarBin[filtIdx]);
#else
    double costDiff = errorForce0CoeffTab[filtIdx][0] - ( errorForce0CoeffTab[filtIdx][1] + m_lambda[COMPONENT_Y] * bitsVarBin[filtIdx] );
#endif
    codedVarBins[filtIdx] = costDiff > 0 ? true : false;
    distForce0 += errorForce0CoeffTab[filtIdx][codedVarBins[filtIdx] ? 1 : 0];
  }

  return distForce0;
}

int EncAdaptiveLoopFilter::lengthUvlc( int uiCode )
{
  int uiLength = 1;
  int uiTemp = ++uiCode;

  CHECK( !uiTemp, "Integer overflow" );

  while( 1 != uiTemp )
  {
    uiTemp >>= 1;
    uiLength += 2;
  }
  // Take care of cases where uiLength > 32
  return ( uiLength >> 1 ) + ( ( uiLength + 1 ) >> 1 );
}

int EncAdaptiveLoopFilter::lengthGolomb( int coeffVal, int k, bool signed_coeff )
{
  int numBins = 0;
  unsigned int symbol = abs(coeffVal);
  while (symbol >= (unsigned int)(1 << k))
  {
    numBins++;
    symbol -= 1 << k;
    k++;
  }
  numBins += ( k + 1) ;
  if (signed_coeff && coeffVal != 0)
  {
    numBins++;
  }
  return numBins;
}

double EncAdaptiveLoopFilter::deriveFilterCoeffs( AlfCovariance* cov, AlfCovariance* covMerged, int clipMerged[MAX_NUM_ALF_CLASSES][MAX_NUM_ALF_CLASSES][MAX_NUM_ALF_LUMA_COEFF], AlfFilterShape& alfShape, short* filterIndices, int numFilters, double errorTabForce0Coeff[MAX_NUM_ALF_CLASSES][2], AlfParam& alfParam )
{
  double error = 0.0;
  AlfCovariance& tmpCov = covMerged[MAX_NUM_ALF_CLASSES];



  for( int filtIdx = 0; filtIdx < numFilters; filtIdx++ )
  {
    tmpCov.reset();
    bool found_clip = false;
    for( int classIdx = 0; classIdx < MAX_NUM_ALF_CLASSES; classIdx++ )
    {
      if( filterIndices[classIdx] == filtIdx )
      {
        tmpCov += cov[classIdx];
        if( !found_clip )
        {
          found_clip = true; // clip should be at the adress of shortest one
          memcpy(m_filterClippSet[filtIdx], clipMerged[numFilters-1][classIdx], sizeof(int[MAX_NUM_ALF_LUMA_COEFF]));
        }
      }
    }

    // Find coeffcients
    assert(alfShape.numCoeff == tmpCov.numCoeff);
    errorTabForce0Coeff[filtIdx][1] = tmpCov.pixAcc + deriveCoeffQuant( m_filterClippSet[filtIdx], m_filterCoeffSet[filtIdx], tmpCov, alfShape, m_NUM_BITS, false );
    errorTabForce0Coeff[filtIdx][0] = tmpCov.pixAcc;
    error += errorTabForce0Coeff[filtIdx][1];
  }
  return error;
}

double EncAdaptiveLoopFilter::deriveCoeffQuant( int *filterClipp, int *filterCoeffQuant, const AlfCovariance& cov, const AlfFilterShape& shape, const int bitDepth, const bool optimizeClip )
{
  const int factor = 1 << ( bitDepth - 1 );
  const int max_value = factor - 1;
  const int min_value = -factor + 1;

const int numCoeff = shape.numCoeff;
  static double filterCoeff[MAX_NUM_ALF_LUMA_COEFF];

  cov.optimizeFilter( shape, filterClipp, filterCoeff, optimizeClip );
  roundFiltCoeff( filterCoeffQuant, filterCoeff, numCoeff, factor );

  for ( int i = 0; i < numCoeff - 1; i++ )
  {
    filterCoeffQuant[i] = std::min( max_value, std::max( min_value, filterCoeffQuant[i] ) );
  }
  filterCoeffQuant[numCoeff - 1] = 0;

  int modified=1;

  double errRef=cov.calcErrorForCoeffs( filterClipp, filterCoeffQuant, numCoeff, bitDepth );
  while( modified )
  {
    modified=0;
    for( int sign: {1, -1} )
    {
      double errMin = MAX_DOUBLE;
      int minInd = -1;

      for( int k = 0; k < numCoeff-1; k++ )
      {
        if( filterCoeffQuant[k] - sign > max_value || filterCoeffQuant[k] - sign < min_value )
          continue;

        filterCoeffQuant[k] -= sign;

        double error = cov.calcErrorForCoeffs( filterClipp, filterCoeffQuant, numCoeff, bitDepth );
        if( error < errMin )
        {
          errMin = error;
          minInd = k;
        }
        filterCoeffQuant[k] += sign;
      }
      if( errMin < errRef )
      {
        filterCoeffQuant[minInd] -= sign;
        modified++;
        errRef = errMin;
      }
    }
  }

  return errRef;
}

void EncAdaptiveLoopFilter::roundFiltCoeff( int *filterCoeffQuant, double *filterCoeff, const int numCoeff, const int factor )
{
  for( int i = 0; i < numCoeff; i++ )
  {
    int sign = filterCoeff[i] > 0 ? 1 : -1;
    filterCoeffQuant[i] = int( filterCoeff[i] * sign * factor + 0.5 ) * sign;
  }
}

void EncAdaptiveLoopFilter::mergeClasses( const AlfFilterShape& alfShape, AlfCovariance* cov, AlfCovariance* covMerged, int clipMerged[MAX_NUM_ALF_CLASSES][MAX_NUM_ALF_CLASSES][MAX_NUM_ALF_LUMA_COEFF], const int numClasses, short filterIndices[MAX_NUM_ALF_CLASSES][MAX_NUM_ALF_CLASSES] )
{
  static int tmpClip[MAX_NUM_ALF_LUMA_COEFF];
  static int bestMergeClip[MAX_NUM_ALF_LUMA_COEFF];
  static double err[MAX_NUM_ALF_CLASSES];
  static double bestMergeErr;
  static bool availableClass[MAX_NUM_ALF_CLASSES];
  static uint8_t indexList[MAX_NUM_ALF_CLASSES];
  static uint8_t indexListTemp[MAX_NUM_ALF_CLASSES];
  int numRemaining = numClasses;

  memset( filterIndices, 0, sizeof( short ) * MAX_NUM_ALF_CLASSES * MAX_NUM_ALF_CLASSES );

  for( int i = 0; i < numClasses; i++ )
  {
    filterIndices[numRemaining - 1][i] = i;
    indexList[i] = i;
    availableClass[i] = true;
    covMerged[i] = cov[i];
    covMerged[i].numBins = m_alfParamTemp.nonLinearFlag[CHANNEL_TYPE_LUMA][0] ? AlfNumClippingValues[COMPONENT_Y] : 1;
  }

  // Try merging different covariance matrices

  // temporal AlfCovariance structure is allocated as the last element in covMerged array, the size of covMerged is MAX_NUM_ALF_CLASSES + 1
  AlfCovariance& tmpCov = covMerged[MAX_NUM_ALF_CLASSES];
  tmpCov.numBins = m_alfParamTemp.nonLinearFlag[CHANNEL_TYPE_LUMA][0] ? AlfNumClippingValues[COMPONENT_Y] : 1;

  // init Clip
  for( int i = 0; i < numClasses; i++ )
  {
    std::fill_n(clipMerged[numRemaining-1][i], MAX_NUM_ALF_LUMA_COEFF, m_alfParamTemp.nonLinearFlag[CHANNEL_TYPE_LUMA][0] ? AlfNumClippingValues[CHANNEL_TYPE_LUMA] / 2 : 0);
    if ( m_alfParamTemp.nonLinearFlag[CHANNEL_TYPE_LUMA][0] )
    {
      err[i] = covMerged[i].optimizeFilterClip( alfShape, clipMerged[numRemaining-1][i] );
    }
    else
    {
      err[i] = covMerged[i].calculateError( clipMerged[numRemaining-1][i] );
    }
  }

  while( numRemaining >= 2 )
  {
    double errorMin = std::numeric_limits<double>::max();
    int bestToMergeIdx1 = 0, bestToMergeIdx2 = 1;

    for( int i = 0; i < numClasses - 1; i++ )
    {
      if( availableClass[i] )
      {
        for( int j = i + 1; j < numClasses; j++ )
        {
          if( availableClass[j] )
          {
            double error1 = err[i];
            double error2 = err[j];

            tmpCov.add( covMerged[i], covMerged[j] );
            for( int l = 0; l < MAX_NUM_ALF_LUMA_COEFF; ++l )
            {
              tmpClip[l] = (clipMerged[numRemaining-1][i][l] + clipMerged[numRemaining-1][j][l] + 1 ) >> 1;
            }
            double errorMerged = m_alfParamTemp.nonLinearFlag[CHANNEL_TYPE_LUMA][0] ? tmpCov.optimizeFilterClip( alfShape, tmpClip ) : tmpCov.calculateError( tmpClip );
            double error = errorMerged - error1 - error2;

            if( error < errorMin )
            {
              bestMergeErr = errorMerged;
              memcpy(bestMergeClip, tmpClip, sizeof(bestMergeClip));
              errorMin = error;
              bestToMergeIdx1 = i;
              bestToMergeIdx2 = j;
            }
          }
        }
      }
    }

    covMerged[bestToMergeIdx1] += covMerged[bestToMergeIdx2];
    memcpy(clipMerged[numRemaining-2], clipMerged[numRemaining-1], sizeof(int[MAX_NUM_ALF_CLASSES][MAX_NUM_ALF_LUMA_COEFF]));
    memcpy(clipMerged[numRemaining-2][bestToMergeIdx1], bestMergeClip, sizeof(bestMergeClip));
    err[bestToMergeIdx1] = bestMergeErr;
    availableClass[bestToMergeIdx2] = false;

    for( int i = 0; i < numClasses; i++ )
    {
      if( indexList[i] == bestToMergeIdx2 )
      {
        indexList[i] = bestToMergeIdx1;
      }
    }

    numRemaining--;
    if( numRemaining <= numClasses )
    {
      std::memcpy( indexListTemp, indexList, sizeof( uint8_t ) * numClasses );

      bool exist = false;
      int ind = 0;

      for( int j = 0; j < numClasses; j++ )
      {
        exist = false;
        for( int i = 0; i < numClasses; i++ )
        {
          if( indexListTemp[i] == j )
          {
            exist = true;
            break;
          }
        }

        if( exist )
        {
          for( int i = 0; i < numClasses; i++ )
          {
            if( indexListTemp[i] == j )
            {
              filterIndices[numRemaining - 1][i] = ind;
              indexListTemp[i] = -1;
            }
          }
          ind++;
        }
      }
    }
  }
}

void EncAdaptiveLoopFilter::getFrameStats( ChannelType channel, int iShapeIdx )
{
  int numClasses = isLuma( channel ) ? MAX_NUM_ALF_CLASSES : 1;
  int numAlternatives = isLuma( channel ) ? 1 : m_alfParamTemp.numAlternativesChroma;
  // When calling this function m_ctuEnableFlag shall be set to 0 for CTUs using alternative APS
  // Here we compute frame stats for building new alternative filters
  for( int altIdx = 0; altIdx < numAlternatives; ++altIdx )
  {
    for( int i = 0; i < numClasses; i++ )
    {
      m_alfCovarianceFrame[channel][iShapeIdx][isLuma( channel ) ? i : altIdx].reset(AlfNumClippingValues[channel]);
    }
    if( isLuma( channel ) )
    {
      getFrameStat( m_alfCovarianceFrame[CHANNEL_TYPE_LUMA][iShapeIdx], m_alfCovariance[COMPONENT_Y][iShapeIdx], m_ctuEnableFlag[COMPONENT_Y], nullptr, numClasses, altIdx );
    }
    else
    {
      getFrameStat( m_alfCovarianceFrame[CHANNEL_TYPE_CHROMA][iShapeIdx], m_alfCovariance[COMPONENT_Cb][iShapeIdx], m_ctuEnableFlag[COMPONENT_Cb], m_ctuAlternative[COMPONENT_Cb], numClasses, altIdx );
      getFrameStat( m_alfCovarianceFrame[CHANNEL_TYPE_CHROMA][iShapeIdx], m_alfCovariance[COMPONENT_Cr][iShapeIdx], m_ctuEnableFlag[COMPONENT_Cr], m_ctuAlternative[COMPONENT_Cr], numClasses, altIdx );
    }
  }
}

void EncAdaptiveLoopFilter::getFrameStat( AlfCovariance* frameCov, AlfCovariance** ctbCov, uint8_t* ctbEnableFlags, uint8_t* ctbAltIdx, const int numClasses, int altIdx )
{
  const ChannelType channel = (!ctbAltIdx ? CHANNEL_TYPE_LUMA : CHANNEL_TYPE_CHROMA);
  for( int ctuIdx = 0; ctuIdx < m_numCTUsInPic; ctuIdx++ )
  {
    if( ctbEnableFlags[ctuIdx]  )
    {
      for( int classIdx = 0; classIdx < numClasses; classIdx++ )
      {
        if( isLuma( channel ) || altIdx == ctbAltIdx[ctuIdx] )
        {
          frameCov[isLuma( channel ) ? classIdx : altIdx] += ctbCov[ctuIdx][classIdx];
        }
      }
    }
  }
}

void EncAdaptiveLoopFilter::deriveStatsForFiltering( PelUnitBuf& orgYuv, PelUnitBuf& recYuv, CodingStructure& cs )
{
  int ctuRsAddr = 0;
  const int numberOfComponents = getNumberValidComponents( m_chromaFormat );

  // init CTU stats buffers
  for( int compIdx = 0; compIdx < numberOfComponents; compIdx++ )
  {
    const ComponentID compID = ComponentID( compIdx );
    const int numClasses = isLuma( compID ) ? MAX_NUM_ALF_CLASSES : 1;

    for( int shape = 0; shape != m_filterShapes[toChannelType( compID )].size(); shape++ )
    {
      for( int classIdx = 0; classIdx < numClasses; classIdx++ )
      {
        for( int ctuIdx = 0; ctuIdx < m_numCTUsInPic; ctuIdx++ )
        {
          m_alfCovariance[compIdx][shape][ctuIdx][classIdx].reset(AlfNumClippingValues[toChannelType( compID )]);
        }
      }
    }
  }

  // init Frame stats buffers
  const int numberOfChannels = getNumberValidChannels( m_chromaFormat );
  for( int channelIdx = 0; channelIdx < numberOfChannels; channelIdx++ )
  {
    const ChannelType channelID = ChannelType( channelIdx );
    const int numAlts = channelID == CHANNEL_TYPE_LUMA ? 1 : MAX_NUM_ALF_ALTERNATIVES_CHROMA;
    const int numClasses = isLuma( channelID ) ? MAX_NUM_ALF_CLASSES : 1;

    for( int altIdx = 0; altIdx < numAlts; ++altIdx )
    for( int shape = 0; shape != m_filterShapes[channelIdx].size(); shape++ )
    {
      for( int classIdx = 0; classIdx < numClasses; classIdx++ )
      {
        m_alfCovarianceFrame[channelIdx][shape][isLuma( channelID ) ? classIdx : altIdx].reset(AlfNumClippingValues[channelID]);
      }
    }
  }

  const PreCalcValues& pcv = *cs.pcv;
#if !JVET_O0625_ALF_PADDING
  bool clipTop = false, clipBottom = false, clipLeft = false, clipRight = false;
#endif
  int numHorVirBndry = 0, numVerVirBndry = 0;
  int horVirBndryPos[] = { 0, 0, 0 };
  int verVirBndryPos[] = { 0, 0, 0 };
#if JVET_O0625_ALF_PADDING
  int alfBryList[4] = { ALF_NONE_BOUNDARY, ALF_NONE_BOUNDARY, ALF_NONE_BOUNDARY, ALF_NONE_BOUNDARY }; // 0 - top, 1 - bottom, 2 - left, 3 - right.
#endif

  for( int yPos = 0; yPos < m_picHeight; yPos += m_maxCUHeight )
  {
    for( int xPos = 0; xPos < m_picWidth; xPos += m_maxCUWidth )
    {
      const int width = ( xPos + m_maxCUWidth > m_picWidth ) ? ( m_picWidth - xPos ) : m_maxCUWidth;
      const int height = ( yPos + m_maxCUHeight > m_picHeight ) ? ( m_picHeight - yPos ) : m_maxCUHeight;
#if JVET_O0625_ALF_PADDING
      if( isCrossedByVirtualBoundaries( cs, xPos, yPos, width, height, alfBryList[0], alfBryList[1], alfBryList[2], alfBryList[3], numHorVirBndry, numVerVirBndry, horVirBndryPos, verVirBndryPos, cs.slice->getPPS() ) )
#else
      if( isCrossedByVirtualBoundaries( xPos, yPos, width, height, clipTop, clipBottom, clipLeft, clipRight, numHorVirBndry, numVerVirBndry, horVirBndryPos, verVirBndryPos, cs.slice->getPPS() ) )
#endif
      {
        int yStart = yPos;
        for( int i = 0; i <= numHorVirBndry; i++ )
        {
          const int yEnd = i == numHorVirBndry ? yPos + height : horVirBndryPos[i];
          const int h = yEnd - yStart;
#if JVET_O0625_ALF_PADDING
          const bool clipT = ( i == 0 && alfBryList[0] != ALF_NONE_BOUNDARY ) || ( i > 0 ) || ( yStart == 0 );
          const bool clipB = ( i == numHorVirBndry && alfBryList[1] != ALF_NONE_BOUNDARY ) || ( i < numHorVirBndry ) || ( yEnd == pcv.lumaHeight );
#else
          const bool clipT = ( i == 0 && clipTop ) || ( i > 0 ) || ( yStart == 0 );
          const bool clipB = ( i == numHorVirBndry && clipBottom ) || ( i < numHorVirBndry ) || ( yEnd == pcv.lumaHeight );
#endif
          int xStart = xPos;
          for( int j = 0; j <= numVerVirBndry; j++ )
          {
            const int xEnd = j == numVerVirBndry ? xPos + width : verVirBndryPos[j];
            const int w = xEnd - xStart;
#if JVET_O0625_ALF_PADDING
            const bool clipL = ( j == 0 && alfBryList[2] != ALF_NONE_BOUNDARY ) || ( j > 0 ) || ( xStart == 0 );
            const bool clipR = ( j == numVerVirBndry && alfBryList[3] != ALF_NONE_BOUNDARY ) || ( j < numVerVirBndry ) || ( xEnd == pcv.lumaWidth );
            int alfBryListChroma[4];
#else
            const bool clipL = ( j == 0 && clipLeft ) || ( j > 0 ) || ( xStart == 0 );
            const bool clipR = ( j == numVerVirBndry && clipRight ) || ( j < numVerVirBndry ) || ( xEnd == pcv.lumaWidth );
#endif
            const int wBuf = w + (clipL ? 0 : MAX_ALF_PADDING_SIZE) + (clipR ? 0 : MAX_ALF_PADDING_SIZE);
            const int hBuf = h + (clipT ? 0 : MAX_ALF_PADDING_SIZE) + (clipB ? 0 : MAX_ALF_PADDING_SIZE);
            PelUnitBuf recBuf = m_tempBuf2.subBuf( UnitArea( cs.area.chromaFormat, Area( 0, 0, wBuf, hBuf ) ) );
            recBuf.copyFrom( recYuv.subBuf( UnitArea( cs.area.chromaFormat, Area( xStart - (clipL ? 0 : MAX_ALF_PADDING_SIZE), yStart - (clipT ? 0 : MAX_ALF_PADDING_SIZE), wBuf, hBuf ) ) ) );
            recBuf.extendBorderPel( MAX_ALF_PADDING_SIZE );
            recBuf = recBuf.subBuf( UnitArea ( cs.area.chromaFormat, Area( clipL ? 0 : MAX_ALF_PADDING_SIZE, clipT ? 0 : MAX_ALF_PADDING_SIZE, w, h ) ) );

            const UnitArea area( m_chromaFormat, Area( 0, 0, w, h ) );
            const UnitArea areaDst( m_chromaFormat, Area( xStart, yStart, w, h ) );
            for( int compIdx = 0; compIdx < numberOfComponents; compIdx++ )
            {
              const ComponentID compID = ComponentID( compIdx );
              const CompArea& compArea = area.block( compID );

              int  recStride = recBuf.get( compID ).stride;
              Pel* rec = recBuf.get( compID ).bufAt( compArea );

              int  orgStride = orgYuv.get(compID).stride;
              Pel* org = orgYuv.get(compID).bufAt(xStart >> ::getComponentScaleX(compID, m_chromaFormat), yStart >> ::getComponentScaleY(compID, m_chromaFormat));
#if JVET_O0625_ALF_PADDING
              alfBryListChroma[0] = alfBryList[0] != ALF_NONE_BOUNDARY ? alfBryList[0] >> ::getComponentScaleY( compID, m_chromaFormat ) : ALF_NONE_BOUNDARY;
              alfBryListChroma[1] = alfBryList[1] != ALF_NONE_BOUNDARY ? alfBryList[1] >> ::getComponentScaleY( compID, m_chromaFormat ) : ALF_NONE_BOUNDARY;
              alfBryListChroma[2] = alfBryList[2] != ALF_NONE_BOUNDARY ? alfBryList[2] >> ::getComponentScaleX( compID, m_chromaFormat ) : ALF_NONE_BOUNDARY;
              alfBryListChroma[3] = alfBryList[3] != ALF_NONE_BOUNDARY ? alfBryList[3] >> ::getComponentScaleX( compID, m_chromaFormat ) : ALF_NONE_BOUNDARY;
#endif
              ChannelType chType = toChannelType( compID );

              for( int shape = 0; shape != m_filterShapes[chType].size(); shape++ )
              {
              const CompArea& compAreaDst = areaDst.block( compID );
                getBlkStats(m_alfCovariance[compIdx][shape][ctuRsAddr], m_filterShapes[chType][shape], compIdx ? nullptr : m_classifier, org, orgStride, rec, recStride, compAreaDst, compArea, chType
                  , ((compIdx == 0) ? m_alfVBLumaCTUHeight : m_alfVBChmaCTUHeight)
                  , ((yPos + m_maxCUHeight >= m_picHeight) ? m_picHeight : ((compIdx == 0) ? m_alfVBLumaPos : m_alfVBChmaPos))
#if JVET_O0625_ALF_PADDING
                  , compIdx ? alfBryListChroma : alfBryList
#endif
                );
              }
            }

            xStart = xEnd;
          }

          yStart = yEnd;
        }

        for( int compIdx = 0; compIdx < numberOfComponents; compIdx++ )
        {
          const ComponentID compID = ComponentID( compIdx );

          ChannelType chType = toChannelType( compID );

          for( int shape = 0; shape != m_filterShapes[chType].size(); shape++ )
          {
            const int numClasses = isLuma( compID ) ? MAX_NUM_ALF_CLASSES : 1;

            for( int classIdx = 0; classIdx < numClasses; classIdx++ )
            {
              m_alfCovarianceFrame[chType][shape][isLuma( compID ) ? classIdx : 0] += m_alfCovariance[compIdx][shape][ctuRsAddr][classIdx];
            }
          }
        }
      }
      else
      {
      const UnitArea area( m_chromaFormat, Area( xPos, yPos, width, height ) );

      for( int compIdx = 0; compIdx < numberOfComponents; compIdx++ )
      {
        const ComponentID compID = ComponentID( compIdx );
        const CompArea& compArea = area.block( compID );

        int  recStride = recYuv.get( compID ).stride;
        Pel* rec = recYuv.get( compID ).bufAt( compArea );

        int  orgStride = orgYuv.get( compID ).stride;
        Pel* org = orgYuv.get( compID ).bufAt( compArea );

        ChannelType chType = toChannelType( compID );

        for( int shape = 0; shape != m_filterShapes[chType].size(); shape++ )
        {
          getBlkStats(m_alfCovariance[compIdx][shape][ctuRsAddr], m_filterShapes[chType][shape], compIdx ? nullptr : m_classifier, org, orgStride, rec, recStride, compArea, compArea, chType
            , ((compIdx == 0) ? m_alfVBLumaCTUHeight : m_alfVBChmaCTUHeight)
            , ((yPos + m_maxCUHeight >= m_picHeight) ? m_picHeight : ((compIdx == 0) ? m_alfVBLumaPos : m_alfVBChmaPos))
#if JVET_O0625_ALF_PADDING
            , alfBryList
#endif
          );


          const int numClasses = isLuma( compID ) ? MAX_NUM_ALF_CLASSES : 1;

          for( int classIdx = 0; classIdx < numClasses; classIdx++ )
          {
            m_alfCovarianceFrame[chType][shape][isLuma( compID ) ? classIdx : 0] += m_alfCovariance[compIdx][shape][ctuRsAddr][classIdx];
          }
        }
      }
      }
      ctuRsAddr++;
    }
  }
}

#if JVET_O0625_ALF_PADDING
void EncAdaptiveLoopFilter::getBlkStats( AlfCovariance* alfCovariance, const AlfFilterShape& shape, AlfClassifier** classifier, Pel* org, const int orgStride,
  Pel* rec, const int recStride, const CompArea& areaDst, const CompArea& area, const ChannelType channel, int vbCTUHeight, int vbPos, const int alfBryList[4] )
#else
void EncAdaptiveLoopFilter::getBlkStats(AlfCovariance* alfCovariance, const AlfFilterShape& shape, AlfClassifier** classifier, Pel* org, const int orgStride, Pel* rec, const int recStride, const CompArea& areaDst, const CompArea& area, const ChannelType channel, int vbCTUHeight, int vbPos)
#endif


{
  static int ELocal[MAX_NUM_ALF_LUMA_COEFF][MaxAlfNumClippingValues];

  const int numBins = AlfNumClippingValues[channel];
#if JVET_O0625_ALF_PADDING
  const int chromaScaleY = getComponentScaleY( channel == CHANNEL_TYPE_LUMA ? COMPONENT_Y : COMPONENT_Cb, area.chromaFormat );
  const int vbHeight = 4 >> chromaScaleY;
  const int vbHalfHeight = vbHeight >> 1;
  int alfBryDist[4] = { ALF_NONE_BOUNDARY, ALF_NONE_BOUNDARY, ALF_NONE_BOUNDARY, ALF_NONE_BOUNDARY };
#endif
  int transposeIdx = 0;
  int classIdx = 0;

  for( int i = 0; i < area.height; i++ )
  {
    int vbDistance = ((areaDst.y + i) % vbCTUHeight) - vbPos;
#if JVET_O0625_ALF_PADDING
    alfBryDist[0] = alfBryList[0] != ALF_NONE_BOUNDARY ? ( i + areaDst.y - alfBryList[0] ) : ALF_NONE_BOUNDARY;
    alfBryDist[1] = alfBryList[1] != ALF_NONE_BOUNDARY ? ( i + areaDst.y - alfBryList[1] ) : ALF_NONE_BOUNDARY;

    if ( vbDistance >= 0 && vbDistance < vbHeight && alfBryDist[1] >= -vbHeight && alfBryDist[1] < 0 )
    {
      /* between bottom boundary and ALF virtual boundary */
      if ( alfBryDist[1] < -vbHalfHeight )
      {
        alfBryDist[1] = ALF_NONE_BOUNDARY; /* closer to bottom boundary */
      }
      else
      {
        vbDistance = ALF_NONE_BOUNDARY;   /* closer to ALF virtual boundary */
      }
    }
#endif
    for( int j = 0; j < area.width; j++ )
    {
      if( classifier && classifier[areaDst.y + i][areaDst.x + j].classIdx == m_ALF_UNUSED_CLASSIDX && classifier[areaDst.y + i][areaDst.x + j].transposeIdx == m_ALF_UNUSED_TRANSPOSIDX )
      {
        continue;
      }
#if JVET_O0625_ALF_PADDING
      alfBryDist[2] = alfBryList[2] != ALF_NONE_BOUNDARY ? ( j + areaDst.x - alfBryList[2] ) : ALF_NONE_BOUNDARY;
      alfBryDist[3] = alfBryList[3] != ALF_NONE_BOUNDARY ? ( j + areaDst.x - alfBryList[3] ) : ALF_NONE_BOUNDARY;
#endif
      std::memset( ELocal, 0, sizeof( ELocal ) );
      if( classifier )
      {
        AlfClassifier& cl = classifier[areaDst.y + i][areaDst.x + j];
        transposeIdx = cl.transposeIdx;
        classIdx = cl.classIdx;
      }

      double weight = 1.0;
      if (m_alfWSSD)
      {
        weight = m_lumaLevelToWeightPLUT[org[j]];
      }
      int yLocal = org[j] - rec[j];
#if JVET_O0625_ALF_PADDING
      calcCovariance( ELocal, rec + j, recStride, shape, transposeIdx, channel, vbDistance, alfBryDist );
#else
      calcCovariance(ELocal, rec + j, recStride, shape, transposeIdx, channel, vbDistance);
#endif
      for( int k = 0; k < shape.numCoeff; k++ )
      {
        for( int l = k; l < shape.numCoeff; l++ )
        {
          for( int b0 = 0; b0 < numBins; b0++ )
          {
            for( int b1 = 0; b1 < numBins; b1++ )
            {
              if (m_alfWSSD)
              {
                alfCovariance[classIdx].E[b0][b1][k][l] += weight * (double)(ELocal[k][b0] * ELocal[l][b1]);
              }
              else
              {
                alfCovariance[classIdx].E[b0][b1][k][l] += ELocal[k][b0] * ELocal[l][b1];
              }
            }
          }
        }
        for( int b = 0; b < numBins; b++ )
        {
          if (m_alfWSSD)
          {
            alfCovariance[classIdx].y[b][k] += weight * (double)(ELocal[k][b] * yLocal);
          }
          else
          {
            alfCovariance[classIdx].y[b][k] += ELocal[k][b] * yLocal;
          }
        }
      }
      if (m_alfWSSD)
      {
        alfCovariance[classIdx].pixAcc += weight * (double)(yLocal * yLocal);
      }
      else
      {
        alfCovariance[classIdx].pixAcc += yLocal * yLocal;
      }
    }
    org += orgStride;
    rec += recStride;
  }

  int numClasses = classifier ? MAX_NUM_ALF_CLASSES : 1;
  for( classIdx = 0; classIdx < numClasses; classIdx++ )
  {
    for( int k = 1; k < shape.numCoeff; k++ )
    {
      for( int l = 0; l < k; l++ )
      {
        for( int b0 = 0; b0 < numBins; b0++ )
        {
          for( int b1 = 0; b1 < numBins; b1++ )
          {
            alfCovariance[classIdx].E[b0][b1][k][l] = alfCovariance[classIdx].E[b1][b0][l][k];
          }
        }
      }
    }
  }
}

#if JVET_O0625_ALF_PADDING
void EncAdaptiveLoopFilter::calcCovariance( int ELocal[MAX_NUM_ALF_LUMA_COEFF][MaxAlfNumClippingValues], const Pel *rec, const int stride,
  const AlfFilterShape& shape, const int transposeIdx, const ChannelType channel, int vbDistance, const int alfBryDist[4] )
#else
void EncAdaptiveLoopFilter::calcCovariance(int ELocal[MAX_NUM_ALF_LUMA_COEFF][MaxAlfNumClippingValues], const Pel *rec, const int stride, const AlfFilterShape& shape, const int transposeIdx, const ChannelType channel, int vbDistance)
#endif
{
  int clipTopRow = -4;
  int clipBotRow = 4;
  if (vbDistance >= -3 && vbDistance < 0)
  {
    clipBotRow = -vbDistance - 1;
    clipTopRow = -clipBotRow; // symmetric
  }
  else if (vbDistance >= 0 && vbDistance < 3)
  {
    clipTopRow = -vbDistance;
    clipBotRow = -clipTopRow; // symmetric
  }
#if JVET_O0625_ALF_PADDING
  else if ( alfBryDist[0] >= 0 && alfBryDist[0] < 3 )
  {
    clipTopRow = -alfBryDist[0];
    clipBotRow = -clipTopRow;
  }
  else if ( alfBryDist[1] >= -3 && alfBryDist[1] < 0 )
  {
    clipBotRow = -alfBryDist[1] - 1;
    clipTopRow = -clipBotRow;
  }

  int clipLeft  = -4;
  int clipRight = 4;

  if ( alfBryDist[2] >= 0 && alfBryDist[2] < 3 )
  {
    clipLeft  = -alfBryDist[2];
    clipRight = -clipLeft;
  }
  else if ( alfBryDist[3] >= -3 && alfBryDist[3] < 0 )
  {
    clipRight = -alfBryDist[3] - 1;
    clipLeft  = -clipRight;
  }
#endif
  const int *filterPattern = shape.pattern.data();
  const int halfFilterLength = shape.filterLength >> 1;
  const Pel* clip = m_alfClippingValues[channel];
  const int numBins = AlfNumClippingValues[channel];

  int k = 0;

  const short curr = rec[0];

  if( transposeIdx == 0 )
  {
    for( int i = -halfFilterLength; i < 0; i++ )
    {
      const Pel* rec0 = rec + std::max(i, clipTopRow) * stride;
      const Pel* rec1 = rec - std::max(i, -clipBotRow) * stride;
      for( int j = -halfFilterLength - i; j <= halfFilterLength + i; j++, k++ )
      {
#if JVET_O0625_ALF_PADDING
        int clipj = Clip3( clipLeft, clipRight, j );
        for( int b = 0; b < numBins; b++ )
        {
          ELocal[filterPattern[k]][b] += clipALF( clip[b], curr, rec0[clipj], rec1[-clipj] );
        }
#else
        for( int b = 0; b < numBins; b++ )
        {
          ELocal[filterPattern[k]][b] += clipALF(clip[b], curr, rec0[j], rec1[-j]);
        }
#endif
      }
    }
    for( int j = -halfFilterLength; j < 0; j++, k++ )
    {
#if JVET_O0625_ALF_PADDING
      int clipj = Clip3( clipLeft, clipRight, j );
      for( int b = 0; b < numBins; b++ )
      {
        ELocal[filterPattern[k]][b] += clipALF( clip[b], curr, rec[clipj], rec[-clipj] );
      }
#else
      for( int b = 0; b < numBins; b++ )
      {
        ELocal[filterPattern[k]][b] += clipALF(clip[b], curr, rec[j], rec[-j]);
      }
#endif
    }
  }
  else if( transposeIdx == 1 )
  {
    for( int j = -halfFilterLength; j < 0; j++ )
    {
#if JVET_O0625_ALF_PADDING
      int clipj = Clip3( clipLeft, clipRight, j );
      const Pel* rec0 = rec + clipj;
      const Pel* rec1 = rec - clipj;
#else
      const Pel* rec0 = rec + j;
      const Pel* rec1 = rec - j;
#endif
      for (int i = -halfFilterLength - j; i <= halfFilterLength + j; i++, k++)
      {
        for (int b = 0; b < numBins; b++)
        {
          ELocal[filterPattern[k]][b] += clipALF(clip[b], curr, rec0[std::max(i, clipTopRow) * stride], rec1[-std::max(i, -clipBotRow) * stride]);
        }
    }
    }
    for (int i = -halfFilterLength; i < 0; i++, k++)
    {
      for (int b = 0; b < numBins; b++)
      {
        ELocal[filterPattern[k]][b] += clipALF(clip[b], curr, rec[std::max(i, clipTopRow) * stride], rec[-std::max(i, -clipBotRow) * stride]);
      }
    }
  }
  else if( transposeIdx == 2 )
  {
    for( int i = -halfFilterLength; i < 0; i++ )
    {
      const Pel* rec0 = rec + std::max(i, clipTopRow) * stride;
      const Pel* rec1 = rec - std::max(i, -clipBotRow) * stride;

      for( int j = halfFilterLength + i; j >= -halfFilterLength - i; j--, k++ )
      {
#if JVET_O0625_ALF_PADDING
        int clipj = Clip3( clipLeft, clipRight, j );
        for( int b = 0; b < numBins; b++ )
        {
          ELocal[filterPattern[k]][b] += clipALF( clip[b], curr, rec0[clipj], rec1[-clipj] );
        }
#else
        for( int b = 0; b < numBins; b++ )
        {
          ELocal[filterPattern[k]][b] += clipALF(clip[b], curr, rec0[j], rec1[-j]);
        }
#endif
      }
    }
    for( int j = -halfFilterLength; j < 0; j++, k++ )
    {
#if JVET_O0625_ALF_PADDING
      int clipj = Clip3( clipLeft, clipRight, j );
      for( int b = 0; b < numBins; b++ )
      {
        ELocal[filterPattern[k]][b] += clipALF( clip[b], curr, rec[clipj], rec[-clipj] );
      }
#else
      for( int b = 0; b < numBins; b++ )
      {
        ELocal[filterPattern[k]][b] += clipALF(clip[b], curr, rec[j], rec[-j]);
      }
#endif
    }
  }
  else
  {
    for( int j = -halfFilterLength; j < 0; j++ )
    {
#if JVET_O0625_ALF_PADDING
      int clipj = Clip3( clipLeft, clipRight, j );
      const Pel* rec0 = rec + clipj;
      const Pel* rec1 = rec - clipj;
#else
      const Pel* rec0 = rec + j;
      const Pel* rec1 = rec - j;
#endif
      for (int i = halfFilterLength + j; i >= -halfFilterLength - j; i--, k++)
      {
        for (int b = 0; b < numBins; b++)
        {
          ELocal[filterPattern[k]][b] += clipALF(clip[b], curr, rec0[std::max(i, clipTopRow) * stride], rec1[-std::max(i, -clipBotRow) * stride]);
        }
      }
    }
    for (int i = -halfFilterLength; i < 0; i++, k++)
    {
      for (int b = 0; b < numBins; b++)
      {
        ELocal[filterPattern[k]][b] += clipALF(clip[b], curr, rec[std::max(i, clipTopRow) * stride], rec[-std::max(i, -clipBotRow) * stride]);
      }
    }

  }
  for( int b = 0; b < numBins; b++ )
  {
    ELocal[filterPattern[k]][b] += curr;
  }
}



void EncAdaptiveLoopFilter::setEnableFlag( AlfParam& alfSlicePara, ChannelType channel, bool val )
{
  if( channel == CHANNEL_TYPE_LUMA )
  {
    alfSlicePara.enabledFlag[COMPONENT_Y] = val;
  }
  else
  {
    alfSlicePara.enabledFlag[COMPONENT_Cb] = alfSlicePara.enabledFlag[COMPONENT_Cr] = val;
  }
}

void EncAdaptiveLoopFilter::setEnableFlag( AlfParam& alfSlicePara, ChannelType channel, uint8_t** ctuFlags )
{
  const ComponentID compIDFirst = isLuma( channel ) ? COMPONENT_Y : COMPONENT_Cb;
  const ComponentID compIDLast = isLuma( channel ) ? COMPONENT_Y : COMPONENT_Cr;
  for( int compId = compIDFirst; compId <= compIDLast; compId++ )
  {
    alfSlicePara.enabledFlag[compId] = false;
    for( int i = 0; i < m_numCTUsInPic; i++ )
    {
      if( ctuFlags[compId][i] )
      {
        alfSlicePara.enabledFlag[compId] = true;
        break;
      }
    }
  }
}

void EncAdaptiveLoopFilter::copyCtuEnableFlag( uint8_t** ctuFlagsDst, uint8_t** ctuFlagsSrc, ChannelType channel )
{
  if( isLuma( channel ) )
  {
    memcpy( ctuFlagsDst[COMPONENT_Y], ctuFlagsSrc[COMPONENT_Y], sizeof( uint8_t ) * m_numCTUsInPic );
  }
  else
  {
    memcpy( ctuFlagsDst[COMPONENT_Cb], ctuFlagsSrc[COMPONENT_Cb], sizeof( uint8_t ) * m_numCTUsInPic );
    memcpy( ctuFlagsDst[COMPONENT_Cr], ctuFlagsSrc[COMPONENT_Cr], sizeof( uint8_t ) * m_numCTUsInPic );
  }
}

void EncAdaptiveLoopFilter::setCtuEnableFlag( uint8_t** ctuFlags, ChannelType channel, uint8_t val )
{
  if( isLuma( channel ) )
  {
    memset( ctuFlags[COMPONENT_Y], val, sizeof( uint8_t ) * m_numCTUsInPic );
  }
  else
  {
    memset( ctuFlags[COMPONENT_Cb], val, sizeof( uint8_t ) * m_numCTUsInPic );
    memset( ctuFlags[COMPONENT_Cr], val, sizeof( uint8_t ) * m_numCTUsInPic );
  }
}

std::vector<int> EncAdaptiveLoopFilter::getAvaiApsIdsLuma(CodingStructure& cs, int &newApsId)
{
  APS** apss = cs.slice->getAlfAPSs();
  for (int i = 0; i < ALF_CTB_MAX_NUM_APS; i++)
  {
    apss[i] = m_apsMap->getPS((i << NUM_APS_TYPE_LEN) + ALF_APS);
  }

  std::vector<int> result;
  int apsIdChecked = 0, curApsId = m_apsIdStart;
  if (curApsId < ALF_CTB_MAX_NUM_APS)
  {
    while (apsIdChecked < ALF_CTB_MAX_NUM_APS && !cs.slice->isIntra() && result.size() < ALF_CTB_MAX_NUM_APS && !cs.slice->getPendingRasInit() && !cs.slice->isIDRorBLA())
    {
      APS* curAPS = cs.slice->getAlfAPSs()[curApsId];

#if JVET_N0278_FIXES
      if( curAPS && curAPS->getLayerId() == cs.slice->getPic()->layerId && curAPS->getTemporalId() <= cs.slice->getTLayer() && curAPS->getAlfAPSParam().newFilterFlag[CHANNEL_TYPE_LUMA] )
#else
      if (curAPS && curAPS->getTemporalId() <= cs.slice->getTLayer() && curAPS->getAlfAPSParam().newFilterFlag[CHANNEL_TYPE_LUMA])
#endif
      {
        result.push_back(curApsId);
      }
      apsIdChecked++;
      curApsId = (curApsId + 1) % ALF_CTB_MAX_NUM_APS;
    }
  }
  cs.slice->setTileGroupNumAps((int)result.size());
  cs.slice->setAlfAPSs(result);
  newApsId = m_apsIdStart - 1;
  if (newApsId < 0)
  {
    newApsId = ALF_CTB_MAX_NUM_APS - 1;
  }
  CHECK(newApsId >= ALF_CTB_MAX_NUM_APS, "Wrong APS index assignment in getAvaiApsIdsLuma");
  return result;
}
void  EncAdaptiveLoopFilter::initDistortion()
{
  for (int comp = 0; comp < MAX_NUM_COMPONENT; comp++)
  {
    for (int ctbIdx = 0; ctbIdx < m_numCTUsInPic; ctbIdx++)
    {
      m_ctbDistortionUnfilter[comp][ctbIdx] = getUnfilteredDistortion(m_alfCovariance[comp][0][ctbIdx], comp == 0 ? MAX_NUM_ALF_CLASSES : 1);
    }
  }
}
void  EncAdaptiveLoopFilter::alfEncoderCtb(CodingStructure& cs, AlfParam& alfParamNewFilters
#if ENABLE_QPA
  , const double lambdaChromaWeight
#endif
)
{
  TempCtx        ctxStart(m_CtxCache, AlfCtx(m_CABACEstimator->getCtx()));
  TempCtx        ctxBest(m_CtxCache);
  TempCtx        ctxTempStart(m_CtxCache);
  TempCtx        ctxTempBest(m_CtxCache);
  TempCtx        ctxTempAltStart( m_CtxCache );
  TempCtx        ctxTempAltBest( m_CtxCache );
  AlfParam  alfParamNewFiltersBest = alfParamNewFilters;
  APS**          apss = cs.slice->getAlfAPSs();
  short*     alfCtbFilterSetIndex = cs.picture->getAlfCtbFilterIndex();
  bool     hasNewFilters[2] = { alfParamNewFilters.enabledFlag[COMPONENT_Y] , alfParamNewFilters.enabledFlag[COMPONENT_Cb] || alfParamNewFilters.enabledFlag[COMPONENT_Cr] };
  initDistortion();

  //luma
  m_alfParamTemp = alfParamNewFilters;
  setCtuEnableFlag(m_ctuEnableFlag, CHANNEL_TYPE_LUMA, 1);
  getFrameStats(CHANNEL_TYPE_LUMA, 0);
  setCtuEnableFlag(m_ctuEnableFlag, CHANNEL_TYPE_LUMA, 0);
  double costOff = getUnfilteredDistortion(m_alfCovarianceFrame[CHANNEL_TYPE_LUMA][0], CHANNEL_TYPE_LUMA);

  int newApsId;
  std::vector<int> apsIds = getAvaiApsIdsLuma(cs, newApsId);
  std::vector<int> bestApsIds;
  double costMin = MAX_DOUBLE;
  reconstructCoeffAPSs(cs, true, false, true);

  int numLoops = hasNewFilters[CHANNEL_TYPE_LUMA] ? 2 : 1;
  for (int useNewFilter = 0; useNewFilter < numLoops; useNewFilter++)
  {
    int bitsNewFilter = 0;
    if (useNewFilter == 1)
    {
      if (!hasNewFilters[CHANNEL_TYPE_LUMA])
      {
        continue;
      }
      else
      {
        bitsNewFilter = m_bitsNewFilter[CHANNEL_TYPE_LUMA];
        reconstructCoeff(alfParamNewFilters, CHANNEL_TYPE_LUMA, true, true);
      }
    }
    int numIter = useNewFilter ? 2 : 1;
    for (int numTemporalAps = 0; numTemporalAps <= apsIds.size(); numTemporalAps++)
    {
      if (numTemporalAps + useNewFilter >= ALF_CTB_MAX_NUM_APS)
      {
        continue;
      }
      cs.slice->setTileGroupNumAps(numTemporalAps + useNewFilter);
      int numFilterSet = NUM_FIXED_FILTER_SETS + numTemporalAps + useNewFilter;
      if (numTemporalAps == apsIds.size() && numTemporalAps > 0 && useNewFilter && newApsId == apsIds.back()) //last temporalAPS is occupied by new filter set and this temporal APS becomes unavailable
      {
        continue;
      }
      for (int iter = 0; iter < numIter; iter++)
      {
        m_alfParamTemp = alfParamNewFilters;
        m_alfParamTemp.enabledFlag[CHANNEL_TYPE_LUMA] = true;
        double curCost = 3 * m_lambda[CHANNEL_TYPE_LUMA];
        if (iter > 0)  //re-derive new filter-set
        {
          double dDistOrgNewFilter = 0;
          int blocksUsingNewFilter = 0;
          for (int ctbIdx = 0; ctbIdx < m_numCTUsInPic; ctbIdx++)
          {
            if (m_ctuEnableFlag[COMPONENT_Y][ctbIdx] && alfCtbFilterSetIndex[ctbIdx] != NUM_FIXED_FILTER_SETS)
            {
              m_ctuEnableFlag[COMPONENT_Y][ctbIdx] = 0;
            }
            else if (m_ctuEnableFlag[COMPONENT_Y][ctbIdx] && alfCtbFilterSetIndex[ctbIdx] == NUM_FIXED_FILTER_SETS)
            {
              blocksUsingNewFilter++;
              dDistOrgNewFilter += m_ctbDistortionUnfilter[COMPONENT_Y][ctbIdx];
              for (int classIdx = 0; classIdx < MAX_NUM_ALF_CLASSES; classIdx++)
              {
                short* pCoeff = m_coeffFinal;
                short* pClipp = m_clippFinal;
                for (int i = 0; i < MAX_NUM_ALF_LUMA_COEFF; i++)
                {
                  m_filterTmp[i] = pCoeff[classIdx * MAX_NUM_ALF_LUMA_COEFF + i];
                  m_clipTmp[i] = pClipp[classIdx * MAX_NUM_ALF_LUMA_COEFF + i];
                }
                dDistOrgNewFilter += m_alfCovariance[COMPONENT_Y][0][ctbIdx][classIdx].calcErrorForCoeffs(m_clipTmp, m_filterTmp, MAX_NUM_ALF_LUMA_COEFF, m_NUM_BITS);
              }
            }
          }
          if (blocksUsingNewFilter > 0 && blocksUsingNewFilter < m_numCTUsInPic)
          {
            int bitNL[2] = { 0, 0 };
            double errNL[2] = { 0.0, 0.0 };
            m_alfParamTemp.nonLinearFlag[CHANNEL_TYPE_LUMA][0] = 1;
            if (m_encCfg->getUseNonLinearAlfLuma())
            {
              errNL[1] = getFilterCoeffAndCost(cs, 0, CHANNEL_TYPE_LUMA, true, 0, bitNL[1], true);
              m_alfParamTempNL = m_alfParamTemp;
            }
            else
            {
              errNL[1] = MAX_DOUBLE;
            }
            m_alfParamTemp.nonLinearFlag[CHANNEL_TYPE_LUMA][0] = 0;
            errNL[0] = getFilterCoeffAndCost(cs, 0, CHANNEL_TYPE_LUMA, true, 0, bitNL[0], true);

            int bitsNewFilterTempLuma = bitNL[0];
            double err = errNL[0];
            if (errNL[1]  < errNL[0])
            {
              err = errNL[1];
              bitsNewFilterTempLuma = bitNL[1];
              m_alfParamTemp = m_alfParamTempNL;
            }
            if (dDistOrgNewFilter + m_lambda[CHANNEL_TYPE_LUMA] * m_bitsNewFilter[CHANNEL_TYPE_LUMA] < err) //re-derived filter is not good, skip
            {
              continue;
            }
            reconstructCoeff(m_alfParamTemp, CHANNEL_TYPE_LUMA, true, true);
            bitsNewFilter = bitsNewFilterTempLuma;
          }
          else //no blocks using new filter, skip
          {
            continue;
          }
        }

        m_CABACEstimator->getCtx() = ctxStart;
        for (int ctbIdx = 0; ctbIdx < m_numCTUsInPic; ctbIdx++)
        {
          double distUnfilterCtb = m_ctbDistortionUnfilter[COMPONENT_Y][ctbIdx];
          //ctb on
          m_ctuEnableFlag[COMPONENT_Y][ctbIdx] = 1;
          double         costOn = MAX_DOUBLE;
          ctxTempStart = AlfCtx(m_CABACEstimator->getCtx());
          int iBestFilterSetIdx = 0;
          for (int filterSetIdx = 0; filterSetIdx < numFilterSet; filterSetIdx++)
          {
            //rate
            m_CABACEstimator->getCtx() = AlfCtx(ctxTempStart);
            m_CABACEstimator->resetBits();
            m_CABACEstimator->codeAlfCtuEnableFlag(cs, ctbIdx, COMPONENT_Y, &m_alfParamTemp);
            alfCtbFilterSetIndex[ctbIdx] = filterSetIdx;
            m_CABACEstimator->codeAlfCtuFilterIndex(cs, ctbIdx, &m_alfParamTemp.enabledFlag[COMPONENT_Y]);
            double rateOn = FRAC_BITS_SCALE * m_CABACEstimator->getEstFracBits();
            //distortion
            double dist = distUnfilterCtb;
            for (int classIdx = 0; classIdx < MAX_NUM_ALF_CLASSES; classIdx++)
            {
              if (filterSetIdx < NUM_FIXED_FILTER_SETS)
              {
                int filterIdx = m_classToFilterMapping[filterSetIdx][classIdx];
                dist += m_alfCovariance[COMPONENT_Y][0][ctbIdx][classIdx].calcErrorForCoeffs(m_clipDefaultEnc, m_fixedFilterSetCoeff[filterIdx], MAX_NUM_ALF_LUMA_COEFF, m_NUM_BITS);
              }
              else
              {
                short *pCoeff;
                short *pClipp;
                if (useNewFilter && filterSetIdx == NUM_FIXED_FILTER_SETS)
                {
                  pCoeff = m_coeffFinal;
                  pClipp = m_clippFinal;
                }
                else if (useNewFilter)
                {
                  pCoeff = m_coeffApsLuma[filterSetIdx - 1 - NUM_FIXED_FILTER_SETS];
                  pClipp = m_clippApsLuma[filterSetIdx - 1 - NUM_FIXED_FILTER_SETS];
                }
                else
                {
                  pCoeff = m_coeffApsLuma[filterSetIdx - NUM_FIXED_FILTER_SETS];
                  pClipp = m_clippApsLuma[filterSetIdx - NUM_FIXED_FILTER_SETS];
                }
                for (int i = 0; i < MAX_NUM_ALF_LUMA_COEFF; i++)
                {
                  m_filterTmp[i] = pCoeff[classIdx * MAX_NUM_ALF_LUMA_COEFF + i];
                  m_clipTmp[i] = pClipp[classIdx * MAX_NUM_ALF_LUMA_COEFF + i];
                }
                dist += m_alfCovariance[COMPONENT_Y][0][ctbIdx][classIdx].calcErrorForCoeffs(m_clipTmp, m_filterTmp, MAX_NUM_ALF_LUMA_COEFF, m_NUM_BITS);
              }
            }
            //cost
            double costOnTmp = dist + m_lambda[COMPONENT_Y] * rateOn;
            if (costOnTmp < costOn)
            {
              ctxTempBest = AlfCtx(m_CABACEstimator->getCtx());
              costOn = costOnTmp;
              iBestFilterSetIdx = filterSetIdx;
            }
          }
          //ctb off
          m_ctuEnableFlag[COMPONENT_Y][ctbIdx] = 0;
          //rate
          m_CABACEstimator->getCtx() = AlfCtx(ctxTempStart);
          m_CABACEstimator->resetBits();
          m_CABACEstimator->codeAlfCtuEnableFlag(cs, ctbIdx, COMPONENT_Y, &m_alfParamTemp);
          //cost
          double costOff =
            distUnfilterCtb + m_lambda[COMPONENT_Y] * FRAC_BITS_SCALE * m_CABACEstimator->getEstFracBits();
          if (costOn < costOff)
          {
            m_CABACEstimator->getCtx() = AlfCtx(ctxTempBest);
            m_ctuEnableFlag[COMPONENT_Y][ctbIdx] = 1;
            alfCtbFilterSetIndex[ctbIdx] = iBestFilterSetIdx;
            curCost += costOn;
          }
          else
          {
            m_ctuEnableFlag[COMPONENT_Y][ctbIdx] = 0;
            curCost += costOff;
          }
        } //for(ctbIdx)
        int tmpBits = bitsNewFilter + 3 * (numFilterSet - NUM_FIXED_FILTER_SETS);
        curCost += tmpBits * m_lambda[COMPONENT_Y];
        if (curCost < costMin)
        {
          costMin = curCost;
          bestApsIds.resize(numFilterSet - NUM_FIXED_FILTER_SETS);
          for (int i = 0; i < bestApsIds.size(); i++)
          {
            if (i == 0 && useNewFilter)
            {
              bestApsIds[i] = newApsId;
            }
            else
            {
              bestApsIds[i] = apsIds[i - useNewFilter];
            }
          }
          alfParamNewFiltersBest = m_alfParamTemp;
          ctxBest = AlfCtx(m_CABACEstimator->getCtx());
          copyCtuEnableFlag(m_ctuEnableFlagTmp, m_ctuEnableFlag, CHANNEL_TYPE_LUMA);
          for (int ctuIdx = 0; ctuIdx < m_numCTUsInPic; ctuIdx++)
          {
            m_alfCtbFilterSetIndexTmp[ctuIdx] = alfCtbFilterSetIndex[ctuIdx];
          }
          alfParamNewFiltersBest.newFilterFlag[CHANNEL_TYPE_LUMA] = useNewFilter;
        }
      }//for (int iter = 0; iter < numIter; iter++)
    }// for (int numTemporalAps = 0; numTemporalAps < apsIds.size(); numTemporalAps++)
  }//for (int useNewFilter = 0; useNewFilter <= 1; useNewFilter++)

  if (costOff <= costMin)
  {
    cs.slice->resetTileGroupAlfEnabledFlag();
    cs.slice->setTileGroupNumAps(0);
    setCtuEnableFlag(m_ctuEnableFlag, CHANNEL_TYPE_LUMA, 0);
    setCtuEnableFlag(m_ctuEnableFlag, CHANNEL_TYPE_CHROMA, 0);
    return;
  }
  else
  {
    cs.slice->setTileGroupAlfEnabledFlag(COMPONENT_Y, true);
    cs.slice->setTileGroupNumAps((int)bestApsIds.size());
    cs.slice->setAlfAPSs(bestApsIds);
    copyCtuEnableFlag(m_ctuEnableFlag, m_ctuEnableFlagTmp, CHANNEL_TYPE_LUMA);
    for (int ctuIdx = 0; ctuIdx < m_numCTUsInPic; ctuIdx++)
    {
      alfCtbFilterSetIndex[ctuIdx] = m_alfCtbFilterSetIndexTmp[ctuIdx];
    }
    if (alfParamNewFiltersBest.newFilterFlag[CHANNEL_TYPE_LUMA])
    {
      APS* newAPS = m_apsMap->getPS((newApsId << NUM_APS_TYPE_LEN) + ALF_APS);
      if (newAPS == NULL)
      {
        newAPS = m_apsMap->allocatePS((newApsId << NUM_APS_TYPE_LEN) + ALF_APS);
        newAPS->setAPSId(newApsId);
        newAPS->setAPSType(ALF_APS);
      }
      newAPS->setAlfAPSParam(alfParamNewFiltersBest);
      newAPS->setTemporalId( cs.slice->getTLayer() );
      newAPS->getAlfAPSParam().newFilterFlag[CHANNEL_TYPE_CHROMA] = false;
      m_apsMap->setChangedFlag((newApsId << NUM_APS_TYPE_LEN) + ALF_APS);
      m_apsIdStart = newApsId;
    }

    std::vector<int> apsIds = cs.slice->getTileGroupApsIdLuma();
    for (int i = 0; i < (int)cs.slice->getTileGroupNumAps(); i++)
    {
      apss[apsIds[i]] = m_apsMap->getPS((apsIds[i] << NUM_APS_TYPE_LEN) + ALF_APS);
    }
  }

  //chroma
  m_alfParamTemp = alfParamNewFiltersBest;
  if( m_alfParamTemp.numAlternativesChroma < 1 )
  {
    m_alfParamTemp.numAlternativesChroma = 1;
  }
  setCtuAlternativeChroma( m_ctuAlternative, 0 );
  setCtuEnableFlag(m_ctuEnableFlag, CHANNEL_TYPE_CHROMA, 1);
  getFrameStats(CHANNEL_TYPE_CHROMA, 0);
  costOff = getUnfilteredDistortion(m_alfCovarianceFrame[CHANNEL_TYPE_CHROMA][0], CHANNEL_TYPE_CHROMA);
  costMin = MAX_DOUBLE;
  m_CABACEstimator->getCtx() = AlfCtx(ctxBest);
  ctxStart = AlfCtx(m_CABACEstimator->getCtx());
  int newApsIdChroma = -1;
  if (alfParamNewFiltersBest.newFilterFlag[CHANNEL_TYPE_LUMA] && (alfParamNewFiltersBest.enabledFlag[COMPONENT_Cb] || alfParamNewFiltersBest.enabledFlag[COMPONENT_Cr]))
  {
    newApsIdChroma = newApsId;
  }
  else if (alfParamNewFiltersBest.enabledFlag[COMPONENT_Cb] || alfParamNewFiltersBest.enabledFlag[COMPONENT_Cr])
  {
    int curId = m_apsIdStart;
    while (newApsIdChroma < 0)
    {
      curId--;
      if (curId < 0)
      {
        curId = ALF_CTB_MAX_NUM_APS - 1;
      }
      if (std::find(bestApsIds.begin(), bestApsIds.end(), curId) == bestApsIds.end())
      {
        newApsIdChroma = curId;
      }
    }
  }
  for (int curApsId = 0; curApsId < ALF_CTB_MAX_NUM_APS; curApsId++)
  {
    if ((cs.slice->getPendingRasInit() || cs.slice->isIDRorBLA() || cs.slice->isIntra()) && curApsId != newApsIdChroma)
    {
      continue;
    }
    APS* curAPS = m_apsMap->getPS((curApsId << NUM_APS_TYPE_LEN) + ALF_APS);

#if JVET_N0278_FIXES
    if( curAPS && curAPS->getLayerId() != cs.slice->getPic()->layerId )
    {
      continue;
    }
#endif

    double curCost = m_lambda[CHANNEL_TYPE_CHROMA] * 3;
    if (curApsId == newApsIdChroma)
    {
      m_alfParamTemp = alfParamNewFilters;
      curCost += m_lambda[CHANNEL_TYPE_CHROMA] * m_bitsNewFilter[CHANNEL_TYPE_CHROMA];
    }
    else if (curAPS && curAPS->getTemporalId() <= cs.slice->getTLayer() && curAPS->getAlfAPSParam().newFilterFlag[CHANNEL_TYPE_CHROMA])
    {
      m_alfParamTemp = curAPS->getAlfAPSParam();
    }
    else
    {
      continue;
    }
    reconstructCoeff(m_alfParamTemp, CHANNEL_TYPE_CHROMA, true, true);
    m_CABACEstimator->getCtx() = AlfCtx(ctxStart);
    for (int compId = 1; compId < MAX_NUM_COMPONENT; compId++)
    {
      m_alfParamTemp.enabledFlag[compId] = true;
      for (int ctbIdx = 0; ctbIdx < m_numCTUsInPic; ctbIdx++)
      {
        double distUnfilterCtu = m_ctbDistortionUnfilter[compId][ctbIdx];
        //cost on
        m_ctuEnableFlag[compId][ctbIdx] = 1;
        ctxTempStart = AlfCtx(m_CABACEstimator->getCtx());
        //rate
        m_CABACEstimator->getCtx() = AlfCtx(ctxTempStart);
        m_CABACEstimator->resetBits();
        //ctb flag
        m_CABACEstimator->codeAlfCtuEnableFlag(cs, ctbIdx, compId, &m_alfParamTemp);
        double rateOn = FRAC_BITS_SCALE * m_CABACEstimator->getEstFracBits();
#if ENABLE_QPA
        const double ctuLambda = lambdaChromaWeight > 0.0 ? cs.picture->m_uEnerHpCtu[ctbIdx] / lambdaChromaWeight : m_lambda[compId];
#else
        const double ctuLambda = m_lambda[compId];
#endif
        double dist = MAX_DOUBLE;
        int numAlts = m_alfParamTemp.numAlternativesChroma;
        ctxTempBest = AlfCtx( m_CABACEstimator->getCtx() );
        double bestAltRate = 0;
        double bestAltCost = MAX_DOUBLE;
        int bestAltIdx = -1;
        ctxTempAltStart = AlfCtx( ctxTempBest );
        for( int altIdx = 0; altIdx < numAlts; ++altIdx )
        {
          if( altIdx )
            m_CABACEstimator->getCtx() = AlfCtx( ctxTempAltStart );
          m_CABACEstimator->resetBits();
          m_ctuAlternative[compId][ctbIdx] = altIdx;
          m_CABACEstimator->codeAlfCtuAlternative( cs, ctbIdx, compId, &m_alfParamTemp );
          double altRate   = FRAC_BITS_SCALE * m_CABACEstimator->getEstFracBits();
          double r_altCost = ctuLambda * altRate;

          //distortion
          for (int i = 0; i < MAX_NUM_ALF_CHROMA_COEFF; i++)
          {
            m_filterTmp[i] = m_chromaCoeffFinal[altIdx][i];
            m_clipTmp[i] = m_chromaClippFinal[altIdx][i];
          }
          double altDist = m_alfCovariance[compId][0][ctbIdx][0].calcErrorForCoeffs( m_clipTmp, m_filterTmp, MAX_NUM_ALF_CHROMA_COEFF, m_NUM_BITS );
          double altCost = altDist + r_altCost;
          if( altCost < bestAltCost )
          {
            bestAltCost = altCost;
            bestAltIdx = altIdx;
            bestAltRate = altRate;
            ctxTempBest = AlfCtx( m_CABACEstimator->getCtx() );
            dist = altDist;
          }
        }
        m_ctuAlternative[compId][ctbIdx] = bestAltIdx;
        rateOn += bestAltRate;
        dist += distUnfilterCtu;
        //cost
        double costOn = dist + ctuLambda * rateOn;
        //cost off
        m_ctuEnableFlag[compId][ctbIdx] = 0;
        //rate
        m_CABACEstimator->getCtx() = AlfCtx(ctxTempStart);
        m_CABACEstimator->resetBits();
        m_CABACEstimator->codeAlfCtuEnableFlag(cs, ctbIdx, compId, &m_alfParamTemp);
        //cost
        double costOff = distUnfilterCtu + m_lambda[compId] * FRAC_BITS_SCALE * m_CABACEstimator->getEstFracBits();
        if (costOn < costOff)
        {
          m_CABACEstimator->getCtx() = AlfCtx(ctxTempBest);
          m_ctuEnableFlag[compId][ctbIdx] = 1;
          curCost += costOn;
        }
        else
        {
          m_ctuEnableFlag[compId][ctbIdx] = 0;
          curCost += costOff;
        }
      }
    }
    //chroma idc
    setEnableFlag(m_alfParamTemp, CHANNEL_TYPE_CHROMA, m_ctuEnableFlag);

    if (curCost < costMin)
    {
      costMin = curCost;
      cs.slice->setTileGroupApsIdChroma(curApsId);
      cs.slice->setTileGroupAlfEnabledFlag(COMPONENT_Cb, m_alfParamTemp.enabledFlag[COMPONENT_Cb]);
      cs.slice->setTileGroupAlfEnabledFlag(COMPONENT_Cr, m_alfParamTemp.enabledFlag[COMPONENT_Cr]);
      copyCtuEnableFlag(m_ctuEnableFlagTmp, m_ctuEnableFlag, CHANNEL_TYPE_CHROMA);
      copyCtuAlternativeChroma(m_ctuAlternativeTmp, m_ctuAlternative);
    }
  }
  if (costOff < costMin)
  {
    cs.slice->setTileGroupAlfEnabledFlag(COMPONENT_Cb, false);
    cs.slice->setTileGroupAlfEnabledFlag(COMPONENT_Cr, false);
    setCtuEnableFlag(m_ctuEnableFlag, CHANNEL_TYPE_CHROMA, 0);
  }
  else
  {
    copyCtuEnableFlag(m_ctuEnableFlag, m_ctuEnableFlagTmp, CHANNEL_TYPE_CHROMA);
    copyCtuAlternativeChroma(m_ctuAlternative, m_ctuAlternativeTmp);
    if (cs.slice->getTileGroupApsIdChroma() == newApsIdChroma)  //new filter
    {
      APS* newAPS = m_apsMap->getPS((newApsIdChroma << NUM_APS_TYPE_LEN) + ALF_APS);
      if (newAPS == NULL)
      {
        newAPS = m_apsMap->allocatePS((newApsIdChroma << NUM_APS_TYPE_LEN) + ALF_APS);
        newAPS->setAPSType(ALF_APS);
        newAPS->setAPSId(newApsIdChroma);
        newAPS->getAlfAPSParam().reset();
      }
      newAPS->getAlfAPSParam().newFilterFlag[CHANNEL_TYPE_CHROMA] = true;
      if (!alfParamNewFiltersBest.newFilterFlag[CHANNEL_TYPE_LUMA])
      {
        newAPS->getAlfAPSParam().newFilterFlag[CHANNEL_TYPE_LUMA] = false;
      }
      newAPS->getAlfAPSParam().numAlternativesChroma = alfParamNewFilters.numAlternativesChroma;
      for( int altIdx = 0; altIdx < MAX_NUM_ALF_ALTERNATIVES_CHROMA; ++altIdx )
        newAPS->getAlfAPSParam().nonLinearFlag[CHANNEL_TYPE_CHROMA][altIdx] = alfParamNewFilters.nonLinearFlag[CHANNEL_TYPE_CHROMA][altIdx];
      newAPS->setTemporalId( cs.slice->getTLayer() );
      for (int altIdx = 0; altIdx  < MAX_NUM_ALF_ALTERNATIVES_CHROMA; ++altIdx )
      for (int i = 0; i < MAX_NUM_ALF_CHROMA_COEFF; i++)
      {
        newAPS->getAlfAPSParam().chromaCoeff[altIdx][i] = alfParamNewFilters.chromaCoeff[altIdx][i];
        newAPS->getAlfAPSParam().chromaClipp[altIdx][i] = alfParamNewFilters.chromaClipp[altIdx][i];
      }
      m_apsMap->setChangedFlag((newApsIdChroma << NUM_APS_TYPE_LEN) + ALF_APS);
      m_apsIdStart = newApsIdChroma;
    }
    apss[cs.slice->getTileGroupApsIdChroma()] = m_apsMap->getPS((cs.slice->getTileGroupApsIdChroma() << NUM_APS_TYPE_LEN) + ALF_APS);
  }
}

void EncAdaptiveLoopFilter::alfReconstructor(CodingStructure& cs, const PelUnitBuf& recExtBuf)
{
  if (!cs.slice->getTileGroupAlfEnabledFlag(COMPONENT_Y))
  {
    return;
  }
  reconstructCoeffAPSs(cs, true, cs.slice->getTileGroupAlfEnabledFlag(COMPONENT_Cb) || cs.slice->getTileGroupAlfEnabledFlag(COMPONENT_Cr), false);
  short* alfCtuFilterIndex = cs.slice->getPic()->getAlfCtbFilterIndex();
  PelUnitBuf& recBuf = cs.getRecoBufRef();
  const PreCalcValues& pcv = *cs.pcv;

  int ctuIdx = 0;
#if !JVET_O0625_ALF_PADDING
  bool clipTop = false, clipBottom = false, clipLeft = false, clipRight = false;
#endif
  int numHorVirBndry = 0, numVerVirBndry = 0;
  int horVirBndryPos[] = { 0, 0, 0 };
  int verVirBndryPos[] = { 0, 0, 0 };
#if JVET_O0625_ALF_PADDING
  int alfBryList[4] = { ALF_NONE_BOUNDARY, ALF_NONE_BOUNDARY, ALF_NONE_BOUNDARY, ALF_NONE_BOUNDARY }; // 0 - top, 1 - bottom, 2 - left, 3 - right.
#endif
  for (int yPos = 0; yPos < pcv.lumaHeight; yPos += pcv.maxCUHeight)
  {
    for (int xPos = 0; xPos < pcv.lumaWidth; xPos += pcv.maxCUWidth)
    {
      const int width = (xPos + pcv.maxCUWidth > pcv.lumaWidth) ? (pcv.lumaWidth - xPos) : pcv.maxCUWidth;
      const int height = (yPos + pcv.maxCUHeight > pcv.lumaHeight) ? (pcv.lumaHeight - yPos) : pcv.maxCUHeight;

      bool ctuEnableFlag = m_ctuEnableFlag[COMPONENT_Y][ctuIdx];
      for (int compIdx = 1; compIdx < MAX_NUM_COMPONENT; compIdx++)
      {
        ctuEnableFlag |= m_ctuEnableFlag[compIdx][ctuIdx] > 0;
      }
#if JVET_O0625_ALF_PADDING
      if( isCrossedByVirtualBoundaries( cs, xPos, yPos, width, height, alfBryList[0], alfBryList[1], alfBryList[2], alfBryList[3], numHorVirBndry, numVerVirBndry, horVirBndryPos, verVirBndryPos, cs.slice->getPPS() ) )
#else
      if (ctuEnableFlag && isCrossedByVirtualBoundaries(xPos, yPos, width, height, clipTop, clipBottom, clipLeft, clipRight, numHorVirBndry, numVerVirBndry, horVirBndryPos, verVirBndryPos, cs.slice->getPPS()))
#endif
      {
        int yStart = yPos;
        for (int i = 0; i <= numHorVirBndry; i++)
        {
          const int yEnd = i == numHorVirBndry ? yPos + height : horVirBndryPos[i];
          const int h = yEnd - yStart;
#if JVET_O0625_ALF_PADDING
          const bool clipT = ( i == 0 && alfBryList[0] != ALF_NONE_BOUNDARY ) || ( i > 0 ) || ( yStart == 0 );
          const bool clipB = ( i == numHorVirBndry && alfBryList[1] != ALF_NONE_BOUNDARY ) || ( i < numHorVirBndry ) || ( yEnd == pcv.lumaHeight );
#else
          const bool clipT = (i == 0 && clipTop) || (i > 0) || (yStart == 0);
          const bool clipB = (i == numHorVirBndry && clipBottom) || (i < numHorVirBndry ) || (yEnd == pcv.lumaHeight);
#endif
          int xStart = xPos;
          for (int j = 0; j <= numVerVirBndry; j++)
          {
            const int xEnd = j == numVerVirBndry ? xPos + width : verVirBndryPos[j];
            const int w = xEnd - xStart;
#if JVET_O0625_ALF_PADDING
            const bool clipL = ( j == 0 && alfBryList[2] != ALF_NONE_BOUNDARY ) || ( j > 0 ) || ( xStart == 0 );
            const bool clipR = ( j == numVerVirBndry && alfBryList[3] != ALF_NONE_BOUNDARY ) || ( j < numVerVirBndry ) || ( xEnd == pcv.lumaWidth );
#else
            const bool clipL = (j == 0 && clipLeft) || (j > 0) || (xStart == 0);
            const bool clipR = (j == numVerVirBndry && clipRight) || (j < numVerVirBndry ) || (xEnd == pcv.lumaWidth);
#endif
            const int wBuf = w + (clipL ? 0 : MAX_ALF_PADDING_SIZE) + (clipR ? 0 : MAX_ALF_PADDING_SIZE);
            const int hBuf = h + (clipT ? 0 : MAX_ALF_PADDING_SIZE) + (clipB ? 0 : MAX_ALF_PADDING_SIZE);
            PelUnitBuf buf = m_tempBuf2.subBuf(UnitArea(cs.area.chromaFormat, Area(0, 0, wBuf, hBuf)));
            buf.copyFrom(recExtBuf.subBuf(UnitArea(cs.area.chromaFormat, Area(xStart - (clipL ? 0 : MAX_ALF_PADDING_SIZE), yStart - (clipT ? 0 : MAX_ALF_PADDING_SIZE), wBuf, hBuf))));
            buf.extendBorderPel(MAX_ALF_PADDING_SIZE);
            buf = buf.subBuf(UnitArea(cs.area.chromaFormat, Area(clipL ? 0 : MAX_ALF_PADDING_SIZE, clipT ? 0 : MAX_ALF_PADDING_SIZE, w, h)));

            if (m_ctuEnableFlag[COMPONENT_Y][ctuIdx])
            {
              const Area blkSrc(0, 0, w, h);
              const Area blkDst(xStart, yStart, w, h);
              short filterSetIndex = alfCtuFilterIndex[ctuIdx];
              short *coeff;
              short *clip;
              if (filterSetIndex >= NUM_FIXED_FILTER_SETS)
              {
                coeff = m_coeffApsLuma[filterSetIndex - NUM_FIXED_FILTER_SETS];
                clip = m_clippApsLuma[filterSetIndex - NUM_FIXED_FILTER_SETS];
              }
              else
              {
                coeff = m_fixedFilterSetCoeffDec[filterSetIndex];
                clip = m_clipDefault;
              }
              m_filter7x7Blk(m_classifier, recBuf, buf, blkDst, blkSrc, COMPONENT_Y, coeff, clip, m_clpRngs.comp[COMPONENT_Y], cs
                , m_alfVBLumaCTUHeight
#if JVET_O0625_ALF_PADDING
#if JVET_P0158_ALIGN_ALF_VB
                , m_alfVBLumaPos, alfBryList
#else
                , ( ( yPos + pcv.maxCUHeight >= pcv.lumaHeight ) ? pcv.lumaHeight : m_alfVBLumaPos ), alfBryList
#endif
#else
                , ((yPos + pcv.maxCUHeight >= pcv.lumaHeight) ? pcv.lumaHeight : m_alfVBLumaPos)
#endif
              );
            }

            for (int compIdx = 1; compIdx < MAX_NUM_COMPONENT; compIdx++)
            {
              ComponentID compID = ComponentID(compIdx);
              const int chromaScaleX = getComponentScaleX(compID, recBuf.chromaFormat);
              const int chromaScaleY = getComponentScaleY(compID, recBuf.chromaFormat);
              if (m_ctuEnableFlag[compIdx][ctuIdx])
              {
                const Area blkSrc(0, 0, w >> chromaScaleX, h >> chromaScaleY);
                const Area blkDst(xStart >> chromaScaleX, yStart >> chromaScaleY, w >> chromaScaleX, h >> chromaScaleY);
                const int alt_num = m_ctuAlternative[compID][ctuIdx];
                m_filter5x5Blk(m_classifier, recBuf, buf, blkDst, blkSrc, compID, m_chromaCoeffFinal[alt_num], m_chromaClippFinal[alt_num], m_clpRngs.comp[compIdx], cs
                  , m_alfVBChmaCTUHeight
#if JVET_O0625_ALF_PADDING
#if JVET_P0158_ALIGN_ALF_VB
                  , m_alfVBChmaPos, alfBryList
#else
                  , ( ( yPos + pcv.maxCUHeight >= pcv.lumaHeight ) ? pcv.lumaHeight : m_alfVBChmaPos ), alfBryList
#endif
#else
                  , ((yPos + pcv.maxCUHeight >= pcv.lumaHeight) ? pcv.lumaHeight : m_alfVBChmaPos)
#endif
                );
              }
            }

            xStart = xEnd;
          }

          yStart = yEnd;
        }
      }
      else
      {

      const UnitArea area(cs.area.chromaFormat, Area(xPos, yPos, width, height));
      if (m_ctuEnableFlag[COMPONENT_Y][ctuIdx])
      {
        Area blk(xPos, yPos, width, height);
        short filterSetIndex = alfCtuFilterIndex[ctuIdx];
        short *coeff;
        short *clip;
        if (filterSetIndex >= NUM_FIXED_FILTER_SETS)
        {
          coeff = m_coeffApsLuma[filterSetIndex - NUM_FIXED_FILTER_SETS];
          clip = m_clippApsLuma[filterSetIndex - NUM_FIXED_FILTER_SETS];
        }
        else
        {
          coeff = m_fixedFilterSetCoeffDec[filterSetIndex];
          clip = m_clipDefault;
        }
        m_filter7x7Blk(m_classifier, recBuf, recExtBuf, blk, blk, COMPONENT_Y, coeff, clip, m_clpRngs.comp[COMPONENT_Y], cs
          , m_alfVBLumaCTUHeight
#if JVET_O0625_ALF_PADDING
#if JVET_P0158_ALIGN_ALF_VB
          , m_alfVBLumaPos, alfBryList
#else
          , ( ( yPos + pcv.maxCUHeight >= pcv.lumaHeight ) ? pcv.lumaHeight : m_alfVBLumaPos ), alfBryList
#endif
#else
          , ((yPos + pcv.maxCUHeight >= pcv.lumaHeight) ? pcv.lumaHeight : m_alfVBLumaPos)
#endif
        );
      }

      for (int compIdx = 1; compIdx < MAX_NUM_COMPONENT; compIdx++)
      {
        ComponentID compID = ComponentID(compIdx);
        const int chromaScaleX = getComponentScaleX(compID, recBuf.chromaFormat);
        const int chromaScaleY = getComponentScaleY(compID, recBuf.chromaFormat);
        if (m_ctuEnableFlag[compIdx][ctuIdx])
        {
          Area blk(xPos >> chromaScaleX, yPos >> chromaScaleY, width >> chromaScaleX, height >> chromaScaleY);
          const int alt_num = m_ctuAlternative[compID][ctuIdx];
          m_filter5x5Blk(m_classifier, recBuf, recExtBuf, blk, blk, compID, m_chromaCoeffFinal[alt_num], m_chromaClippFinal[alt_num], m_clpRngs.comp[compIdx], cs
            , m_alfVBChmaCTUHeight
#if JVET_O0625_ALF_PADDING
#if JVET_P0158_ALIGN_ALF_VB
            , m_alfVBChmaPos, alfBryList
#else
            , ( ( yPos + pcv.maxCUHeight >= pcv.lumaHeight ) ? pcv.lumaHeight : m_alfVBChmaPos ), alfBryList
#endif
#else
            , ((yPos + pcv.maxCUHeight >= pcv.lumaHeight) ? pcv.lumaHeight : m_alfVBChmaPos)
#endif
          );
        }
      }
      }
      ctuIdx++;
    }
  }
}

void EncAdaptiveLoopFilter::copyCtuAlternativeChroma( uint8_t* ctuAltsDst[MAX_NUM_COMPONENT], uint8_t* ctuAltsSrc[MAX_NUM_COMPONENT] )
{
  std::copy_n( ctuAltsSrc[COMPONENT_Cb], m_numCTUsInPic, ctuAltsDst[COMPONENT_Cb] );
  std::copy_n( ctuAltsSrc[COMPONENT_Cr], m_numCTUsInPic, ctuAltsDst[COMPONENT_Cr] );
}

void EncAdaptiveLoopFilter::setCtuAlternativeChroma( uint8_t* ctuAlts[MAX_NUM_COMPONENT], uint8_t val )
{
  std::fill_n( ctuAlts[COMPONENT_Cb], m_numCTUsInPic, val );
  std::fill_n( ctuAlts[COMPONENT_Cr], m_numCTUsInPic, val );
}

void EncAdaptiveLoopFilter::initCtuAlternativeChroma( uint8_t* ctuAlts[MAX_NUM_COMPONENT] )
{
  uint8_t altIdx = 0;
  for( int ctuIdx = 0; ctuIdx < m_numCTUsInPic; ++ctuIdx )
  {
    ctuAlts[COMPONENT_Cb][ctuIdx] = altIdx;
    if( (ctuIdx+1) * m_alfParamTemp.numAlternativesChroma >= (altIdx+1)*m_numCTUsInPic )
      ++altIdx;
  }
  altIdx = 0;
  for( int ctuIdx = 0; ctuIdx < m_numCTUsInPic; ++ctuIdx )
  {
    ctuAlts[COMPONENT_Cr][ctuIdx] = altIdx;
    if( (ctuIdx+1) * m_alfParamTemp.numAlternativesChroma >= (altIdx+1)*m_numCTUsInPic )
      ++altIdx;
  }
}

int EncAdaptiveLoopFilter::getMaxNumAlternativesChroma( )
{
  return std::min<int>( m_numCTUsInPic * 2, m_encCfg->getMaxNumAlfAlternativesChroma() );
}<|MERGE_RESOLUTION|>--- conflicted
+++ resolved
@@ -42,10 +42,6 @@
 #define AlfCtx(c) SubCtx( Ctx::Alf, c)
 std::vector<double> EncAdaptiveLoopFilter::m_lumaLevelToWeightPLUT;
 
-#if JVET_N0278_FIXES
-int EncAdaptiveLoopFilter::m_apsIdStart = ALF_CTB_MAX_NUM_APS;
-#endif
-
 void AlfCovariance::getClipMax(const AlfFilterShape& alfShape, int *clip_max) const
 {
   for( int k = 0; k < numCoeff-1; ++k )
@@ -410,13 +406,9 @@
 EncAdaptiveLoopFilter::EncAdaptiveLoopFilter()
 #endif
   : m_CABACEstimator( nullptr )
-<<<<<<< HEAD
-#if !JVET_N0278_FIXES
-=======
 #if JVET_N0278_FIXES
   , m_apsIdStart( apsIdStart )
 #else
->>>>>>> 7379ca4b
   , m_apsIdStart( ALF_CTB_MAX_NUM_APS )
 #endif
 {
