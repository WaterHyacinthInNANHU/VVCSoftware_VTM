--- conflicted
+++ resolved
@@ -238,8 +238,9 @@
 
   bool      m_MHIntra;
   bool      m_Triangle;
-<<<<<<< HEAD
-
+#if JVET_M0255_FRACMMVD_SWITCH
+  bool      m_allowDisFracMMVD;
+#endif
   unsigned  m_IBCMode;
   unsigned  m_IBCLocalSearchRangeX;
   unsigned  m_IBCLocalSearchRangeY;
@@ -247,18 +248,6 @@
   unsigned  m_IBCHashSearchMaxCand;
   unsigned  m_IBCHashSearchRange4SmallBlk;
   unsigned  m_IBCFastMethod;
-=======
-#if JVET_M0255_FRACMMVD_SWITCH
-  bool      m_allowDisFracMMVD;
-#endif
-  unsigned  m_CPRMode;
-  unsigned  m_CPRLocalSearchRangeX;
-  unsigned  m_CPRLocalSearchRangeY;
-  unsigned  m_CPRHashSearch;
-  unsigned  m_CPRHashSearchMaxCand;
-  unsigned  m_CPRHashSearchRange4SmallBlk;
-  unsigned  m_CPRFastMethod;
->>>>>>> fd177314
   
   bool      m_wrapAround;
   unsigned  m_wrapAroundOffset;
