/* The copyright in this software is being made available under the BSD
 * License, included below. This software may be subject to other third party
 * and contributor rights, including patent rights, and no such rights are
 * granted under this license.
 *
 * Copyright (c) 2010-2019, ITU/ISO/IEC
 * All rights reserved.
 *
 * Redistribution and use in source and binary forms, with or without
 * modification, are permitted provided that the following conditions are met:
 *
 *  * Redistributions of source code must retain the above copyright notice,
 *    this list of conditions and the following disclaimer.
 *  * Redistributions in binary form must reproduce the above copyright notice,
 *    this list of conditions and the following disclaimer in the documentation
 *    and/or other materials provided with the distribution.
 *  * Neither the name of the ITU/ISO/IEC nor the names of its contributors may
 *    be used to endorse or promote products derived from this software without
 *    specific prior written permission.
 *
 * THIS SOFTWARE IS PROVIDED BY THE COPYRIGHT HOLDERS AND CONTRIBUTORS "AS IS"
 * AND ANY EXPRESS OR IMPLIED WARRANTIES, INCLUDING, BUT NOT LIMITED TO, THE
 * IMPLIED WARRANTIES OF MERCHANTABILITY AND FITNESS FOR A PARTICULAR PURPOSE
 * ARE DISCLAIMED. IN NO EVENT SHALL THE COPYRIGHT HOLDER OR CONTRIBUTORS
 * BE LIABLE FOR ANY DIRECT, INDIRECT, INCIDENTAL, SPECIAL, EXEMPLARY, OR
 * CONSEQUENTIAL DAMAGES (INCLUDING, BUT NOT LIMITED TO, PROCUREMENT OF
 * SUBSTITUTE GOODS OR SERVICES; LOSS OF USE, DATA, OR PROFITS; OR BUSINESS
 * INTERRUPTION) HOWEVER CAUSED AND ON ANY THEORY OF LIABILITY, WHETHER IN
 * CONTRACT, STRICT LIABILITY, OR TORT (INCLUDING NEGLIGENCE OR OTHERWISE)
 * ARISING IN ANY WAY OUT OF THE USE OF THIS SOFTWARE, EVEN IF ADVISED OF
 * THE POSSIBILITY OF SUCH DAMAGE.
 */

/** \file     EncCfg.h
    \brief    encoder configuration class (header)
*/

#ifndef __ENCCFG__
#define __ENCCFG__

#if _MSC_VER > 1000
#pragma once
#endif // _MSC_VER > 1000

#include "CommonLib/CommonDef.h"
#include "CommonLib/Slice.h"

#include "CommonLib/Unit.h"

struct GOPEntry
{
  int m_POC;
  int m_QPOffset;
#if X0038_LAMBDA_FROM_QP_CAPABILITY
  double m_QPOffsetModelOffset;
  double m_QPOffsetModelScale;
#endif
#if W0038_CQP_ADJ
  int m_CbQPoffset;
  int m_CrQPoffset;
#endif
  double m_QPFactor;
  int m_tcOffsetDiv2;
  int m_betaOffsetDiv2;
  int m_temporalId;
  bool m_refPic;
  int8_t m_sliceType;
  int m_numRefPicsActive0;
  int m_numRefPics0;
  int m_deltaRefPics0[MAX_NUM_REF_PICS];
  int m_numRefPicsActive1;
  int m_numRefPics1;
  int m_deltaRefPics1[MAX_NUM_REF_PICS];
  bool m_isEncoded;
  GOPEntry()
  : m_POC(-1)
  , m_QPOffset(0)
#if X0038_LAMBDA_FROM_QP_CAPABILITY
  , m_QPOffsetModelOffset(0)
  , m_QPOffsetModelScale(0)
#endif
#if W0038_CQP_ADJ
  , m_CbQPoffset(0)
  , m_CrQPoffset(0)
#endif
  , m_QPFactor(0)
  , m_tcOffsetDiv2(0)
  , m_betaOffsetDiv2(0)
  , m_temporalId(0)
  , m_refPic(false)
  , m_sliceType('P')
    , m_numRefPicsActive0(0)
    , m_numRefPics0(0)
    , m_numRefPicsActive1(0)
    , m_numRefPics1(0)
  , m_isEncoded(false)
  {
    ::memset(m_deltaRefPics0, 0, sizeof(m_deltaRefPics0));
    ::memset(m_deltaRefPics1, 0, sizeof(m_deltaRefPics1));
  }
};

struct RPLEntry
{
  int m_POC;
  int m_temporalId;
  bool m_refPic;
  int m_numRefPicsActive;
  int8_t m_sliceType;
  int m_numRefPics;
  int m_deltaRefPics[MAX_NUM_REF_PICS];
  bool m_isEncoded;
  RPLEntry()
    : m_POC(-1)
    , m_temporalId(0)
    , m_refPic(false)
    , m_numRefPicsActive(0)
    , m_sliceType('P')
    , m_numRefPics(0)
    , m_isEncoded(false)
  {
    ::memset(m_deltaRefPics, 0, sizeof(m_deltaRefPics));
  }
};

std::istringstream &operator>>(std::istringstream &in, GOPEntry &entry);     //input

struct BrickSplit
{
  int     m_tileIdx;
  bool    m_uniformSplit;
  int     m_uniformHeight;
  int     m_numSplits;
  int     m_brickHeight[MAX_NUM_BRICKS_PER_TILE];
  BrickSplit()
    : m_tileIdx(-1)
    , m_uniformSplit(true)
    , m_uniformHeight(0)
    , m_numSplits(0)
  {
    ::memset( m_brickHeight, 0, sizeof(m_brickHeight) );
  }
};

typedef std::map<int, BrickSplit> BrickSplitMap;

std::istringstream &operator>>(std::istringstream &in, BrickSplit &entry);     //input


//! \ingroup EncoderLib
//! \{

// ====================================================================================================================
// Class definition
// ====================================================================================================================

/// encoder configuration class
class EncCfg
{
protected:
  //==== File I/O ========
  int       m_iFrameRate;
  int       m_FrameSkip;
  uint32_t      m_temporalSubsampleRatio;
  int       m_iSourceWidth;
  int       m_iSourceHeight;
  Window    m_conformanceWindow;
  int       m_framesToBeEncoded;
  double    m_adLambdaModifier[ MAX_TLAYER ];
  std::vector<double> m_adIntraLambdaModifier;
  double    m_dIntraQpFactor;                                 ///< Intra Q Factor. If negative, use a default equation: 0.57*(1.0 - Clip3( 0.0, 0.5, 0.05*(double)(isField ? (GopSize-1)/2 : GopSize-1) ))

  bool      m_printMSEBasedSequencePSNR;
  bool      m_printHexPsnr;
  bool      m_printFrameMSE;
  bool      m_printSequenceMSE;
  bool      m_cabacZeroWordPaddingEnabled;

  bool      m_bIntraOnlyConstraintFlag;
  uint32_t  m_maxBitDepthConstraintIdc;
  uint32_t  m_maxChromaFormatConstraintIdc;
  bool      m_bFrameConstraintFlag;
  bool      m_bNoQtbttDualTreeIntraConstraintFlag;
  bool      m_noPartitionConstraintsOverrideConstraintFlag;
  bool      m_bNoSaoConstraintFlag;
  bool      m_bNoAlfConstraintFlag;
  bool      m_bNoPcmConstraintFlag;
  bool      m_bNoRefWraparoundConstraintFlag;
  bool      m_bNoTemporalMvpConstraintFlag;
  bool      m_bNoSbtmvpConstraintFlag;
  bool      m_bNoAmvrConstraintFlag;
  bool      m_bNoBdofConstraintFlag;
  bool      m_noDmvrConstraintFlag;
  bool      m_bNoCclmConstraintFlag;
  bool      m_bNoMtsConstraintFlag;
  bool      m_noSbtConstraintFlag;
  bool      m_bNoAffineMotionConstraintFlag;
  bool      m_bNoGbiConstraintFlag;
  bool      m_noIbcConstraintFlag;
  bool      m_bNoMhIntraConstraintFlag;
  bool      m_noFPelMmvdConstraintFlag;
  bool      m_bNoTriangleConstraintFlag;
  bool      m_bNoLadfConstraintFlag;
  bool      m_noTransformSkipConstraintFlag;
#if JVET_O1136_TS_BDPCM_SIGNALLING
  bool      m_noBDPCMConstraintFlag;
#endif
#if JVET_O0376_SPS_JOINTCBCR_FLAG
  bool      m_noJointCbCrConstraintFlag;
#endif
  bool      m_bNoQpDeltaConstraintFlag;
  bool      m_bNoDepQuantConstraintFlag;
  bool      m_bNoSignDataHidingConstraintFlag;

  /* profile & level */
  Profile::Name m_profile;
  Level::Tier   m_levelTier;
  Level::Name   m_level;
  uint32_t      m_subProfile;
  bool m_progressiveSourceFlag;
  bool m_interlacedSourceFlag;
  bool m_nonPackedConstraintFlag;
  bool m_frameOnlyConstraintFlag;
  uint32_t              m_bitDepthConstraintValue;
  ChromaFormat      m_chromaFormatConstraintValue;
  bool              m_intraConstraintFlag;
  bool              m_onePictureOnlyConstraintFlag;
  bool              m_lowerBitRateConstraintFlag;

  //====== Coding Structure ========
  int       m_uiIntraPeriod;                        // needs to be signed to allow '-1' for no intra period
  uint32_t      m_uiDecodingRefreshType;            ///< the type of decoding refresh employed for the random access.
  bool      m_rewriteParamSets;
  bool      m_idrRefParamList;
  int       m_iGOPSize;
  RPLEntry  m_RPLList0[MAX_GOP];
  RPLEntry  m_RPLList1[MAX_GOP];
  int		    m_numRPLList0;
  int		    m_numRPLList1;
  GOPEntry  m_GOPList[MAX_GOP];
  int       m_maxDecPicBuffering[MAX_TLAYER];
  int       m_numReorderPics[MAX_TLAYER];

  int       m_iQP;                              //  if (AdaptiveQP == OFF)
#if JVET_O0650_SIGNAL_CHROMAQP_MAPPING_TABLE
  ChromaQpMappingTableParams m_chromaQpMappingTableParams;
#endif
#if X0038_LAMBDA_FROM_QP_CAPABILITY
  int       m_intraQPOffset;                    ///< QP offset for intra slice (integer)
  int       m_lambdaFromQPEnable;               ///< enable lambda derivation from QP
#endif
  int       m_aiPad[2];

  bool      m_AccessUnitDelimiter;               ///< add Access Unit Delimiter NAL units

  int       m_iMaxRefPicNum;                     ///< this is used to mimic the sliding mechanism used by the decoder
                                                 // TODO: We need to have a common sliding mechanism used by both the encoder and decoder

  int       m_maxTempLayer;                      ///< Max temporal layer
  unsigned  m_CTUSize;
  bool      m_useSplitConsOverride;
  unsigned  m_uiMinQT[3]; //0: I slice; 1: P/B slice, 2: I slice chroma
  unsigned  m_uiMaxBTDepth;
  unsigned  m_uiMaxBTDepthI;
  unsigned  m_uiMaxBTDepthIChroma;
  bool      m_dualITree;
  unsigned  m_maxCUWidth;
  unsigned  m_maxCUHeight;
  unsigned  m_maxTotalCUDepth;
  unsigned  m_log2DiffMaxMinCodingBlockSize;

  int       m_LMChroma;
  bool      m_cclmCollocatedChromaFlag;
  int       m_IntraMTS;
  int       m_InterMTS;
  int       m_IntraMTSMaxCand;
  int       m_InterMTSMaxCand;
  int       m_ImplicitMTS;
  bool      m_SBT;                                ///< Sub-Block Transform for inter blocks
  bool      m_LFNST;
  bool      m_useFastLFNST;
  int       m_SubPuMvpMode;
  bool      m_Affine;
  bool      m_AffineType;
#if JVET_O0070_PROF
  bool      m_PROF;
#endif
  bool      m_BIO;

  bool      m_SMVD;
  bool      m_compositeRefEnabled;        //composite reference
  bool      m_GBi;
  bool      m_GBiFast;
#if LUMA_ADAPTIVE_DEBLOCKING_FILTER_QP_OFFSET
  bool      m_LadfEnabled;
  int       m_LadfNumIntervals;
  int       m_LadfQpOffset[MAX_LADF_INTERVALS];
  int       m_LadfIntervalLowerBound[MAX_LADF_INTERVALS];
#endif

  bool      m_MHIntra;
  bool      m_Triangle;
  bool      m_allowDisFracMMVD;
  bool      m_AffineAmvr;
  bool      m_HashME;
  bool      m_AffineAmvrEncOpt;
  bool      m_DMVR;
  bool      m_MMVD;
  int       m_MmvdDisNum;
  bool      m_RdpcmMode;
<<<<<<< HEAD
#if JVET_O0119_BASE_PALETTE_444
  unsigned  m_PLTMode;
=======
#if JVET_O0376_SPS_JOINTCBCR_FLAG
  bool      m_JointCbCrMode;
>>>>>>> 767dca73
#endif
  unsigned  m_IBCMode;
  unsigned  m_IBCLocalSearchRangeX;
  unsigned  m_IBCLocalSearchRangeY;
  unsigned  m_IBCHashSearch;
  unsigned  m_IBCHashSearchMaxCand;
  unsigned  m_IBCHashSearchRange4SmallBlk;
  unsigned  m_IBCFastMethod;

  bool      m_wrapAround;
  unsigned  m_wrapAroundOffset;

  // ADD_NEW_TOOL : (encoder lib) add tool enabling flags and associated parameters here
  bool      m_loopFilterAcrossVirtualBoundariesDisabledFlag;
  unsigned  m_numVerVirtualBoundaries;
  unsigned  m_numHorVirtualBoundaries;
  unsigned  m_virtualBoundariesPosX[3];
  unsigned  m_virtualBoundariesPosY[3];
  bool      m_lumaReshapeEnable;
  unsigned  m_reshapeSignalType;
  unsigned  m_intraCMD;
  ReshapeCW m_reshapeCW;
  bool      m_encDbOpt;
  bool      m_useFastLCTU;
  bool      m_useFastMrg;
  bool      m_usePbIntraFast;
  bool      m_useAMaxBT;
  bool      m_e0023FastEnc;
  bool      m_contentBasedFastQtbt;
  bool      m_useNonLinearAlfLuma;
  bool      m_useNonLinearAlfChroma;
#if JVET_O0090_ALF_CHROMA_FILTER_ALTERNATIVES_CTB
  unsigned  m_maxNumAlfAlternativesChroma;
#endif
  bool      m_MIP;
  bool      m_useFastMIP;

#if MAX_TB_SIZE_SIGNALLING
  uint32_t  m_log2MaxTbSize;
#endif

  //====== Loop/Deblock Filter ========
  bool      m_bLoopFilterDisable;
  bool      m_loopFilterOffsetInPPS;
  int       m_loopFilterBetaOffsetDiv2;
  int       m_loopFilterTcOffsetDiv2;
#if W0038_DB_OPT
  int       m_deblockingFilterMetric;
#else
  bool      m_DeblockingFilterMetric;
#endif
  bool      m_bUseSAO;
  bool      m_bTestSAODisableAtPictureLevel;
  double    m_saoEncodingRate;       // When non-0 SAO early picture termination is enabled for luma and chroma
  double    m_saoEncodingRateChroma; // The SAO early picture termination rate to use for chroma (when m_SaoEncodingRate is >0). If <=0, use results for luma.
  int       m_maxNumOffsetsPerPic;
  bool      m_saoCtuBoundary;

#if K0238_SAO_GREEDY_MERGE_ENCODING
  bool      m_saoGreedyMergeEnc;
#endif
  //====== Motion search ========
  bool      m_bDisableIntraPUsInInterSlices;
  MESearchMethod m_motionEstimationSearchMethod;
  int       m_iSearchRange;                     //  0:Full frame
  int       m_bipredSearchRange;
  bool      m_bClipForBiPredMeEnabled;
  bool      m_bFastMEAssumingSmootherMVEnabled;
  int       m_minSearchWindow;
  bool      m_bRestrictMESampling;

  //====== Quality control ========
  int       m_iMaxDeltaQP;                      //  Max. absolute delta QP (1:default)
  int       m_cuQpDeltaSubdiv;                  //  Max. subdivision level for a CuDQP (0:default)
  int       m_cuChromaQpOffsetSubdiv;           ///< If negative, then do not apply chroma qp offsets.

  int       m_chromaCbQpOffset;                 //  Chroma Cb QP Offset (0:default)
  int       m_chromaCrQpOffset;                 //  Chroma Cr Qp Offset (0:default)
  int       m_chromaCbQpOffsetDualTree;         //  Chroma Cb QP Offset for dual tree
  int       m_chromaCrQpOffsetDualTree;         //  Chroma Cr Qp Offset for dual tree
  int       m_chromaCbCrQpOffset;               //  QP Offset for the joint Cb-Cr mode
  int       m_chromaCbCrQpOffsetDualTree;       //  QP Offset for the joint Cb-Cr mode in dual tree
#if ER_CHROMA_QP_WCG_PPS
  WCGChromaQPControl m_wcgChromaQpControl;                    ///< Wide-colour-gamut chroma QP control.
#endif
#if W0038_CQP_ADJ
  uint32_t      m_sliceChromaQpOffsetPeriodicity;                 ///< Used in conjunction with Slice Cb/Cr QpOffsetIntraOrPeriodic. Use 0 (default) to disable periodic nature.
  int       m_sliceChromaQpOffsetIntraOrPeriodic[2/*Cb,Cr*/]; ///< Chroma Cb QP Offset at slice level for I slice or for periodic inter slices as defined by SliceChromaQPOffsetPeriodicity. Replaces offset in the GOP table.
#endif

  ChromaFormat m_chromaFormatIDC;

  bool      m_extendedPrecisionProcessingFlag;
  bool      m_highPrecisionOffsetsEnabledFlag;
  bool      m_bUseAdaptiveQP;
  int       m_iQPAdaptationRange;
#if ENABLE_QPA
  bool      m_bUsePerceptQPA;
  bool      m_bUseWPSNR;
#endif

  //====== Tool list ========
  int       m_inputBitDepth[MAX_NUM_CHANNEL_TYPE];         ///< bit-depth of input file
  int       m_bitDepth[MAX_NUM_CHANNEL_TYPE];
  bool      m_bUseASR;
  bool      m_bUseHADME;
  bool      m_useRDOQ;
  bool      m_useRDOQTS;
#if T0196_SELECTIVE_RDOQ
  bool      m_useSelectiveRDOQ;
#endif
  uint32_t      m_rdPenalty;
  FastInterSearchMode m_fastInterSearchMode;
  bool      m_bUseEarlyCU;
  bool      m_useFastDecisionForMerge;
  bool      m_bUseCbfFastMode;
  bool      m_useEarlySkipDetection;
  bool      m_crossComponentPredictionEnabledFlag;
  bool      m_reconBasedCrossCPredictionEstimate;
  uint32_t      m_log2SaoOffsetScale[MAX_NUM_CHANNEL_TYPE];
  bool      m_useTransformSkip;
  bool      m_useTransformSkipFast;
#if JVET_O1136_TS_BDPCM_SIGNALLING
  bool      m_useBDPCM;
#endif
  uint32_t      m_log2MaxTransformSkipBlockSize;
  bool      m_transformSkipRotationEnabledFlag;
  bool      m_transformSkipContextEnabledFlag;
  bool      m_persistentRiceAdaptationEnabledFlag;
  bool      m_cabacBypassAlignmentEnabledFlag;
  bool      m_rdpcmEnabledFlag[NUMBER_OF_RDPCM_SIGNALLING_MODES];
#if SHARP_LUMA_DELTA_QP
  LumaLevelToDeltaQPMapping m_lumaLevelToDeltaQPMapping; ///< mapping from luma level to delta QP.
#endif
  int*      m_aidQP;
  uint32_t      m_uiDeltaQpRD;
  bool      m_bFastDeltaQP;
  bool      m_ISP;
  bool      m_useFastISP;

  bool      m_bUseConstrainedIntraPred;
  bool      m_bFastUDIUseMPMEnabled;
  bool      m_bFastMEForGenBLowDelayEnabled;
  bool      m_bUseBLambdaForNonKeyLowDelayPictures;
  bool      m_usePCM;
  int       m_PCMBitDepth[MAX_NUM_CHANNEL_TYPE];
  uint32_t      m_pcmLog2MaxSize;
  uint32_t      m_uiPCMLog2MinSize;
  //====== Slice ========
  SliceConstraint m_sliceMode;
  int       m_sliceArgument;
  //====== Dependent Slice ========
  SliceConstraint m_sliceSegmentMode;
  int       m_sliceSegmentArgument;
  bool      m_bLFCrossSliceBoundaryFlag;

  bool      m_bPCMInputBitDepthFlag;
  bool      m_bPCMFilterDisableFlag;
  bool      m_intraSmoothingDisabledFlag;
  bool      m_loopFilterAcrossBricksEnabledFlag;
  bool      m_tileUniformSpacingFlag;
  int       m_iNumColumnsMinus1;
  int       m_iNumRowsMinus1;
  std::vector<int> m_tileColumnWidth;
  std::vector<int> m_tileRowHeight;

  bool      m_entropyCodingSyncEnabledFlag;
 
  bool      m_rectSliceFlag;
  int       m_numSlicesInPicMinus1;
  std::vector<int> m_topLeftBrickIdx;
  std::vector<int> m_bottomRightBrickIdx;
  bool      m_loopFilterAcrossSlicesEnabledFlag;
  bool      m_signalledSliceIdFlag;
  int       m_signalledSliceIdLengthMinus1;
  std::vector<int> m_sliceId;
  BrickSplitMap m_brickSplitMap;

  HashType  m_decodedPictureHashSEIType;
  bool      m_bufferingPeriodSEIEnabled;
  bool      m_pictureTimingSEIEnabled;
  bool      m_recoveryPointSEIEnabled;
  bool      m_toneMappingInfoSEIEnabled;
  int       m_toneMapId;
  bool      m_toneMapCancelFlag;
  bool      m_toneMapPersistenceFlag;
  int       m_codedDataBitDepth;
  int       m_targetBitDepth;
  int       m_modelId;
  int       m_minValue;
  int       m_maxValue;
  int       m_sigmoidMidpoint;
  int       m_sigmoidWidth;
  int       m_numPivots;
  int       m_cameraIsoSpeedIdc;
  int       m_cameraIsoSpeedValue;
  int       m_exposureIndexIdc;
  int       m_exposureIndexValue;
  bool      m_exposureCompensationValueSignFlag;
  int       m_exposureCompensationValueNumerator;
  int       m_exposureCompensationValueDenomIdc;
  int       m_refScreenLuminanceWhite;
  int       m_extendedRangeWhiteLevel;
  int       m_nominalBlackLevelLumaCodeValue;
  int       m_nominalWhiteLevelLumaCodeValue;
  int       m_extendedWhiteLevelLumaCodeValue;
  int*      m_startOfCodedInterval;
  int*      m_codedPivotValue;
  int*      m_targetPivotValue;
  bool      m_framePackingSEIEnabled;
  int       m_framePackingSEIType;
  int       m_framePackingSEIId;
  int       m_framePackingSEIQuincunx;
  int       m_framePackingSEIInterpretation;
  bool      m_segmentedRectFramePackingSEIEnabled;
  bool      m_segmentedRectFramePackingSEICancel;
  int       m_segmentedRectFramePackingSEIType;
  bool      m_segmentedRectFramePackingSEIPersistence;
  int       m_displayOrientationSEIAngle;
  bool      m_temporalLevel0IndexSEIEnabled;
  bool      m_gradualDecodingRefreshInfoEnabled;
  int       m_noDisplaySEITLayer;
  bool      m_decodingUnitInfoSEIEnabled;
  bool      m_SOPDescriptionSEIEnabled;
  bool      m_scalableNestingSEIEnabled;
  bool      m_tmctsSEIEnabled;
  bool      m_MCTSEncConstraint;
  bool      m_timeCodeSEIEnabled;
  int       m_timeCodeSEINumTs;
  SEITimeSet   m_timeSetArray[MAX_TIMECODE_SEI_SETS];
  bool      m_kneeSEIEnabled;
  int       m_kneeSEIId;
  bool      m_kneeSEICancelFlag;
  bool      m_kneeSEIPersistenceFlag;
  int       m_kneeSEIInputDrange;
  int       m_kneeSEIInputDispLuminance;
  int       m_kneeSEIOutputDrange;
  int       m_kneeSEIOutputDispLuminance;
  int       m_kneeSEINumKneePointsMinus1;
  int*      m_kneeSEIInputKneePoint;
  int*      m_kneeSEIOutputKneePoint;
  std::string m_colourRemapSEIFileRoot;          ///< SEI Colour Remapping File (initialized from external file)
  SEIMasteringDisplay m_masteringDisplay;
#if U0033_ALTERNATIVE_TRANSFER_CHARACTERISTICS_SEI
  bool      m_alternativeTransferCharacteristicsSEIEnabled;
  uint8_t     m_preferredTransferCharacteristics;
#endif
  bool      m_greenMetadataInfoSEIEnabled;
  uint8_t     m_greenMetadataType;
  uint8_t     m_xsdMetricType;
  //====== Weighted Prediction ========
  bool      m_useWeightedPred;       //< Use of Weighting Prediction (P_SLICE)
  bool      m_useWeightedBiPred;    //< Use of Bi-directional Weighting Prediction (B_SLICE)
  WeightedPredictionMethod m_weightedPredictionMethod;
  uint32_t      m_log2ParallelMergeLevelMinus2;       ///< Parallel merge estimation region
  uint32_t      m_maxNumMergeCand;                    ///< Maximum number of merge candidates
  uint32_t      m_maxNumAffineMergeCand;              ///< Maximum number of affine merge candidates
  uint32_t      m_maxNumTriangleCand;
#if JVET_O0455_IBC_MAX_MERGE_NUM
  uint32_t      m_maxNumIBCMergeCand;                 ///< Max number of IBC merge candidates
#endif
  ScalingListMode m_useScalingListId;             ///< Using quantization matrix i.e. 0=off, 1=default, 2=file.
  std::string m_scalingListFileName;              ///< quantization matrix file name
  int       m_TMVPModeId;
  bool      m_DepQuantEnabledFlag;
  bool      m_SignDataHidingEnabledFlag;
  bool      m_RCEnableRateControl;
  int       m_RCTargetBitrate;
  int       m_RCKeepHierarchicalBit;
  bool      m_RCLCULevelRC;
  bool      m_RCUseLCUSeparateModel;
  int       m_RCInitialQP;
  bool      m_RCForceIntraQP;
#if U0132_TARGET_BITS_SATURATION
  bool      m_RCCpbSaturationEnabled;
  uint32_t      m_RCCpbSize;
  double    m_RCInitialCpbFullness;
#endif
  bool      m_TransquantBypassEnabledFlag;                    ///< transquant_bypass_enabled_flag setting in PPS.
  bool      m_CUTransquantBypassFlagForce;                    ///< if transquant_bypass_enabled_flag, then, if true, all CU transquant bypass flags will be set to true.

  CostMode  m_costMode;                                       ///< The cost function to use, primarily when considering lossless coding.

  VPS       m_cVPS;
  DPS       m_dps;
  bool      m_decodingParameterSetEnabled;                   ///< enable decoding parameter set
  bool      m_recalculateQPAccordingToLambda;                 ///< recalculate QP value according to the lambda value
  int       m_activeParameterSetsSEIEnabled;                  ///< enable active parameter set SEI message
  bool      m_vuiParametersPresentFlag;                       ///< enable generation of VUI parameters
  bool      m_aspectRatioInfoPresentFlag;                     ///< Signals whether aspect_ratio_idc is present
  bool      m_chromaResamplingFilterHintEnabled;              ///< Signals whether chroma sampling filter hint data is present
  int       m_chromaResamplingHorFilterIdc;                   ///< Specifies the Index of filter to use
  int       m_chromaResamplingVerFilterIdc;                   ///< Specifies the Index of filter to use
  int       m_aspectRatioIdc;                                 ///< aspect_ratio_idc
  int       m_sarWidth;                                       ///< horizontal size of the sample aspect ratio
  int       m_sarHeight;                                      ///< vertical size of the sample aspect ratio
  bool      m_colourDescriptionPresentFlag;                   ///< Signals whether colour_primaries, transfer_characteristics and matrix_coefficients are present
  int       m_colourPrimaries;                                ///< Indicates chromaticity coordinates of the source primaries
  int       m_transferCharacteristics;                        ///< Indicates the opto-electronic transfer characteristics of the source
  int       m_matrixCoefficients;                             ///< Describes the matrix coefficients used in deriving luma and chroma from RGB primaries
  bool      m_chromaLocInfoPresentFlag;                       ///< Signals whether chroma_sample_loc_type_top_field and chroma_sample_loc_type_bottom_field are present
  int       m_chromaSampleLocTypeTopField;                    ///< Specifies the location of chroma samples for top field
  int       m_chromaSampleLocTypeBottomField;                 ///< Specifies the location of chroma samples for bottom field
  int       m_chromaSampleLocType;                            ///< Specifies the location of chroma samples for progressive content
  bool      m_overscanInfoPresentFlag;                        ///< Signals whether overscan_appropriate_flag is present
  bool      m_overscanAppropriateFlag;                        ///< Indicates whether conformant decoded pictures are suitable for display using overscan
  bool      m_videoSignalTypePresentFlag;                     ///< Signals whether video_format, video_full_range_flag, and colour_description_present_flag are present
  bool      m_videoFullRangeFlag;                             ///< Indicates the black level and range of luma and chroma signals

  bool      m_bEfficientFieldIRAPEnabled;                     ///< enable to code fields in a specific, potentially more efficient, order.
  bool      m_bHarmonizeGopFirstFieldCoupleEnabled;

  std::string m_summaryOutFilename;                           ///< filename to use for producing summary output file.
  std::string m_summaryPicFilenameBase;                       ///< Base filename to use for producing summary picture output files. The actual filenames used will have I.txt, P.txt and B.txt appended.
  uint32_t        m_summaryVerboseness;                           ///< Specifies the level of the verboseness of the text output.
  int       m_ImvMode;
  int       m_Imv4PelFast;
  std::string m_decodeBitstreams[2];                          ///< filename for decode bitstreams.
  bool        m_forceDecodeBitstream1;                        ///< guess what it means
  int         m_switchPOC;                                    ///< dbg poc.
  int         m_switchDQP;                                    ///< dqp applied to  switchPOC and subsequent pictures.
  int         m_fastForwardToPOC;                             ///<
  bool        m_stopAfterFFtoPOC;                             ///<
  int         m_debugCTU;                                     ///< dbg ctu
  bool        m_bs2ModPOCAndType;



#if ENABLE_SPLIT_PARALLELISM
  int         m_numSplitThreads;
  bool        m_forceSingleSplitThread;
#endif
#if ENABLE_WPP_PARALLELISM
  int         m_numWppThreads;
  int         m_numWppExtraLines;
  bool        m_ensureWppBitEqual;
#endif

  bool        m_alf;                                          ///< Adaptive Loop Filter

public:
  EncCfg()
  : m_tileColumnWidth()
  , m_tileRowHeight()
  {
    m_PCMBitDepth[CHANNEL_TYPE_LUMA]=8;
    m_PCMBitDepth[CHANNEL_TYPE_CHROMA]=8;
  }

  virtual ~EncCfg()
  {}

  void setProfile(Profile::Name profile) { m_profile = profile; }
  void setLevel(Level::Tier tier, Level::Name level) { m_levelTier = tier; m_level = level; }
  void setSubProfile(uint32_t subProfile) { m_subProfile = subProfile; }

  bool      getIntraOnlyConstraintFlag() const { return m_bIntraOnlyConstraintFlag; }
  void      setIntraOnlyConstraintFlag(bool bVal) { m_bIntraOnlyConstraintFlag = bVal; }
  uint32_t  getMaxBitDepthConstraintIdc() const { return m_maxBitDepthConstraintIdc; }
  void      setMaxBitDepthConstraintIdc(uint32_t u) { m_maxBitDepthConstraintIdc = u; }
  uint32_t  getMaxChromaFormatConstraintIdc() const { return m_maxChromaFormatConstraintIdc; }
  void      setMaxChromaFormatConstraintIdc(uint32_t u) { m_maxChromaFormatConstraintIdc = u; }
  bool      getFrameConstraintFlag() const { return m_bFrameConstraintFlag; }
  void      setFrameConstraintFlag(bool bVal) { m_bFrameConstraintFlag = bVal; }
  bool      getNoQtbttDualTreeIntraConstraintFlag() const { return m_bNoQtbttDualTreeIntraConstraintFlag; }
  void      setNoQtbttDualTreeIntraConstraintFlag(bool bVal) { m_bNoQtbttDualTreeIntraConstraintFlag = bVal; }
  bool      getNoPartitionConstraintsOverrideConstraintFlag() const { return m_noPartitionConstraintsOverrideConstraintFlag; }
  void      setNoPartitionConstraintsOverrideConstraintFlag(bool bVal) { m_noPartitionConstraintsOverrideConstraintFlag = bVal; }
  bool      getNoSaoConstraintFlag() const { return m_bNoSaoConstraintFlag; }
  void      setNoSaoConstraintFlag(bool bVal) { m_bNoSaoConstraintFlag = bVal; }
  bool      getNoAlfConstraintFlag() const { return m_bNoAlfConstraintFlag; }
  void      setNoAlfConstraintFlag(bool bVal) { m_bNoAlfConstraintFlag = bVal; }
  bool      getNoPcmConstraintFlag() const { return m_bNoPcmConstraintFlag; }
  void      setNoPcmConstraintFlag(bool bVal) { m_bNoPcmConstraintFlag = bVal; }
  bool      getNoRefWraparoundConstraintFlag() const { return m_bNoRefWraparoundConstraintFlag; }
  void      setNoRefWraparoundConstraintFlag(bool bVal) { m_bNoRefWraparoundConstraintFlag = bVal; }
  bool      getNoTemporalMvpConstraintFlag() const { return m_bNoTemporalMvpConstraintFlag; }
  void      setNoTemporalMvpConstraintFlag(bool bVal) { m_bNoTemporalMvpConstraintFlag = bVal; }
  bool      getNoSbtmvpConstraintFlag() const { return m_bNoSbtmvpConstraintFlag; }
  void      setNoSbtmvpConstraintFlag(bool bVal) { m_bNoSbtmvpConstraintFlag = bVal; }
  bool      getNoAmvrConstraintFlag() const { return m_bNoAmvrConstraintFlag; }
  void      setNoAmvrConstraintFlag(bool bVal) { m_bNoAmvrConstraintFlag = bVal; }
  bool      getNoBdofConstraintFlag() const { return m_bNoBdofConstraintFlag; }
  void      setNoBdofConstraintFlag(bool bVal) { m_bNoBdofConstraintFlag = bVal; }
  bool      getNoDmvrConstraintFlag() const { return m_noDmvrConstraintFlag; }
  void      setNoDmvrConstraintFlag(bool bVal) { m_noDmvrConstraintFlag = bVal; }
  bool      getNoCclmConstraintFlag() const { return m_bNoCclmConstraintFlag; }
  void      setNoCclmConstraintFlag(bool bVal) { m_bNoCclmConstraintFlag = bVal; }
  bool      getNoMtsConstraintFlag() const { return m_bNoMtsConstraintFlag; }
  void      setNoMtsConstraintFlag(bool bVal) { m_bNoMtsConstraintFlag = bVal; }
  bool      getNoSbtConstraintFlag() const { return m_noSbtConstraintFlag; }
  void      setNoSbtConstraintFlag(bool bVal) { m_noSbtConstraintFlag = bVal; }
  bool      getNoAffineMotionConstraintFlag() const { return m_bNoAffineMotionConstraintFlag; }
  void      setNoAffineMotionConstraintFlag(bool bVal) { m_bNoAffineMotionConstraintFlag = bVal; }
  bool      getNoGbiConstraintFlag() const { return m_bNoGbiConstraintFlag; }
  void      setNoGbiConstraintFlag(bool bVal) { m_bNoGbiConstraintFlag = bVal; }
  bool      getNoIbcConstraintFlag() const { return m_noIbcConstraintFlag; }
  void      setNoIbcConstraintFlag(bool bVal) { m_noIbcConstraintFlag = bVal; }
  bool      getNoMhIntraConstraintFlag() const { return m_bNoMhIntraConstraintFlag; }
  void      setNoMhIntraConstraintFlag(bool bVal) { m_bNoMhIntraConstraintFlag = bVal; }
  bool      getNoFPelMmvdConstraintFlag() const { return m_noFPelMmvdConstraintFlag; }
  void      setNoFPelMmvdConstraintFlag(bool bVal) { m_noFPelMmvdConstraintFlag = bVal; }
  bool      getNoTriangleConstraintFlag() const { return m_bNoTriangleConstraintFlag; }
  void      setNoTriangleConstraintFlag(bool bVal) { m_bNoTriangleConstraintFlag = bVal; }
  bool      getNoLadfConstraintFlag() const { return m_bNoLadfConstraintFlag; }
  void      setNoLadfConstraintFlag(bool bVal) { m_bNoLadfConstraintFlag = bVal; }
  bool      getNoTransformSkipConstraintFlag() const { return m_noTransformSkipConstraintFlag; }
  void      setNoTransformSkipConstraintFlag(bool bVal) { m_noTransformSkipConstraintFlag = bVal; }
#if JVET_O1136_TS_BDPCM_SIGNALLING
  bool      getNoBDPCMConstraintFlag() const { return m_noBDPCMConstraintFlag; }
  void      setNoBDPCMConstraintFlag(bool bVal) { m_noBDPCMConstraintFlag = bVal; }
#endif
#if JVET_O0376_SPS_JOINTCBCR_FLAG
  bool      getNoJointCbCrConstraintFlag() const { return m_noJointCbCrConstraintFlag; }
  void      setNoJointCbCrConstraintFlag(bool bVal) { m_noJointCbCrConstraintFlag = bVal; }
#endif
  bool      getNoQpDeltaConstraintFlag() const { return m_bNoQpDeltaConstraintFlag; }
  void      setNoQpDeltaConstraintFlag(bool bVal) { m_bNoQpDeltaConstraintFlag = bVal; }
  bool      getNoDepQuantConstraintFlag() const { return m_bNoDepQuantConstraintFlag; }
  void      setNoDepQuantConstraintFlag(bool bVal) { m_bNoDepQuantConstraintFlag = bVal; }
  bool      getNoSignDataHidingConstraintFlag() const { return m_bNoSignDataHidingConstraintFlag; }
  void      setNoSignDataHidingConstraintFlag(bool bVal) { m_bNoSignDataHidingConstraintFlag = bVal; }

  void      setFrameRate                    ( int   i )      { m_iFrameRate = i; }
  void      setFrameSkip                    ( uint32_t  i )      { m_FrameSkip = i; }
  void      setTemporalSubsampleRatio       ( uint32_t  i )      { m_temporalSubsampleRatio = i; }
  void      setSourceWidth                  ( int   i )      { m_iSourceWidth = i; }
  void      setSourceHeight                 ( int   i )      { m_iSourceHeight = i; }

  Window   &getConformanceWindow()                           { return m_conformanceWindow; }
  void      setConformanceWindow (int confLeft, int confRight, int confTop, int confBottom ) { m_conformanceWindow.setWindow (confLeft, confRight, confTop, confBottom); }

  void      setFramesToBeEncoded            ( int   i )      { m_framesToBeEncoded = i; }

  bool      getPrintMSEBasedSequencePSNR    ()         const { return m_printMSEBasedSequencePSNR;  }
  void      setPrintMSEBasedSequencePSNR    (bool value)     { m_printMSEBasedSequencePSNR = value; }

  bool      getPrintHexPsnr                 ()         const { return m_printHexPsnr;               }
  void      setPrintHexPsnr                 (bool value)     { m_printHexPsnr = value;              }

  bool      getPrintFrameMSE                ()         const { return m_printFrameMSE;              }
  void      setPrintFrameMSE                (bool value)     { m_printFrameMSE = value;             }

  bool      getPrintSequenceMSE             ()         const { return m_printSequenceMSE;           }
  void      setPrintSequenceMSE             (bool value)     { m_printSequenceMSE = value;          }

  bool      getCabacZeroWordPaddingEnabled()           const { return m_cabacZeroWordPaddingEnabled;  }
  void      setCabacZeroWordPaddingEnabled(bool value)       { m_cabacZeroWordPaddingEnabled = value; }

  //====== Coding Structure ========
  void      setIntraPeriod                  (int   i)        { m_uiIntraPeriod = i;                   }
  void      setDecodingRefreshType          ( int   i )      { m_uiDecodingRefreshType = (uint32_t)i; }
  void      setReWriteParamSets             ( bool  b )      { m_rewriteParamSets = b; }
  void      setIDRRefParamListPresent       ( bool  b )      { m_idrRefParamList  = b; }
  bool      getIDRRefParamListPresent       ()        const  { return m_idrRefParamList; }
  void      setGOPSize                      ( int   i )      { m_iGOPSize = i; }
  void      setGopList(const GOPEntry GOPList[MAX_GOP]) { for (int i = 0; i < MAX_GOP; i++) m_GOPList[i] = GOPList[i]; }
  const GOPEntry &getGOPEntry               ( int   i ) const { return m_GOPList[i]; }
  void      setRPLList0(const RPLEntry RPLList[MAX_GOP])
  {
    m_numRPLList0 = 0;
    for (int i = 0; i < MAX_GOP; i++)
    {
      m_RPLList0[i] = RPLList[i];
      if (m_RPLList0[i].m_POC != -1) m_numRPLList0++;
    }
  }
  void      setRPLList1(const RPLEntry RPLList[MAX_GOP])
  {
    m_numRPLList1 = 0;
    for (int i = 0; i < MAX_GOP; i++)
    {
      m_RPLList1[i] = RPLList[i];
      if (m_RPLList1[i].m_POC != -1) m_numRPLList1++;
    }
  }
  const RPLEntry &getRPLEntry(int L01, int idx) const { return (L01 == 0) ? m_RPLList0[idx] : m_RPLList1[idx]; }
  int       getRPLCandidateSize(int L01) const { return  (L01 == 0) ? m_numRPLList0 : m_numRPLList1; }
  void      setEncodedFlag(uint32_t  i, bool value) { m_RPLList0[i].m_isEncoded = value; m_RPLList1[i].m_isEncoded = value; }
  void      setMaxDecPicBuffering           ( uint32_t u, uint32_t tlayer ) { m_maxDecPicBuffering[tlayer] = u;    }
  void      setNumReorderPics               ( int  i, uint32_t tlayer ) { m_numReorderPics[tlayer] = i;    }

  void      setBaseQP                       ( int   i )      { m_iQP = i; }
#if X0038_LAMBDA_FROM_QP_CAPABILITY
  void      setIntraQPOffset                ( int   i )         { m_intraQPOffset = i; }
  void      setLambdaFromQPEnable           ( bool  b )         { m_lambdaFromQPEnable = b; }
#endif
#if JVET_O0650_SIGNAL_CHROMAQP_MAPPING_TABLE
  void      setChromaQpMappingTableParams   (const ChromaQpMappingTableParams &params) { m_chromaQpMappingTableParams = params; }
#endif

  void      setPad                          ( int*  iPad                   )      { for ( int i = 0; i < 2; i++ ) m_aiPad[i] = iPad[i]; }

  int       getMaxRefPicNum                 ()                              { return m_iMaxRefPicNum;           }
  void      setMaxRefPicNum                 ( int iMaxRefPicNum )           { m_iMaxRefPicNum = iMaxRefPicNum;  }

  int       getMaxTempLayer                 ()                              { return m_maxTempLayer;              }
  void      setMaxTempLayer                 ( int maxTempLayer )            { m_maxTempLayer = maxTempLayer;      }

  void      setCTUSize                      ( unsigned  u )      { m_CTUSize  = u; }
  void      setMinQTSizes                   ( unsigned* minQT)   { m_uiMinQT[0] = minQT[0]; m_uiMinQT[1] = minQT[1]; m_uiMinQT[2] = minQT[2]; }
  void      setMaxBTDepth                   ( unsigned uiMaxBTDepth, unsigned uiMaxBTDepthI, unsigned uiMaxBTDepthIChroma )
                                                             { m_uiMaxBTDepth = uiMaxBTDepth; m_uiMaxBTDepthI = uiMaxBTDepthI; m_uiMaxBTDepthIChroma = uiMaxBTDepthIChroma; }
  unsigned  getMaxBTDepth                   ()         const { return m_uiMaxBTDepth; }
  unsigned  getMaxBTDepthI                  ()         const { return m_uiMaxBTDepthI; }
  unsigned  getMaxBTDepthIChroma            ()         const { return m_uiMaxBTDepthIChroma; }
  int       getCTUSize                      ()         const { return m_CTUSize; }
  void      setUseSplitConsOverride         (bool  n)        { m_useSplitConsOverride = n; }
  bool      getUseSplitConsOverride         ()         const { return m_useSplitConsOverride; }
  void      setDualITree                    ( bool b )       { m_dualITree = b; }
  bool      getDualITree                    ()         const { return m_dualITree; }

  void      setLFNST                        ( bool b )       { m_LFNST = b; }
  bool      getLFNST()                                 const { return m_LFNST; }
  void      setUseFastLFNST                 ( bool b )       { m_useFastLFNST = b; }
  bool      getUseFastLFNST()                          const { return m_useFastLFNST; }

  void      setUseLMChroma                  ( int n )        { m_LMChroma = n; }
  int       getUseLMChroma()                           const { return m_LMChroma; }
  void      setCclmCollocatedChromaFlag     ( bool b )       { m_cclmCollocatedChromaFlag = b; }
  bool      getCclmCollocatedChromaFlag     ()         const { return m_cclmCollocatedChromaFlag; }

  void      setSubPuMvpMode(int n)          { m_SubPuMvpMode = n; }
  bool      getSubPuMvpMode()         const { return m_SubPuMvpMode; }

  void      setAffine                       ( bool b )       { m_Affine = b; }
  bool      getAffine                       ()         const { return m_Affine; }
  void      setAffineType( bool b )                          { m_AffineType = b; }
  bool      getAffineType()                            const { return m_AffineType; }
#if JVET_O0070_PROF
  void      setPROF                         (bool b)         { m_PROF = b; }
  bool      getPROF                         ()         const { return m_PROF; }
#endif
  void      setBIO(bool b)                                   { m_BIO = b; }
  bool      getBIO()                                   const { return m_BIO; }

  void      setIntraMTSMaxCand              ( unsigned u )   { m_IntraMTSMaxCand = u; }
  unsigned  getIntraMTSMaxCand              ()         const { return m_IntraMTSMaxCand; }
  void      setInterMTSMaxCand              ( unsigned u )   { m_InterMTSMaxCand = u; }
  unsigned  getInterMTSMaxCand              ()         const { return m_InterMTSMaxCand; }
  void      setIntraMTS                     ( bool b )       { m_IntraMTS = b; }
  bool      getIntraMTS                     ()         const { return m_IntraMTS; }
  void      setInterMTS                     ( bool b )       { m_InterMTS = b; }
  bool      getInterMTS                     ()         const { return m_InterMTS; }
  void      setImplicitMTS                  ( bool b )       { m_ImplicitMTS = b; }
  bool      getImplicitMTS                  ()         const { return m_ImplicitMTS; }
  void      setUseSBT                       ( bool b )       { m_SBT = b; }
  bool      getUseSBT                       ()         const { return m_SBT; }

  void      setUseCompositeRef              (bool b)         { m_compositeRefEnabled = b; }
  bool      getUseCompositeRef              ()         const { return m_compositeRefEnabled; }
  void      setUseSMVD                      ( bool b )       { m_SMVD = b; }
  bool      getUseSMVD                      ()         const { return m_SMVD; }
  void      setUseGBi                       ( bool b )       { m_GBi = b; }
  bool      getUseGBi                       ()         const { return m_GBi; }
  void      setUseGBiFast                   ( uint32_t b )   { m_GBiFast = b; }
  bool      getUseGBiFast                   ()         const { return m_GBiFast; }

#if LUMA_ADAPTIVE_DEBLOCKING_FILTER_QP_OFFSET
  void      setUseLadf                      ( bool b )       { m_LadfEnabled = b; }
  bool      getUseLadf                      ()         const { return m_LadfEnabled; }
  void      setLadfNumIntervals             ( int i )        { m_LadfNumIntervals = i; }
  int       getLadfNumIntervals             ()         const { return m_LadfNumIntervals; }
  void      setLadfQpOffset                 ( int value, int idx ){ m_LadfQpOffset[ idx ] = value; }
  int       getLadfQpOffset                 ( int idx ) const { return m_LadfQpOffset[ idx ]; }
  void      setLadfIntervalLowerBound       ( int value, int idx ){ m_LadfIntervalLowerBound[ idx ] = value; }
  int       getLadfIntervalLowerBound       ( int idx ) const { return m_LadfIntervalLowerBound[ idx ]; }

#endif

  void      setUseMHIntra                   ( bool b )       { m_MHIntra = b; }
  bool      getUseMHIntra                   ()         const { return m_MHIntra; }
  void      setUseTriangle                  ( bool b )       { m_Triangle = b; }
  bool      getUseTriangle                  ()         const { return m_Triangle; }
  void      setAllowDisFracMMVD             ( bool b )       { m_allowDisFracMMVD = b;    }
  bool      getAllowDisFracMMVD             ()         const { return m_allowDisFracMMVD; }
  void      setUseHashME                    ( bool b )       { m_HashME = b; }
  bool      getUseHashME                    ()         const { return m_HashME; }
  void      setUseAffineAmvr                ( bool b )       { m_AffineAmvr = b;    }
  bool      getUseAffineAmvr                ()         const { return m_AffineAmvr; }
  void      setUseAffineAmvrEncOpt          ( bool b )       { m_AffineAmvrEncOpt = b;    }
  bool      getUseAffineAmvrEncOpt          ()         const { return m_AffineAmvrEncOpt; }
  void      setDMVR                      ( bool b )       { m_DMVR = b; }
  bool      getDMVR                      ()         const { return m_DMVR; }
  void      setMMVD                         (bool b)         { m_MMVD = b;    }
  bool      getMMVD                         ()         const { return m_MMVD; }
  void      setMmvdDisNum                   ( int b )        { m_MmvdDisNum = b; }
  int       getMmvdDisNum                   ()         const { return m_MmvdDisNum; }
  void      setRDPCM                     ( bool b )       { m_RdpcmMode = b; }
  bool      getRDPCM                     ()         const { return m_RdpcmMode; }
<<<<<<< HEAD
#if JVET_O0119_BASE_PALETTE_444
  void      setPLTMode                   ( unsigned n)    { m_PLTMode = n; }
  unsigned  getPLTMode                   ()         const { return m_PLTMode; }
=======
#if JVET_O0376_SPS_JOINTCBCR_FLAG
  void      setJointCbCr                    ( bool b )       { m_JointCbCrMode = b; }
  bool      getJointCbCr                    ()         const { return m_JointCbCrMode; }
>>>>>>> 767dca73
#endif
  void      setIBCMode                      (unsigned n)     { m_IBCMode = n; }
  unsigned  getIBCMode                      ()         const { return m_IBCMode; }
  void      setIBCLocalSearchRangeX         (unsigned n)     { m_IBCLocalSearchRangeX = n; }
  unsigned  getIBCLocalSearchRangeX         ()         const { return m_IBCLocalSearchRangeX; }
  void      setIBCLocalSearchRangeY         (unsigned n)     { m_IBCLocalSearchRangeY = n; }
  unsigned  getIBCLocalSearchRangeY         ()         const { return m_IBCLocalSearchRangeY; }
  void      setIBCHashSearch                (unsigned n)     { m_IBCHashSearch = n; }
  unsigned  getIBCHashSearch                ()         const { return m_IBCHashSearch; }
  void      setIBCHashSearchMaxCand         (unsigned n)     { m_IBCHashSearchMaxCand = n; }
  unsigned  getIBCHashSearchMaxCand         ()         const { return m_IBCHashSearchMaxCand; }
  void      setIBCHashSearchRange4SmallBlk  (unsigned n)     { m_IBCHashSearchRange4SmallBlk = n; }
  unsigned  getIBCHashSearchRange4SmallBlk  ()         const { return m_IBCHashSearchRange4SmallBlk; }
  void      setIBCFastMethod                (unsigned n)     { m_IBCFastMethod = n; }
  unsigned  getIBCFastMethod                ()         const { return m_IBCFastMethod; }

  void      setUseWrapAround                ( bool b )       { m_wrapAround = b; }
  bool      getUseWrapAround                ()         const { return m_wrapAround; }
  void      setWrapAroundOffset             ( unsigned u )   { m_wrapAroundOffset = u; }
  unsigned  getWrapAroundOffset             ()         const { return m_wrapAroundOffset; }

  // ADD_NEW_TOOL : (encoder lib) add access functions here
  void      setLoopFilterAcrossVirtualBoundariesDisabledFlag( bool b ) { m_loopFilterAcrossVirtualBoundariesDisabledFlag = b; }
  bool      getLoopFilterAcrossVirtualBoundariesDisabledFlag() const { return m_loopFilterAcrossVirtualBoundariesDisabledFlag; }
  void      setNumVerVirtualBoundaries      ( unsigned u )   { m_numVerVirtualBoundaries = u; }
  unsigned  getNumVerVirtualBoundaries      ()         const { return m_numVerVirtualBoundaries; }
  void      setNumHorVirtualBoundaries      ( unsigned u )   { m_numHorVirtualBoundaries = u; }
  unsigned  getNumHorVirtualBoundaries      ()         const { return m_numHorVirtualBoundaries; }
  void      setVirtualBoundariesPosX        ( unsigned u, unsigned idx ) { m_virtualBoundariesPosX[idx] = u; }
  unsigned  getVirtualBoundariesPosX        ( unsigned idx ) const { return m_virtualBoundariesPosX[idx]; }
  void      setVirtualBoundariesPosY        ( unsigned u, unsigned idx ) { m_virtualBoundariesPosY[idx] = u; }
  unsigned  getVirtualBoundariesPosY        ( unsigned idx ) const { return m_virtualBoundariesPosY[idx]; }
  void      setUseISP                       ( bool b )       { m_ISP = b; }
  bool      getUseISP                       ()         const { return m_ISP; }
  void      setReshaper                     ( bool b )                   { m_lumaReshapeEnable = b; }
  bool      getReshaper                     () const                     { return m_lumaReshapeEnable; }
  void      setReshapeSignalType            ( uint32_t signalType )      { m_reshapeSignalType = signalType; }
  uint32_t  getReshapeSignalType            () const                     { return m_reshapeSignalType; }
  void      setReshapeIntraCMD              (uint32_t intraCMD)          { m_intraCMD = intraCMD; }
  uint32_t  getReshapeIntraCMD              ()                           { return m_intraCMD; }
  void      setReshapeCW                    (const ReshapeCW &reshapeCW) { m_reshapeCW = reshapeCW; }
  const ReshapeCW& getReshapeCW             ()                           { return m_reshapeCW; }
  void      setMaxCUWidth                   ( uint32_t  u )      { m_maxCUWidth  = u; }
  uint32_t      getMaxCUWidth                   () const         { return m_maxCUWidth; }
  void      setMaxCUHeight                  ( uint32_t  u )      { m_maxCUHeight = u; }
  uint32_t      getMaxCUHeight                  () const         { return m_maxCUHeight; }
  void      setMaxCodingDepth               ( uint32_t  u )      { m_maxTotalCUDepth = u; }
  uint32_t      getMaxCodingDepth               () const         { return m_maxTotalCUDepth; }
  void      setLog2DiffMaxMinCodingBlockSize( uint32_t  u )      { m_log2DiffMaxMinCodingBlockSize = u; }
  void      setUseEncDbOpt                  ( bool  n )          { m_encDbOpt = n; }
  bool      getUseEncDbOpt                  () const             { return m_encDbOpt; }

  void      setUseFastLCTU                  ( bool  n )      { m_useFastLCTU = n; }
  bool      getUseFastLCTU                  () const         { return m_useFastLCTU; }
  void      setUseFastMerge                 ( bool  n )      { m_useFastMrg = n; }
  bool      getUseFastMerge                 () const         { return m_useFastMrg; }
  void      setUsePbIntraFast               ( bool  n )      { m_usePbIntraFast = n; }
  bool      getUsePbIntraFast               () const         { return m_usePbIntraFast; }
  void      setUseAMaxBT                    ( bool  n )      { m_useAMaxBT = n; }
  bool      getUseAMaxBT                    () const         { return m_useAMaxBT; }

  void      setUseE0023FastEnc              ( bool b )       { m_e0023FastEnc = b; }
  bool      getUseE0023FastEnc              () const         { return m_e0023FastEnc; }
  void      setUseContentBasedFastQtbt      ( bool b )       { m_contentBasedFastQtbt = b; }
  bool      getUseContentBasedFastQtbt      () const         { return m_contentBasedFastQtbt; }
  void      setUseNonLinearAlfLuma          ( bool b )       { m_useNonLinearAlfLuma = b; }
  bool      getUseNonLinearAlfLuma          () const         { return m_useNonLinearAlfLuma; }
  void      setUseNonLinearAlfChroma        ( bool b )       { m_useNonLinearAlfChroma = b; }
  bool      getUseNonLinearAlfChroma        () const         { return m_useNonLinearAlfChroma; }
#if JVET_O0090_ALF_CHROMA_FILTER_ALTERNATIVES_CTB
  void      setMaxNumAlfAlternativesChroma  ( uint32_t u )   { m_maxNumAlfAlternativesChroma = u; }
  uint32_t  getMaxNumAlfAlternativesChroma  () const         { return m_maxNumAlfAlternativesChroma; }
#endif
  void      setUseMIP                       ( bool b )       { m_MIP = b; }
  bool      getUseMIP                       () const         { return m_MIP; }
  void      setUseFastMIP                   ( bool b )       { m_useFastMIP = b; }
  bool      getUseFastMIP                   () const         { return m_useFastMIP; }

#if MAX_TB_SIZE_SIGNALLING
  void      setLog2MaxTbSize                ( uint32_t  u )   { m_log2MaxTbSize = u; }
#endif

  //====== Loop/Deblock Filter ========
  void      setLoopFilterDisable            ( bool  b )      { m_bLoopFilterDisable       = b; }
  void      setLoopFilterOffsetInPPS        ( bool  b )      { m_loopFilterOffsetInPPS      = b; }
  void      setLoopFilterBetaOffset         ( int   i )      { m_loopFilterBetaOffsetDiv2  = i; }
  void      setLoopFilterTcOffset           ( int   i )      { m_loopFilterTcOffsetDiv2    = i; }
#if W0038_DB_OPT
  void      setDeblockingFilterMetric       ( int   i )      { m_deblockingFilterMetric = i; }
#else
  void      setDeblockingFilterMetric       ( bool  b )      { m_DeblockingFilterMetric = b; }
#endif
  //====== Motion search ========
  void      setDisableIntraPUsInInterSlices ( bool  b )      { m_bDisableIntraPUsInInterSlices = b; }
  void      setMotionEstimationSearchMethod ( MESearchMethod e ) { m_motionEstimationSearchMethod = e; }
  void      setSearchRange                  ( int   i )      { m_iSearchRange = i; }
  void      setBipredSearchRange            ( int   i )      { m_bipredSearchRange = i; }
  void      setClipForBiPredMeEnabled       ( bool  b )      { m_bClipForBiPredMeEnabled = b; }
  void      setFastMEAssumingSmootherMVEnabled ( bool b )    { m_bFastMEAssumingSmootherMVEnabled = b; }
  void      setMinSearchWindow              ( int   i )      { m_minSearchWindow = i; }
  void      setRestrictMESampling           ( bool  b )      { m_bRestrictMESampling = b; }

  //====== Quality control ========
  void      setMaxDeltaQP                   ( int   i )      { m_iMaxDeltaQP = i; }
  void      setCuQpDeltaSubdiv              ( int   i )      { m_cuQpDeltaSubdiv = i; }
  int       getCuChromaQpOffsetSubdiv       ()         const { return m_cuChromaQpOffsetSubdiv;  }
  void      setCuChromaQpOffsetSubdiv       (int value)      { m_cuChromaQpOffsetSubdiv = value; }

  void      setChromaCbQpOffset             ( int   i )      { m_chromaCbQpOffset = i; }
  void      setChromaCrQpOffset             ( int   i )      { m_chromaCrQpOffset = i; }
  void      setChromaCbQpOffsetDualTree     ( int   i )      { m_chromaCbQpOffsetDualTree = i; }
  void      setChromaCrQpOffsetDualTree     ( int   i )      { m_chromaCrQpOffsetDualTree = i; }
  int       getChromaCbQpOffsetDualTree     ()         const { return m_chromaCbQpOffsetDualTree; }
  int       getChromaCrQpOffsetDualTree     ()         const { return m_chromaCrQpOffsetDualTree; }
  void      setChromaCbCrQpOffset           ( int   i )      { m_chromaCbCrQpOffset = i; }
  void      setChromaCbCrQpOffsetDualTree   ( int   i )      { m_chromaCbCrQpOffsetDualTree = i; }
  int       getChromaCbCrQpOffsetDualTree   ()         const { return m_chromaCbCrQpOffsetDualTree; }
#if ER_CHROMA_QP_WCG_PPS
  void      setWCGChromaQpControl           ( const WCGChromaQPControl &ctrl )     { m_wcgChromaQpControl = ctrl; }
  const WCGChromaQPControl &getWCGChromaQPControl () const { return m_wcgChromaQpControl; }
#endif
#if W0038_CQP_ADJ
  void      setSliceChromaOffsetQpIntraOrPeriodic( uint32_t periodicity, int sliceChromaQpOffsetIntraOrPeriodic[2]) { m_sliceChromaQpOffsetPeriodicity = periodicity; memcpy(m_sliceChromaQpOffsetIntraOrPeriodic, sliceChromaQpOffsetIntraOrPeriodic, sizeof(m_sliceChromaQpOffsetIntraOrPeriodic)); }
  int       getSliceChromaOffsetQpIntraOrPeriodic( bool bIsCr) const                                            { return m_sliceChromaQpOffsetIntraOrPeriodic[bIsCr?1:0]; }
  uint32_t      getSliceChromaOffsetQpPeriodicity() const                                                           { return m_sliceChromaQpOffsetPeriodicity; }
#endif

  void      setChromaFormatIdc              ( ChromaFormat cf ) { m_chromaFormatIDC = cf; }
#if REUSE_CU_RESULTS
  ChromaFormat  getChromaFormatIdc          ( ) const        { return m_chromaFormatIDC; }
#else
  ChromaFormat  getChromaFormatIdc          ( )              { return m_chromaFormatIDC; }
#endif

#if SHARP_LUMA_DELTA_QP
  void      setLumaLevelToDeltaQPControls( const LumaLevelToDeltaQPMapping &lumaLevelToDeltaQPMapping ) { m_lumaLevelToDeltaQPMapping=lumaLevelToDeltaQPMapping; }
  const LumaLevelToDeltaQPMapping& getLumaLevelToDeltaQPMapping() const { return m_lumaLevelToDeltaQPMapping; }
#endif

  bool      getExtendedPrecisionProcessingFlag         ()         const { return m_extendedPrecisionProcessingFlag;  }
  void      setExtendedPrecisionProcessingFlag         (bool value)     { m_extendedPrecisionProcessingFlag = value; }

  bool      getHighPrecisionOffsetsEnabledFlag() const { return m_highPrecisionOffsetsEnabledFlag; }
  void      setHighPrecisionOffsetsEnabledFlag(bool value) { m_highPrecisionOffsetsEnabledFlag = value; }

  void      setUseAdaptiveQP                ( bool  b )      { m_bUseAdaptiveQP = b; }
  void      setQPAdaptationRange            ( int   i )      { m_iQPAdaptationRange = i; }
#if ENABLE_QPA
  void      setUsePerceptQPA                ( const bool b ) { m_bUsePerceptQPA = b; }
  void      setUseWPSNR                     ( const bool b ) { m_bUseWPSNR = b; }
#endif

  //====== Sequence ========
  int       getFrameRate                    () const     { return  m_iFrameRate; }
  uint32_t      getFrameSkip                    () const     { return  m_FrameSkip; }
  uint32_t      getTemporalSubsampleRatio       () const     { return  m_temporalSubsampleRatio; }
  int       getSourceWidth                  () const     { return  m_iSourceWidth; }
  int       getSourceHeight                 () const     { return  m_iSourceHeight; }
  int       getFramesToBeEncoded            () const     { return  m_framesToBeEncoded; }

  //====== Lambda Modifiers ========
  void      setLambdaModifier               ( uint32_t uiIndex, double dValue ) { m_adLambdaModifier[ uiIndex ] = dValue; }
  double    getLambdaModifier               ( uint32_t uiIndex )          const { return m_adLambdaModifier[ uiIndex ]; }
  void      setIntraLambdaModifier          ( const std::vector<double> &dValue )               { m_adIntraLambdaModifier = dValue;       }
  const std::vector<double>& getIntraLambdaModifier()                        const { return m_adIntraLambdaModifier;         }
  void      setIntraQpFactor                ( double dValue )               { m_dIntraQpFactor = dValue;              }
  double    getIntraQpFactor                ()                        const { return m_dIntraQpFactor;                }

  //==== Coding Structure ========
  uint32_t      getIntraPeriod                  () const     { return  m_uiIntraPeriod; }
  uint32_t      getDecodingRefreshType          () const     { return  m_uiDecodingRefreshType; }
  bool      getReWriteParamSets             ()  const    { return m_rewriteParamSets; }
  int       getGOPSize                      () const     { return  m_iGOPSize; }
  int       getMaxDecPicBuffering           (uint32_t tlayer) { return m_maxDecPicBuffering[tlayer]; }
  int       getNumReorderPics               (uint32_t tlayer) { return m_numReorderPics[tlayer]; }
#if X0038_LAMBDA_FROM_QP_CAPABILITY
  int       getIntraQPOffset                () const    { return  m_intraQPOffset; }
  int       getLambdaFromQPEnable           () const    { return  m_lambdaFromQPEnable; }
public:
  int       getBaseQP                       () const { return  m_iQP; } // public should use getQPForPicture.
  int       getQPForPicture                 (const uint32_t gopIndex, const Slice *pSlice) const; // Function actually defined in EncLib.cpp
#else
  int       getBaseQP                       ()       { return  m_iQP; }
#endif
  int       getPad                          ( int i )      { CHECK(i >= 2, "Invalid index");                      return  m_aiPad[i]; }

  bool      getAccessUnitDelimiter() const  { return m_AccessUnitDelimiter; }
  void      setAccessUnitDelimiter(bool val){ m_AccessUnitDelimiter = val; }

  //==== Loop/Deblock Filter ========
  bool      getLoopFilterDisable            ()      { return  m_bLoopFilterDisable;       }
  bool      getLoopFilterOffsetInPPS        ()      { return m_loopFilterOffsetInPPS; }
  int       getLoopFilterBetaOffset         ()      { return m_loopFilterBetaOffsetDiv2; }
  int       getLoopFilterTcOffset           ()      { return m_loopFilterTcOffsetDiv2; }
#if W0038_DB_OPT
  int       getDeblockingFilterMetric       ()      { return m_deblockingFilterMetric; }
#else
  bool      getDeblockingFilterMetric       ()      { return m_DeblockingFilterMetric; }
#endif

  //==== Motion search ========
  bool      getDisableIntraPUsInInterSlices    () const { return m_bDisableIntraPUsInInterSlices; }
  MESearchMethod getMotionEstimationSearchMethod ( ) const { return m_motionEstimationSearchMethod; }
  int       getSearchRange                     () const { return m_iSearchRange; }
  bool      getClipForBiPredMeEnabled          () const { return m_bClipForBiPredMeEnabled; }
  bool      getFastMEAssumingSmootherMVEnabled () const { return m_bFastMEAssumingSmootherMVEnabled; }
  int       getMinSearchWindow                 () const { return m_minSearchWindow; }
  bool      getRestrictMESampling              () const { return m_bRestrictMESampling; }

  //==== Quality control ========
  int       getMaxDeltaQP                   () const { return m_iMaxDeltaQP; }
  int       getCuQpDeltaSubdiv              () const { return m_cuQpDeltaSubdiv; }
  bool      getUseAdaptiveQP                () const { return m_bUseAdaptiveQP; }
  int       getQPAdaptationRange            () const { return m_iQPAdaptationRange; }
#if ENABLE_QPA
  bool      getUsePerceptQPA                () const { return m_bUsePerceptQPA; }
  bool      getUseWPSNR                     () const { return m_bUseWPSNR; }
#endif

  //==== Tool list ========
  void      setBitDepth( const ChannelType chType, int internalBitDepthForChannel ) { m_bitDepth[chType] = internalBitDepthForChannel; }
  void      setInputBitDepth( const ChannelType chType, int internalBitDepthForChannel ) { m_inputBitDepth[chType] = internalBitDepthForChannel; }
  void      setUseASR                       ( bool  b )     { m_bUseASR     = b; }
  void      setUseHADME                     ( bool  b )     { m_bUseHADME   = b; }
  void      setUseRDOQ                      ( bool  b )     { m_useRDOQ    = b; }
  void      setUseRDOQTS                    ( bool  b )     { m_useRDOQTS  = b; }
#if T0196_SELECTIVE_RDOQ
  void      setUseSelectiveRDOQ             ( bool b )      { m_useSelectiveRDOQ = b; }
#endif
  void      setRDpenalty                    ( uint32_t  u )     { m_rdPenalty  = u; }
  void      setFastInterSearchMode          ( FastInterSearchMode m ) { m_fastInterSearchMode = m; }
  void      setUseEarlyCU                   ( bool  b )     { m_bUseEarlyCU = b; }
  void      setUseFastDecisionForMerge      ( bool  b )     { m_useFastDecisionForMerge = b; }
  void      setUseCbfFastMode               ( bool  b )     { m_bUseCbfFastMode = b; }
  void      setUseEarlySkipDetection        ( bool  b )     { m_useEarlySkipDetection = b; }
  void      setUseConstrainedIntraPred      ( bool  b )     { m_bUseConstrainedIntraPred = b; }
  void      setFastUDIUseMPMEnabled         ( bool  b )     { m_bFastUDIUseMPMEnabled = b; }
  void      setFastMEForGenBLowDelayEnabled ( bool  b )     { m_bFastMEForGenBLowDelayEnabled = b; }
  void      setUseBLambdaForNonKeyLowDelayPictures ( bool b ) { m_bUseBLambdaForNonKeyLowDelayPictures = b; }

  void      setPCMInputBitDepthFlag         ( bool  b )     { m_bPCMInputBitDepthFlag = b; }
  void      setPCMFilterDisableFlag         ( bool  b )     {  m_bPCMFilterDisableFlag = b; }
  void      setUsePCM                       ( bool  b )     {  m_usePCM = b;               }
  void      setPCMBitDepth( const ChannelType chType, int pcmBitDepthForChannel ) { m_PCMBitDepth[chType] = pcmBitDepthForChannel; }
  void      setPCMLog2MaxSize               ( uint32_t u )      { m_pcmLog2MaxSize = u;      }
  void      setPCMLog2MinSize               ( uint32_t u )     { m_uiPCMLog2MinSize = u;      }
  void      setdQPs                         ( int*  p )     { m_aidQP       = p; }
  void      setDeltaQpRD                    ( uint32_t  u )     {m_uiDeltaQpRD  = u; }
  void      setFastDeltaQp                  ( bool  b )     {m_bFastDeltaQP = b; }
  int       getBitDepth                     (const ChannelType chType) const { return m_bitDepth[chType]; }
  bool      getUseASR                       ()      { return m_bUseASR;     }
  bool      getUseHADME                     ()      { return m_bUseHADME;   }
  bool      getUseRDOQ                      ()      { return m_useRDOQ;    }
  bool      getUseRDOQTS                    ()      { return m_useRDOQTS;  }
#if T0196_SELECTIVE_RDOQ
  bool      getUseSelectiveRDOQ             ()      { return m_useSelectiveRDOQ; }
#endif
  int       getRDpenalty                    ()      { return m_rdPenalty;  }
  FastInterSearchMode getFastInterSearchMode() const{ return m_fastInterSearchMode;  }
  bool      getUseEarlyCU                   () const{ return m_bUseEarlyCU; }
  bool      getUseFastDecisionForMerge      () const{ return m_useFastDecisionForMerge; }
  bool      getUseCbfFastMode               () const{ return m_bUseCbfFastMode; }
  bool      getUseEarlySkipDetection        () const{ return m_useEarlySkipDetection; }
  bool      getUseConstrainedIntraPred      ()      { return m_bUseConstrainedIntraPred; }
  bool      getFastUDIUseMPMEnabled         ()      { return m_bFastUDIUseMPMEnabled; }
  bool      getFastMEForGenBLowDelayEnabled ()      { return m_bFastMEForGenBLowDelayEnabled; }
  bool      getUseBLambdaForNonKeyLowDelayPictures () { return m_bUseBLambdaForNonKeyLowDelayPictures; }
  bool      getPCMInputBitDepthFlag         ()      { return m_bPCMInputBitDepthFlag;   }
  bool      getPCMFilterDisableFlag         ()      { return m_bPCMFilterDisableFlag;   }
  bool      getUsePCM                       ()      { return m_usePCM;                 }
  uint32_t      getPCMLog2MaxSize               ()      { return m_pcmLog2MaxSize;  }
  uint32_t      getPCMLog2MinSize               ()      { return  m_uiPCMLog2MinSize;  }

  bool      getCrossComponentPredictionEnabledFlag     ()                const { return m_crossComponentPredictionEnabledFlag;   }
  void      setCrossComponentPredictionEnabledFlag     (const bool value)      { m_crossComponentPredictionEnabledFlag = value;  }
  bool      getUseReconBasedCrossCPredictionEstimate ()                const { return m_reconBasedCrossCPredictionEstimate;  }
  void      setUseReconBasedCrossCPredictionEstimate (const bool value)      { m_reconBasedCrossCPredictionEstimate = value; }
  void      setLog2SaoOffsetScale(ChannelType type, uint32_t uiBitShift)         { m_log2SaoOffsetScale[type] = uiBitShift; }

  bool getUseTransformSkip                             ()      { return m_useTransformSkip;        }
  void setUseTransformSkip                             ( bool b ) { m_useTransformSkip  = b;       }
  bool getTransformSkipRotationEnabledFlag             ()            const { return m_transformSkipRotationEnabledFlag;  }
  void setTransformSkipRotationEnabledFlag             (const bool value)  { m_transformSkipRotationEnabledFlag = value; }
  bool getTransformSkipContextEnabledFlag              ()            const { return m_transformSkipContextEnabledFlag;  }
  void setTransformSkipContextEnabledFlag              (const bool value)  { m_transformSkipContextEnabledFlag = value; }
#if JVET_O1136_TS_BDPCM_SIGNALLING
  bool getUseBDPCM                                     ()         { return m_useBDPCM; }
  void setUseBDPCM                                     ( bool b ) { m_useBDPCM  = b;   }
#endif
#if JVET_O0376_SPS_JOINTCBCR_FLAG
  bool getUseJointCbCr                                 ()         { return m_JointCbCrMode; }
  void setUseJointCbCr                                 (bool b)   { m_JointCbCrMode = b; }
#endif
  bool getPersistentRiceAdaptationEnabledFlag          ()                 const { return m_persistentRiceAdaptationEnabledFlag;  }
  void setPersistentRiceAdaptationEnabledFlag          (const bool value)       { m_persistentRiceAdaptationEnabledFlag = value; }
  bool getCabacBypassAlignmentEnabledFlag              ()       const      { return m_cabacBypassAlignmentEnabledFlag;  }
  void setCabacBypassAlignmentEnabledFlag              (const bool value)  { m_cabacBypassAlignmentEnabledFlag = value; }
  bool getRdpcmEnabledFlag                             (const RDPCMSignallingMode signallingMode)        const      { return m_rdpcmEnabledFlag[signallingMode];  }
  void setRdpcmEnabledFlag                             (const RDPCMSignallingMode signallingMode, const bool value) { m_rdpcmEnabledFlag[signallingMode] = value; }
  bool getUseTransformSkipFast                         ()      { return m_useTransformSkipFast;    }
  void setUseTransformSkipFast                         ( bool b ) { m_useTransformSkipFast  = b;   }
  uint32_t getLog2MaxTransformSkipBlockSize                () const      { return m_log2MaxTransformSkipBlockSize;     }
  void setLog2MaxTransformSkipBlockSize                ( uint32_t u )    { m_log2MaxTransformSkipBlockSize  = u;       }
  bool getIntraSmoothingDisabledFlag               ()      const { return m_intraSmoothingDisabledFlag; }
  void setIntraSmoothingDisabledFlag               (bool bValue) { m_intraSmoothingDisabledFlag=bValue; }
  bool getUseFastISP                                   ()         { return m_useFastISP;    }
  void setUseFastISP                                   ( bool b ) { m_useFastISP  = b;   }

  const int* getdQPs                        () const { return m_aidQP;       }
  uint32_t      getDeltaQpRD                    () const { return m_uiDeltaQpRD; }
  bool      getFastDeltaQp                  () const { return m_bFastDeltaQP; }

  //====== Slice ========
  void  setSliceMode                   ( SliceConstraint  i )        { m_sliceMode = i;              }
  void  setSliceArgument               ( int  i )                    { m_sliceArgument = i;          }
  SliceConstraint getSliceMode         () const                      { return m_sliceMode;           }
  int   getSliceArgument               ()                            { return m_sliceArgument;       }
  //====== Dependent Slice ========
  void  setSliceSegmentMode            ( SliceConstraint  i )        { m_sliceSegmentMode = i;       }
  void  setSliceSegmentArgument        ( int  i )                    { m_sliceSegmentArgument = i;   }
  SliceConstraint getSliceSegmentMode  () const                      { return m_sliceSegmentMode;    }
  int   getSliceSegmentArgument        ()                            { return m_sliceSegmentArgument;}
  void      setLFCrossSliceBoundaryFlag     ( bool   bValue  )       { m_bLFCrossSliceBoundaryFlag = bValue; }
  bool      getLFCrossSliceBoundaryFlag     ()                       { return m_bLFCrossSliceBoundaryFlag;   }

  void      setUseSAO                  (bool bVal)                   { m_bUseSAO = bVal; }
  bool      getUseSAO                  ()                            { return m_bUseSAO; }
  void  setTestSAODisableAtPictureLevel (bool bVal)                  { m_bTestSAODisableAtPictureLevel = bVal; }
  bool  getTestSAODisableAtPictureLevel ( ) const                    { return m_bTestSAODisableAtPictureLevel; }

  void   setSaoEncodingRate(double v)                                { m_saoEncodingRate = v; }
  double getSaoEncodingRate() const                                  { return m_saoEncodingRate; }
  void   setSaoEncodingRateChroma(double v)                          { m_saoEncodingRateChroma = v; }
  double getSaoEncodingRateChroma() const                            { return m_saoEncodingRateChroma; }
  void  setMaxNumOffsetsPerPic                   (int iVal)          { m_maxNumOffsetsPerPic = iVal; }
  int   getMaxNumOffsetsPerPic                   ()                  { return m_maxNumOffsetsPerPic; }
  void  setSaoCtuBoundary              (bool val)                    { m_saoCtuBoundary = val; }
  bool  getSaoCtuBoundary              ()                            { return m_saoCtuBoundary; }

#if K0238_SAO_GREEDY_MERGE_ENCODING
  void  setSaoGreedyMergeEnc           (bool val)                    { m_saoGreedyMergeEnc = val; }
  bool  getSaoGreedyMergeEnc           ()                            { return m_saoGreedyMergeEnc; }
#endif
  void  setLFCrossTileBoundaryFlag               ( bool   val  )     { m_loopFilterAcrossBricksEnabledFlag = val; }
  bool  getLFCrossTileBoundaryFlag               ()                  { return m_loopFilterAcrossBricksEnabledFlag;   }
  void  setTileUniformSpacingFlag      ( bool b )                    { m_tileUniformSpacingFlag = b; }
  bool  getTileUniformSpacingFlag      ()                            { return m_tileUniformSpacingFlag; }
  void  setNumColumnsMinus1            ( int i )                     { m_iNumColumnsMinus1 = i; }
  int   getNumColumnsMinus1            ()                            { return m_iNumColumnsMinus1; }
  void  setColumnWidth ( const std::vector<int>& columnWidth )       { m_tileColumnWidth = columnWidth; }
  uint32_t  getColumnWidth                 ( uint32_t columnIdx )            { return m_tileColumnWidth[columnIdx]; }
  void  setNumRowsMinus1               ( int i )                     { m_iNumRowsMinus1 = i; }
  int   getNumRowsMinus1               ()                            { return m_iNumRowsMinus1; }
  void  setRowHeight ( const std::vector<int>& rowHeight)            { m_tileRowHeight = rowHeight; }
  uint32_t  getRowHeight                   ( uint32_t rowIdx )               { return m_tileRowHeight[rowIdx]; }

  bool  getRectSliceFlag() const                                     { return m_rectSliceFlag; }
  void  setRectSliceFlag(bool val)                                   { m_rectSliceFlag = val; }
  int   getNumSlicesInPicMinus1() const                              { return m_numSlicesInPicMinus1; }
  void  setNumSlicesInPicMinus1(int val)                             { m_numSlicesInPicMinus1 = val; }
  int   getTopLeftBrickIdx(uint32_t columnIdx) const                 { return  m_topLeftBrickIdx[columnIdx]; }
  void  setTopLeftBrickIdx(const std::vector<int>& val)              { m_topLeftBrickIdx = val; }
  int   getBottomeRightBrickIdx(uint32_t columnIdx) const            { return  m_bottomRightBrickIdx[columnIdx]; }
  void  setBottomRightBrickIdx(const std::vector<int>& val)          { m_bottomRightBrickIdx = val; }
  bool  getLoopFilterAcrossSlicesEnabledFlag() const                 { return m_loopFilterAcrossSlicesEnabledFlag; }
  void  setLoopFilterAcrossSlicesEnabledFlag(bool val)               { m_loopFilterAcrossSlicesEnabledFlag = val; }
  bool  getSignalledSliceIdFlag() const                              { return m_signalledSliceIdFlag; }
  void  setSignalledSliceIdFlag(bool val)                            { m_signalledSliceIdFlag = val; }
  int   getSignalledSliceIdLengthMinus1() const                      { return m_signalledSliceIdLengthMinus1; }
  void  setSignalledSliceIdLengthMinus1(int val)                     { m_signalledSliceIdLengthMinus1 = val; }
  int   getSliceId(uint32_t columnIdx) const                         { return  m_sliceId[columnIdx]; }
  void  setSliceId(const std::vector<int>& val)                      { m_sliceId = val; }
  BrickSplitMap getBrickSplitMap() const                             { return  m_brickSplitMap; }
  void  setBrickSplitMap(const BrickSplitMap& val)                   { m_brickSplitMap = val; }

  void  xCheckGSParameters();
  void  setEntropyCodingSyncEnabledFlag(bool b)                      { m_entropyCodingSyncEnabledFlag = b; }
  bool  getEntropyCodingSyncEnabledFlag() const                      { return m_entropyCodingSyncEnabledFlag; }
  void  setDecodedPictureHashSEIType(HashType m)                     { m_decodedPictureHashSEIType = m; }
  HashType getDecodedPictureHashSEIType() const                      { return m_decodedPictureHashSEIType; }
  void  setBufferingPeriodSEIEnabled(bool b)                         { m_bufferingPeriodSEIEnabled = b; }
  bool  getBufferingPeriodSEIEnabled() const                         { return m_bufferingPeriodSEIEnabled; }
  void  setPictureTimingSEIEnabled(bool b)                           { m_pictureTimingSEIEnabled = b; }
  bool  getPictureTimingSEIEnabled() const                           { return m_pictureTimingSEIEnabled; }
  void  setRecoveryPointSEIEnabled(bool b)                           { m_recoveryPointSEIEnabled = b; }
  bool  getRecoveryPointSEIEnabled() const                           { return m_recoveryPointSEIEnabled; }
  void  setToneMappingInfoSEIEnabled(bool b)                         { m_toneMappingInfoSEIEnabled = b;  }
  bool  getToneMappingInfoSEIEnabled()                               { return m_toneMappingInfoSEIEnabled;  }
  void  setTMISEIToneMapId(int b)                                    { m_toneMapId = b;  }
  int   getTMISEIToneMapId()                                         { return m_toneMapId;  }
  void  setTMISEIToneMapCancelFlag(bool b)                           { m_toneMapCancelFlag=b;  }
  bool  getTMISEIToneMapCancelFlag()                                 { return m_toneMapCancelFlag;  }
  void  setTMISEIToneMapPersistenceFlag(bool b)                      { m_toneMapPersistenceFlag = b;  }
  bool   getTMISEIToneMapPersistenceFlag()                           { return m_toneMapPersistenceFlag;  }
  void  setTMISEICodedDataBitDepth(int b)                            { m_codedDataBitDepth = b;  }
  int   getTMISEICodedDataBitDepth()                                 { return m_codedDataBitDepth;  }
  void  setTMISEITargetBitDepth(int b)                               { m_targetBitDepth = b;  }
  int   getTMISEITargetBitDepth()                                    { return m_targetBitDepth;  }
  void  setTMISEIModelID(int b)                                      { m_modelId = b;  }
  int   getTMISEIModelID()                                           { return m_modelId;  }
  void  setTMISEIMinValue(int b)                                     { m_minValue = b;  }
  int   getTMISEIMinValue()                                          { return m_minValue;  }
  void  setTMISEIMaxValue(int b)                                     { m_maxValue = b;  }
  int   getTMISEIMaxValue()                                          { return m_maxValue;  }
  void  setTMISEISigmoidMidpoint(int b)                              { m_sigmoidMidpoint = b;  }
  int   getTMISEISigmoidMidpoint()                                   { return m_sigmoidMidpoint;  }
  void  setTMISEISigmoidWidth(int b)                                 { m_sigmoidWidth = b;  }
  int   getTMISEISigmoidWidth()                                      { return m_sigmoidWidth;  }
  void  setTMISEIStartOfCodedInterva( int*  p )                      { m_startOfCodedInterval = p;  }
  int*  getTMISEIStartOfCodedInterva()                               { return m_startOfCodedInterval;  }
  void  setTMISEINumPivots(int b)                                    { m_numPivots = b;  }
  int   getTMISEINumPivots()                                         { return m_numPivots;  }
  void  setTMISEICodedPivotValue( int*  p )                          { m_codedPivotValue = p;  }
  int*  getTMISEICodedPivotValue()                                   { return m_codedPivotValue;  }
  void  setTMISEITargetPivotValue( int*  p )                         { m_targetPivotValue = p;  }
  int*  getTMISEITargetPivotValue()                                  { return m_targetPivotValue;  }
  void  setTMISEICameraIsoSpeedIdc(int b)                            { m_cameraIsoSpeedIdc = b;  }
  int   getTMISEICameraIsoSpeedIdc()                                 { return m_cameraIsoSpeedIdc;  }
  void  setTMISEICameraIsoSpeedValue(int b)                          { m_cameraIsoSpeedValue = b;  }
  int   getTMISEICameraIsoSpeedValue()                               { return m_cameraIsoSpeedValue;  }
  void  setTMISEIExposureIndexIdc(int b)                             { m_exposureIndexIdc = b;  }
  int   getTMISEIExposurIndexIdc()                                   { return m_exposureIndexIdc;  }
  void  setTMISEIExposureIndexValue(int b)                           { m_exposureIndexValue = b;  }
  int   getTMISEIExposurIndexValue()                                 { return m_exposureIndexValue;  }
  void  setTMISEIExposureCompensationValueSignFlag(bool b)           { m_exposureCompensationValueSignFlag = b;  }
  bool  getTMISEIExposureCompensationValueSignFlag()                 { return m_exposureCompensationValueSignFlag;  }
  void  setTMISEIExposureCompensationValueNumerator(int b)           { m_exposureCompensationValueNumerator = b;  }
  int   getTMISEIExposureCompensationValueNumerator()                { return m_exposureCompensationValueNumerator;  }
  void  setTMISEIExposureCompensationValueDenomIdc(int b)            { m_exposureCompensationValueDenomIdc =b;  }
  int   getTMISEIExposureCompensationValueDenomIdc()                 { return m_exposureCompensationValueDenomIdc;  }
  void  setTMISEIRefScreenLuminanceWhite(int b)                      { m_refScreenLuminanceWhite = b;  }
  int   getTMISEIRefScreenLuminanceWhite()                           { return m_refScreenLuminanceWhite;  }
  void  setTMISEIExtendedRangeWhiteLevel(int b)                      { m_extendedRangeWhiteLevel = b;  }
  int   getTMISEIExtendedRangeWhiteLevel()                           { return m_extendedRangeWhiteLevel;  }
  void  setTMISEINominalBlackLevelLumaCodeValue(int b)               { m_nominalBlackLevelLumaCodeValue = b;  }
  int   getTMISEINominalBlackLevelLumaCodeValue()                    { return m_nominalBlackLevelLumaCodeValue;  }
  void  setTMISEINominalWhiteLevelLumaCodeValue(int b)               { m_nominalWhiteLevelLumaCodeValue = b;  }
  int   getTMISEINominalWhiteLevelLumaCodeValue()                    { return m_nominalWhiteLevelLumaCodeValue;  }
  void  setTMISEIExtendedWhiteLevelLumaCodeValue(int b)              { m_extendedWhiteLevelLumaCodeValue =b;  }
  int   getTMISEIExtendedWhiteLevelLumaCodeValue()                   { return m_extendedWhiteLevelLumaCodeValue;  }
  void  setFramePackingArrangementSEIEnabled(bool b)                 { m_framePackingSEIEnabled = b; }
  bool  getFramePackingArrangementSEIEnabled() const                 { return m_framePackingSEIEnabled; }
  void  setFramePackingArrangementSEIType(int b)                     { m_framePackingSEIType = b; }
  int   getFramePackingArrangementSEIType()                          { return m_framePackingSEIType; }
  void  setFramePackingArrangementSEIId(int b)                       { m_framePackingSEIId = b; }
  int   getFramePackingArrangementSEIId()                            { return m_framePackingSEIId; }
  void  setFramePackingArrangementSEIQuincunx(int b)                 { m_framePackingSEIQuincunx = b; }
  int   getFramePackingArrangementSEIQuincunx()                      { return m_framePackingSEIQuincunx; }
  void  setFramePackingArrangementSEIInterpretation(int b)           { m_framePackingSEIInterpretation = b; }
  int   getFramePackingArrangementSEIInterpretation()                { return m_framePackingSEIInterpretation; }
  void  setSegmentedRectFramePackingArrangementSEIEnabled(bool b)    { m_segmentedRectFramePackingSEIEnabled = b; }
  bool  getSegmentedRectFramePackingArrangementSEIEnabled() const    { return m_segmentedRectFramePackingSEIEnabled; }
  void  setSegmentedRectFramePackingArrangementSEICancel(int b)      { m_segmentedRectFramePackingSEICancel = b; }
  int   getSegmentedRectFramePackingArrangementSEICancel()           { return m_segmentedRectFramePackingSEICancel; }
  void  setSegmentedRectFramePackingArrangementSEIType(int b)        { m_segmentedRectFramePackingSEIType = b; }
  int   getSegmentedRectFramePackingArrangementSEIType()             { return m_segmentedRectFramePackingSEIType; }
  void  setSegmentedRectFramePackingArrangementSEIPersistence(int b) { m_segmentedRectFramePackingSEIPersistence = b; }
  int   getSegmentedRectFramePackingArrangementSEIPersistence()      { return m_segmentedRectFramePackingSEIPersistence; }
  void  setDisplayOrientationSEIAngle(int b)                         { m_displayOrientationSEIAngle = b; }
  int   getDisplayOrientationSEIAngle()                              { return m_displayOrientationSEIAngle; }
  void  setTemporalLevel0IndexSEIEnabled(bool b)                     { m_temporalLevel0IndexSEIEnabled = b; }
  bool  getTemporalLevel0IndexSEIEnabled() const                     { return m_temporalLevel0IndexSEIEnabled; }
  void  setGradualDecodingRefreshInfoEnabled(bool b)                 { m_gradualDecodingRefreshInfoEnabled = b;    }
  bool  getGradualDecodingRefreshInfoEnabled() const                 { return m_gradualDecodingRefreshInfoEnabled; }
  void  setNoDisplaySEITLayer(int b)                                 { m_noDisplaySEITLayer = b;    }
  int   getNoDisplaySEITLayer()                                      { return m_noDisplaySEITLayer; }
  void  setDecodingUnitInfoSEIEnabled(bool b)                        { m_decodingUnitInfoSEIEnabled = b;    }
  bool  getDecodingUnitInfoSEIEnabled() const                        { return m_decodingUnitInfoSEIEnabled; }
  void  setSOPDescriptionSEIEnabled(bool b)                          { m_SOPDescriptionSEIEnabled = b; }
  bool  getSOPDescriptionSEIEnabled() const                          { return m_SOPDescriptionSEIEnabled; }
  void  setScalableNestingSEIEnabled(bool b)                         { m_scalableNestingSEIEnabled = b; }
  bool  getScalableNestingSEIEnabled() const                         { return m_scalableNestingSEIEnabled; }
  void  setTMCTSSEIEnabled(bool b)                                   { m_tmctsSEIEnabled = b; }
  bool  getTMCTSSEIEnabled()                                         { return m_tmctsSEIEnabled; }
  void  setMCTSEncConstraint(bool b)                                 { m_MCTSEncConstraint = b; }
  bool  getMCTSEncConstraint()                                       { return m_MCTSEncConstraint; }
  void  setTimeCodeSEIEnabled(bool b)                                { m_timeCodeSEIEnabled = b; }
  bool  getTimeCodeSEIEnabled()                                      { return m_timeCodeSEIEnabled; }
  void  setNumberOfTimeSets(int value)                               { m_timeCodeSEINumTs = value; }
  int   getNumberOfTimesets()                                        { return m_timeCodeSEINumTs; }
  void  setTimeSet(SEITimeSet element, int index)                    { m_timeSetArray[index] = element; }
  SEITimeSet &getTimeSet(int index)                                  { return m_timeSetArray[index]; }
  const SEITimeSet &getTimeSet(int index) const                      { return m_timeSetArray[index]; }
  void  setKneeSEIEnabled(int b)                                     { m_kneeSEIEnabled = b; }
  bool  getKneeSEIEnabled()                                          { return m_kneeSEIEnabled; }
  void  setKneeSEIId(int b)                                          { m_kneeSEIId = b; }
  int   getKneeSEIId()                                               { return m_kneeSEIId; }
  void  setKneeSEICancelFlag(bool b)                                 { m_kneeSEICancelFlag=b; }
  bool  getKneeSEICancelFlag()                                       { return m_kneeSEICancelFlag; }
  void  setKneeSEIPersistenceFlag(bool b)                            { m_kneeSEIPersistenceFlag = b; }
  bool  getKneeSEIPersistenceFlag()                                  { return m_kneeSEIPersistenceFlag; }
  void  setKneeSEIInputDrange(int b)                                 { m_kneeSEIInputDrange = b; }
  int   getKneeSEIInputDrange()                                      { return m_kneeSEIInputDrange; }
  void  setKneeSEIInputDispLuminance(int b)                          { m_kneeSEIInputDispLuminance = b; }
  int   getKneeSEIInputDispLuminance()                               { return m_kneeSEIInputDispLuminance; }
  void  setKneeSEIOutputDrange(int b)                                { m_kneeSEIOutputDrange = b; }
  int   getKneeSEIOutputDrange()                                     { return m_kneeSEIOutputDrange; }
  void  setKneeSEIOutputDispLuminance(int b)                         { m_kneeSEIOutputDispLuminance = b; }
  int   getKneeSEIOutputDispLuminance()                              { return m_kneeSEIOutputDispLuminance; }
  void  setKneeSEINumKneePointsMinus1(int b)                         { m_kneeSEINumKneePointsMinus1 = b; }
  int   getKneeSEINumKneePointsMinus1()                              { return m_kneeSEINumKneePointsMinus1; }
  void  setKneeSEIInputKneePoint(int *p)                             { m_kneeSEIInputKneePoint = p; }
  int*  getKneeSEIInputKneePoint()                                   { return m_kneeSEIInputKneePoint; }
  void  setKneeSEIOutputKneePoint(int *p)                            { m_kneeSEIOutputKneePoint = p; }
  int*  getKneeSEIOutputKneePoint()                                  { return m_kneeSEIOutputKneePoint; }
  void  setColourRemapInfoSEIFileRoot( const std::string &s )        { m_colourRemapSEIFileRoot = s; }
  const std::string &getColourRemapInfoSEIFileRoot() const           { return m_colourRemapSEIFileRoot; }
  void  setMasteringDisplaySEI(const SEIMasteringDisplay &src)       { m_masteringDisplay = src; }
#if U0033_ALTERNATIVE_TRANSFER_CHARACTERISTICS_SEI
  void  setSEIAlternativeTransferCharacteristicsSEIEnable( bool b)   { m_alternativeTransferCharacteristicsSEIEnabled = b;    }
  bool  getSEIAlternativeTransferCharacteristicsSEIEnable( ) const   { return m_alternativeTransferCharacteristicsSEIEnabled; }
  void  setSEIPreferredTransferCharacteristics(uint8_t v)              { m_preferredTransferCharacteristics = v;    }
  uint8_t getSEIPreferredTransferCharacteristics() const               { return m_preferredTransferCharacteristics; }
#endif
  void  setSEIGreenMetadataInfoSEIEnable( bool b)                    { m_greenMetadataInfoSEIEnabled = b;    }
  bool  getSEIGreenMetadataInfoSEIEnable( ) const                    { return m_greenMetadataInfoSEIEnabled; }
  void  setSEIGreenMetadataType(uint8_t v)                             { m_greenMetadataType = v;    }
  uint8_t getSEIGreenMetadataType() const                              { return m_greenMetadataType; }
  void  setSEIXSDMetricType(uint8_t v)                                 { m_xsdMetricType = v;    }
  uint8_t getSEIXSDMetricType() const                                  { return m_xsdMetricType; }

  const SEIMasteringDisplay &getMasteringDisplaySEI() const          { return m_masteringDisplay; }
  void         setUseWP               ( bool b )                     { m_useWeightedPred   = b;    }
  void         setWPBiPred            ( bool b )                     { m_useWeightedBiPred = b;    }
  bool         getUseWP               ()                             { return m_useWeightedPred;   }
  bool         getWPBiPred            ()                             { return m_useWeightedBiPred; }
  void         setLog2ParallelMergeLevelMinus2   ( uint32_t u )          { m_log2ParallelMergeLevelMinus2       = u;    }
  uint32_t         getLog2ParallelMergeLevelMinus2   ()                  { return m_log2ParallelMergeLevelMinus2;       }
  void         setMaxNumMergeCand                ( uint32_t u )          { m_maxNumMergeCand = u;      }
  uint32_t         getMaxNumMergeCand                ()                  { return m_maxNumMergeCand;   }
  void         setMaxNumAffineMergeCand          ( uint32_t u )      { m_maxNumAffineMergeCand = u;    }
  uint32_t     getMaxNumAffineMergeCand          ()                  { return m_maxNumAffineMergeCand; }
  void         setMaxNumTriangleCand             ( uint32_t u )      { m_maxNumTriangleCand = u;    }
  uint32_t     getMaxNumTriangleCand             ()                  { return m_maxNumTriangleCand; }
#if JVET_O0455_IBC_MAX_MERGE_NUM
  void         setMaxNumIBCMergeCand             ( uint32_t u )      { m_maxNumIBCMergeCand = u; }
  uint32_t     getMaxNumIBCMergeCand             ()                  { return m_maxNumIBCMergeCand; }
#endif
  void         setUseScalingListId    ( ScalingListMode u )          { m_useScalingListId       = u;   }
  ScalingListMode getUseScalingListId    ()                          { return m_useScalingListId;      }
  void         setScalingListFileName       ( const std::string &s ) { m_scalingListFileName = s;      }
  const std::string& getScalingListFileName () const                 { return m_scalingListFileName;   }
  void         setTMVPModeId ( int  u )                              { m_TMVPModeId = u;    }
  int          getTMVPModeId ()                                      { return m_TMVPModeId; }
  WeightedPredictionMethod getWeightedPredictionMethod() const       { return m_weightedPredictionMethod; }
  void         setWeightedPredictionMethod( WeightedPredictionMethod m ) { m_weightedPredictionMethod = m; }
  void         setDepQuantEnabledFlag( bool b )                      { m_DepQuantEnabledFlag = b;    }
  bool         getDepQuantEnabledFlag()                              { return m_DepQuantEnabledFlag; }
  void         setSignDataHidingEnabledFlag( bool b )                { m_SignDataHidingEnabledFlag = b;    }
  bool         getSignDataHidingEnabledFlag()                        { return m_SignDataHidingEnabledFlag; }
  bool         getUseRateCtrl         () const                       { return m_RCEnableRateControl;   }
  void         setUseRateCtrl         ( bool b )                     { m_RCEnableRateControl = b;      }
  int          getTargetBitrate       ()                             { return m_RCTargetBitrate;       }
  void         setTargetBitrate       ( int bitrate )                { m_RCTargetBitrate  = bitrate;   }
  int          getKeepHierBit         ()                             { return m_RCKeepHierarchicalBit; }
  void         setKeepHierBit         ( int i )                      { m_RCKeepHierarchicalBit = i;    }
  bool         getLCULevelRC          ()                             { return m_RCLCULevelRC; }
  void         setLCULevelRC          ( bool b )                     { m_RCLCULevelRC = b; }
  bool         getUseLCUSeparateModel ()                             { return m_RCUseLCUSeparateModel; }
  void         setUseLCUSeparateModel ( bool b )                     { m_RCUseLCUSeparateModel = b;    }
  int          getInitialQP           ()                             { return m_RCInitialQP;           }
  void         setInitialQP           ( int QP )                     { m_RCInitialQP = QP;             }
  bool         getForceIntraQP        ()                             { return m_RCForceIntraQP;        }
  void         setForceIntraQP        ( bool b )                     { m_RCForceIntraQP = b;           }
#if U0132_TARGET_BITS_SATURATION
  bool         getCpbSaturationEnabled()                             { return m_RCCpbSaturationEnabled;}
  void         setCpbSaturationEnabled( bool b )                     { m_RCCpbSaturationEnabled = b;   }
  uint32_t         getCpbSize             ()                             { return m_RCCpbSize;}
  void         setCpbSize             ( uint32_t ui )                    { m_RCCpbSize = ui;   }
  double       getInitialCpbFullness  ()                             { return m_RCInitialCpbFullness;  }
  void         setInitialCpbFullness  (double f)                     { m_RCInitialCpbFullness = f;     }
#endif
  bool         getTransquantBypassEnabledFlag()                      { return m_TransquantBypassEnabledFlag; }
  void         setTransquantBypassEnabledFlag(bool flag)             { m_TransquantBypassEnabledFlag = flag; }
  bool         getCUTransquantBypassFlagForceValue() const           { return m_CUTransquantBypassFlagForce; }
  void         setCUTransquantBypassFlagForceValue(bool flag)        { m_CUTransquantBypassFlagForce = flag; }
  CostMode     getCostMode( ) const                                  { return m_costMode; }
  void         setCostMode(CostMode m )                              { m_costMode = m; }

  void         setVPS(VPS *p)                                        { m_cVPS = *p; }
  VPS *        getVPS()                                              { return &m_cVPS; }
  void         setDPS(DPS *p)                                        { m_dps = *p; }
  DPS*         getDPS()                                              { return &m_dps; }
  void         setUseRecalculateQPAccordingToLambda (bool b)         { m_recalculateQPAccordingToLambda = b;    }
  bool         getUseRecalculateQPAccordingToLambda ()               { return m_recalculateQPAccordingToLambda; }

  void         setEfficientFieldIRAPEnabled( bool b )                { m_bEfficientFieldIRAPEnabled = b; }
  bool         getEfficientFieldIRAPEnabled( ) const                 { return m_bEfficientFieldIRAPEnabled; }

  void         setHarmonizeGopFirstFieldCoupleEnabled( bool b )      { m_bHarmonizeGopFirstFieldCoupleEnabled = b; }
  bool         getHarmonizeGopFirstFieldCoupleEnabled( ) const       { return m_bHarmonizeGopFirstFieldCoupleEnabled; }

  void         setActiveParameterSetsSEIEnabled ( int b )            { m_activeParameterSetsSEIEnabled = b; }
  int          getActiveParameterSetsSEIEnabled ()                   { return m_activeParameterSetsSEIEnabled; }

  bool         getDecodingParameterSetEnabled()                      { return m_decodingParameterSetEnabled; }
  void         setDecodingParameterSetEnabled(bool i)                { m_decodingParameterSetEnabled = i; }
  bool         getVuiParametersPresentFlag()                         { return m_vuiParametersPresentFlag; }
  void         setVuiParametersPresentFlag(bool i)                   { m_vuiParametersPresentFlag = i; }
  bool         getAspectRatioInfoPresentFlag()                       { return m_aspectRatioInfoPresentFlag; }
  void         setAspectRatioInfoPresentFlag(bool i)                 { m_aspectRatioInfoPresentFlag = i; }
  int          getAspectRatioIdc()                                   { return m_aspectRatioIdc; }
  void         setAspectRatioIdc(int i)                              { m_aspectRatioIdc = i; }
  int          getSarWidth()                                         { return m_sarWidth; }
  void         setSarWidth(int i)                                    { m_sarWidth = i; }
  int          getSarHeight()                                        { return m_sarHeight; }
  void         setSarHeight(int i)                                   { m_sarHeight = i; }
  bool         getColourDescriptionPresentFlag()                     { return m_colourDescriptionPresentFlag; }
  void         setColourDescriptionPresentFlag(bool i)               { m_colourDescriptionPresentFlag = i; }
  int          getColourPrimaries()                                  { return m_colourPrimaries; }
  void         setColourPrimaries(int i)                             { m_colourPrimaries = i; }
  int          getTransferCharacteristics()                          { return m_transferCharacteristics; }
  void         setTransferCharacteristics(int i)                     { m_transferCharacteristics = i; }
  int          getMatrixCoefficients()                               { return m_matrixCoefficients; }
  void         setMatrixCoefficients(int i)                          { m_matrixCoefficients = i; }
  bool         getChromaLocInfoPresentFlag()                         { return m_chromaLocInfoPresentFlag; }
  void         setChromaLocInfoPresentFlag(bool i)                   { m_chromaLocInfoPresentFlag = i; }
  int          getChromaSampleLocTypeTopField()                      { return m_chromaSampleLocTypeTopField; }
  void         setChromaSampleLocTypeTopField(int i)                 { m_chromaSampleLocTypeTopField = i; }
  int          getChromaSampleLocTypeBottomField()                   { return m_chromaSampleLocTypeBottomField; }
  void         setChromaSampleLocTypeBottomField(int i)              { m_chromaSampleLocTypeBottomField = i; }
  int          getChromaSampleLocType()                              { return m_chromaSampleLocType; }
  void         setChromaSampleLocType(int i)                         { m_chromaSampleLocType = i; }
  bool         getOverscanInfoPresentFlag()                          { return m_overscanInfoPresentFlag; }
  void         setOverscanInfoPresentFlag(bool i)                    { m_overscanInfoPresentFlag = i; }
  bool         getOverscanAppropriateFlag()                          { return m_overscanAppropriateFlag; }
  void         setOverscanAppropriateFlag(bool i)                    { m_overscanAppropriateFlag = i; }
  bool         getVideoSignalTypePresentFlag()                       { return m_videoSignalTypePresentFlag; }
  void         setVideoSignalTypePresentFlag(bool i)                 { m_videoSignalTypePresentFlag = i; }
  bool         getVideoFullRangeFlag()                               { return m_videoFullRangeFlag; }
  void         setVideoFullRangeFlag(bool i)                         { m_videoFullRangeFlag = i; }

  bool         getProgressiveSourceFlag() const                      { return m_progressiveSourceFlag; }
  void         setProgressiveSourceFlag(bool b)                      { m_progressiveSourceFlag = b; }

  bool         getInterlacedSourceFlag() const                       { return m_interlacedSourceFlag; }
  void         setInterlacedSourceFlag(bool b)                       { m_interlacedSourceFlag = b; }

  bool         getNonPackedConstraintFlag() const                    { return m_nonPackedConstraintFlag; }
  void         setNonPackedConstraintFlag(bool b)                    { m_nonPackedConstraintFlag = b; }

  bool         getFrameOnlyConstraintFlag() const                    { return m_frameOnlyConstraintFlag; }
  void         setFrameOnlyConstraintFlag(bool b)                    { m_frameOnlyConstraintFlag = b; }

  uint32_t         getBitDepthConstraintValue() const                    { return m_bitDepthConstraintValue; }
  void         setBitDepthConstraintValue(uint32_t v)                    { m_bitDepthConstraintValue=v; }

  ChromaFormat getChromaFormatConstraintValue() const                { return m_chromaFormatConstraintValue; }
  void         setChromaFormatConstraintValue(ChromaFormat v)        { m_chromaFormatConstraintValue=v; }

  bool         getIntraConstraintFlag() const                        { return m_intraConstraintFlag; }
  void         setIntraConstraintFlag(bool b)                        { m_intraConstraintFlag=b; }

  bool         getOnePictureOnlyConstraintFlag() const               { return m_onePictureOnlyConstraintFlag; }
  void         setOnePictureOnlyConstraintFlag(bool b)               { m_onePictureOnlyConstraintFlag=b; }

  bool         getLowerBitRateConstraintFlag() const                 { return m_lowerBitRateConstraintFlag; }
  void         setLowerBitRateConstraintFlag(bool b)                 { m_lowerBitRateConstraintFlag=b; }

  bool         getChromaResamplingFilterHintEnabled()                { return m_chromaResamplingFilterHintEnabled;}
  void         setChromaResamplingFilterHintEnabled(bool i)          { m_chromaResamplingFilterHintEnabled = i;}
  int          getChromaResamplingHorFilterIdc()                     { return m_chromaResamplingHorFilterIdc;}
  void         setChromaResamplingHorFilterIdc(int i)                { m_chromaResamplingHorFilterIdc = i;}
  int          getChromaResamplingVerFilterIdc()                     { return m_chromaResamplingVerFilterIdc;}
  void         setChromaResamplingVerFilterIdc(int i)                { m_chromaResamplingVerFilterIdc = i;}

  void         setSummaryOutFilename(const std::string &s)           { m_summaryOutFilename = s; }
  const std::string& getSummaryOutFilename() const                   { return m_summaryOutFilename; }
  void         setSummaryPicFilenameBase(const std::string &s)       { m_summaryPicFilenameBase = s; }
  const std::string& getSummaryPicFilenameBase() const               { return m_summaryPicFilenameBase; }

  void         setSummaryVerboseness(uint32_t v)                         { m_summaryVerboseness = v; }
  uint32_t         getSummaryVerboseness( ) const                        { return m_summaryVerboseness; }
  void         setIMV(int n)                                         { m_ImvMode = n; }
  int          getIMV() const                                        { return m_ImvMode; }
  void         setIMV4PelFast(int n)                                 { m_Imv4PelFast = n; }
  int          getIMV4PelFast() const                                { return m_Imv4PelFast; }
  void         setDecodeBitstream( int i, const std::string& s )     { m_decodeBitstreams[i] = s; }
  const std::string& getDecodeBitstream( int i )               const { return m_decodeBitstreams[i]; }
  bool         getForceDecodeBitstream1()                      const { return m_forceDecodeBitstream1; }
  void         setForceDecodeBitstream1( bool b )                    { m_forceDecodeBitstream1 = b; }
  void         setSwitchPOC( int i )                                 { m_switchPOC = i; }
  int          getSwitchPOC()                                  const { return m_switchPOC; }
  void         setSwitchDQP( int i )                                 { m_switchDQP = i; }
  int          getSwitchDQP()                                  const { return m_switchDQP; }
  void         setFastForwardToPOC( int i )                          { m_fastForwardToPOC = i; }
  int          getFastForwardToPOC()                           const { return m_fastForwardToPOC; }
  bool         useFastForwardToPOC()                           const { return m_fastForwardToPOC >= 0; }
  void         setStopAfterFFtoPOC( bool b )                         { m_stopAfterFFtoPOC = b; }
  bool         getStopAfterFFtoPOC()                           const { return m_stopAfterFFtoPOC; }
  void         setBs2ModPOCAndType( bool b )                         { m_bs2ModPOCAndType = b; }
  bool         getBs2ModPOCAndType()                           const { return m_bs2ModPOCAndType; }
  void         setDebugCTU( int i )                                  { m_debugCTU = i; }
  int          getDebugCTU()                                   const { return m_debugCTU; }

#if ENABLE_SPLIT_PARALLELISM
  void         setNumSplitThreads( int n )                           { m_numSplitThreads = n; }
  int          getNumSplitThreads()                            const { return m_numSplitThreads; }
  void         setForceSingleSplitThread( bool b )                   { m_forceSingleSplitThread = b; }
  int          getForceSingleSplitThread()                     const { return m_forceSingleSplitThread; }
#endif
#if ENABLE_WPP_PARALLELISM
  void         setNumWppThreads( int n )                             { m_numWppThreads = n; }
  int          getNumWppThreads()                              const { return m_numWppThreads; }
  void         setNumWppExtraLines( int n )                          { m_numWppExtraLines = n; }
  int          getNumWppExtraLines()                           const { return m_numWppExtraLines; }
  void         setEnsureWppBitEqual( bool b)                         { m_ensureWppBitEqual = b; }
  bool         getEnsureWppBitEqual()                          const { return m_ensureWppBitEqual; }
#endif
  void        setUseALF( bool b ) { m_alf = b; }
  bool        getUseALF()                                      const { return m_alf; }
};

//! \}

#endif // !defined(AFX_TENCCFG_H__6B99B797_F4DA_4E46_8E78_7656339A6C41__INCLUDED_)<|MERGE_RESOLUTION|>--- conflicted
+++ resolved
@@ -308,13 +308,11 @@
   bool      m_MMVD;
   int       m_MmvdDisNum;
   bool      m_RdpcmMode;
-<<<<<<< HEAD
 #if JVET_O0119_BASE_PALETTE_444
   unsigned  m_PLTMode;
-=======
+#endif
 #if JVET_O0376_SPS_JOINTCBCR_FLAG
   bool      m_JointCbCrMode;
->>>>>>> 767dca73
 #endif
   unsigned  m_IBCMode;
   unsigned  m_IBCLocalSearchRangeX;
@@ -905,15 +903,13 @@
   int       getMmvdDisNum                   ()         const { return m_MmvdDisNum; }
   void      setRDPCM                     ( bool b )       { m_RdpcmMode = b; }
   bool      getRDPCM                     ()         const { return m_RdpcmMode; }
-<<<<<<< HEAD
 #if JVET_O0119_BASE_PALETTE_444
   void      setPLTMode                   ( unsigned n)    { m_PLTMode = n; }
   unsigned  getPLTMode                   ()         const { return m_PLTMode; }
-=======
+#endif
 #if JVET_O0376_SPS_JOINTCBCR_FLAG
   void      setJointCbCr                    ( bool b )       { m_JointCbCrMode = b; }
   bool      getJointCbCr                    ()         const { return m_JointCbCrMode; }
->>>>>>> 767dca73
 #endif
   void      setIBCMode                      (unsigned n)     { m_IBCMode = n; }
   unsigned  getIBCMode                      ()         const { return m_IBCMode; }
