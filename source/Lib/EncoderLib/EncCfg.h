--- conflicted
+++ resolved
@@ -840,14 +840,12 @@
   std::vector<uint32_t> m_driSEINonlinearModel;
   std::string           m_arSEIFileRoot;  // Annotated region SEI - initialized from external file
 
-<<<<<<< HEAD
 #if JVET_T0056_SEI_MANIFEST
   bool m_SEIManifestSEIEnabled;
 #endif
 #if JVET_T0056_SEI_PREFIX_INDICATION
   bool m_SEIPrefixIndicationSEIEnabled;
 #endif
-=======
   //SEI message processing order
   bool                  m_poSEIEnabled;
   std::vector<uint16_t> m_poSEIPayloadType;
@@ -856,7 +854,6 @@
 
   bool      m_constrainedRaslEncoding;
 
->>>>>>> 0fc1f46a
   //====== Weighted Prediction ========
   bool      m_useWeightedPred;       //< Use of Weighting Prediction (P_SLICE)
   bool      m_useWeightedBiPred;    //< Use of Bi-directional Weighting Prediction (B_SLICE)
@@ -2408,7 +2405,6 @@
   int      getDriSEINonlinearNumMinus1() const                       { return m_driSEINonlinearNumMinus1; }
   void     setDriSEINonlinearModel(const std::vector<uint32_t>& driSEINonLinearModel) { m_driSEINonlinearModel = driSEINonLinearModel; }
   uint32_t getDriSEINonlinearModel(int idx) const                                                    { return m_driSEINonlinearModel[idx]; }
-<<<<<<< HEAD
  
 #if JVET_T0056_SEI_MANIFEST
   //SEI manifest
@@ -2421,7 +2417,6 @@
   bool getSEIPrefixIndicationSEIEnabled() { return m_SEIPrefixIndicationSEIEnabled; }
 #endif
   
-=======
   void     setConstrainedRaslencoding(bool b)                        { m_constrainedRaslEncoding = b; }
   bool     getConstrainedRaslencoding()                              { return m_constrainedRaslEncoding; }
   void     setCraAPSreset(bool b)                                    { m_craAPSreset = b; }
@@ -2439,7 +2434,6 @@
   void     setPoSEINumofSeiMessages(uint32_t i)                      { m_numofSEIMessages = i; }
   uint32_t getPoSEINumofSeiMessages()                          const { return m_numofSEIMessages; }
 
->>>>>>> 0fc1f46a
   void         setUseWP               ( bool b )                     { m_useWeightedPred   = b;    }
   void         setWPBiPred            ( bool b )                     { m_useWeightedBiPred = b;    }
   bool         getUseWP               ()                             { return m_useWeightedPred;   }
