/* The copyright in this software is being made available under the BSD
* License, included below. This software may be subject to other third party
* and contributor rights, including patent rights, and no such rights are
* granted under this license.
*
* Copyright (c) 2010-2019, ITU/ISO/IEC
* All rights reserved.
*
* Redistribution and use in source and binary forms, with or without
* modification, are permitted provided that the following conditions are met:
*
*  * Redistributions of source code must retain the above copyright notice,
*    this list of conditions and the following disclaimer.
*  * Redistributions in binary form must reproduce the above copyright notice,
*    this list of conditions and the following disclaimer in the documentation
*    and/or other materials provided with the distribution.
*  * Neither the name of the ITU/ISO/IEC nor the names of its contributors may
*    be used to endorse or promote products derived from this software without
*    specific prior written permission.
*
* THIS SOFTWARE IS PROVIDED BY THE COPYRIGHT HOLDERS AND CONTRIBUTORS "AS IS"
* AND ANY EXPRESS OR IMPLIED WARRANTIES, INCLUDING, BUT NOT LIMITED TO, THE
* IMPLIED WARRANTIES OF MERCHANTABILITY AND FITNESS FOR A PARTICULAR PURPOSE
* ARE DISCLAIMED. IN NO EVENT SHALL THE COPYRIGHT HOLDER OR CONTRIBUTORS
* BE LIABLE FOR ANY DIRECT, INDIRECT, INCIDENTAL, SPECIAL, EXEMPLARY, OR
* CONSEQUENTIAL DAMAGES (INCLUDING, BUT NOT LIMITED TO, PROCUREMENT OF
* SUBSTITUTE GOODS OR SERVICES; LOSS OF USE, DATA, OR PROFITS; OR BUSINESS
* INTERRUPTION) HOWEVER CAUSED AND ON ANY THEORY OF LIABILITY, WHETHER IN
* CONTRACT, STRICT LIABILITY, OR TORT (INCLUDING NEGLIGENCE OR OTHERWISE)
* ARISING IN ANY WAY OUT OF THE USE OF THIS SOFTWARE, EVEN IF ADVISED OF
* THE POSSIBILITY OF SUCH DAMAGE.
*/

/** \file     VLCWriter.cpp
 *  \brief    Writer for high level syntax
 */

#include "VLCWriter.h"
#include "SEIwrite.h"

#include "CommonLib/CommonDef.h"
#include "CommonLib/Unit.h"
#include "CommonLib/Picture.h" // th remove this
#include "CommonLib/dtrace_next.h"
#include "EncAdaptiveLoopFilter.h"
#include "CommonLib/AdaptiveLoopFilter.h"

//! \ingroup EncoderLib
//! \{

#if ENABLE_TRACING

void  VLCWriter::xWriteCodeTr (uint32_t value, uint32_t  length, const char *pSymbolName)
{
  xWriteCode (value,length);

  if( g_HLSTraceEnable )
  {
    if( length < 10 )
    {
      DTRACE( g_trace_ctx, D_HEADER, "%-50s u(%d)  : %d\n", pSymbolName, length, value );
    }
    else
    {
      DTRACE( g_trace_ctx, D_HEADER, "%-50s u(%d) : %d\n", pSymbolName, length, value );
    }
  }
}

void  VLCWriter::xWriteUvlcTr (uint32_t value, const char *pSymbolName)
{
  xWriteUvlc (value);
  if( g_HLSTraceEnable )
  {
    DTRACE( g_trace_ctx, D_HEADER, "%-50s ue(v) : %d\n", pSymbolName, value );
  }
}

void  VLCWriter::xWriteSvlcTr (int value, const char *pSymbolName)
{
  xWriteSvlc(value);
  if( g_HLSTraceEnable )
  {
    DTRACE( g_trace_ctx, D_HEADER, "%-50s se(v) : %d\n", pSymbolName, value );
  }
}

void  VLCWriter::xWriteFlagTr(uint32_t value, const char *pSymbolName)
{
  xWriteFlag(value);
  if( g_HLSTraceEnable )
  {
    DTRACE( g_trace_ctx, D_HEADER, "%-50s u(1)  : %d\n", pSymbolName, value );
  }
}

bool g_HLSTraceEnable = true;

#endif


void VLCWriter::xWriteCode     ( uint32_t uiCode, uint32_t uiLength )
{
  CHECK( uiLength == 0, "Code of lenght '0' not supported" );
  m_pcBitIf->write( uiCode, uiLength );
}

void VLCWriter::xWriteUvlc     ( uint32_t uiCode )
{
  uint32_t uiLength = 1;
  uint32_t uiTemp = ++uiCode;

  CHECK( !uiTemp, "Integer overflow" );

  while( 1 != uiTemp )
  {
    uiTemp >>= 1;
    uiLength += 2;
  }
  // Take care of cases where uiLength > 32
  m_pcBitIf->write( 0, uiLength >> 1);
  m_pcBitIf->write( uiCode, (uiLength+1) >> 1);
}

void VLCWriter::xWriteSvlc     ( int iCode )
{
  uint32_t uiCode = uint32_t( iCode <= 0 ? (-iCode)<<1 : (iCode<<1)-1);
  xWriteUvlc( uiCode );
}

void VLCWriter::xWriteFlag( uint32_t uiCode )
{
  m_pcBitIf->write( uiCode, 1 );
}

void VLCWriter::xWriteRbspTrailingBits()
{
  WRITE_FLAG( 1, "rbsp_stop_one_bit");
  int cnt = 0;
  while (m_pcBitIf->getNumBitsUntilByteAligned())
  {
    WRITE_FLAG( 0, "rbsp_alignment_zero_bit");
    cnt++;
  }
  CHECK(cnt>=8, "More than '8' alignment bytes read");
}

void AUDWriter::codeAUD(OutputBitstream& bs, const int pictureType)
{
#if ENABLE_TRACING
  xTraceAccessUnitDelimiter();
#endif

  CHECK(pictureType >= 3, "Invalid picture type");
  setBitstream(&bs);
  WRITE_CODE(pictureType, 3, "pic_type");
  xWriteRbspTrailingBits();
}

void HLSWriter::xCodeShortTermRefPicSet( const ReferencePictureSet* rps, bool calledFromSliceHeader, int idx)
{
  //int lastBits = getNumberOfWrittenBits();

  if (idx > 0)
  {
    WRITE_FLAG( rps->getInterRPSPrediction(), "inter_ref_pic_set_prediction_flag" ); // inter_RPS_prediction_flag
  }
  if (rps->getInterRPSPrediction())
  {
    int deltaRPS = rps->getDeltaRPS();
    if(calledFromSliceHeader)
    {
      WRITE_UVLC( rps->getDeltaRIdxMinus1(), "delta_idx_minus1" ); // delta index of the Reference Picture Set used for prediction minus 1
    }

    WRITE_CODE( (deltaRPS >=0 ? 0: 1), 1, "delta_rps_sign" ); //delta_rps_sign
    WRITE_UVLC( abs(deltaRPS) - 1, "abs_delta_rps_minus1"); // absolute delta RPS minus 1

    for(int j=0; j < rps->getNumRefIdc(); j++)
    {
      int refIdc = rps->getRefIdc(j);
      WRITE_CODE( (refIdc==1? 1: 0), 1, "used_by_curr_pic_flag" ); //first bit is "1" if Idc is 1
      if (refIdc != 1)
      {
        WRITE_CODE( refIdc>>1, 1, "use_delta_flag" ); //second bit is "1" if Idc is 2, "0" otherwise.
      }
    }
  }
  else
  {
    WRITE_UVLC( rps->getNumberOfNegativePictures(), "num_negative_pics" );
    WRITE_UVLC( rps->getNumberOfPositivePictures(), "num_positive_pics" );
    int prev = 0;
    for(int j=0 ; j < rps->getNumberOfNegativePictures(); j++)
    {
      WRITE_UVLC( prev-rps->getDeltaPOC(j)-1, "delta_poc_s0_minus1" );
      prev = rps->getDeltaPOC(j);
      WRITE_FLAG( rps->getUsed(j), "used_by_curr_pic_s0_flag");
    }
    prev = 0;
    for(int j=rps->getNumberOfNegativePictures(); j < rps->getNumberOfNegativePictures()+rps->getNumberOfPositivePictures(); j++)
    {
      WRITE_UVLC( rps->getDeltaPOC(j)-prev-1, "delta_poc_s1_minus1" );
      prev = rps->getDeltaPOC(j);
      WRITE_FLAG( rps->getUsed(j), "used_by_curr_pic_s1_flag" );
    }
  }

  //DTRACE( g_trace_ctx, D_RPSINFO, "irps=%d (%2d bits) ", rps->getInterRPSPrediction(), getNumberOfWrittenBits() - lastBits );
  rps->printDeltaPOC();
}

void HLSWriter::codePPS( const PPS* pcPPS )
{
#if ENABLE_TRACING
  xTracePPSHeader ();
#endif

  WRITE_UVLC( pcPPS->getPPSId(),                             "pps_pic_parameter_set_id" );
  WRITE_UVLC( pcPPS->getSPSId(),                             "pps_seq_parameter_set_id" );
#if HEVC_DEPENDENT_SLICES
  WRITE_FLAG( pcPPS->getDependentSliceSegmentsEnabledFlag()    ? 1 : 0, "dependent_slice_segments_enabled_flag" );
#endif
  WRITE_FLAG( pcPPS->getOutputFlagPresentFlag() ? 1 : 0,     "output_flag_present_flag" );
  WRITE_CODE( pcPPS->getNumExtraSliceHeaderBits(), 3,        "num_extra_slice_header_bits");
  WRITE_FLAG( pcPPS->getCabacInitPresentFlag() ? 1 : 0,   "cabac_init_present_flag" );
  WRITE_UVLC( pcPPS->getNumRefIdxL0DefaultActive()-1,     "num_ref_idx_l0_default_active_minus1");
  WRITE_UVLC( pcPPS->getNumRefIdxL1DefaultActive()-1,     "num_ref_idx_l1_default_active_minus1");

  WRITE_SVLC( pcPPS->getPicInitQPMinus26(),                  "init_qp_minus26");
  WRITE_FLAG( pcPPS->getConstrainedIntraPred() ? 1 : 0,      "constrained_intra_pred_flag" );
  WRITE_FLAG( pcPPS->getUseTransformSkip() ? 1 : 0,  "transform_skip_enabled_flag" );
  WRITE_FLAG( pcPPS->getUseDQP() ? 1 : 0, "cu_qp_delta_enabled_flag" );
  if ( pcPPS->getUseDQP() )
  {
    WRITE_UVLC( pcPPS->getMaxCuDQPDepth(), "diff_cu_qp_delta_depth" );
  }

  WRITE_SVLC( pcPPS->getQpOffset(COMPONENT_Cb), "pps_cb_qp_offset" );
  WRITE_SVLC( pcPPS->getQpOffset(COMPONENT_Cr), "pps_cr_qp_offset" );

  WRITE_FLAG( pcPPS->getSliceChromaQpFlag() ? 1 : 0,          "pps_slice_chroma_qp_offsets_present_flag" );

  WRITE_FLAG( pcPPS->getUseWP() ? 1 : 0,  "weighted_pred_flag" );   // Use of Weighting Prediction (P_SLICE)
  WRITE_FLAG( pcPPS->getWPBiPred() ? 1 : 0, "weighted_bipred_flag" );  // Use of Weighting Bi-Prediction (B_SLICE)
  WRITE_FLAG( pcPPS->getTransquantBypassEnabledFlag()  ? 1 : 0, "transquant_bypass_enabled_flag" );
#if HEVC_TILES_WPP
  WRITE_FLAG( pcPPS->getTilesEnabledFlag() ? 1 : 0, "tiles_enabled_flag" );
  WRITE_FLAG( pcPPS->getEntropyCodingSyncEnabledFlag() ? 1 : 0, "entropy_coding_sync_enabled_flag" );
  if( pcPPS->getTilesEnabledFlag() )
  {
    WRITE_UVLC( pcPPS->getNumTileColumnsMinus1(),                                    "num_tile_columns_minus1" );
    WRITE_UVLC( pcPPS->getNumTileRowsMinus1(),                                       "num_tile_rows_minus1" );
    WRITE_FLAG( pcPPS->getTileUniformSpacingFlag(),                                  "uniform_spacing_flag" );
    if( !pcPPS->getTileUniformSpacingFlag() )
    {
      for(uint32_t i=0; i<pcPPS->getNumTileColumnsMinus1(); i++)
      {
        WRITE_UVLC( pcPPS->getTileColumnWidth(i)-1,                                  "column_width_minus1" );
      }
      for(uint32_t i=0; i<pcPPS->getNumTileRowsMinus1(); i++)
      {
        WRITE_UVLC( pcPPS->getTileRowHeight(i)-1,                                    "row_height_minus1" );
      }
    }
    CHECK ((pcPPS->getNumTileColumnsMinus1() + pcPPS->getNumTileRowsMinus1()) == 0, "Invalid tile parameters read");
    WRITE_FLAG( pcPPS->getLoopFilterAcrossTilesEnabledFlag()?1 : 0,       "loop_filter_across_tiles_enabled_flag");
  }
#endif
  WRITE_FLAG( pcPPS->getLoopFilterAcrossSlicesEnabledFlag()?1 : 0,        "pps_loop_filter_across_slices_enabled_flag");
  WRITE_FLAG( pcPPS->getDeblockingFilterControlPresentFlag()?1 : 0,       "deblocking_filter_control_present_flag");
  if(pcPPS->getDeblockingFilterControlPresentFlag())
  {
    WRITE_FLAG( pcPPS->getDeblockingFilterOverrideEnabledFlag() ? 1 : 0,  "deblocking_filter_override_enabled_flag" );
    WRITE_FLAG( pcPPS->getPPSDeblockingFilterDisabledFlag() ? 1 : 0,      "pps_deblocking_filter_disabled_flag" );
    if(!pcPPS->getPPSDeblockingFilterDisabledFlag())
    {
      WRITE_SVLC( pcPPS->getDeblockingFilterBetaOffsetDiv2(),             "pps_beta_offset_div2" );
      WRITE_SVLC( pcPPS->getDeblockingFilterTcOffsetDiv2(),               "pps_tc_offset_div2" );
    }
  }
#if HEVC_USE_SCALING_LISTS
  WRITE_FLAG( pcPPS->getScalingListPresentFlag() ? 1 : 0,                          "pps_scaling_list_data_present_flag" );
  if( pcPPS->getScalingListPresentFlag() )
  {
    codeScalingList( pcPPS->getScalingList() );
  }
#endif
  WRITE_FLAG( pcPPS->getListsModificationPresentFlag(), "lists_modification_present_flag");
  WRITE_UVLC( pcPPS->getLog2ParallelMergeLevelMinus2(), "log2_parallel_merge_level_minus2");
  WRITE_FLAG( pcPPS->getSliceHeaderExtensionPresentFlag() ? 1 : 0, "slice_segment_header_extension_present_flag");

  bool pps_extension_present_flag=false;
  bool pps_extension_flags[NUM_PPS_EXTENSION_FLAGS]={false};

  pps_extension_flags[PPS_EXT__REXT] = pcPPS->getPpsRangeExtension().settingsDifferFromDefaults(pcPPS->getUseTransformSkip());

  // Other PPS extension flags checked here.

  for(int i=0; i<NUM_PPS_EXTENSION_FLAGS; i++)
  {
    pps_extension_present_flag|=pps_extension_flags[i];
  }

  WRITE_FLAG( (pps_extension_present_flag?1:0), "pps_extension_present_flag" );

  if (pps_extension_present_flag)
  {
#if ENABLE_TRACING /*|| RExt__DECODER_DEBUG_BIT_STATISTICS*/
    static const char *syntaxStrings[]={ "pps_range_extension_flag",
      "pps_multilayer_extension_flag",
      "pps_extension_6bits[0]",
      "pps_extension_6bits[1]",
      "pps_extension_6bits[2]",
      "pps_extension_6bits[3]",
      "pps_extension_6bits[4]",
      "pps_extension_6bits[5]" };
#endif

    for(int i=0; i<NUM_PPS_EXTENSION_FLAGS; i++)
    {
      WRITE_FLAG( pps_extension_flags[i]?1:0, syntaxStrings[i] );
    }

    for(int i=0; i<NUM_PPS_EXTENSION_FLAGS; i++) // loop used so that the order is determined by the enum.
    {
      if (pps_extension_flags[i])
      {
        switch (PPSExtensionFlagIndex(i))
        {
        case PPS_EXT__REXT:
        {
          const PPSRExt &ppsRangeExtension = pcPPS->getPpsRangeExtension();
          if (pcPPS->getUseTransformSkip())
          {
            WRITE_UVLC( ppsRangeExtension.getLog2MaxTransformSkipBlockSize()-2,            "log2_max_transform_skip_block_size_minus2");
          }

          WRITE_FLAG((ppsRangeExtension.getCrossComponentPredictionEnabledFlag() ? 1 : 0), "cross_component_prediction_enabled_flag" );

          WRITE_FLAG(uint32_t(ppsRangeExtension.getChromaQpOffsetListEnabledFlag()),           "chroma_qp_offset_list_enabled_flag" );
          if (ppsRangeExtension.getChromaQpOffsetListEnabledFlag())
          {
            WRITE_UVLC(ppsRangeExtension.getDiffCuChromaQpOffsetDepth(),                   "diff_cu_chroma_qp_offset_depth");
            WRITE_UVLC(ppsRangeExtension.getChromaQpOffsetListLen() - 1,                   "chroma_qp_offset_list_len_minus1");
            /* skip zero index */
            for (int cuChromaQpOffsetIdx = 0; cuChromaQpOffsetIdx < ppsRangeExtension.getChromaQpOffsetListLen(); cuChromaQpOffsetIdx++)
            {
              WRITE_SVLC(ppsRangeExtension.getChromaQpOffsetListEntry(cuChromaQpOffsetIdx+1).u.comp.CbOffset,     "cb_qp_offset_list[i]");
              WRITE_SVLC(ppsRangeExtension.getChromaQpOffsetListEntry(cuChromaQpOffsetIdx+1).u.comp.CrOffset,     "cr_qp_offset_list[i]");
            }
          }

          WRITE_UVLC( ppsRangeExtension.getLog2SaoOffsetScale(CHANNEL_TYPE_LUMA),           "log2_sao_offset_scale_luma"   );
          WRITE_UVLC( ppsRangeExtension.getLog2SaoOffsetScale(CHANNEL_TYPE_CHROMA),         "log2_sao_offset_scale_chroma" );
        }
        break;
        default:
          CHECK(pps_extension_flags[i]==false, "Unknown PPS extension signalled"); // Should never get here with an active PPS extension flag.
          break;
        } // switch
      } // if flag present
    } // loop over PPS flags
  } // pps_extension_present_flag is non-zero
  xWriteRbspTrailingBits();
}

void HLSWriter::codeVUI( const VUI *pcVUI, const SPS* pcSPS )
{
#if ENABLE_TRACING
  DTRACE( g_trace_ctx, D_HEADER, "----------- vui_parameters -----------\n");
#endif
  WRITE_FLAG(pcVUI->getAspectRatioInfoPresentFlag(),            "aspect_ratio_info_present_flag");
  if (pcVUI->getAspectRatioInfoPresentFlag())
  {
    WRITE_CODE(pcVUI->getAspectRatioIdc(), 8,                   "aspect_ratio_idc" );
    if (pcVUI->getAspectRatioIdc() == 255)
    {
      WRITE_CODE(pcVUI->getSarWidth(), 16,                      "sar_width");
      WRITE_CODE(pcVUI->getSarHeight(), 16,                     "sar_height");
    }
  }
  WRITE_FLAG(pcVUI->getOverscanInfoPresentFlag(),               "overscan_info_present_flag");
  if (pcVUI->getOverscanInfoPresentFlag())
  {
    WRITE_FLAG(pcVUI->getOverscanAppropriateFlag(),             "overscan_appropriate_flag");
  }
  WRITE_FLAG(pcVUI->getVideoSignalTypePresentFlag(),            "video_signal_type_present_flag");
  if (pcVUI->getVideoSignalTypePresentFlag())
  {
    WRITE_CODE(pcVUI->getVideoFormat(), 3,                      "video_format");
    WRITE_FLAG(pcVUI->getVideoFullRangeFlag(),                  "video_full_range_flag");
    WRITE_FLAG(pcVUI->getColourDescriptionPresentFlag(),        "colour_description_present_flag");
    if (pcVUI->getColourDescriptionPresentFlag())
    {
      WRITE_CODE(pcVUI->getColourPrimaries(), 8,                "colour_primaries");
      WRITE_CODE(pcVUI->getTransferCharacteristics(), 8,        "transfer_characteristics");
      WRITE_CODE(pcVUI->getMatrixCoefficients(), 8,             "matrix_coeffs");
    }
  }

  WRITE_FLAG(pcVUI->getChromaLocInfoPresentFlag(),              "chroma_loc_info_present_flag");
  if (pcVUI->getChromaLocInfoPresentFlag())
  {
    WRITE_UVLC(pcVUI->getChromaSampleLocTypeTopField(),         "chroma_sample_loc_type_top_field");
    WRITE_UVLC(pcVUI->getChromaSampleLocTypeBottomField(),      "chroma_sample_loc_type_bottom_field");
  }

  WRITE_FLAG(pcVUI->getNeutralChromaIndicationFlag(),           "neutral_chroma_indication_flag");
  WRITE_FLAG(pcVUI->getFieldSeqFlag(),                          "field_seq_flag");
  WRITE_FLAG(pcVUI->getFrameFieldInfoPresentFlag(),             "frame_field_info_present_flag");

  Window defaultDisplayWindow = pcVUI->getDefaultDisplayWindow();
  WRITE_FLAG(defaultDisplayWindow.getWindowEnabledFlag(),       "default_display_window_flag");
  if( defaultDisplayWindow.getWindowEnabledFlag() )
  {
    WRITE_UVLC(defaultDisplayWindow.getWindowLeftOffset()  / SPS::getWinUnitX(pcSPS->getChromaFormatIdc()), "def_disp_win_left_offset");
    WRITE_UVLC(defaultDisplayWindow.getWindowRightOffset() / SPS::getWinUnitX(pcSPS->getChromaFormatIdc()), "def_disp_win_right_offset");
    WRITE_UVLC(defaultDisplayWindow.getWindowTopOffset()   / SPS::getWinUnitY(pcSPS->getChromaFormatIdc()), "def_disp_win_top_offset");
    WRITE_UVLC(defaultDisplayWindow.getWindowBottomOffset()/ SPS::getWinUnitY(pcSPS->getChromaFormatIdc()), "def_disp_win_bottom_offset");
  }
  const TimingInfo *timingInfo = pcVUI->getTimingInfo();
  WRITE_FLAG(timingInfo->getTimingInfoPresentFlag(),          "vui_timing_info_present_flag");
  if(timingInfo->getTimingInfoPresentFlag())
  {
    WRITE_CODE(timingInfo->getNumUnitsInTick(), 32,           "vui_num_units_in_tick");
    WRITE_CODE(timingInfo->getTimeScale(),      32,           "vui_time_scale");
    WRITE_FLAG(timingInfo->getPocProportionalToTimingFlag(),  "vui_poc_proportional_to_timing_flag");
    if(timingInfo->getPocProportionalToTimingFlag())
    {
      WRITE_UVLC(timingInfo->getNumTicksPocDiffOneMinus1(),   "vui_num_ticks_poc_diff_one_minus1");
    }
    WRITE_FLAG(pcVUI->getHrdParametersPresentFlag(),              "vui_hrd_parameters_present_flag");
    if( pcVUI->getHrdParametersPresentFlag() )
    {
      codeHrdParameters(pcVUI->getHrdParameters(), 1, pcSPS->getMaxTLayers() - 1 );
    }
  }

  WRITE_FLAG(pcVUI->getBitstreamRestrictionFlag(),              "bitstream_restriction_flag");
  if (pcVUI->getBitstreamRestrictionFlag())
  {
#if HEVC_TILES_WPP
    WRITE_FLAG(pcVUI->getTilesFixedStructureFlag(),             "tiles_fixed_structure_flag");
#endif
    WRITE_FLAG(pcVUI->getMotionVectorsOverPicBoundariesFlag(),  "motion_vectors_over_pic_boundaries_flag");
    WRITE_FLAG(pcVUI->getRestrictedRefPicListsFlag(),           "restricted_ref_pic_lists_flag");
    WRITE_UVLC(pcVUI->getMinSpatialSegmentationIdc(),           "min_spatial_segmentation_idc");
    WRITE_UVLC(pcVUI->getMaxBytesPerPicDenom(),                 "max_bytes_per_pic_denom");
    WRITE_UVLC(pcVUI->getMaxBitsPerMinCuDenom(),                "max_bits_per_min_cu_denom");
    WRITE_UVLC(pcVUI->getLog2MaxMvLengthHorizontal(),           "log2_max_mv_length_horizontal");
    WRITE_UVLC(pcVUI->getLog2MaxMvLengthVertical(),             "log2_max_mv_length_vertical");
  }
}

void HLSWriter::codeHrdParameters( const HRD *hrd, bool commonInfPresentFlag, uint32_t maxNumSubLayersMinus1 )
{
  if( commonInfPresentFlag )
  {
    WRITE_FLAG( hrd->getNalHrdParametersPresentFlag() ? 1 : 0 ,  "nal_hrd_parameters_present_flag" );
    WRITE_FLAG( hrd->getVclHrdParametersPresentFlag() ? 1 : 0 ,  "vcl_hrd_parameters_present_flag" );
    if( hrd->getNalHrdParametersPresentFlag() || hrd->getVclHrdParametersPresentFlag() )
    {
      WRITE_FLAG( hrd->getSubPicCpbParamsPresentFlag() ? 1 : 0,  "sub_pic_hrd_params_present_flag" );
      if( hrd->getSubPicCpbParamsPresentFlag() )
      {
        WRITE_CODE( hrd->getTickDivisorMinus2(), 8,              "tick_divisor_minus2" );
        WRITE_CODE( hrd->getDuCpbRemovalDelayLengthMinus1(), 5,  "du_cpb_removal_delay_increment_length_minus1" );
        WRITE_FLAG( hrd->getSubPicCpbParamsInPicTimingSEIFlag() ? 1 : 0, "sub_pic_cpb_params_in_pic_timing_sei_flag" );
        WRITE_CODE( hrd->getDpbOutputDelayDuLengthMinus1(), 5,   "dpb_output_delay_du_length_minus1"  );
      }
      WRITE_CODE( hrd->getBitRateScale(), 4,                     "bit_rate_scale" );
      WRITE_CODE( hrd->getCpbSizeScale(), 4,                     "cpb_size_scale" );
      if( hrd->getSubPicCpbParamsPresentFlag() )
      {
        WRITE_CODE( hrd->getDuCpbSizeScale(), 4,                "du_cpb_size_scale" );
      }
      WRITE_CODE( hrd->getInitialCpbRemovalDelayLengthMinus1(), 5, "initial_cpb_removal_delay_length_minus1" );
      WRITE_CODE( hrd->getCpbRemovalDelayLengthMinus1(),        5, "au_cpb_removal_delay_length_minus1" );
      WRITE_CODE( hrd->getDpbOutputDelayLengthMinus1(),         5, "dpb_output_delay_length_minus1" );
    }
  }
  int i, j, nalOrVcl;
  for( i = 0; i <= maxNumSubLayersMinus1; i ++ )
  {
    WRITE_FLAG( hrd->getFixedPicRateFlag( i ) ? 1 : 0,          "fixed_pic_rate_general_flag");
    bool fixedPixRateWithinCvsFlag = true;
    if( !hrd->getFixedPicRateFlag( i ) )
    {
      fixedPixRateWithinCvsFlag = hrd->getFixedPicRateWithinCvsFlag( i );
      WRITE_FLAG( hrd->getFixedPicRateWithinCvsFlag( i ) ? 1 : 0, "fixed_pic_rate_within_cvs_flag");
    }
    if( fixedPixRateWithinCvsFlag )
    {
      WRITE_UVLC( hrd->getPicDurationInTcMinus1( i ),           "elemental_duration_in_tc_minus1");
    }
    else
    {
      WRITE_FLAG( hrd->getLowDelayHrdFlag( i ) ? 1 : 0,           "low_delay_hrd_flag");
    }
    if (!hrd->getLowDelayHrdFlag( i ))
    {
      WRITE_UVLC( hrd->getCpbCntMinus1( i ),                      "cpb_cnt_minus1");
    }

    for( nalOrVcl = 0; nalOrVcl < 2; nalOrVcl ++ )
    {
      if( ( ( nalOrVcl == 0 ) && ( hrd->getNalHrdParametersPresentFlag() ) ) ||
          ( ( nalOrVcl == 1 ) && ( hrd->getVclHrdParametersPresentFlag() ) ) )
      {
        for( j = 0; j <= ( hrd->getCpbCntMinus1( i ) ); j ++ )
        {
          WRITE_UVLC( hrd->getBitRateValueMinus1( i, j, nalOrVcl ), "bit_rate_value_minus1");
          WRITE_UVLC( hrd->getCpbSizeValueMinus1( i, j, nalOrVcl ), "cpb_size_value_minus1");
          if( hrd->getSubPicCpbParamsPresentFlag() )
          {
            WRITE_UVLC( hrd->getDuCpbSizeValueMinus1( i, j, nalOrVcl ), "cpb_size_du_value_minus1");
            WRITE_UVLC( hrd->getDuBitRateValueMinus1( i, j, nalOrVcl ), "bit_rate_du_value_minus1");
          }
          WRITE_FLAG( hrd->getCbrFlag( i, j, nalOrVcl ) ? 1 : 0, "cbr_flag");
        }
      }
    }
  }
}


void HLSWriter::codeSPSNext( const SPSNext& spsNext, const bool usePCM )
{
  // tool enabling flags
  WRITE_FLAG( spsNext.getUseLargeCTU() ? 1 : 0,                                                 "large_ctu_flag" );
  WRITE_FLAG( spsNext.getUseIMV() ? 1 : 0,                                                      "imv_enable_flag" );
  WRITE_FLAG( spsNext.getDisableMotCompress() ? 1 : 0,                                          "disable_motion_compression_flag" );
  WRITE_FLAG( spsNext.getUseLMChroma() ? 1 : 0,                                                 "lm_chroma_enabled_flag" );
#if JVET_M0142_CCLM_COLLOCATED_CHROMA
  if ( spsNext.getUseLMChroma() && spsNext.getSPS().getChromaFormatIdc() == CHROMA_420 )
  {
    WRITE_FLAG( spsNext.getCclmCollocatedChromaFlag() ? 1 : 0,                                  "sps_cclm_collocated_chroma_flag" );
  }
#endif
<<<<<<< HEAD
#if JVET_M0464_UNI_MTS
  WRITE_FLAG( spsNext.getUseIntraMTS() ? 1 : 0,                                                 "mts_intra_enabled_flag" );
  WRITE_FLAG( spsNext.getUseInterMTS() ? 1 : 0,                                                 "mts_inter_enabled_flag" );
#else
  WRITE_FLAG( spsNext.getUseIntraEMT() ? 1 : 0,                                                 "emt_intra_enabled_flag" );
  WRITE_FLAG( spsNext.getUseInterEMT() ? 1 : 0,                                                 "emt_inter_enabled_flag" );
=======

#if JVET_M0303_IMPLICIT_MTS
  WRITE_FLAG( spsNext.getUseMTS() ? 1 : 0,                                                      "mts_enabled_flag" );
  if ( spsNext.getUseMTS() )
  {
#endif
#if JVET_M0464_UNI_MTS
    WRITE_FLAG( spsNext.getUseIntraMTS() ? 1 : 0,                                               "mts_intra_enabled_flag" );
    WRITE_FLAG( spsNext.getUseInterMTS() ? 1 : 0,                                               "mts_inter_enabled_flag" );
#else
    WRITE_FLAG( spsNext.getUseIntraEMT() ? 1 : 0,                                               "emt_intra_enabled_flag" );
    WRITE_FLAG( spsNext.getUseInterEMT() ? 1 : 0,                                               "emt_inter_enabled_flag" );
#endif
#if JVET_M0303_IMPLICIT_MTS
  }
#endif

#if JVET_M0140_SBT
  WRITE_FLAG( spsNext.getUseSBT() ? 1 : 0,                                                      "sbt_enable_flag" );
  if( spsNext.getUseSBT() )
  {
    WRITE_FLAG( spsNext.getMaxSbtSize() == 64 ? 1 : 0,                                          "max_sbt_size_64_flag" );
  }
>>>>>>> 60f77b96
#endif
  WRITE_FLAG( spsNext.getUseAffine() ? 1 : 0,                                                   "affine_flag" );
  if ( spsNext.getUseAffine() )
  {
    WRITE_FLAG( spsNext.getUseAffineType() ? 1 : 0,                                             "affine_type_flag" );
  }
  WRITE_FLAG( spsNext.getUseGBi() ? 1 : 0,                                                      "gbi_flag" );
<<<<<<< HEAD
  WRITE_FLAG(spsNext.getIBCMode() ? 1 : 0,                                                      "ibc_flag" );
=======
#if JVET_M0483_IBC==0
  WRITE_FLAG(spsNext.getIBCMode() ? 1 : 0,                                                      "ibc_flag" );
#endif
>>>>>>> 60f77b96
  for( int k = 0; k < SPSNext::NumReservedFlags; k++ )
  {
    WRITE_FLAG( 0,                                                                              "reserved_flag" );
  }

  WRITE_FLAG( spsNext.getMTTEnabled() ? 1 : 0,                                                  "mtt_enabled_flag" );
  WRITE_FLAG( spsNext.getUseMHIntra() ? 1 : 0,                                                  "mhintra_flag" );
  WRITE_FLAG( spsNext.getUseTriangle() ? 1: 0,                                                  "triangle_flag" );
#if ENABLE_WPP_PARALLELISM
  WRITE_FLAG( spsNext.getUseNextDQP(),                                                          "next_dqp_enabled_flag" );
#else
  WRITE_FLAG( 0,                                                                                "reserved_flag" );
#endif

  // additional parameters

  if( spsNext.getUseIMV() )
  {
    WRITE_UVLC( spsNext.getImvMode()-1,                                                         "imv_mode_minus1" );
  }

  if( spsNext.getMTTEnabled() )
  {
    WRITE_UVLC( spsNext.getMTTMode() - 1,                                                       "mtt_mode_minus1" );
  }
#if LUMA_ADAPTIVE_DEBLOCKING_FILTER_QP_OFFSET
  WRITE_FLAG( spsNext.getLadfEnabled() ? 1 : 0,                                                 "sps_ladf_enabled_flag" );
  if ( spsNext.getLadfEnabled() )
  {
    WRITE_CODE( spsNext.getLadfNumIntervals() - 2, 2,                                           "sps_num_ladf_intervals_minus2" );
    WRITE_SVLC( spsNext.getLadfQpOffset( 0 ),                                                   "sps_ladf_lowest_interval_qp_offset");
    for ( int k = 1; k< spsNext.getLadfNumIntervals(); k++ )
    {
      WRITE_SVLC( spsNext.getLadfQpOffset( k ),                                                 "sps_ladf_qp_offset" );
      WRITE_UVLC( spsNext.getLadfIntervalLowerBound( k ) - spsNext.getLadfIntervalLowerBound( k - 1 ) - 1, "sps_ladf_delta_threshold_minus1" );
    }
  }
#endif
  // ADD_NEW_TOOL : (sps extension writer) write tool enabling flags and associated parameters here
}

#if JVET_M0427_INLOOP_RESHAPER
void HLSWriter::codeReshaper(const SliceReshapeInfo& pSliceReshaperInfo, const SPS* pcSPS, const bool isIntra)
{
  WRITE_FLAG(pSliceReshaperInfo.getSliceReshapeModelPresentFlag() ? 1 : 0, "tile_group_reshaper_model_present_flag");
  if (pSliceReshaperInfo.getSliceReshapeModelPresentFlag())
  {
    WRITE_UVLC(pSliceReshaperInfo.reshaperModelMinBinIdx, "reshaper_model_min_bin_idx");
    WRITE_UVLC(PIC_CODE_CW_BINS - 1 - pSliceReshaperInfo.reshaperModelMaxBinIdx, "reshaper_model_delta_max_bin_idx");
    assert(pSliceReshaperInfo.maxNbitsNeededDeltaCW > 0);
    WRITE_UVLC(pSliceReshaperInfo.maxNbitsNeededDeltaCW - 1, "reshaper_model_bin_delta_abs_cw_prec_minus1");

    for (int i = pSliceReshaperInfo.reshaperModelMinBinIdx; i <= pSliceReshaperInfo.reshaperModelMaxBinIdx; i++)
    {
      int deltaCW = pSliceReshaperInfo.reshaperModelBinCWDelta[i];
      int signCW = (deltaCW < 0) ? 1 : 0;
      int absCW = (deltaCW < 0) ? (-deltaCW) : deltaCW;
      WRITE_CODE(absCW, pSliceReshaperInfo.maxNbitsNeededDeltaCW, "reshaper_model_bin_delta_abs_CW");
      if (absCW > 0)
      {
        WRITE_FLAG(signCW, "reshaper_model_bin_delta_sign_CW_flag");
      }
    }
  }

  WRITE_FLAG(pSliceReshaperInfo.getUseSliceReshaper() ? 1 : 0, "tile_group_reshaper_enable_flag");

  if (!pSliceReshaperInfo.getUseSliceReshaper())
    return;

  if (!(pcSPS->getUseDualITree() && isIntra))
    WRITE_FLAG(pSliceReshaperInfo.getSliceReshapeChromaAdj(), "tile_group_reshaper_chroma_residual_scale_flag");
};
#endif // #if JVET_M0427_INLOOP_RESHAPER

void HLSWriter::codeSPS( const SPS* pcSPS )
{

  const ChromaFormat format                = pcSPS->getChromaFormatIdc();
  const bool         chromaEnabled         = isChromaEnabled(format);
  WRITE_FLAG(pcSPS->getIntraOnlyConstraintFlag() ? 1 : 0, "intra_only_constraint_flag");
  WRITE_CODE(pcSPS->getMaxBitDepthConstraintIdc(), 4, "max_bitdepth_constraint_idc");
  WRITE_CODE(pcSPS->getMaxChromaFormatConstraintIdc(), 2, "max_chroma_format_constraint_idc");
  WRITE_FLAG(pcSPS->getFrameConstraintFlag() ? 1 : 0, "frame_constraint_flag");
  WRITE_FLAG(pcSPS->getNoQtbttDualTreeIntraConstraintFlag() ? 1 : 0, "no_qtbtt_dual_tree_intra constraint_flag");
  WRITE_FLAG(pcSPS->getNoCclmConstraintFlag() ? 1 : 0, "no_cclm_constraint_flag");
  WRITE_FLAG(pcSPS->getNoSaoConstraintFlag() ? 1 : 0, "no_sao_constraint_flag");
  WRITE_FLAG(pcSPS->getNoAlfConstraintFlag() ? 1 : 0, "no_alf_constraint_flag");
  WRITE_FLAG(pcSPS->getNoPcmConstraintFlag() ? 1 : 0, "no_pcm_constraint_flag");
  WRITE_FLAG(pcSPS->getNoTemporalMvpConstraintFlag() ? 1 : 0, "no_temporal_mvp_constraint_flag");
  WRITE_FLAG(pcSPS->getNoSbtmvpConstraintFlag() ? 1 : 0, "no_sbtmvp_constraint_flag");
  WRITE_FLAG(pcSPS->getNoAmvrConstraintFlag() ? 1 : 0, "no_amvr_constraint_flag");
  WRITE_FLAG(pcSPS->getNoAffineMotionConstraintFlag() ? 1 : 0, "no_affine_motion_constraint_flag");
  WRITE_FLAG(pcSPS->getNoMtsConstraintFlag() ? 1 : 0, "no_mts_constraint_flag");
  WRITE_FLAG(pcSPS->getNoLadfConstraintFlag() ? 1 : 0, "no_ladf_constraint_flag");
  WRITE_FLAG(pcSPS->getNoDepQuantConstraintFlag() ? 1 : 0, "no_dep_quant_constraint_flag");
  WRITE_FLAG(pcSPS->getNoSignDataHidingConstraintFlag() ? 1 : 0, "no_sign_data_hiding_constraint_flag");
<<<<<<< HEAD
=======
#if JVET_M0483_IBC
  WRITE_FLAG(pcSPS->getIBCFlag() ? 1 : 0, "ibc_flag");
#endif
>>>>>>> 60f77b96
#if ENABLE_TRACING
  xTraceSPSHeader ();
#endif
#if HEVC_VPS
  WRITE_CODE( pcSPS->getVPSId (),          4,       "sps_video_parameter_set_id" );
#endif
  WRITE_CODE( pcSPS->getMaxTLayers() - 1,  3,       "sps_max_sub_layers_minus1" );
  WRITE_FLAG( pcSPS->getTemporalIdNestingFlag() ? 1 : 0, "sps_temporal_id_nesting_flag" );
  codePTL( pcSPS->getPTL(), true, pcSPS->getMaxTLayers() - 1 );
  WRITE_UVLC( pcSPS->getSPSId (),                   "sps_seq_parameter_set_id" );
  WRITE_UVLC( int(pcSPS->getChromaFormatIdc ()),    "chroma_format_idc" );
  if( format == CHROMA_444 )
  {
    WRITE_FLAG( 0,                                  "separate_colour_plane_flag");
  }

  WRITE_UVLC( pcSPS->getPicWidthInLumaSamples (),   "pic_width_in_luma_samples" );
  WRITE_UVLC( pcSPS->getPicHeightInLumaSamples(),   "pic_height_in_luma_samples" );
  Window conf = pcSPS->getConformanceWindow();

  WRITE_FLAG( conf.getWindowEnabledFlag(),          "conformance_window_flag" );
  if (conf.getWindowEnabledFlag())
  {
    WRITE_UVLC( conf.getWindowLeftOffset()   / SPS::getWinUnitX(pcSPS->getChromaFormatIdc() ), "conf_win_left_offset" );
    WRITE_UVLC( conf.getWindowRightOffset()  / SPS::getWinUnitX(pcSPS->getChromaFormatIdc() ), "conf_win_right_offset" );
    WRITE_UVLC( conf.getWindowTopOffset()    / SPS::getWinUnitY(pcSPS->getChromaFormatIdc() ), "conf_win_top_offset" );
    WRITE_UVLC( conf.getWindowBottomOffset() / SPS::getWinUnitY(pcSPS->getChromaFormatIdc() ), "conf_win_bottom_offset" );
  }

  WRITE_UVLC( pcSPS->getBitDepth(CHANNEL_TYPE_LUMA) - 8,                      "bit_depth_luma_minus8" );

  WRITE_UVLC( chromaEnabled ? (pcSPS->getBitDepth(CHANNEL_TYPE_CHROMA) - 8):0,  "bit_depth_chroma_minus8" );

  WRITE_UVLC( pcSPS->getBitsForPOC()-4,                 "log2_max_pic_order_cnt_lsb_minus4" );

  const bool subLayerOrderingInfoPresentFlag = 1;
  WRITE_FLAG(subLayerOrderingInfoPresentFlag,       "sps_sub_layer_ordering_info_present_flag");
  for(uint32_t i=0; i <= pcSPS->getMaxTLayers()-1; i++)
  {
    WRITE_UVLC( pcSPS->getMaxDecPicBuffering(i) - 1,       "sps_max_dec_pic_buffering_minus1[i]" );
    WRITE_UVLC( pcSPS->getNumReorderPics(i),               "sps_max_num_reorder_pics[i]" );
    WRITE_UVLC( pcSPS->getMaxLatencyIncreasePlus1(i),      "sps_max_latency_increase_plus1[i]" );
    if (!subLayerOrderingInfoPresentFlag)
    {
      break;
    }
  }
  CHECK( pcSPS->getMaxCUWidth() != pcSPS->getMaxCUHeight(),                          "Rectangular CTUs not supported" );
  WRITE_FLAG(pcSPS->getUseDualITree(), "qtbt_dual_intra_tree");
  WRITE_UVLC(g_aucLog2[pcSPS->getCTUSize()] - MIN_CU_LOG2, "log2_CTU_size_minus2");
  WRITE_UVLC(pcSPS->getLog2MinCodingBlockSize() - 2, "log2_min_luma_coding_block_size_minus2");
  WRITE_FLAG(pcSPS->getSplitConsOverrideEnabledFlag(), "sps_override_partition_constraints_enable_flag");
  WRITE_UVLC(g_aucLog2[pcSPS->getMinQTSize(I_SLICE)] - pcSPS->getLog2MinCodingBlockSize(), "sps_log2_diff_min_qt_min_cb_intra_slice");
  WRITE_UVLC(g_aucLog2[pcSPS->getMinQTSize(B_SLICE)] - pcSPS->getLog2MinCodingBlockSize(), "sps_log2_diff_min_qt_min_cb_inter_slice");
  WRITE_UVLC(pcSPS->getMaxBTDepth(), "sps_max_mtt_hierarchy_depth_inter_slices");
  WRITE_UVLC(pcSPS->getMaxBTDepthI(), "sps_max_mtt_hierarchy_depth_intra_slices");
  if (pcSPS->getMaxBTDepthI() != 0)
  {
    WRITE_UVLC(g_aucLog2[pcSPS->getMaxBTSizeI()] - g_aucLog2[pcSPS->getMinQTSize(I_SLICE)], "sps_log2_diff_max_bt_min_qt_intra_slice");
    WRITE_UVLC(g_aucLog2[pcSPS->getMaxTTSizeI()] - g_aucLog2[pcSPS->getMinQTSize(I_SLICE)], "sps_log2_diff_max_tt_min_qt_intra_slice");
  }
  if (pcSPS->getMaxBTDepth() != 0)
  {
    WRITE_UVLC(g_aucLog2[pcSPS->getMaxBTSize()] - g_aucLog2[pcSPS->getMinQTSize(B_SLICE)], "sps_log2_diff_max_bt_min_qt_inter_slice");
    WRITE_UVLC(g_aucLog2[pcSPS->getMaxTTSize()] - g_aucLog2[pcSPS->getMinQTSize(B_SLICE)], "sps_log2_diff_max_tt_min_qt_inter_slice");
  }
  if (pcSPS->getUseDualITree())
  {
    WRITE_UVLC(g_aucLog2[pcSPS->getMinQTSize(I_SLICE, CHANNEL_TYPE_CHROMA)] - pcSPS->getLog2MinCodingBlockSize(), "sps_log2_diff_min_qt_min_cb_intra_slice_chroma");
    WRITE_UVLC(pcSPS->getMaxBTDepthIChroma(), "sps_max_mtt_hierarchy_depth_intra_slices_chroma");
    if (pcSPS->getMaxBTDepthIChroma() != 0)
    {
      WRITE_UVLC(g_aucLog2[pcSPS->getMaxBTSizeIChroma()] - g_aucLog2[pcSPS->getMinQTSize(I_SLICE, CHANNEL_TYPE_CHROMA)], "sps_log2_diff_max_bt_min_qt_intra_slice_chroma");
      WRITE_UVLC(g_aucLog2[pcSPS->getMaxTTSizeIChroma()] - g_aucLog2[pcSPS->getMinQTSize(I_SLICE, CHANNEL_TYPE_CHROMA)], "sps_log2_diff_max_tt_min_qt_intra_slice_chroma");
    }
  }
  WRITE_UVLC( pcSPS->getQuadtreeTULog2MinSize() - 2,                                 "log2_min_luma_transform_block_size_minus2" );
  WRITE_UVLC( pcSPS->getQuadtreeTULog2MaxSize() - pcSPS->getQuadtreeTULog2MinSize(), "log2_diff_max_min_luma_transform_block_size" );

  WRITE_FLAG( pcSPS->getSAOEnabledFlag(),                                            "sps_sao_enabled_flag");
  WRITE_FLAG( pcSPS->getALFEnabledFlag(),                                            "sps_alf_enabled_flag" );

  WRITE_FLAG( pcSPS->getPCMEnabledFlag() ? 1 : 0,                                    "pcm_enabled_flag");
  if( pcSPS->getPCMEnabledFlag() )
  {
    WRITE_CODE( pcSPS->getPCMBitDepth(CHANNEL_TYPE_LUMA) - 1, 4,                            "pcm_sample_bit_depth_luma_minus1" );
    WRITE_CODE( chromaEnabled ? (pcSPS->getPCMBitDepth(CHANNEL_TYPE_CHROMA) - 1) : 0, 4,    "pcm_sample_bit_depth_chroma_minus1" );
    WRITE_UVLC( pcSPS->getPCMLog2MinSize() - 3,                                      "log2_min_pcm_luma_coding_block_size_minus3" );
    WRITE_UVLC( pcSPS->getPCMLog2MaxSize() - pcSPS->getPCMLog2MinSize(),             "log2_diff_max_min_pcm_luma_coding_block_size" );
    WRITE_FLAG( pcSPS->getPCMFilterDisableFlag()?1 : 0,                              "pcm_loop_filter_disable_flag");
  }

  WRITE_FLAG( pcSPS->getWrapAroundEnabledFlag() ? 1 : 0,                              "sps_ref_wraparound_enabled_flag" );
  if( pcSPS->getWrapAroundEnabledFlag() )
  {
    WRITE_UVLC( pcSPS->getWrapAroundOffset(),                                        "sps_ref_wraparound_offset" );
  }

  WRITE_FLAG( pcSPS->getSPSTemporalMVPEnabledFlag()  ? 1 : 0,                        "sps_temporal_mvp_enabled_flag" );

  if ( pcSPS->getSPSTemporalMVPEnabledFlag() )
  {
    WRITE_FLAG( pcSPS->getSBTMVPEnabledFlag() ? 1 : 0,                               "sps_sbtmvp_enabled_flag");
  }

  WRITE_FLAG( pcSPS->getBDOFEnabledFlag() ? 1 : 0,                                   "sps_bdof_enabled_flag" );
#if JVET_M0255_FRACMMVD_SWITCH
  WRITE_FLAG( pcSPS->getDisFracMmvdEnabledFlag() ? 1 : 0,                            "sps_fracmmvd_disabled_flag" );
#endif
<<<<<<< HEAD

=======
#if JVET_M0246_AFFINE_AMVR
  WRITE_FLAG( pcSPS->getAffineAmvrEnabledFlag() ? 1 : 0,                             "sps_affine_amvr_enabled_flag" );
#endif
#if JVET_M0147_DMVR
  WRITE_FLAG( pcSPS->getUseDMVR() ? 1 : 0,                                            "dmvr_enable_flag" );
#endif
>>>>>>> 60f77b96
#if HEVC_USE_SCALING_LISTS
  WRITE_FLAG( pcSPS->getScalingListFlag() ? 1 : 0,                                   "scaling_list_enabled_flag" );
  if(pcSPS->getScalingListFlag())
  {
    WRITE_FLAG( pcSPS->getScalingListPresentFlag() ? 1 : 0,                          "sps_scaling_list_data_present_flag" );
    if(pcSPS->getScalingListPresentFlag())
    {
      codeScalingList( pcSPS->getScalingList() );
    }
  }
#endif

  CHECK( pcSPS->getMaxTLayers() == 0, "Maximum number of T-layers is '0'" );

  const RPSList* rpsList = pcSPS->getRPSList();

  WRITE_UVLC(rpsList->getNumberOfReferencePictureSets(), "num_short_term_ref_pic_sets" );
  for(int i=0; i < rpsList->getNumberOfReferencePictureSets(); i++)
  {
    const ReferencePictureSet*rps = rpsList->getReferencePictureSet(i);
    xCodeShortTermRefPicSet( rps,false, i);
  }
  WRITE_FLAG( pcSPS->getLongTermRefsPresent() ? 1 : 0,         "long_term_ref_pics_present_flag" );
  if (pcSPS->getLongTermRefsPresent())
  {
    WRITE_UVLC(pcSPS->getNumLongTermRefPicSPS(), "num_long_term_ref_pics_sps" );
    for (uint32_t k = 0; k < pcSPS->getNumLongTermRefPicSPS(); k++)
    {
      WRITE_CODE( pcSPS->getLtRefPicPocLsbSps(k), pcSPS->getBitsForPOC(), "lt_ref_pic_poc_lsb_sps");
      WRITE_FLAG( pcSPS->getUsedByCurrPicLtSPSFlag(k), "used_by_curr_pic_lt_sps_flag[i]");
    }
  }

#if HEVC_USE_INTRA_SMOOTHING_T32 || HEVC_USE_INTRA_SMOOTHING_T64
  WRITE_FLAG( pcSPS->getUseStrongIntraSmoothing(),             "strong_intra_smoothing_enable_flag" );

#endif
  WRITE_FLAG( pcSPS->getVuiParametersPresentFlag(),            "vui_parameters_present_flag" );
  if (pcSPS->getVuiParametersPresentFlag())
  {
    codeVUI(pcSPS->getVuiParameters(), pcSPS);
  }

  // KTA tools

  bool sps_extension_present_flag=false;
  bool sps_extension_flags[NUM_SPS_EXTENSION_FLAGS]={false};

  sps_extension_flags[SPS_EXT__REXT] = pcSPS->getSpsRangeExtension().settingsDifferFromDefaults();
  sps_extension_flags[SPS_EXT__NEXT] = pcSPS->getSpsNext().nextToolsEnabled();

  // Other SPS extension flags checked here.

  for(int i=0; i<NUM_SPS_EXTENSION_FLAGS; i++)
  {
    sps_extension_present_flag|=sps_extension_flags[i];
  }

  WRITE_FLAG( (sps_extension_present_flag?1:0), "sps_extension_present_flag" );

  if (sps_extension_present_flag)
  {
#if ENABLE_TRACING /*|| RExt__DECODER_DEBUG_BIT_STATISTICS*/
    static const char *syntaxStrings[]={ "sps_range_extension_flag",
      "sps_multilayer_extension_flag",
      "sps_extension_6bits[0]",
      "sps_extension_6bits[1]",
      "sps_extension_6bits[2]",
      "sps_extension_6bits[3]",
      "sps_extension_6bits[4]",
      "sps_extension_6bits[5]" };
#endif

    for(int i=0; i<NUM_SPS_EXTENSION_FLAGS; i++)
    {
      WRITE_FLAG( sps_extension_flags[i]?1:0, syntaxStrings[i] );
    }

    for(int i=0; i<NUM_SPS_EXTENSION_FLAGS; i++) // loop used so that the order is determined by the enum.
    {
      if (sps_extension_flags[i])
      {
        switch (SPSExtensionFlagIndex(i))
        {
        case SPS_EXT__REXT:
        {
          const SPSRExt &spsRangeExtension=pcSPS->getSpsRangeExtension();

          WRITE_FLAG( (spsRangeExtension.getTransformSkipRotationEnabledFlag() ? 1 : 0),      "transform_skip_rotation_enabled_flag");
          WRITE_FLAG( (spsRangeExtension.getTransformSkipContextEnabledFlag() ? 1 : 0),       "transform_skip_context_enabled_flag");
          WRITE_FLAG( (spsRangeExtension.getRdpcmEnabledFlag(RDPCM_SIGNAL_IMPLICIT) ? 1 : 0), "implicit_rdpcm_enabled_flag" );
          WRITE_FLAG( (spsRangeExtension.getRdpcmEnabledFlag(RDPCM_SIGNAL_EXPLICIT) ? 1 : 0), "explicit_rdpcm_enabled_flag" );
          WRITE_FLAG( (spsRangeExtension.getExtendedPrecisionProcessingFlag() ? 1 : 0),       "extended_precision_processing_flag" );
          WRITE_FLAG( (spsRangeExtension.getIntraSmoothingDisabledFlag() ? 1 : 0),            "intra_smoothing_disabled_flag" );
          WRITE_FLAG( (spsRangeExtension.getHighPrecisionOffsetsEnabledFlag() ? 1 : 0),       "high_precision_offsets_enabled_flag" );
          WRITE_FLAG( (spsRangeExtension.getPersistentRiceAdaptationEnabledFlag() ? 1 : 0),   "persistent_rice_adaptation_enabled_flag" );
          WRITE_FLAG( (spsRangeExtension.getCabacBypassAlignmentEnabledFlag() ? 1 : 0),       "cabac_bypass_alignment_enabled_flag" );
          break;
        }
        case SPS_EXT__NEXT:
        {
          codeSPSNext( pcSPS->getSpsNext(), pcSPS->getPCMEnabledFlag() );
          break;
        }
        default:
          CHECK(sps_extension_flags[i]!=false, "Unknown PPS extension signalled"); // Should never get here with an active SPS extension flag.
          break;
        }
      }
    }
  }
#if JVET_M0427_INLOOP_RESHAPER
  WRITE_FLAG(pcSPS->getUseReshaper() ? 1 : 0, "sps_reshaper_enable_flag");
#endif
  xWriteRbspTrailingBits();
}

#if HEVC_VPS
void HLSWriter::codeVPS( const VPS* pcVPS )
{
#if ENABLE_TRACING
  xTraceVPSHeader();
#endif
  WRITE_CODE( pcVPS->getVPSId(),                    4,        "vps_video_parameter_set_id" );
  WRITE_FLAG(                                       1,        "vps_base_layer_internal_flag" );
  WRITE_FLAG(                                       1,        "vps_base_layer_available_flag" );
  WRITE_CODE( 0,                                    6,        "vps_max_layers_minus1" );
  WRITE_CODE( pcVPS->getMaxTLayers() - 1,           3,        "vps_max_sub_layers_minus1" );
  WRITE_FLAG( pcVPS->getTemporalNestingFlag(),                "vps_temporal_id_nesting_flag" );
  CHECK(pcVPS->getMaxTLayers()<=1&&!pcVPS->getTemporalNestingFlag(), "Invalud parameters");
  WRITE_CODE( 0xffff,                              16,        "vps_reserved_0xffff_16bits" );
  codePTL( pcVPS->getPTL(), true, pcVPS->getMaxTLayers() - 1 );
  const bool subLayerOrderingInfoPresentFlag = 1;
  WRITE_FLAG(subLayerOrderingInfoPresentFlag,              "vps_sub_layer_ordering_info_present_flag");
  for(uint32_t i=0; i <= pcVPS->getMaxTLayers()-1; i++)
  {
    WRITE_UVLC( pcVPS->getMaxDecPicBuffering(i) - 1,       "vps_max_dec_pic_buffering_minus1[i]" );
    WRITE_UVLC( pcVPS->getNumReorderPics(i),               "vps_max_num_reorder_pics[i]" );
    WRITE_UVLC( pcVPS->getMaxLatencyIncrease(i),           "vps_max_latency_increase_plus1[i]" );
    if (!subLayerOrderingInfoPresentFlag)
    {
      break;
    }
  }

  CHECK( pcVPS->getNumHrdParameters() > MAX_VPS_NUM_HRD_PARAMETERS, "Too many HRD parameters" );
  CHECK( pcVPS->getMaxNuhReservedZeroLayerId() >= MAX_VPS_NUH_RESERVED_ZERO_LAYER_ID_PLUS1, "Invalid parameters read" );
  WRITE_CODE( pcVPS->getMaxNuhReservedZeroLayerId(), 6,     "vps_max_layer_id" );
  WRITE_UVLC( pcVPS->getMaxOpSets() - 1,                    "vps_num_layer_sets_minus1" );
  for( uint32_t opsIdx = 1; opsIdx <= ( pcVPS->getMaxOpSets() - 1 ); opsIdx ++ )
  {
    // Operation point set
    for( uint32_t i = 0; i <= pcVPS->getMaxNuhReservedZeroLayerId(); i ++ )
    {
      // Only applicable for version 1
      // pcVPS->setLayerIdIncludedFlag( true, opsIdx, i );
      WRITE_FLAG( pcVPS->getLayerIdIncludedFlag( opsIdx, i ) ? 1 : 0, "layer_id_included_flag[opsIdx][i]" );
    }
  }
  const TimingInfo *timingInfo = pcVPS->getTimingInfo();
  WRITE_FLAG(timingInfo->getTimingInfoPresentFlag(),          "vps_timing_info_present_flag");
  if(timingInfo->getTimingInfoPresentFlag())
  {
    WRITE_CODE(timingInfo->getNumUnitsInTick(), 32,           "vps_num_units_in_tick");
    WRITE_CODE(timingInfo->getTimeScale(),      32,           "vps_time_scale");
    WRITE_FLAG(timingInfo->getPocProportionalToTimingFlag(),  "vps_poc_proportional_to_timing_flag");
    if(timingInfo->getPocProportionalToTimingFlag())
    {
      WRITE_UVLC(timingInfo->getNumTicksPocDiffOneMinus1(),   "vps_num_ticks_poc_diff_one_minus1");
    }
    WRITE_UVLC( pcVPS->getNumHrdParameters(),                 "vps_num_hrd_parameters" );

    if( pcVPS->getNumHrdParameters() > 0 )
    {
      for( uint32_t i = 0; i < pcVPS->getNumHrdParameters(); i ++ )
      {
        // Only applicable for version 1
        WRITE_UVLC( pcVPS->getHrdOpSetIdx( i ),                "hrd_layer_set_idx" );
        if( i > 0 )
        {
          WRITE_FLAG( pcVPS->getCprmsPresentFlag( i ) ? 1 : 0, "cprms_present_flag[i]" );
        }
        codeHrdParameters(pcVPS->getHrdParameters(i), pcVPS->getCprmsPresentFlag( i ), pcVPS->getMaxTLayers() - 1);
      }
    }
  }
  WRITE_FLAG( 0,                     "vps_extension_flag" );

  //future extensions here..
  xWriteRbspTrailingBits();
}
#endif

void HLSWriter::codeSliceHeader         ( Slice* pcSlice )
{
#if ENABLE_TRACING
  xTraceSliceHeader ();
#endif

  CodingStructure& cs = *pcSlice->getPic()->cs;
  const ChromaFormat format                = pcSlice->getSPS()->getChromaFormatIdc();
  const uint32_t         numberValidComponents = getNumberValidComponents(format);
  const bool         chromaEnabled         = isChromaEnabled(format);

  //calculate number of bits required for slice address
  int maxSliceSegmentAddress = cs.pcv->sizeInCtus;
  int bitsSliceSegmentAddress = 0;
  while(maxSliceSegmentAddress>(1<<bitsSliceSegmentAddress))
  {
    bitsSliceSegmentAddress++;
  }
#if HEVC_DEPENDENT_SLICES
  const int ctuTsAddress = pcSlice->getSliceSegmentCurStartCtuTsAddr();
#else
  const int ctuTsAddress = pcSlice->getSliceCurStartCtuTsAddr();
#endif

  //write slice address
#if HEVC_TILES_WPP
  const int sliceSegmentRsAddress = pcSlice->getPic()->tileMap->getCtuTsToRsAddrMap(ctuTsAddress);
#else
  const int sliceSegmentRsAddress = ctuTsAddress;
#endif

  WRITE_FLAG( sliceSegmentRsAddress==0, "first_slice_segment_in_pic_flag" );
  if ( pcSlice->getRapPicFlag() )
  {
    WRITE_FLAG( pcSlice->getNoOutputPriorPicsFlag() ? 1 : 0, "no_output_of_prior_pics_flag" );
  }
  WRITE_UVLC( pcSlice->getPPS()->getPPSId(), "slice_pic_parameter_set_id" );
#if HEVC_DEPENDENT_SLICES
  if ( pcSlice->getPPS()->getDependentSliceSegmentsEnabledFlag() && (sliceSegmentRsAddress!=0) )
  {
    WRITE_FLAG( pcSlice->getDependentSliceSegmentFlag() ? 1 : 0, "dependent_slice_segment_flag" );
  }
#endif
  if(sliceSegmentRsAddress>0)
  {
    WRITE_CODE( sliceSegmentRsAddress, bitsSliceSegmentAddress, "slice_segment_address" );
  }
#if HEVC_DEPENDENT_SLICES
  if( !pcSlice->getDependentSliceSegmentFlag() )
  {
#endif
    for( int i = 0; i < pcSlice->getPPS()->getNumExtraSliceHeaderBits(); i++ )
    {
      WRITE_FLAG( 0, "slice_reserved_flag[]" );
    }

    WRITE_UVLC( pcSlice->getSliceType(), "slice_type" );

    if( pcSlice->getPPS()->getOutputFlagPresentFlag() )
    {
      WRITE_FLAG( pcSlice->getPicOutputFlag() ? 1 : 0, "pic_output_flag" );
    }

    int pocBits = pcSlice->getSPS()->getBitsForPOC();
    int pocMask = (1 << pocBits) - 1;
    WRITE_CODE(pcSlice->getPOC() & pocMask, pocBits, "slice_pic_order_cnt_lsb");
    if( !pcSlice->getIdrPicFlag() )
    {
      const ReferencePictureSet* rps = pcSlice->getRPS();

      // check for bitstream restriction stating that:
      // If the current picture is a BLA or CRA picture, the value of NumPocTotalCurr shall be equal to 0.
      // Ideally this process should not be repeated for each slice in a picture
      if( pcSlice->isIRAP() )
      {
        for( int picIdx = 0; picIdx < rps->getNumberOfPictures(); picIdx++ )
        {
          CHECK( rps->getUsed( picIdx ), "Picture should not be used" );
        }
      }

      if( pcSlice->getRPSidx() < 0 )
      {
        WRITE_FLAG( 0, "short_term_ref_pic_set_sps_flag" );
        xCodeShortTermRefPicSet( rps, true, pcSlice->getSPS()->getRPSList()->getNumberOfReferencePictureSets() );
      }
      else
      {
        WRITE_FLAG( 1, "short_term_ref_pic_set_sps_flag" );
        int numBits = 0;
        while( ( 1 << numBits ) < pcSlice->getSPS()->getRPSList()->getNumberOfReferencePictureSets() )
        {
          numBits++;
        }
        if( numBits > 0 )
        {
          WRITE_CODE( pcSlice->getRPSidx(), numBits, "short_term_ref_pic_set_idx" );
        }
      }
      if( pcSlice->getSPS()->getLongTermRefsPresent() )
      {
        int numLtrpInSH = rps->getNumberOfLongtermPictures();
        int ltrpInSPS[MAX_NUM_REF_PICS];
        int numLtrpInSPS = 0;
        uint32_t ltrpIndex;
        int counter = 0;
        // WARNING: The following code only works only if a matching long-term RPS is
        //          found in the SPS for ALL long-term pictures
        //          The problem is that the SPS coded long-term pictures are moved to the
        //          beginning of the list which causes a mismatch when no reference picture
        //          list reordering is used
        //          NB: Long-term coding is currently not supported in general by the HM encoder
        for( int k = rps->getNumberOfPictures() - 1; k > rps->getNumberOfPictures() - rps->getNumberOfLongtermPictures() - 1; k-- )
        {
          if( xFindMatchingLTRP( pcSlice, &ltrpIndex, rps->getPOC( k ), rps->getUsed( k ) ) )
          {
            ltrpInSPS[numLtrpInSPS] = ltrpIndex;
            numLtrpInSPS++;
          }
          else
          {
            counter++;
          }
        }
        numLtrpInSH -= numLtrpInSPS;
        // check that either all long-term pictures are coded in SPS or in slice header (no mixing)
        CHECK( numLtrpInSH != 0 && numLtrpInSPS != 0, "Long term picture not coded" );

        int bitsForLtrpInSPS = 0;
        while( pcSlice->getSPS()->getNumLongTermRefPicSPS() > ( 1 << bitsForLtrpInSPS ) )
        {
          bitsForLtrpInSPS++;
        }
        if( pcSlice->getSPS()->getNumLongTermRefPicSPS() > 0 )
        {
          WRITE_UVLC( numLtrpInSPS, "num_long_term_sps" );
        }
        WRITE_UVLC( numLtrpInSH, "num_long_term_pics" );
        // Note that the LSBs of the LT ref. pic. POCs must be sorted before.
        // Not sorted here because LT ref indices will be used in setRefPicList()
        int prevDeltaMSB = 0, prevLSB = 0;
        int offset = rps->getNumberOfNegativePictures() + rps->getNumberOfPositivePictures();
        counter = 0;
        // Warning: If some pictures are moved to ltrpInSPS, i is referring to a wrong index
        //          (mapping would be required)
        for( int i = rps->getNumberOfPictures() - 1; i > offset - 1; i--, counter++ )
        {
          if( counter < numLtrpInSPS )
          {
            if( bitsForLtrpInSPS > 0 )
            {
              WRITE_CODE( ltrpInSPS[counter], bitsForLtrpInSPS, "lt_idx_sps[i]" );
            }
          }
          else
          {
            WRITE_CODE( rps->getPocLSBLT( i ), pcSlice->getSPS()->getBitsForPOC(), "poc_lsb_lt" );
            WRITE_FLAG( rps->getUsed( i ), "used_by_curr_pic_lt_flag" );
          }
          WRITE_FLAG( rps->getDeltaPocMSBPresentFlag( i ), "delta_poc_msb_present_flag" );

          if( rps->getDeltaPocMSBPresentFlag( i ) )
          {
            bool deltaFlag = false;
            //  First LTRP from SPS                 ||  First LTRP from SH                              || curr LSB            != prev LSB
            if( ( i == rps->getNumberOfPictures() - 1 ) || ( i == rps->getNumberOfPictures() - 1 - numLtrpInSPS ) || ( rps->getPocLSBLT( i ) != prevLSB ) )
            {
              deltaFlag = true;
            }
            if( deltaFlag )
            {
              WRITE_UVLC( rps->getDeltaPocMSBCycleLT( i ), "delta_poc_msb_cycle_lt[i]" );
            }
            else
            {
              int differenceInDeltaMSB = rps->getDeltaPocMSBCycleLT( i ) - prevDeltaMSB;
              CHECK( differenceInDeltaMSB < 0, "Negative diff. delta MSB" );
              WRITE_UVLC( differenceInDeltaMSB, "delta_poc_msb_cycle_lt[i]" );
            }
            prevLSB = rps->getPocLSBLT( i );
            prevDeltaMSB = rps->getDeltaPocMSBCycleLT( i );
          }
        }
      }
      if( pcSlice->getSPS()->getSPSTemporalMVPEnabledFlag() )
      {
        WRITE_FLAG( pcSlice->getEnableTMVPFlag() ? 1 : 0, "slice_temporal_mvp_enabled_flag" );
      }
    }
    if( pcSlice->getSPS()->getSAOEnabledFlag() )
    {
      WRITE_FLAG( pcSlice->getSaoEnabledFlag( CHANNEL_TYPE_LUMA ), "slice_sao_luma_flag" );
      if( chromaEnabled )
      {
        WRITE_FLAG( pcSlice->getSaoEnabledFlag( CHANNEL_TYPE_CHROMA ), "slice_sao_chroma_flag" );
      }
    }

    if( pcSlice->getSPS()->getALFEnabledFlag() )
    {
      alf( pcSlice->getAlfSliceParam() );
    }

    //check if numrefidxes match the defaults. If not, override

    if( !pcSlice->isIntra() )
    {
      bool overrideFlag = ( pcSlice->getNumRefIdx( REF_PIC_LIST_0 ) != pcSlice->getPPS()->getNumRefIdxL0DefaultActive() || ( pcSlice->isInterB() && pcSlice->getNumRefIdx( REF_PIC_LIST_1 ) != pcSlice->getPPS()->getNumRefIdxL1DefaultActive() ) );
      WRITE_FLAG( overrideFlag ? 1 : 0, "num_ref_idx_active_override_flag" );
      if( overrideFlag )
      {
        WRITE_UVLC( pcSlice->getNumRefIdx( REF_PIC_LIST_0 ) - 1, "num_ref_idx_l0_active_minus1" );
        if( pcSlice->isInterB() )
        {
          WRITE_UVLC( pcSlice->getNumRefIdx( REF_PIC_LIST_1 ) - 1, "num_ref_idx_l1_active_minus1" );
        }
        else
        {
          pcSlice->setNumRefIdx( REF_PIC_LIST_1, 0 );
        }
      }
    }
    else
    {
      pcSlice->setNumRefIdx( REF_PIC_LIST_0, 0 );
      pcSlice->setNumRefIdx( REF_PIC_LIST_1, 0 );
    }

    if( pcSlice->getPPS()->getListsModificationPresentFlag() && pcSlice->getNumRpsCurrTempList() > 1 )
    {
      RefPicListModification* refPicListModification = pcSlice->getRefPicListModification();
      if( !pcSlice->isIntra() )
      {
        WRITE_FLAG( pcSlice->getRefPicListModification()->getRefPicListModificationFlagL0() ? 1 : 0, "ref_pic_list_modification_flag_l0" );
        if( pcSlice->getRefPicListModification()->getRefPicListModificationFlagL0() )
        {
          int numRpsCurrTempList0 = pcSlice->getNumRpsCurrTempList();
          if( numRpsCurrTempList0 > 1 )
          {
            int length = 1;
            numRpsCurrTempList0--;
            while( numRpsCurrTempList0 >>= 1 )
            {
              length++;
            }
            for( int i = 0; i < pcSlice->getNumRefIdx( REF_PIC_LIST_0 ); i++ )
            {
              WRITE_CODE( refPicListModification->getRefPicSetIdxL0( i ), length, "list_entry_l0" );
            }
          }
        }
      }
      if( pcSlice->isInterB() )
      {
        WRITE_FLAG( pcSlice->getRefPicListModification()->getRefPicListModificationFlagL1() ? 1 : 0, "ref_pic_list_modification_flag_l1" );
        if( pcSlice->getRefPicListModification()->getRefPicListModificationFlagL1() )
        {
          int numRpsCurrTempList1 = pcSlice->getNumRpsCurrTempList();
          if( numRpsCurrTempList1 > 1 )
          {
            int length = 1;
            numRpsCurrTempList1--;
            while( numRpsCurrTempList1 >>= 1 )
            {
              length++;
            }
            for( int i = 0; i < pcSlice->getNumRefIdx( REF_PIC_LIST_1 ); i++ )
            {
              WRITE_CODE( refPicListModification->getRefPicSetIdxL1( i ), length, "list_entry_l1" );
            }
          }
        }
      }
    }

    if( pcSlice->isInterB() )
    {
      WRITE_FLAG( pcSlice->getMvdL1ZeroFlag() ? 1 : 0, "mvd_l1_zero_flag" );
    }

    if( !pcSlice->isIntra() )
    {
      if( !pcSlice->isIntra() && pcSlice->getPPS()->getCabacInitPresentFlag() )
      {
        SliceType sliceType = pcSlice->getSliceType();
        SliceType  encCABACTableIdx = pcSlice->getEncCABACTableIdx();
        bool encCabacInitFlag = ( sliceType != encCABACTableIdx && encCABACTableIdx != I_SLICE ) ? true : false;
        pcSlice->setCabacInitFlag( encCabacInitFlag );
        WRITE_FLAG( encCabacInitFlag ? 1 : 0, "cabac_init_flag" );
      }
    }

    if( pcSlice->getEnableTMVPFlag() )
    {
      if( pcSlice->getSliceType() == B_SLICE )
      {
        WRITE_FLAG( pcSlice->getColFromL0Flag(), "collocated_from_l0_flag" );
      }

      if( pcSlice->getSliceType() != I_SLICE &&
        ( ( pcSlice->getColFromL0Flag() == 1 && pcSlice->getNumRefIdx( REF_PIC_LIST_0 ) > 1 ) ||
          ( pcSlice->getColFromL0Flag() == 0 && pcSlice->getNumRefIdx( REF_PIC_LIST_1 ) > 1 ) ) )
      {
        WRITE_UVLC( pcSlice->getColRefIdx(), "collocated_ref_idx" );
      }
    }
    if( ( pcSlice->getPPS()->getUseWP() && pcSlice->getSliceType() == P_SLICE ) || ( pcSlice->getPPS()->getWPBiPred() && pcSlice->getSliceType() == B_SLICE ) )
    {
      xCodePredWeightTable( pcSlice );
    }
    WRITE_FLAG( pcSlice->getDepQuantEnabledFlag() ? 1 : 0, "dep_quant_enable_flag" );
#if HEVC_USE_SIGN_HIDING
    if( !pcSlice->getDepQuantEnabledFlag() )
    {
      WRITE_FLAG( pcSlice->getSignDataHidingEnabledFlag() ? 1 : 0, "sign_data_hiding_enable_flag" );
    }
    else
    {
      CHECK( pcSlice->getSignDataHidingEnabledFlag(), "sign data hiding not supported when dependent quantization is enabled" );
    }
#endif
    if (
      pcSlice->getSPS()->getSplitConsOverrideEnabledFlag()
      )
    {
      WRITE_FLAG(pcSlice->getSplitConsOverrideFlag() ? 1 : 0, "partition_constrainst_override_flag");
      if (pcSlice->getSplitConsOverrideFlag())
      {
        WRITE_UVLC(g_aucLog2[pcSlice->getMinQTSize()] - pcSlice->getSPS()->getLog2MinCodingBlockSize(), "log2_diff_min_qt_min_cb");
        WRITE_UVLC(pcSlice->getMaxBTDepth(), "max_bt_depth");
        if (pcSlice->getMaxBTDepth() != 0)
        {
          CHECK(pcSlice->getMaxBTSize() < pcSlice->getMinQTSize(), "maxBtSize is smaller than minQtSize");
          WRITE_UVLC(g_aucLog2[pcSlice->getMaxBTSize()] - g_aucLog2[pcSlice->getMinQTSize()], "log2_diff_max_bt_min_qt");
          CHECK(pcSlice->getMaxTTSize() < pcSlice->getMinQTSize(), "maxTtSize is smaller than minQtSize");
          WRITE_UVLC(g_aucLog2[pcSlice->getMaxTTSize()] - g_aucLog2[pcSlice->getMinQTSize()], "log2_diff_max_tt_min_qt");
        }
        if (
          pcSlice->isIntra() && pcSlice->getSPS()->getUseDualITree()
          )
        {
          WRITE_UVLC(g_aucLog2[pcSlice->getMinQTSizeIChroma()] - pcSlice->getSPS()->getLog2MinCodingBlockSize(), "log2_diff_min_qt_min_cb_chroma");
          WRITE_UVLC(pcSlice->getMaxBTDepthIChroma(), "max_mtt_hierarchy_depth_chroma");
          if (pcSlice->getMaxBTDepthIChroma() != 0)
          {
            CHECK(pcSlice->getMaxBTSizeIChroma() < pcSlice->getMinQTSizeIChroma(), "maxBtSizeC is smaller than minQtSizeC");
            WRITE_UVLC(g_aucLog2[pcSlice->getMaxBTSizeIChroma()] - g_aucLog2[pcSlice->getMinQTSizeIChroma()], "log2_diff_max_bt_min_qt_chroma");
            CHECK(pcSlice->getMaxTTSizeIChroma() < pcSlice->getMinQTSizeIChroma(), "maxTtSizeC is smaller than minQtSizeC");
            WRITE_UVLC(g_aucLog2[pcSlice->getMaxTTSizeIChroma()] - g_aucLog2[pcSlice->getMinQTSizeIChroma()], "log2_diff_max_tt_min_qt_chroma");
          }
        }
      }
    }
#if JVET_M0483_IBC 
    if (!cs.slice->isIntra() || cs.slice->getSPS()->getIBCFlag())
    {
      CHECK(pcSlice->getMaxNumMergeCand() > MRG_MAX_NUM_CANDS, "More merge candidates signalled than supported");
      WRITE_UVLC(MRG_MAX_NUM_CANDS - pcSlice->getMaxNumMergeCand(), "six_minus_max_num_merge_cand");
    }
#endif
    if( !pcSlice->isIntra() )
    {
<<<<<<< HEAD
      CHECK( pcSlice->getMaxNumMergeCand() > MRG_MAX_NUM_CANDS, "More merge candidates signalled than supported" );
      WRITE_UVLC( MRG_MAX_NUM_CANDS - pcSlice->getMaxNumMergeCand(), "six_minus_max_num_merge_cand" );
=======
#if JVET_M0483_IBC==0
      CHECK( pcSlice->getMaxNumMergeCand() > MRG_MAX_NUM_CANDS, "More merge candidates signalled than supported" );
      WRITE_UVLC( MRG_MAX_NUM_CANDS - pcSlice->getMaxNumMergeCand(), "six_minus_max_num_merge_cand" );
#endif
>>>>>>> 60f77b96

      if ( pcSlice->getSPS()->getSBTMVPEnabledFlag() && !pcSlice->getSPS()->getSpsNext().getUseAffine() ) // ATMVP only
      {
        CHECK( pcSlice->getMaxNumAffineMergeCand() != 1, "Sub-block merge can number should be 1" );
      }
      else
      if ( !pcSlice->getSPS()->getSBTMVPEnabledFlag() && !pcSlice->getSPS()->getSpsNext().getUseAffine() ) // both off
      {
        CHECK( pcSlice->getMaxNumAffineMergeCand() != 0, "Sub-block merge can number should be 0" );
      }
      else
      if ( pcSlice->getSPS()->getSpsNext().getUseAffine() )
      {
        CHECK( pcSlice->getMaxNumAffineMergeCand() > AFFINE_MRG_MAX_NUM_CANDS, "More affine merge candidates signalled than supported" );
        WRITE_UVLC( AFFINE_MRG_MAX_NUM_CANDS - pcSlice->getMaxNumAffineMergeCand(), "five_minus_max_num_affine_merge_cand" );
      }
#if JVET_M0255_FRACMMVD_SWITCH
      if ( pcSlice->getSPS()->getDisFracMmvdEnabledFlag() )
      {
        WRITE_FLAG( pcSlice->getDisFracMMVD(), "tile_group_fracmmvd_disabled_flag" );
      }
#endif
    }
    int iCode = pcSlice->getSliceQp() - ( pcSlice->getPPS()->getPicInitQPMinus26() + 26 );
    WRITE_SVLC( iCode, "slice_qp_delta" );
    if (pcSlice->getPPS()->getSliceChromaQpFlag())
    {
      if (numberValidComponents > COMPONENT_Cb)
      {
        WRITE_SVLC( pcSlice->getSliceChromaQpDelta(COMPONENT_Cb), "slice_cb_qp_offset" );
      }
      if (numberValidComponents > COMPONENT_Cr)
      {
        WRITE_SVLC( pcSlice->getSliceChromaQpDelta(COMPONENT_Cr), "slice_cr_qp_offset" );
      }
      CHECK(numberValidComponents < COMPONENT_Cr+1, "Too many valid components");
    }

    if (pcSlice->getPPS()->getPpsRangeExtension().getChromaQpOffsetListEnabledFlag())
    {
      WRITE_FLAG(pcSlice->getUseChromaQpAdj(), "cu_chroma_qp_offset_enabled_flag");
    }

    if (pcSlice->getPPS()->getDeblockingFilterControlPresentFlag())
    {
      if (pcSlice->getPPS()->getDeblockingFilterOverrideEnabledFlag() )
      {
        WRITE_FLAG(pcSlice->getDeblockingFilterOverrideFlag(), "deblocking_filter_override_flag");
      }
      if (pcSlice->getDeblockingFilterOverrideFlag())
      {
        WRITE_FLAG(pcSlice->getDeblockingFilterDisable(), "slice_deblocking_filter_disabled_flag");
        if(!pcSlice->getDeblockingFilterDisable())
        {
          WRITE_SVLC (pcSlice->getDeblockingFilterBetaOffsetDiv2(), "slice_beta_offset_div2");
          WRITE_SVLC (pcSlice->getDeblockingFilterTcOffsetDiv2(),   "slice_tc_offset_div2");
        }
      }
    }

    bool isSAOEnabled = pcSlice->getSPS()->getSAOEnabledFlag() && (pcSlice->getSaoEnabledFlag(CHANNEL_TYPE_LUMA) || (chromaEnabled && pcSlice->getSaoEnabledFlag(CHANNEL_TYPE_CHROMA)));
    bool isDBFEnabled = (!pcSlice->getDeblockingFilterDisable());

    if(pcSlice->getPPS()->getLoopFilterAcrossSlicesEnabledFlag() && ( isSAOEnabled || isDBFEnabled ))
    {
      WRITE_FLAG(pcSlice->getLFCrossSliceBoundaryFlag()?1:0, "slice_loop_filter_across_slices_enabled_flag");
    }

<<<<<<< HEAD
=======
#if JVET_M0427_INLOOP_RESHAPER
    if (pcSlice->getSPS()->getUseReshaper())
    {
      codeReshaper(pcSlice->getReshapeInfo(), pcSlice->getSPS(), pcSlice->isIntra());
    }
#endif
#if HEVC_DEPENDENT_SLICES
  }
#endif

>>>>>>> 60f77b96
  if(pcSlice->getPPS()->getSliceHeaderExtensionPresentFlag())
  {
    WRITE_UVLC(0,"slice_segment_header_extension_length");
  }

}


void HLSWriter::codePTL( const PTL* pcPTL, bool profilePresentFlag, int maxNumSubLayersMinus1)
{
  if(profilePresentFlag)
  {
    codeProfileTier(pcPTL->getGeneralPTL(), false);    // general_...
  }
  WRITE_CODE( int(pcPTL->getGeneralPTL()->getLevelIdc()), 8, "general_level_idc" );

  for (int i = 0; i < maxNumSubLayersMinus1; i++)
  {
    WRITE_FLAG( pcPTL->getSubLayerProfilePresentFlag(i), "sub_layer_profile_present_flag[i]" );
    WRITE_FLAG( pcPTL->getSubLayerLevelPresentFlag(i),   "sub_layer_level_present_flag[i]" );
  }

  if (maxNumSubLayersMinus1 > 0)
  {
    for (int i = maxNumSubLayersMinus1; i < 8; i++)
    {
      WRITE_CODE(0, 2, "reserved_zero_2bits");
    }
  }

  for(int i = 0; i < maxNumSubLayersMinus1; i++)
  {
    if( pcPTL->getSubLayerProfilePresentFlag(i) )
    {
      codeProfileTier(pcPTL->getSubLayerPTL(i), true);  // sub_layer_...
    }
    if( pcPTL->getSubLayerLevelPresentFlag(i) )
    {
      WRITE_CODE( int(pcPTL->getSubLayerPTL(i)->getLevelIdc()), 8, "sub_layer_level_idc[i]" );
    }
  }
}

#if ENABLE_TRACING || RExt__DECODER_DEBUG_BIT_STATISTICS
void HLSWriter::codeProfileTier( const ProfileTierLevel* ptl, const bool bIsSubLayer )
#define PTL_TRACE_TEXT(txt) bIsSubLayer?("sub_layer_" txt) : ("general_" txt)
#else
void HLSWriter::codeProfileTier( const ProfileTierLevel* ptl, const bool /*bIsSubLayer*/ )
#define PTL_TRACE_TEXT(txt) txt
#endif
{
  WRITE_CODE( ptl->getProfileSpace(), 2 ,      PTL_TRACE_TEXT("profile_space"                   ));
  WRITE_FLAG( ptl->getTierFlag()==Level::HIGH, PTL_TRACE_TEXT("tier_flag"                       ));
  WRITE_CODE( int(ptl->getProfileIdc()), 5 ,   PTL_TRACE_TEXT("profile_idc"                     ));
  for(int j = 0; j < 32; j++)
  {
    WRITE_FLAG( ptl->getProfileCompatibilityFlag(j), PTL_TRACE_TEXT("profile_compatibility_flag[][j]" ));
  }

  WRITE_FLAG(ptl->getProgressiveSourceFlag(),   PTL_TRACE_TEXT("progressive_source_flag"         ));
  WRITE_FLAG(ptl->getInterlacedSourceFlag(),    PTL_TRACE_TEXT("interlaced_source_flag"          ));
  WRITE_FLAG(ptl->getNonPackedConstraintFlag(), PTL_TRACE_TEXT("non_packed_constraint_flag"      ));
  WRITE_FLAG(ptl->getFrameOnlyConstraintFlag(), PTL_TRACE_TEXT("frame_only_constraint_flag"      ));

  if (ptl->getProfileIdc() == Profile::MAINREXT || ptl->getProfileIdc() == Profile::HIGHTHROUGHPUTREXT )
  {
    const uint32_t         bitDepthConstraint=ptl->getBitDepthConstraint();
    WRITE_FLAG(bitDepthConstraint<=12,          PTL_TRACE_TEXT("max_12bit_constraint_flag"       ));
    WRITE_FLAG(bitDepthConstraint<=10,          PTL_TRACE_TEXT("max_10bit_constraint_flag"       ));
    WRITE_FLAG(bitDepthConstraint<= 8,          PTL_TRACE_TEXT("max_8bit_constraint_flag"        ));
    const ChromaFormat chromaFmtConstraint=ptl->getChromaFormatConstraint();
    WRITE_FLAG(chromaFmtConstraint==CHROMA_422||chromaFmtConstraint==CHROMA_420||chromaFmtConstraint==CHROMA_400, PTL_TRACE_TEXT("max_422chroma_constraint_flag" ));
    WRITE_FLAG(chromaFmtConstraint==CHROMA_420||chromaFmtConstraint==CHROMA_400,                                  PTL_TRACE_TEXT("max_420chroma_constraint_flag" ));
    WRITE_FLAG(chromaFmtConstraint==CHROMA_400,                                                                   PTL_TRACE_TEXT("max_monochrome_constraint_flag"));
    WRITE_FLAG(ptl->getIntraConstraintFlag(),          PTL_TRACE_TEXT("intra_constraint_flag"           ));
    WRITE_FLAG(ptl->getOnePictureOnlyConstraintFlag(), PTL_TRACE_TEXT("one_picture_only_constraint_flag"));
    WRITE_FLAG(ptl->getLowerBitRateConstraintFlag(),   PTL_TRACE_TEXT("lower_bit_rate_constraint_flag"  ));
    WRITE_CODE(0 , 16, PTL_TRACE_TEXT("reserved_zero_34bits[0..15]"     ));
    WRITE_CODE(0 , 16, PTL_TRACE_TEXT("reserved_zero_34bits[16..31]"    ));
    WRITE_CODE(0 ,  2, PTL_TRACE_TEXT("reserved_zero_34bits[32..33]"    ));
  }
  else
  {
    WRITE_CODE(0x0000 , 16, PTL_TRACE_TEXT("reserved_zero_43bits[0..15]"     ));
    WRITE_CODE(0x0000 , 16, PTL_TRACE_TEXT("reserved_zero_43bits[16..31]"    ));
    WRITE_CODE(0x000  , 11, PTL_TRACE_TEXT("reserved_zero_43bits[32..42]"    ));
  }
  WRITE_FLAG(false,   PTL_TRACE_TEXT("reserved_zero_bit" ));
#undef PTL_TRACE_TEXT
}

#if HEVC_TILES_WPP
/**
* Write tiles and wavefront substreams sizes for the slice header (entry points).
*
* \param pSlice Slice structure that contains the substream size information.
*/
void  HLSWriter::codeTilesWPPEntryPoint( Slice* pSlice )
{
  if (!pSlice->getPPS()->getTilesEnabledFlag() && !pSlice->getPPS()->getEntropyCodingSyncEnabledFlag())
  {
    return;
  }
  uint32_t maxOffset = 0;
  for(int idx=0; idx<pSlice->getNumberOfSubstreamSizes(); idx++)
  {
    uint32_t offset=pSlice->getSubstreamSize(idx);
    if ( offset > maxOffset )
    {
      maxOffset = offset;
    }
  }

  // Determine number of bits "offsetLenMinus1+1" required for entry point information
  uint32_t offsetLenMinus1 = 0;
  while (maxOffset >= (1u << (offsetLenMinus1 + 1)))
  {
    offsetLenMinus1++;
    CHECK(offsetLenMinus1 + 1 >= 32, "Invalid offset lenght minus 1");
  }

  WRITE_UVLC(pSlice->getNumberOfSubstreamSizes(), "num_entry_point_offsets");
  if (pSlice->getNumberOfSubstreamSizes()>0)
  {
    WRITE_UVLC(offsetLenMinus1, "offset_len_minus1");

    for (uint32_t idx=0; idx<pSlice->getNumberOfSubstreamSizes(); idx++)
    {
      WRITE_CODE(pSlice->getSubstreamSize(idx)-1, offsetLenMinus1+1, "entry_point_offset_minus1");
    }
  }
}
#endif


// ====================================================================================================================
// Protected member functions
// ====================================================================================================================

//! Code weighted prediction tables
void HLSWriter::xCodePredWeightTable( Slice* pcSlice )
{
  WPScalingParam  *wp;
  const ChromaFormat    format                = pcSlice->getSPS()->getChromaFormatIdc();
  const uint32_t            numberValidComponents = getNumberValidComponents(format);
  const bool            bChroma               = isChromaEnabled(format);
  const int             iNbRef                = (pcSlice->getSliceType() == B_SLICE ) ? (2) : (1);
  bool            bDenomCoded           = false;
  uint32_t            uiTotalSignalledWeightFlags = 0;

  if ( (pcSlice->getSliceType()==P_SLICE && pcSlice->getPPS()->getUseWP()) || (pcSlice->getSliceType()==B_SLICE && pcSlice->getPPS()->getWPBiPred()) )
  {
    for ( int iNumRef=0 ; iNumRef<iNbRef ; iNumRef++ ) // loop over l0 and l1 syntax elements
    {
      RefPicList  eRefPicList = ( iNumRef ? REF_PIC_LIST_1 : REF_PIC_LIST_0 );

      // NOTE: wp[].uiLog2WeightDenom and wp[].bPresentFlag are actually per-channel-type settings.

      for ( int iRefIdx=0 ; iRefIdx<pcSlice->getNumRefIdx(eRefPicList) ; iRefIdx++ )
      {
        pcSlice->getWpScaling(eRefPicList, iRefIdx, wp);
        if ( !bDenomCoded )
        {
          int iDeltaDenom;
          WRITE_UVLC( wp[COMPONENT_Y].uiLog2WeightDenom, "luma_log2_weight_denom" );

          if( bChroma )
          {
            CHECK( wp[COMPONENT_Cb].uiLog2WeightDenom != wp[COMPONENT_Cr].uiLog2WeightDenom, "Chroma blocks of different size not supported" );
            iDeltaDenom = (wp[COMPONENT_Cb].uiLog2WeightDenom - wp[COMPONENT_Y].uiLog2WeightDenom);
            WRITE_SVLC( iDeltaDenom, "delta_chroma_log2_weight_denom" );
          }
          bDenomCoded = true;
        }
        WRITE_FLAG( wp[COMPONENT_Y].bPresentFlag, iNumRef==0?"luma_weight_l0_flag[i]":"luma_weight_l1_flag[i]" );
        uiTotalSignalledWeightFlags += wp[COMPONENT_Y].bPresentFlag;
      }
      if (bChroma)
      {
        for ( int iRefIdx=0 ; iRefIdx<pcSlice->getNumRefIdx(eRefPicList) ; iRefIdx++ )
        {
          pcSlice->getWpScaling( eRefPicList, iRefIdx, wp );
          CHECK( wp[COMPONENT_Cb].bPresentFlag != wp[COMPONENT_Cr].bPresentFlag, "Inconsistent settings for chroma channels" );
          WRITE_FLAG( wp[COMPONENT_Cb].bPresentFlag, iNumRef==0?"chroma_weight_l0_flag[i]":"chroma_weight_l1_flag[i]" );
          uiTotalSignalledWeightFlags += 2*wp[COMPONENT_Cb].bPresentFlag;
        }
      }

      for ( int iRefIdx=0 ; iRefIdx<pcSlice->getNumRefIdx(eRefPicList) ; iRefIdx++ )
      {
        pcSlice->getWpScaling(eRefPicList, iRefIdx, wp);
        if ( wp[COMPONENT_Y].bPresentFlag )
        {
          int iDeltaWeight = (wp[COMPONENT_Y].iWeight - (1<<wp[COMPONENT_Y].uiLog2WeightDenom));
          WRITE_SVLC( iDeltaWeight, iNumRef==0?"delta_luma_weight_l0[i]":"delta_luma_weight_l1[i]" );
          WRITE_SVLC( wp[COMPONENT_Y].iOffset, iNumRef==0?"luma_offset_l0[i]":"luma_offset_l1[i]" );
        }

        if ( bChroma )
        {
          if ( wp[COMPONENT_Cb].bPresentFlag )
          {
            for ( int j = COMPONENT_Cb ; j < numberValidComponents ; j++ )
            {
              CHECK(wp[COMPONENT_Cb].uiLog2WeightDenom != wp[COMPONENT_Cr].uiLog2WeightDenom, "Chroma blocks of different size not supported");
              int iDeltaWeight = (wp[j].iWeight - (1<<wp[COMPONENT_Cb].uiLog2WeightDenom));
              WRITE_SVLC( iDeltaWeight, iNumRef==0?"delta_chroma_weight_l0[i]":"delta_chroma_weight_l1[i]" );

              int range=pcSlice->getSPS()->getSpsRangeExtension().getHighPrecisionOffsetsEnabledFlag() ? (1<<pcSlice->getSPS()->getBitDepth(CHANNEL_TYPE_CHROMA))/2 : 128;
              int pred = ( range - ( ( range*wp[j].iWeight)>>(wp[j].uiLog2WeightDenom) ) );
              int iDeltaChroma = (wp[j].iOffset - pred);
              WRITE_SVLC( iDeltaChroma, iNumRef==0?"delta_chroma_offset_l0[i]":"delta_chroma_offset_l1[i]" );
            }
          }
        }
      }
    }
    CHECK(uiTotalSignalledWeightFlags>24, "Too many signalled weight flags");
  }
}

#if HEVC_USE_SCALING_LISTS
/** code quantization matrix
*  \param scalingList quantization matrix information
*/
void HLSWriter::codeScalingList( const ScalingList &scalingList )
{
  //for each size
  for(uint32_t sizeId = SCALING_LIST_FIRST_CODED; sizeId <= SCALING_LIST_LAST_CODED; sizeId++)
  {
    const int predListStep = (sizeId == SCALING_LIST_32x32? (SCALING_LIST_NUM/NUMBER_OF_PREDICTION_MODES) : 1); // if 32x32, skip over chroma entries.

    for(uint32_t listId = 0; listId < SCALING_LIST_NUM; listId+=predListStep)
    {
      bool scalingListPredModeFlag = scalingList.getScalingListPredModeFlag(sizeId, listId);
      WRITE_FLAG( scalingListPredModeFlag, "scaling_list_pred_mode_flag" );
      if(!scalingListPredModeFlag)// Copy Mode
      {
        if (sizeId == SCALING_LIST_32x32)
        {
          // adjust the code, to cope with the missing chroma entries
          WRITE_UVLC( ((int)listId - (int)scalingList.getRefMatrixId (sizeId,listId)) / (SCALING_LIST_NUM/NUMBER_OF_PREDICTION_MODES), "scaling_list_pred_matrix_id_delta");
        }
        else
        {
          WRITE_UVLC( (int)listId - (int)scalingList.getRefMatrixId (sizeId,listId), "scaling_list_pred_matrix_id_delta");
        }
      }
      else// DPCM Mode
      {
        xCodeScalingList(&scalingList, sizeId, listId);
      }
    }
  }
  return;
}
/** code DPCM
* \param scalingList quantization matrix information
* \param sizeId      size index
* \param listId      list index
*/
void HLSWriter::xCodeScalingList(const ScalingList* scalingList, uint32_t sizeId, uint32_t listId)
{
  int coefNum = std::min( MAX_MATRIX_COEF_NUM, ( int ) g_scalingListSize[sizeId] );
  uint32_t* scan = g_scanOrder[SCAN_UNGROUPED][SCAN_DIAG][gp_sizeIdxInfo->idxFrom( 1 << ( sizeId == SCALING_LIST_FIRST_CODED ? 2 : 3 ) )][gp_sizeIdxInfo->idxFrom( 1 << ( sizeId == SCALING_LIST_FIRST_CODED ? 2 : 3 ) )];
  int nextCoef = SCALING_LIST_START_VALUE;
  int data;
  const int *src = scalingList->getScalingListAddress(sizeId, listId);
  if( sizeId > SCALING_LIST_8x8 )
  {
    WRITE_SVLC( scalingList->getScalingListDC(sizeId,listId) - 8, "scaling_list_dc_coef_minus8");
    nextCoef = scalingList->getScalingListDC(sizeId,listId);
  }
  for(int i=0;i<coefNum;i++)
  {
    data = src[scan[i]] - nextCoef;
    nextCoef = src[scan[i]];
    if(data > 127)
    {
      data = data - 256;
    }
    if(data < -128)
    {
      data = data + 256;
    }

    WRITE_SVLC( data,  "scaling_list_delta_coef");
  }
}
#endif

bool HLSWriter::xFindMatchingLTRP(Slice* pcSlice, uint32_t *ltrpsIndex, int ltrpPOC, bool usedFlag)
{
  // bool state = true, state2 = false;
  int lsb = ltrpPOC & ((1<<pcSlice->getSPS()->getBitsForPOC())-1);
  for (int k = 0; k < pcSlice->getSPS()->getNumLongTermRefPicSPS(); k++)
  {
    if ( (lsb == pcSlice->getSPS()->getLtRefPicPocLsbSps(k)) && (usedFlag == pcSlice->getSPS()->getUsedByCurrPicLtSPSFlag(k)) )
    {
      *ltrpsIndex = k;
      return true;
    }
  }
  return false;
}

void HLSWriter::alf( const AlfSliceParam& alfSliceParam )
{
  WRITE_FLAG( alfSliceParam.enabledFlag[COMPONENT_Y], "alf_slice_enable_flag" );
  if( !alfSliceParam.enabledFlag[COMPONENT_Y] )
  {
    return;
  }

  const int alfChromaIdc = alfSliceParam.enabledFlag[COMPONENT_Cb] * 2 + alfSliceParam.enabledFlag[COMPONENT_Cr];
  truncatedUnaryEqProb( alfChromaIdc, 3 );   // alf_chroma_idc

  xWriteTruncBinCode( alfSliceParam.numLumaFilters - 1, MAX_NUM_ALF_CLASSES );  //number_of_filters_minus1
  if( alfSliceParam.numLumaFilters > 1 )
  {
    for( int i = 0; i < MAX_NUM_ALF_CLASSES; i++ )
    {
      xWriteTruncBinCode( (uint32_t)alfSliceParam.filterCoeffDeltaIdx[i], alfSliceParam.numLumaFilters );  //filter_coeff_delta[i]
    }
  }

  alfFilter( alfSliceParam, false );

  if( alfChromaIdc )
  {
    alfFilter( alfSliceParam, true );
  }
}

void HLSWriter::alfGolombEncode( int coeff, int k )
{
  int symbol = abs( coeff );

  int m = (int)pow( 2.0, k );
  int q = symbol / m;

  for( int i = 0; i < q; i++ )
  {
    xWriteFlag( 1 );
  }
  xWriteFlag( 0 );
  // write one zero

  for( int i = 0; i < k; i++ )
  {
    xWriteFlag( symbol & 0x01 );
    symbol >>= 1;
  }

  if( coeff != 0 )
  {
    int sign = ( coeff > 0 ) ? 1 : 0;
    xWriteFlag( sign );
  }
}

void HLSWriter::alfFilter( const AlfSliceParam& alfSliceParam, const bool isChroma )
{
  if( !isChroma )
  {
    WRITE_FLAG( alfSliceParam.coeffDeltaFlag, "alf_luma_coeff_delta_flag" );
    if( !alfSliceParam.coeffDeltaFlag )
    {
      if( alfSliceParam.numLumaFilters > 1 )
      {
        WRITE_FLAG( alfSliceParam.coeffDeltaPredModeFlag, "coeff_delta_pred_mode_flag" );
      }
    }
  }

  static int bitsCoeffScan[EncAdaptiveLoopFilter::m_MAX_SCAN_VAL][EncAdaptiveLoopFilter::m_MAX_EXP_GOLOMB];
  memset( bitsCoeffScan, 0, sizeof( bitsCoeffScan ) );
  AlfFilterShape alfShape( isChroma ? 5 : 7 );
  const int maxGolombIdx = AdaptiveLoopFilter::getMaxGolombIdx( alfShape.filterType );
  const short* coeff = isChroma ? alfSliceParam.chromaCoeff : alfSliceParam.lumaCoeff;
  const int numFilters = isChroma ? 1 : alfSliceParam.numLumaFilters;

  // vlc for all
  for( int ind = 0; ind < numFilters; ++ind )
  {
    if( isChroma || !alfSliceParam.coeffDeltaFlag || alfSliceParam.filterCoeffFlag[ind] )
    {
      for( int i = 0; i < alfShape.numCoeff - 1; i++ )
      {
        int coeffVal = abs( coeff[ind * MAX_NUM_ALF_LUMA_COEFF + i] );

        for( int k = 1; k < 15; k++ )
        {
          bitsCoeffScan[alfShape.golombIdx[i]][k] += EncAdaptiveLoopFilter::lengthGolomb( coeffVal, k );
        }
      }
    }
  }

  static int kMinTab[MAX_NUM_ALF_COEFF];
  int kMin = EncAdaptiveLoopFilter::getGolombKMin( alfShape, numFilters, kMinTab, bitsCoeffScan );

  // Golomb parameters
  WRITE_UVLC( kMin - 1, "min_golomb_order" );

  for( int idx = 0; idx < maxGolombIdx; idx++ )
  {
    bool golombOrderIncreaseFlag = ( kMinTab[idx] != kMin ) ? true : false;
    CHECK( !( kMinTab[idx] <= kMin + 1 ), "ALF Golomb parameter not consistent" );
    WRITE_FLAG( golombOrderIncreaseFlag, "golomb_order_increase_flag" );
    kMin = kMinTab[idx];
  }

  if( !isChroma )
  {
    if( alfSliceParam.coeffDeltaFlag )
    {
      for( int ind = 0; ind < numFilters; ++ind )
      {
        WRITE_FLAG( alfSliceParam.filterCoeffFlag[ind], "filter_coefficient_flag[i]" );
      }
    }
  }

  // Filter coefficients
  for( int ind = 0; ind < numFilters; ++ind )
  {
    if( !isChroma && !alfSliceParam.filterCoeffFlag[ind] && alfSliceParam.coeffDeltaFlag )
    {
      continue;
    }

    for( int i = 0; i < alfShape.numCoeff - 1; i++ )
    {
      alfGolombEncode( coeff[ind* MAX_NUM_ALF_LUMA_COEFF + i], kMinTab[alfShape.golombIdx[i]] );  // alf_coeff_chroma[i], alf_coeff_luma_delta[i][j]
    }
  }
}

void HLSWriter::xWriteTruncBinCode( uint32_t uiSymbol, const int uiMaxSymbol )
{
  int uiThresh;
  if( uiMaxSymbol > 256 )
  {
    int uiThreshVal = 1 << 8;
    uiThresh = 8;
    while( uiThreshVal <= uiMaxSymbol )
    {
      uiThresh++;
      uiThreshVal <<= 1;
    }
    uiThresh--;
  }
  else
  {
    uiThresh = g_tbMax[uiMaxSymbol];
  }

  int uiVal = 1 << uiThresh;
  assert( uiVal <= uiMaxSymbol );
  assert( ( uiVal << 1 ) > uiMaxSymbol );
  assert( uiSymbol < uiMaxSymbol );
  int b = uiMaxSymbol - uiVal;
  assert( b < uiVal );
  if( uiSymbol < uiVal - b )
  {
    xWriteCode( uiSymbol, uiThresh );
  }
  else
  {
    uiSymbol += uiVal - b;
    assert( uiSymbol < ( uiVal << 1 ) );
    assert( ( uiSymbol >> 1 ) >= uiVal - b );
    xWriteCode( uiSymbol, uiThresh + 1 );
  }
}

void HLSWriter::truncatedUnaryEqProb( int symbol, const int maxSymbol )
{
  if( maxSymbol == 0 )
  {
    return;
  }

  bool codeLast = ( maxSymbol > symbol );
  int bins = 0;
  int numBins = 0;

  while( symbol-- )
  {
    bins <<= 1;
    bins++;
    numBins++;
  }
  if( codeLast )
  {
    bins <<= 1;
    numBins++;
  }
  CHECK( !( numBins <= 32 ), "Unspecified error" );
  xWriteCode( bins, numBins );
}

//! \}<|MERGE_RESOLUTION|>--- conflicted
+++ resolved
@@ -538,14 +538,6 @@
     WRITE_FLAG( spsNext.getCclmCollocatedChromaFlag() ? 1 : 0,                                  "sps_cclm_collocated_chroma_flag" );
   }
 #endif
-<<<<<<< HEAD
-#if JVET_M0464_UNI_MTS
-  WRITE_FLAG( spsNext.getUseIntraMTS() ? 1 : 0,                                                 "mts_intra_enabled_flag" );
-  WRITE_FLAG( spsNext.getUseInterMTS() ? 1 : 0,                                                 "mts_inter_enabled_flag" );
-#else
-  WRITE_FLAG( spsNext.getUseIntraEMT() ? 1 : 0,                                                 "emt_intra_enabled_flag" );
-  WRITE_FLAG( spsNext.getUseInterEMT() ? 1 : 0,                                                 "emt_inter_enabled_flag" );
-=======
 
 #if JVET_M0303_IMPLICIT_MTS
   WRITE_FLAG( spsNext.getUseMTS() ? 1 : 0,                                                      "mts_enabled_flag" );
@@ -569,7 +561,6 @@
   {
     WRITE_FLAG( spsNext.getMaxSbtSize() == 64 ? 1 : 0,                                          "max_sbt_size_64_flag" );
   }
->>>>>>> 60f77b96
 #endif
   WRITE_FLAG( spsNext.getUseAffine() ? 1 : 0,                                                   "affine_flag" );
   if ( spsNext.getUseAffine() )
@@ -577,13 +568,9 @@
     WRITE_FLAG( spsNext.getUseAffineType() ? 1 : 0,                                             "affine_type_flag" );
   }
   WRITE_FLAG( spsNext.getUseGBi() ? 1 : 0,                                                      "gbi_flag" );
-<<<<<<< HEAD
-  WRITE_FLAG(spsNext.getIBCMode() ? 1 : 0,                                                      "ibc_flag" );
-=======
 #if JVET_M0483_IBC==0
   WRITE_FLAG(spsNext.getIBCMode() ? 1 : 0,                                                      "ibc_flag" );
 #endif
->>>>>>> 60f77b96
   for( int k = 0; k < SPSNext::NumReservedFlags; k++ )
   {
     WRITE_FLAG( 0,                                                                              "reserved_flag" );
@@ -681,12 +668,9 @@
   WRITE_FLAG(pcSPS->getNoLadfConstraintFlag() ? 1 : 0, "no_ladf_constraint_flag");
   WRITE_FLAG(pcSPS->getNoDepQuantConstraintFlag() ? 1 : 0, "no_dep_quant_constraint_flag");
   WRITE_FLAG(pcSPS->getNoSignDataHidingConstraintFlag() ? 1 : 0, "no_sign_data_hiding_constraint_flag");
-<<<<<<< HEAD
-=======
 #if JVET_M0483_IBC
   WRITE_FLAG(pcSPS->getIBCFlag() ? 1 : 0, "ibc_flag");
 #endif
->>>>>>> 60f77b96
 #if ENABLE_TRACING
   xTraceSPSHeader ();
 #endif
@@ -796,16 +780,12 @@
 #if JVET_M0255_FRACMMVD_SWITCH
   WRITE_FLAG( pcSPS->getDisFracMmvdEnabledFlag() ? 1 : 0,                            "sps_fracmmvd_disabled_flag" );
 #endif
-<<<<<<< HEAD
-
-=======
 #if JVET_M0246_AFFINE_AMVR
   WRITE_FLAG( pcSPS->getAffineAmvrEnabledFlag() ? 1 : 0,                             "sps_affine_amvr_enabled_flag" );
 #endif
 #if JVET_M0147_DMVR
   WRITE_FLAG( pcSPS->getUseDMVR() ? 1 : 0,                                            "dmvr_enable_flag" );
 #endif
->>>>>>> 60f77b96
 #if HEVC_USE_SCALING_LISTS
   WRITE_FLAG( pcSPS->getScalingListFlag() ? 1 : 0,                                   "scaling_list_enabled_flag" );
   if(pcSPS->getScalingListFlag())
@@ -1361,15 +1341,10 @@
 #endif
     if( !pcSlice->isIntra() )
     {
-<<<<<<< HEAD
-      CHECK( pcSlice->getMaxNumMergeCand() > MRG_MAX_NUM_CANDS, "More merge candidates signalled than supported" );
-      WRITE_UVLC( MRG_MAX_NUM_CANDS - pcSlice->getMaxNumMergeCand(), "six_minus_max_num_merge_cand" );
-=======
 #if JVET_M0483_IBC==0
       CHECK( pcSlice->getMaxNumMergeCand() > MRG_MAX_NUM_CANDS, "More merge candidates signalled than supported" );
       WRITE_UVLC( MRG_MAX_NUM_CANDS - pcSlice->getMaxNumMergeCand(), "six_minus_max_num_merge_cand" );
 #endif
->>>>>>> 60f77b96
 
       if ( pcSlice->getSPS()->getSBTMVPEnabledFlag() && !pcSlice->getSPS()->getSpsNext().getUseAffine() ) // ATMVP only
       {
@@ -1438,8 +1413,6 @@
       WRITE_FLAG(pcSlice->getLFCrossSliceBoundaryFlag()?1:0, "slice_loop_filter_across_slices_enabled_flag");
     }
 
-<<<<<<< HEAD
-=======
 #if JVET_M0427_INLOOP_RESHAPER
     if (pcSlice->getSPS()->getUseReshaper())
     {
@@ -1450,7 +1423,6 @@
   }
 #endif
 
->>>>>>> 60f77b96
   if(pcSlice->getPPS()->getSliceHeaderExtensionPresentFlag())
   {
     WRITE_UVLC(0,"slice_segment_header_extension_length");
