--- conflicted
+++ resolved
@@ -1903,7 +1903,6 @@
   WRITE_UVLC( pcSlice->getPPS()->getPPSId(), "slice_pic_parameter_set_id" );
 #endif
 
-<<<<<<< HEAD
  #if JVET_P0126_SIGNALLING_SUBPICID
   if (pcSlice->getSPS()->getSubPicPresentFlag())
   {
@@ -1952,33 +1951,6 @@
   }
 
 #else
-
-=======
-#if JVET_P0126_SIGNALLING_SUBPICID
-  if (pcSlice->getSPS()->getSubPicPresentFlag())
-  {
-    uint32_t bitsSubPicIdx;
-    if (pcSlice->getSPS()->getSubPicIdSignallingPresentFlag())
-    {
-      bitsSubPicIdx = pcSlice->getSPS()->getSubPicIdLen();
-    }
-    else if (picHeader->getSubPicIdSignallingPresentFlag())
-    {
-      bitsSubPicIdx = picHeader->getSubPicIdLen();
-    }
-    else if (pcSlice->getPPS()->getSubPicIdSignallingPresentFlag())
-    {
-      bitsSubPicIdx = pcSlice->getPPS()->getSubPicIdLen();
-    }
-    else
-    {
-      bitsSubPicIdx = ceilLog2(pcSlice->getSPS()->getNumSubPics());
-    }
-    WRITE_CODE(pcSlice->getSliceSubPicIdx(), bitsSubPicIdx, "slice_subpic_id");
-  }
-#endif
-
->>>>>>> c4020a09
   int bitsSliceAddress = 1;
   if (!pcSlice->getPPS()->getRectSliceFlag())
   {
