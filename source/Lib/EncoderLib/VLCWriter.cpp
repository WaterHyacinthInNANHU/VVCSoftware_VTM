--- conflicted
+++ resolved
@@ -1387,15 +1387,11 @@
         if (chromaEnabled)
         {
 #endif
-<<<<<<< HEAD
-        truncatedUnaryEqProb(alfChromaIdc, 3);   // alf_chroma_idc
-=======
 #if JVET_O0491_HLS_CLEANUP
           WRITE_CODE(alfChromaIdc, 2, "slice_alf_chroma_idc");
 #else
-          truncatedUnaryEqProb(alfChromaIdc, 3);   // alf_chroma_idc
-#endif
->>>>>>> 7977eb8e
+        truncatedUnaryEqProb(alfChromaIdc, 3);   // alf_chroma_idc
+#endif
 #if JVET_O0616_400_CHROMA_SUPPORT
         }
 #endif
