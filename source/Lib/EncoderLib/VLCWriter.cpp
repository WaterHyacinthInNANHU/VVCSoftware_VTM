/* The copyright in this software is being made available under the BSD
* License, included below. This software may be subject to other third party
* and contributor rights, including patent rights, and no such rights are
* granted under this license.
*
* Copyright (c) 2010-2019, ITU/ISO/IEC
* All rights reserved.
*
* Redistribution and use in source and binary forms, with or without
* modification, are permitted provided that the following conditions are met:
*
*  * Redistributions of source code must retain the above copyright notice,
*    this list of conditions and the following disclaimer.
*  * Redistributions in binary form must reproduce the above copyright notice,
*    this list of conditions and the following disclaimer in the documentation
*    and/or other materials provided with the distribution.
*  * Neither the name of the ITU/ISO/IEC nor the names of its contributors may
*    be used to endorse or promote products derived from this software without
*    specific prior written permission.
*
* THIS SOFTWARE IS PROVIDED BY THE COPYRIGHT HOLDERS AND CONTRIBUTORS "AS IS"
* AND ANY EXPRESS OR IMPLIED WARRANTIES, INCLUDING, BUT NOT LIMITED TO, THE
* IMPLIED WARRANTIES OF MERCHANTABILITY AND FITNESS FOR A PARTICULAR PURPOSE
* ARE DISCLAIMED. IN NO EVENT SHALL THE COPYRIGHT HOLDER OR CONTRIBUTORS
* BE LIABLE FOR ANY DIRECT, INDIRECT, INCIDENTAL, SPECIAL, EXEMPLARY, OR
* CONSEQUENTIAL DAMAGES (INCLUDING, BUT NOT LIMITED TO, PROCUREMENT OF
* SUBSTITUTE GOODS OR SERVICES; LOSS OF USE, DATA, OR PROFITS; OR BUSINESS
* INTERRUPTION) HOWEVER CAUSED AND ON ANY THEORY OF LIABILITY, WHETHER IN
* CONTRACT, STRICT LIABILITY, OR TORT (INCLUDING NEGLIGENCE OR OTHERWISE)
* ARISING IN ANY WAY OUT OF THE USE OF THIS SOFTWARE, EVEN IF ADVISED OF
* THE POSSIBILITY OF SUCH DAMAGE.
*/

/** \file     VLCWriter.cpp
 *  \brief    Writer for high level syntax
 */

#include "VLCWriter.h"
#include "SEIwrite.h"

#include "CommonLib/CommonDef.h"
#include "CommonLib/Unit.h"
#include "CommonLib/Picture.h" // th remove this
#include "CommonLib/dtrace_next.h"
#include "EncAdaptiveLoopFilter.h"
#include "CommonLib/AdaptiveLoopFilter.h"

//! \ingroup EncoderLib
//! \{

#if ENABLE_TRACING

void  VLCWriter::xWriteCodeTr (uint32_t value, uint32_t  length, const char *pSymbolName)
{
  xWriteCode (value,length);

  if( g_HLSTraceEnable )
  {
    if( length < 10 )
    {
      DTRACE( g_trace_ctx, D_HEADER, "%-50s u(%d)  : %d\n", pSymbolName, length, value );
    }
    else
    {
      DTRACE( g_trace_ctx, D_HEADER, "%-50s u(%d) : %d\n", pSymbolName, length, value );
    }
  }
}

void  VLCWriter::xWriteUvlcTr (uint32_t value, const char *pSymbolName)
{
  xWriteUvlc (value);
  if( g_HLSTraceEnable )
  {
    DTRACE( g_trace_ctx, D_HEADER, "%-50s ue(v) : %d\n", pSymbolName, value );
  }
}

void  VLCWriter::xWriteSvlcTr (int value, const char *pSymbolName)
{
  xWriteSvlc(value);
  if( g_HLSTraceEnable )
  {
    DTRACE( g_trace_ctx, D_HEADER, "%-50s se(v) : %d\n", pSymbolName, value );
  }
}

void  VLCWriter::xWriteFlagTr(uint32_t value, const char *pSymbolName)
{
  xWriteFlag(value);
  if( g_HLSTraceEnable )
  {
    DTRACE( g_trace_ctx, D_HEADER, "%-50s u(1)  : %d\n", pSymbolName, value );
  }
}

bool g_HLSTraceEnable = true;

#endif


void VLCWriter::xWriteCode     ( uint32_t uiCode, uint32_t uiLength )
{
  CHECK( uiLength == 0, "Code of lenght '0' not supported" );
  m_pcBitIf->write( uiCode, uiLength );
}

void VLCWriter::xWriteUvlc     ( uint32_t uiCode )
{
  uint32_t uiLength = 1;
  uint32_t uiTemp = ++uiCode;

  CHECK( !uiTemp, "Integer overflow" );

  while( 1 != uiTemp )
  {
    uiTemp >>= 1;
    uiLength += 2;
  }
  // Take care of cases where uiLength > 32
  m_pcBitIf->write( 0, uiLength >> 1);
  m_pcBitIf->write( uiCode, (uiLength+1) >> 1);
}

void VLCWriter::xWriteSvlc     ( int iCode )
{
  uint32_t uiCode = uint32_t( iCode <= 0 ? (-iCode)<<1 : (iCode<<1)-1);
  xWriteUvlc( uiCode );
}

void VLCWriter::xWriteFlag( uint32_t uiCode )
{
  m_pcBitIf->write( uiCode, 1 );
}

void VLCWriter::xWriteRbspTrailingBits()
{
  WRITE_FLAG( 1, "rbsp_stop_one_bit");
  int cnt = 0;
  while (m_pcBitIf->getNumBitsUntilByteAligned())
  {
    WRITE_FLAG( 0, "rbsp_alignment_zero_bit");
    cnt++;
  }
  CHECK(cnt>=8, "More than '8' alignment bytes read");
}

void AUDWriter::codeAUD(OutputBitstream& bs, const int pictureType)
{
#if ENABLE_TRACING
  xTraceAccessUnitDelimiter();
#endif

  CHECK(pictureType >= 3, "Invalid picture type");
  setBitstream(&bs);
  WRITE_CODE(pictureType, 3, "pic_type");
  xWriteRbspTrailingBits();
}

void HLSWriter::xCodeShortTermRefPicSet( const ReferencePictureSet* rps, bool calledFromSliceHeader, int idx)
{
  //int lastBits = getNumberOfWrittenBits();

  if (idx > 0)
  {
    WRITE_FLAG( rps->getInterRPSPrediction(), "inter_ref_pic_set_prediction_flag" ); // inter_RPS_prediction_flag
  }
  if (rps->getInterRPSPrediction())
  {
    int deltaRPS = rps->getDeltaRPS();
    if(calledFromSliceHeader)
    {
      WRITE_UVLC( rps->getDeltaRIdxMinus1(), "delta_idx_minus1" ); // delta index of the Reference Picture Set used for prediction minus 1
    }

    WRITE_CODE( (deltaRPS >=0 ? 0: 1), 1, "delta_rps_sign" ); //delta_rps_sign
    WRITE_UVLC( abs(deltaRPS) - 1, "abs_delta_rps_minus1"); // absolute delta RPS minus 1

    for(int j=0; j < rps->getNumRefIdc(); j++)
    {
      int refIdc = rps->getRefIdc(j);
      WRITE_CODE( (refIdc==1? 1: 0), 1, "used_by_curr_pic_flag" ); //first bit is "1" if Idc is 1
      if (refIdc != 1)
      {
        WRITE_CODE( refIdc>>1, 1, "use_delta_flag" ); //second bit is "1" if Idc is 2, "0" otherwise.
      }
    }
  }
  else
  {
    WRITE_UVLC( rps->getNumberOfNegativePictures(), "num_negative_pics" );
    WRITE_UVLC( rps->getNumberOfPositivePictures(), "num_positive_pics" );
    int prev = 0;
    for(int j=0 ; j < rps->getNumberOfNegativePictures(); j++)
    {
      WRITE_UVLC( prev-rps->getDeltaPOC(j)-1, "delta_poc_s0_minus1" );
      prev = rps->getDeltaPOC(j);
      WRITE_FLAG( rps->getUsed(j), "used_by_curr_pic_s0_flag");
    }
    prev = 0;
    for(int j=rps->getNumberOfNegativePictures(); j < rps->getNumberOfNegativePictures()+rps->getNumberOfPositivePictures(); j++)
    {
      WRITE_UVLC( rps->getDeltaPOC(j)-prev-1, "delta_poc_s1_minus1" );
      prev = rps->getDeltaPOC(j);
      WRITE_FLAG( rps->getUsed(j), "used_by_curr_pic_s1_flag" );
    }
  }

  //DTRACE( g_trace_ctx, D_RPSINFO, "irps=%d (%2d bits) ", rps->getInterRPSPrediction(), getNumberOfWrittenBits() - lastBits );
  rps->printDeltaPOC();
}

void HLSWriter::codePPS( const PPS* pcPPS )
{
#if ENABLE_TRACING
  xTracePPSHeader ();
#endif

  WRITE_UVLC( pcPPS->getPPSId(),                             "pps_pic_parameter_set_id" );
  WRITE_UVLC( pcPPS->getSPSId(),                             "pps_seq_parameter_set_id" );
#if HEVC_DEPENDENT_SLICES
  WRITE_FLAG( pcPPS->getDependentSliceSegmentsEnabledFlag()    ? 1 : 0, "dependent_slice_segments_enabled_flag" );
#endif
  WRITE_FLAG( pcPPS->getOutputFlagPresentFlag() ? 1 : 0,     "output_flag_present_flag" );
  WRITE_CODE( pcPPS->getNumExtraSliceHeaderBits(), 3,        "num_extra_slice_header_bits");
  WRITE_FLAG( pcPPS->getCabacInitPresentFlag() ? 1 : 0,   "cabac_init_present_flag" );
  WRITE_UVLC( pcPPS->getNumRefIdxL0DefaultActive()-1,     "num_ref_idx_l0_default_active_minus1");
  WRITE_UVLC( pcPPS->getNumRefIdxL1DefaultActive()-1,     "num_ref_idx_l1_default_active_minus1");

  WRITE_SVLC( pcPPS->getPicInitQPMinus26(),                  "init_qp_minus26");
  WRITE_FLAG( pcPPS->getConstrainedIntraPred() ? 1 : 0,      "constrained_intra_pred_flag" );
  WRITE_FLAG( pcPPS->getUseTransformSkip() ? 1 : 0,  "transform_skip_enabled_flag" );
  WRITE_FLAG( pcPPS->getUseDQP() ? 1 : 0, "cu_qp_delta_enabled_flag" );
  if ( pcPPS->getUseDQP() )
  {
    WRITE_UVLC( pcPPS->getCuQpDeltaSubdiv(), "cu_qp_delta_subdiv" );
  }

  WRITE_SVLC( pcPPS->getQpOffset(COMPONENT_Cb), "pps_cb_qp_offset" );
  WRITE_SVLC( pcPPS->getQpOffset(COMPONENT_Cr), "pps_cr_qp_offset" );
#if JVET_N0054_JOINT_CHROMA
  WRITE_SVLC( pcPPS->getQpOffset(JOINT_CbCr),   "pps_cb_cr_qp_offset" );
#endif

  WRITE_FLAG( pcPPS->getSliceChromaQpFlag() ? 1 : 0,          "pps_slice_chroma_qp_offsets_present_flag" );

  WRITE_FLAG( pcPPS->getUseWP() ? 1 : 0,  "weighted_pred_flag" );   // Use of Weighting Prediction (P_SLICE)
  WRITE_FLAG( pcPPS->getWPBiPred() ? 1 : 0, "weighted_bipred_flag" );  // Use of Weighting Bi-Prediction (B_SLICE)
  WRITE_FLAG( pcPPS->getTransquantBypassEnabledFlag()  ? 1 : 0, "transquant_bypass_enabled_flag" );
  WRITE_FLAG( pcPPS->getTilesEnabledFlag() ? 1 : 0, "tiles_enabled_flag" );
  WRITE_FLAG( pcPPS->getEntropyCodingSyncEnabledFlag() ? 1 : 0, "entropy_coding_sync_enabled_flag" );
  if( pcPPS->getTilesEnabledFlag() )
  {
    WRITE_UVLC( pcPPS->getNumTileColumnsMinus1(),                                    "num_tile_columns_minus1" );
    WRITE_UVLC( pcPPS->getNumTileRowsMinus1(),                                       "num_tile_rows_minus1" );
    WRITE_FLAG( pcPPS->getTileUniformSpacingFlag(),                                  "uniform_spacing_flag" );
    if( !pcPPS->getTileUniformSpacingFlag() )
    {
      for(uint32_t i=0; i<pcPPS->getNumTileColumnsMinus1(); i++)
      {
        WRITE_UVLC( pcPPS->getTileColumnWidth(i)-1,                                  "column_width_minus1" );
      }
      for(uint32_t i=0; i<pcPPS->getNumTileRowsMinus1(); i++)
      {
        WRITE_UVLC( pcPPS->getTileRowHeight(i)-1,                                    "row_height_minus1" );
      }
    }
    CHECK ((pcPPS->getNumTileColumnsMinus1() + pcPPS->getNumTileRowsMinus1()) == 0, "Invalid tile parameters read");
    WRITE_FLAG( pcPPS->getLoopFilterAcrossTilesEnabledFlag()?1 : 0,       "loop_filter_across_tiles_enabled_flag");
  }
  WRITE_FLAG( pcPPS->getLoopFilterAcrossSlicesEnabledFlag()?1 : 0,        "pps_loop_filter_across_slices_enabled_flag");
  WRITE_FLAG( pcPPS->getDeblockingFilterControlPresentFlag()?1 : 0,       "deblocking_filter_control_present_flag");
  if(pcPPS->getDeblockingFilterControlPresentFlag())
  {
    WRITE_FLAG( pcPPS->getDeblockingFilterOverrideEnabledFlag() ? 1 : 0,  "deblocking_filter_override_enabled_flag" );
    WRITE_FLAG( pcPPS->getPPSDeblockingFilterDisabledFlag() ? 1 : 0,      "pps_deblocking_filter_disabled_flag" );
    if(!pcPPS->getPPSDeblockingFilterDisabledFlag())
    {
      WRITE_SVLC( pcPPS->getDeblockingFilterBetaOffsetDiv2(),             "pps_beta_offset_div2" );
      WRITE_SVLC( pcPPS->getDeblockingFilterTcOffsetDiv2(),               "pps_tc_offset_div2" );
    }
  }
#if HEVC_USE_SCALING_LISTS
  WRITE_FLAG( pcPPS->getScalingListPresentFlag() ? 1 : 0,                          "pps_scaling_list_data_present_flag" );
  if( pcPPS->getScalingListPresentFlag() )
  {
    codeScalingList( pcPPS->getScalingList() );
  }
#endif
  WRITE_FLAG( pcPPS->getListsModificationPresentFlag(), "lists_modification_present_flag");
  WRITE_UVLC( pcPPS->getLog2ParallelMergeLevelMinus2(), "log2_parallel_merge_level_minus2");
  WRITE_FLAG( pcPPS->getSliceHeaderExtensionPresentFlag() ? 1 : 0, "slice_segment_header_extension_present_flag");

  bool pps_extension_present_flag=false;
  bool pps_extension_flags[NUM_PPS_EXTENSION_FLAGS]={false};

  pps_extension_flags[PPS_EXT__REXT] = pcPPS->getPpsRangeExtension().settingsDifferFromDefaults(pcPPS->getUseTransformSkip());

  // Other PPS extension flags checked here.

  for(int i=0; i<NUM_PPS_EXTENSION_FLAGS; i++)
  {
    pps_extension_present_flag|=pps_extension_flags[i];
  }

  WRITE_FLAG( (pps_extension_present_flag?1:0), "pps_extension_present_flag" );

  if (pps_extension_present_flag)
  {
#if ENABLE_TRACING /*|| RExt__DECODER_DEBUG_BIT_STATISTICS*/
    static const char *syntaxStrings[]={ "pps_range_extension_flag",
      "pps_multilayer_extension_flag",
      "pps_extension_6bits[0]",
      "pps_extension_6bits[1]",
      "pps_extension_6bits[2]",
      "pps_extension_6bits[3]",
      "pps_extension_6bits[4]",
      "pps_extension_6bits[5]" };
#endif

    for(int i=0; i<NUM_PPS_EXTENSION_FLAGS; i++)
    {
      WRITE_FLAG( pps_extension_flags[i]?1:0, syntaxStrings[i] );
    }

    for(int i=0; i<NUM_PPS_EXTENSION_FLAGS; i++) // loop used so that the order is determined by the enum.
    {
      if (pps_extension_flags[i])
      {
        switch (PPSExtensionFlagIndex(i))
        {
        case PPS_EXT__REXT:
        {
          const PPSRExt &ppsRangeExtension = pcPPS->getPpsRangeExtension();
          if (pcPPS->getUseTransformSkip())
          {
            WRITE_UVLC( ppsRangeExtension.getLog2MaxTransformSkipBlockSize()-2,            "log2_max_transform_skip_block_size_minus2");
          }

          WRITE_FLAG((ppsRangeExtension.getCrossComponentPredictionEnabledFlag() ? 1 : 0), "cross_component_prediction_enabled_flag" );

          WRITE_FLAG(uint32_t(ppsRangeExtension.getChromaQpOffsetListEnabledFlag()),           "chroma_qp_offset_list_enabled_flag" );
          if (ppsRangeExtension.getChromaQpOffsetListEnabledFlag())
          {
            WRITE_UVLC(ppsRangeExtension.getCuChromaQpOffsetSubdiv(),                      "cu_chroma_qp_offset_subdiv");
            WRITE_UVLC(ppsRangeExtension.getChromaQpOffsetListLen() - 1,                   "chroma_qp_offset_list_len_minus1");
            /* skip zero index */
            for (int cuChromaQpOffsetIdx = 0; cuChromaQpOffsetIdx < ppsRangeExtension.getChromaQpOffsetListLen(); cuChromaQpOffsetIdx++)
            {
              WRITE_SVLC(ppsRangeExtension.getChromaQpOffsetListEntry(cuChromaQpOffsetIdx+1).u.comp.CbOffset,     "cb_qp_offset_list[i]");
              WRITE_SVLC(ppsRangeExtension.getChromaQpOffsetListEntry(cuChromaQpOffsetIdx+1).u.comp.CrOffset,     "cr_qp_offset_list[i]");
            }
          }

          WRITE_UVLC( ppsRangeExtension.getLog2SaoOffsetScale(CHANNEL_TYPE_LUMA),           "log2_sao_offset_scale_luma"   );
          WRITE_UVLC( ppsRangeExtension.getLog2SaoOffsetScale(CHANNEL_TYPE_CHROMA),         "log2_sao_offset_scale_chroma" );
        }
        break;
        default:
          CHECK(pps_extension_flags[i]==false, "Unknown PPS extension signalled"); // Should never get here with an active PPS extension flag.
          break;
        } // switch
      } // if flag present
    } // loop over PPS flags
  } // pps_extension_present_flag is non-zero
  xWriteRbspTrailingBits();
}

void HLSWriter::codeAPS( APS* pcAPS)
{
#if ENABLE_TRACING
  xTraceAPSHeader();
#endif

  AlfSliceParam param = pcAPS->getAlfAPSParam();
  WRITE_CODE(pcAPS->getAPSId(), 5, "adaptation_parameter_set_id");

  const int alfChromaIdc = param.enabledFlag[COMPONENT_Cb] * 2 + param.enabledFlag[COMPONENT_Cr];
  truncatedUnaryEqProb(alfChromaIdc, 3);   // alf_chroma_idc

#if JVET_N0242_NON_LINEAR_ALF
  WRITE_FLAG( param.nonLinearFlag[CHANNEL_TYPE_LUMA], "alf_luma_clip" );
  if( alfChromaIdc )
  {
    WRITE_FLAG( param.nonLinearFlag[CHANNEL_TYPE_CHROMA], "alf_chroma_clip" );
  }
#endif

  xWriteTruncBinCode(param.numLumaFilters - 1, MAX_NUM_ALF_CLASSES);  //number_of_filters_minus1
  if (param.numLumaFilters > 1)
  {
    for (int i = 0; i < MAX_NUM_ALF_CLASSES; i++)
    {
      xWriteTruncBinCode((uint32_t)param.filterCoeffDeltaIdx[i], param.numLumaFilters);  //filter_coeff_delta[i]
    }
  }

  alfFilter(param, false);

  if (alfChromaIdc)
  {
    alfFilter(param, true);
  }
  xWriteRbspTrailingBits();
}
void HLSWriter::codeVUI( const VUI *pcVUI, const SPS* pcSPS )
{
#if ENABLE_TRACING
  DTRACE( g_trace_ctx, D_HEADER, "----------- vui_parameters -----------\n");
#endif
  WRITE_FLAG(pcVUI->getAspectRatioInfoPresentFlag(),            "aspect_ratio_info_present_flag");
  if (pcVUI->getAspectRatioInfoPresentFlag())
  {
    WRITE_CODE(pcVUI->getAspectRatioIdc(), 8,                   "aspect_ratio_idc" );
    if (pcVUI->getAspectRatioIdc() == 255)
    {
      WRITE_CODE(pcVUI->getSarWidth(), 16,                      "sar_width");
      WRITE_CODE(pcVUI->getSarHeight(), 16,                     "sar_height");
    }
  }
  WRITE_FLAG(pcVUI->getOverscanInfoPresentFlag(),               "overscan_info_present_flag");
  if (pcVUI->getOverscanInfoPresentFlag())
  {
    WRITE_FLAG(pcVUI->getOverscanAppropriateFlag(),             "overscan_appropriate_flag");
  }
  WRITE_FLAG(pcVUI->getVideoSignalTypePresentFlag(),            "video_signal_type_present_flag");
  if (pcVUI->getVideoSignalTypePresentFlag())
  {
    WRITE_CODE(pcVUI->getVideoFormat(), 3,                      "video_format");
    WRITE_FLAG(pcVUI->getVideoFullRangeFlag(),                  "video_full_range_flag");
    WRITE_FLAG(pcVUI->getColourDescriptionPresentFlag(),        "colour_description_present_flag");
    if (pcVUI->getColourDescriptionPresentFlag())
    {
      WRITE_CODE(pcVUI->getColourPrimaries(), 8,                "colour_primaries");
      WRITE_CODE(pcVUI->getTransferCharacteristics(), 8,        "transfer_characteristics");
      WRITE_CODE(pcVUI->getMatrixCoefficients(), 8,             "matrix_coeffs");
    }
  }

  WRITE_FLAG(pcVUI->getChromaLocInfoPresentFlag(),              "chroma_loc_info_present_flag");
  if (pcVUI->getChromaLocInfoPresentFlag())
  {
    WRITE_UVLC(pcVUI->getChromaSampleLocTypeTopField(),         "chroma_sample_loc_type_top_field");
    WRITE_UVLC(pcVUI->getChromaSampleLocTypeBottomField(),      "chroma_sample_loc_type_bottom_field");
  }

  WRITE_FLAG(pcVUI->getNeutralChromaIndicationFlag(),           "neutral_chroma_indication_flag");
  WRITE_FLAG(pcVUI->getFieldSeqFlag(),                          "field_seq_flag");
  WRITE_FLAG(pcVUI->getFrameFieldInfoPresentFlag(),             "frame_field_info_present_flag");

  Window defaultDisplayWindow = pcVUI->getDefaultDisplayWindow();
  WRITE_FLAG(defaultDisplayWindow.getWindowEnabledFlag(),       "default_display_window_flag");
  if( defaultDisplayWindow.getWindowEnabledFlag() )
  {
    WRITE_UVLC(defaultDisplayWindow.getWindowLeftOffset()  / SPS::getWinUnitX(pcSPS->getChromaFormatIdc()), "def_disp_win_left_offset");
    WRITE_UVLC(defaultDisplayWindow.getWindowRightOffset() / SPS::getWinUnitX(pcSPS->getChromaFormatIdc()), "def_disp_win_right_offset");
    WRITE_UVLC(defaultDisplayWindow.getWindowTopOffset()   / SPS::getWinUnitY(pcSPS->getChromaFormatIdc()), "def_disp_win_top_offset");
    WRITE_UVLC(defaultDisplayWindow.getWindowBottomOffset()/ SPS::getWinUnitY(pcSPS->getChromaFormatIdc()), "def_disp_win_bottom_offset");
  }
  const TimingInfo *timingInfo = pcVUI->getTimingInfo();
  WRITE_FLAG(timingInfo->getTimingInfoPresentFlag(),          "vui_timing_info_present_flag");
  if(timingInfo->getTimingInfoPresentFlag())
  {
    WRITE_CODE(timingInfo->getNumUnitsInTick(), 32,           "vui_num_units_in_tick");
    WRITE_CODE(timingInfo->getTimeScale(),      32,           "vui_time_scale");
    WRITE_FLAG(timingInfo->getPocProportionalToTimingFlag(),  "vui_poc_proportional_to_timing_flag");
    if(timingInfo->getPocProportionalToTimingFlag())
    {
      WRITE_UVLC(timingInfo->getNumTicksPocDiffOneMinus1(),   "vui_num_ticks_poc_diff_one_minus1");
    }
    WRITE_FLAG(pcVUI->getHrdParametersPresentFlag(),              "vui_hrd_parameters_present_flag");
    if( pcVUI->getHrdParametersPresentFlag() )
    {
      codeHrdParameters(pcVUI->getHrdParameters(), 1, pcSPS->getMaxTLayers() - 1 );
    }
  }

  WRITE_FLAG(pcVUI->getBitstreamRestrictionFlag(),              "bitstream_restriction_flag");
  if (pcVUI->getBitstreamRestrictionFlag())
  {
    WRITE_FLAG(pcVUI->getTilesFixedStructureFlag(),             "tiles_fixed_structure_flag");
    WRITE_FLAG(pcVUI->getMotionVectorsOverPicBoundariesFlag(),  "motion_vectors_over_pic_boundaries_flag");
    WRITE_FLAG(pcVUI->getRestrictedRefPicListsFlag(),           "restricted_ref_pic_lists_flag");
    WRITE_UVLC(pcVUI->getMinSpatialSegmentationIdc(),           "min_spatial_segmentation_idc");
    WRITE_UVLC(pcVUI->getMaxBytesPerPicDenom(),                 "max_bytes_per_pic_denom");
    WRITE_UVLC(pcVUI->getMaxBitsPerMinCuDenom(),                "max_bits_per_min_cu_denom");
    WRITE_UVLC(pcVUI->getLog2MaxMvLengthHorizontal(),           "log2_max_mv_length_horizontal");
    WRITE_UVLC(pcVUI->getLog2MaxMvLengthVertical(),             "log2_max_mv_length_vertical");
  }
}

void HLSWriter::codeHrdParameters( const HRD *hrd, bool commonInfPresentFlag, uint32_t maxNumSubLayersMinus1 )
{
  if( commonInfPresentFlag )
  {
    WRITE_FLAG( hrd->getNalHrdParametersPresentFlag() ? 1 : 0 ,  "nal_hrd_parameters_present_flag" );
    WRITE_FLAG( hrd->getVclHrdParametersPresentFlag() ? 1 : 0 ,  "vcl_hrd_parameters_present_flag" );
    if( hrd->getNalHrdParametersPresentFlag() || hrd->getVclHrdParametersPresentFlag() )
    {
      WRITE_FLAG( hrd->getSubPicCpbParamsPresentFlag() ? 1 : 0,  "sub_pic_hrd_params_present_flag" );
      if( hrd->getSubPicCpbParamsPresentFlag() )
      {
        WRITE_CODE( hrd->getTickDivisorMinus2(), 8,              "tick_divisor_minus2" );
        WRITE_CODE( hrd->getDuCpbRemovalDelayLengthMinus1(), 5,  "du_cpb_removal_delay_increment_length_minus1" );
        WRITE_FLAG( hrd->getSubPicCpbParamsInPicTimingSEIFlag() ? 1 : 0, "sub_pic_cpb_params_in_pic_timing_sei_flag" );
        WRITE_CODE( hrd->getDpbOutputDelayDuLengthMinus1(), 5,   "dpb_output_delay_du_length_minus1"  );
      }
      WRITE_CODE( hrd->getBitRateScale(), 4,                     "bit_rate_scale" );
      WRITE_CODE( hrd->getCpbSizeScale(), 4,                     "cpb_size_scale" );
      if( hrd->getSubPicCpbParamsPresentFlag() )
      {
        WRITE_CODE( hrd->getDuCpbSizeScale(), 4,                "du_cpb_size_scale" );
      }
      WRITE_CODE( hrd->getInitialCpbRemovalDelayLengthMinus1(), 5, "initial_cpb_removal_delay_length_minus1" );
      WRITE_CODE( hrd->getCpbRemovalDelayLengthMinus1(),        5, "au_cpb_removal_delay_length_minus1" );
      WRITE_CODE( hrd->getDpbOutputDelayLengthMinus1(),         5, "dpb_output_delay_length_minus1" );
    }
  }
  int i, j, nalOrVcl;
  for( i = 0; i <= maxNumSubLayersMinus1; i ++ )
  {
    WRITE_FLAG( hrd->getFixedPicRateFlag( i ) ? 1 : 0,          "fixed_pic_rate_general_flag");
    bool fixedPixRateWithinCvsFlag = true;
    if( !hrd->getFixedPicRateFlag( i ) )
    {
      fixedPixRateWithinCvsFlag = hrd->getFixedPicRateWithinCvsFlag( i );
      WRITE_FLAG( hrd->getFixedPicRateWithinCvsFlag( i ) ? 1 : 0, "fixed_pic_rate_within_cvs_flag");
    }
    if( fixedPixRateWithinCvsFlag )
    {
      WRITE_UVLC( hrd->getPicDurationInTcMinus1( i ),           "elemental_duration_in_tc_minus1");
    }
    else
    {
      WRITE_FLAG( hrd->getLowDelayHrdFlag( i ) ? 1 : 0,           "low_delay_hrd_flag");
    }
    if (!hrd->getLowDelayHrdFlag( i ))
    {
      WRITE_UVLC( hrd->getCpbCntMinus1( i ),                      "cpb_cnt_minus1");
    }

    for( nalOrVcl = 0; nalOrVcl < 2; nalOrVcl ++ )
    {
      if( ( ( nalOrVcl == 0 ) && ( hrd->getNalHrdParametersPresentFlag() ) ) ||
          ( ( nalOrVcl == 1 ) && ( hrd->getVclHrdParametersPresentFlag() ) ) )
      {
        for( j = 0; j <= ( hrd->getCpbCntMinus1( i ) ); j ++ )
        {
          WRITE_UVLC( hrd->getBitRateValueMinus1( i, j, nalOrVcl ), "bit_rate_value_minus1");
          WRITE_UVLC( hrd->getCpbSizeValueMinus1( i, j, nalOrVcl ), "cpb_size_value_minus1");
          if( hrd->getSubPicCpbParamsPresentFlag() )
          {
            WRITE_UVLC( hrd->getDuCpbSizeValueMinus1( i, j, nalOrVcl ), "cpb_size_du_value_minus1");
            WRITE_UVLC( hrd->getDuBitRateValueMinus1( i, j, nalOrVcl ), "bit_rate_du_value_minus1");
          }
          WRITE_FLAG( hrd->getCbrFlag( i, j, nalOrVcl ) ? 1 : 0, "cbr_flag");
        }
      }
    }
  }
}

void HLSWriter::codeReshaper(const SliceReshapeInfo& pSliceReshaperInfo, const SPS* pcSPS, const bool isIntra)
{
  WRITE_FLAG(pSliceReshaperInfo.getSliceReshapeModelPresentFlag() ? 1 : 0, "tile_group_reshaper_model_present_flag");
  if (pSliceReshaperInfo.getSliceReshapeModelPresentFlag())
  {
    WRITE_UVLC(pSliceReshaperInfo.reshaperModelMinBinIdx, "reshaper_model_min_bin_idx");
    WRITE_UVLC(PIC_CODE_CW_BINS - 1 - pSliceReshaperInfo.reshaperModelMaxBinIdx, "reshaper_model_delta_max_bin_idx");
    assert(pSliceReshaperInfo.maxNbitsNeededDeltaCW > 0);
    WRITE_UVLC(pSliceReshaperInfo.maxNbitsNeededDeltaCW - 1, "reshaper_model_bin_delta_abs_cw_prec_minus1");

    for (int i = pSliceReshaperInfo.reshaperModelMinBinIdx; i <= pSliceReshaperInfo.reshaperModelMaxBinIdx; i++)
    {
      int deltaCW = pSliceReshaperInfo.reshaperModelBinCWDelta[i];
      int signCW = (deltaCW < 0) ? 1 : 0;
      int absCW = (deltaCW < 0) ? (-deltaCW) : deltaCW;
      WRITE_CODE(absCW, pSliceReshaperInfo.maxNbitsNeededDeltaCW, "reshaper_model_bin_delta_abs_CW");
      if (absCW > 0)
      {
        WRITE_FLAG(signCW, "reshaper_model_bin_delta_sign_CW_flag");
      }
    }
  }

  WRITE_FLAG(pSliceReshaperInfo.getUseSliceReshaper() ? 1 : 0, "tile_group_reshaper_enable_flag");

  if (!pSliceReshaperInfo.getUseSliceReshaper())
    return;

  if (!(pcSPS->getUseDualITree() && isIntra))
    WRITE_FLAG(pSliceReshaperInfo.getSliceReshapeChromaAdj(), "tile_group_reshaper_chroma_residual_scale_flag");
};

void HLSWriter::codeSPS( const SPS* pcSPS )
{
#if ENABLE_TRACING
  xTraceSPSHeader ();
#endif
#if HEVC_VPS
  WRITE_CODE( pcSPS->getVPSId (),          4,       "sps_video_parameter_set_id" );
#endif
#if !JVET_M0101_HLS
  WRITE_UVLC( pcSPS->getSPSId (),                   "sps_seq_parameter_set_id" );

  WRITE_FLAG(pcSPS->getIntraOnlyConstraintFlag() ? 1 : 0, "intra_only_constraint_flag");
  WRITE_CODE(pcSPS->getMaxBitDepthConstraintIdc(), 4, "max_bitdepth_constraint_idc");
  WRITE_CODE(pcSPS->getMaxChromaFormatConstraintIdc(), 2, "max_chroma_format_constraint_idc");
  WRITE_FLAG(pcSPS->getFrameConstraintFlag() ? 1 : 0, "frame_only_constraint_flag");
  WRITE_FLAG(pcSPS->getNoQtbttDualTreeIntraConstraintFlag() ? 1 : 0, "no_qtbtt_dual_tree_intra_constraint_flag");
  WRITE_FLAG(pcSPS->getNoSaoConstraintFlag() ? 1 : 0, "no_sao_constraint_flag");
  WRITE_FLAG(pcSPS->getNoAlfConstraintFlag() ? 1 : 0, "no_alf_constraint_flag");
  WRITE_FLAG(pcSPS->getNoPcmConstraintFlag() ? 1 : 0, "no_pcm_constraint_flag");
  WRITE_FLAG(pcSPS->getNoRefWraparoundConstraintFlag() ? 1 : 0, "no_ref_wraparound_constraint_flag");
  WRITE_FLAG(pcSPS->getNoTemporalMvpConstraintFlag() ? 1 : 0, "no_temporal_mvp_constraint_flag");
  WRITE_FLAG(pcSPS->getNoSbtmvpConstraintFlag() ? 1 : 0, "no_sbtmvp_constraint_flag");
  WRITE_FLAG(pcSPS->getNoAmvrConstraintFlag() ? 1 : 0, "no_amvr_constraint_flag");
  WRITE_FLAG(pcSPS->getNoBdofConstraintFlag() ? 1 : 0, "no_bdof_constraint_flag");
  WRITE_FLAG(pcSPS->getNoCclmConstraintFlag() ? 1 : 0, "no_cclm_constraint_flag");
  WRITE_FLAG(pcSPS->getNoMtsConstraintFlag() ? 1 : 0, "no_mts_constraint_flag");
  WRITE_FLAG(pcSPS->getNoAffineMotionConstraintFlag() ? 1 : 0, "no_affine_motion_constraint_flag");
  WRITE_FLAG(pcSPS->getNoGbiConstraintFlag() ? 1 : 0, "no_gbi_constraint_flag");
  WRITE_FLAG(pcSPS->getNoMhIntraConstraintFlag() ? 1 : 0, "no_mh_intra_constraint_flag");
  WRITE_FLAG(pcSPS->getNoTriangleConstraintFlag() ? 1 : 0, "no_triangle_constraint_flag");
  WRITE_FLAG(pcSPS->getNoLadfConstraintFlag() ? 1 : 0, "no_ladf_constraint_flag");
  WRITE_FLAG(pcSPS->getNoCurrPicRefConstraintFlag() ? 1 : 0, "no_curr_pic_ref_constraint_flag");
  WRITE_FLAG(pcSPS->getNoQpDeltaConstraintFlag() ? 1 : 0, "no_qp_delta_constraint_flag");
  WRITE_FLAG(pcSPS->getNoDepQuantConstraintFlag() ? 1 : 0, "no_dep_quant_constraint_flag");
  WRITE_FLAG(pcSPS->getNoSignDataHidingConstraintFlag() ? 1 : 0, "no_sign_data_hiding_constraint_flag");

  CHECK( pcSPS->getMaxTLayers() == 0, "Maximum number of temporal sub-layers is '0'" );
  WRITE_CODE( pcSPS->getMaxTLayers() - 1,  3,       "sps_max_sub_layers_minus1" );

  WRITE_FLAG( pcSPS->getTemporalIdNestingFlag() ? 1 : 0, "sps_temporal_id_nesting_flag" );
  codePTL( pcSPS->getPTL(), true, pcSPS->getMaxTLayers() - 1 );
#else
  CHECK(pcSPS->getMaxTLayers() == 0, "Maximum number of temporal sub-layers is '0'");

  WRITE_CODE(pcSPS->getMaxTLayers() - 1, 3, "sps_max_sub_layers_minus1");
  WRITE_CODE(0,                          5, "sps_reserved_zero_5bits");

  codeProfileTierLevel( pcSPS->getProfileTierLevel(), pcSPS->getMaxTLayers() - 1 );

  WRITE_UVLC(pcSPS->getSPSId (), "sps_seq_parameter_set_id");
#endif

  WRITE_UVLC( int(pcSPS->getChromaFormatIdc ()),    "chroma_format_idc" );

  const ChromaFormat format                = pcSPS->getChromaFormatIdc();
  if( format == CHROMA_444 )
  {
    WRITE_FLAG( 0,                                  "separate_colour_plane_flag");
  }

  WRITE_UVLC( pcSPS->getPicWidthInLumaSamples (),   "pic_width_in_luma_samples" );
  WRITE_UVLC( pcSPS->getPicHeightInLumaSamples(),   "pic_height_in_luma_samples" );
  Window conf = pcSPS->getConformanceWindow();

  // KJS: not removing yet
  WRITE_FLAG( conf.getWindowEnabledFlag(),          "conformance_window_flag" );
  if (conf.getWindowEnabledFlag())
  {
    WRITE_UVLC( conf.getWindowLeftOffset()   / SPS::getWinUnitX(pcSPS->getChromaFormatIdc() ), "conf_win_left_offset" );
    WRITE_UVLC( conf.getWindowRightOffset()  / SPS::getWinUnitX(pcSPS->getChromaFormatIdc() ), "conf_win_right_offset" );
    WRITE_UVLC( conf.getWindowTopOffset()    / SPS::getWinUnitY(pcSPS->getChromaFormatIdc() ), "conf_win_top_offset" );
    WRITE_UVLC( conf.getWindowBottomOffset() / SPS::getWinUnitY(pcSPS->getChromaFormatIdc() ), "conf_win_bottom_offset" );
  }

  WRITE_UVLC( pcSPS->getBitDepth(CHANNEL_TYPE_LUMA) - 8,                      "bit_depth_luma_minus8" );

  const bool         chromaEnabled         = isChromaEnabled(format);
  WRITE_UVLC( chromaEnabled ? (pcSPS->getBitDepth(CHANNEL_TYPE_CHROMA) - 8):0,  "bit_depth_chroma_minus8" );

  WRITE_UVLC( pcSPS->getBitsForPOC()-4,                 "log2_max_pic_order_cnt_lsb_minus4" );

  // KJS: Marakech decision: sub-layers added back
  const bool subLayerOrderingInfoPresentFlag = 1;
  WRITE_FLAG(subLayerOrderingInfoPresentFlag,       "sps_sub_layer_ordering_info_present_flag");
  for(uint32_t i=0; i <= pcSPS->getMaxTLayers()-1; i++)
  {
    WRITE_UVLC( pcSPS->getMaxDecPicBuffering(i) - 1,       "sps_max_dec_pic_buffering_minus1[i]" );
    WRITE_UVLC( pcSPS->getNumReorderPics(i),               "sps_max_num_reorder_pics[i]" );
    WRITE_UVLC( pcSPS->getMaxLatencyIncreasePlus1(i),      "sps_max_latency_increase_plus1[i]" );
    if (!subLayerOrderingInfoPresentFlag)
    {
      break;
    }
  }
  CHECK( pcSPS->getMaxCUWidth() != pcSPS->getMaxCUHeight(),                          "Rectangular CTUs not supported" );
  WRITE_FLAG(pcSPS->getUseDualITree(), "qtbtt_dual_tree_intra_flag");
  WRITE_UVLC(g_aucLog2[pcSPS->getCTUSize()] - MIN_CU_LOG2, "log2_ctu_size_minus2");
  WRITE_UVLC(pcSPS->getLog2MinCodingBlockSize() - 2, "log2_min_luma_coding_block_size_minus2");
  WRITE_FLAG(pcSPS->getSplitConsOverrideEnabledFlag(), "partition_constraints_override_enabled_flag");
  WRITE_UVLC(g_aucLog2[pcSPS->getMinQTSize(I_SLICE)] - pcSPS->getLog2MinCodingBlockSize(), "sps_log2_diff_min_qt_min_cb_intra_tile_group_luma");
  WRITE_UVLC(g_aucLog2[pcSPS->getMinQTSize(B_SLICE)] - pcSPS->getLog2MinCodingBlockSize(), "sps_log2_diff_min_qt_min_cb_inter_tile_group");
  WRITE_UVLC(pcSPS->getMaxBTDepth(), "sps_max_mtt_hierarchy_depth_inter_tile_group");
  WRITE_UVLC(pcSPS->getMaxBTDepthI(), "sps_max_mtt_hierarchy_depth_intra_tile_group_luma");
  if (pcSPS->getMaxBTDepthI() != 0)
  {
    WRITE_UVLC(g_aucLog2[pcSPS->getMaxBTSizeI()] - g_aucLog2[pcSPS->getMinQTSize(I_SLICE)], "sps_log2_diff_max_bt_min_qt_intra_tile_group_luma");
    WRITE_UVLC(g_aucLog2[pcSPS->getMaxTTSizeI()] - g_aucLog2[pcSPS->getMinQTSize(I_SLICE)], "sps_log2_diff_max_tt_min_qt_intra_tile_group_luma");
  }
  if (pcSPS->getMaxBTDepth() != 0)
  {
    WRITE_UVLC(g_aucLog2[pcSPS->getMaxBTSize()] - g_aucLog2[pcSPS->getMinQTSize(B_SLICE)], "sps_log2_diff_max_bt_min_qt_inter_tile_group");
    WRITE_UVLC(g_aucLog2[pcSPS->getMaxTTSize()] - g_aucLog2[pcSPS->getMinQTSize(B_SLICE)], "sps_log2_diff_max_tt_min_qt_inter_tile_group");
  }
  if (pcSPS->getUseDualITree())
  {
    WRITE_UVLC(g_aucLog2[pcSPS->getMinQTSize(I_SLICE, CHANNEL_TYPE_CHROMA)] - pcSPS->getLog2MinCodingBlockSize(), "sps_log2_diff_min_qt_min_cb_intra_tile_group_chroma");
    WRITE_UVLC(pcSPS->getMaxBTDepthIChroma(), "sps_max_mtt_hierarchy_depth_intra_tile_group_chroma");
    if (pcSPS->getMaxBTDepthIChroma() != 0)
    {
      WRITE_UVLC(g_aucLog2[pcSPS->getMaxBTSizeIChroma()] - g_aucLog2[pcSPS->getMinQTSize(I_SLICE, CHANNEL_TYPE_CHROMA)], "sps_log2_diff_max_bt_min_qt_intra_tile_group_chroma");
      WRITE_UVLC(g_aucLog2[pcSPS->getMaxTTSizeIChroma()] - g_aucLog2[pcSPS->getMinQTSize(I_SLICE, CHANNEL_TYPE_CHROMA)], "sps_log2_diff_max_tt_min_qt_intra_tile_group_chroma");
    }
  }

#if MAX_TB_SIZE_SIGNALLING
  // KJS: Not in syntax
  WRITE_UVLC( pcSPS->getLog2MaxTbSize() - 2,                                 "log2_max_luma_transform_block_size_minus2" );
#endif
  WRITE_FLAG( pcSPS->getSAOEnabledFlag(),                                            "sps_sao_enabled_flag");
  WRITE_FLAG( pcSPS->getALFEnabledFlag(),                                            "sps_alf_enabled_flag" );

  WRITE_FLAG( pcSPS->getPCMEnabledFlag() ? 1 : 0,                                    "sps_pcm_enabled_flag");
  if( pcSPS->getPCMEnabledFlag() )
  {
    WRITE_CODE( pcSPS->getPCMBitDepth(CHANNEL_TYPE_LUMA) - 1, 4,                            "pcm_sample_bit_depth_luma_minus1" );
    WRITE_CODE( chromaEnabled ? (pcSPS->getPCMBitDepth(CHANNEL_TYPE_CHROMA) - 1) : 0, 4,    "pcm_sample_bit_depth_chroma_minus1" );
    WRITE_UVLC( pcSPS->getPCMLog2MinSize() - 3,                                      "log2_min_pcm_luma_coding_block_size_minus3" );
    WRITE_UVLC( pcSPS->getPCMLog2MaxSize() - pcSPS->getPCMLog2MinSize(),             "log2_diff_max_min_pcm_luma_coding_block_size" );
    WRITE_FLAG( pcSPS->getPCMFilterDisableFlag()?1 : 0,                              "pcm_loop_filter_disable_flag");
  }

  WRITE_FLAG( pcSPS->getWrapAroundEnabledFlag() ? 1 : 0,                              "sps_ref_wraparound_enabled_flag" );
  if( pcSPS->getWrapAroundEnabledFlag() )
  {
    WRITE_UVLC( (pcSPS->getWrapAroundOffset()/(1 <<  pcSPS->getLog2MinCodingBlockSize()))-1,  "sps_ref_wraparound_offset_minus1" );
  }

  WRITE_FLAG( pcSPS->getSPSTemporalMVPEnabledFlag()  ? 1 : 0,                        "sps_temporal_mvp_enabled_flag" );

  if ( pcSPS->getSPSTemporalMVPEnabledFlag() )
  {
    WRITE_FLAG( pcSPS->getSBTMVPEnabledFlag() ? 1 : 0,                               "sps_sbtmvp_enabled_flag");
  }

  WRITE_FLAG( pcSPS->getAMVREnabledFlag() ? 1 : 0,                                   "sps_amvr_enabled_flag" );

  WRITE_FLAG( pcSPS->getBDOFEnabledFlag() ? 1 : 0,                                   "sps_bdof_enabled_flag" );

  WRITE_FLAG( pcSPS->getAffineAmvrEnabledFlag() ? 1 : 0,                             "sps_affine_amvr_enabled_flag" );

  WRITE_FLAG( pcSPS->getUseDMVR() ? 1 : 0,                                            "sps_dmvr_enable_flag" );
#if JVET_N0127_MMVD_SPS_FLAG 
  WRITE_FLAG(pcSPS->getUseMMVD() ? 1 : 0,                                             "sps_mmvd_enable_flag");
#endif
  // KJS: sps_cclm_enabled_flag
  WRITE_FLAG( pcSPS->getUseLMChroma() ? 1 : 0,                                                 "lm_chroma_enabled_flag" );
  if ( pcSPS->getUseLMChroma() && pcSPS->getChromaFormatIdc() == CHROMA_420 )
  {
    WRITE_FLAG( pcSPS->getCclmCollocatedChromaFlag() ? 1 : 0,                                  "sps_cclm_collocated_chroma_flag" );
  }

  WRITE_FLAG( pcSPS->getUseMTS() ? 1 : 0,                                                      "mts_enabled_flag" );
  if ( pcSPS->getUseMTS() )
  {
    WRITE_FLAG( pcSPS->getUseIntraMTS() ? 1 : 0,                                               "mts_intra_enabled_flag" );
    WRITE_FLAG( pcSPS->getUseInterMTS() ? 1 : 0,                                               "mts_inter_enabled_flag" );
  }
#if JVET_N0235_SMVD_SPS
  WRITE_FLAG( pcSPS->getUseSMVD() ? 1 : 0,                                                     "smvd_flag" );
#endif
  // KJS: sps_affine_enabled_flag
  WRITE_FLAG( pcSPS->getUseAffine() ? 1 : 0,                                                   "affine_flag" );
  if ( pcSPS->getUseAffine() )
  {
    WRITE_FLAG( pcSPS->getUseAffineType() ? 1 : 0,                                             "affine_type_flag" );
  }
  WRITE_FLAG( pcSPS->getUseGBi() ? 1 : 0,                                                      "gbi_flag" );
  WRITE_FLAG(pcSPS->getIBCFlag() ? 1 : 0,                                                      "ibc_flag");

  // KJS: sps_ciip_enabled_flag
  WRITE_FLAG( pcSPS->getUseMHIntra() ? 1 : 0,                                                  "mhintra_flag" );

  WRITE_FLAG( pcSPS->getFpelMmvdEnabledFlag() ? 1 : 0,                            "sps_fpel_mmvd_enabled_flag" );

  WRITE_FLAG( pcSPS->getUseTriangle() ? 1: 0,                                                  "triangle_flag" );

  // KJS: not in draft yet
<<<<<<< HEAD
=======
#if JVET_N0127_MMVD_SPS_FLAG 
  if ( pcSPS->getUseMMVD() )
  {
    WRITE_FLAG(pcSPS->getDisFracMmvdEnabledFlag() ? 1 : 0,                            "sps_fracmmvd_disabled_flag");
  }
#else
  WRITE_FLAG( pcSPS->getDisFracMmvdEnabledFlag() ? 1 : 0,                            "sps_fracmmvd_disabled_flag" );
#endif
  // KJS: not in draft yet
>>>>>>> 7d54111c
  WRITE_FLAG( pcSPS->getUseSBT() ? 1 : 0,                                             "sbt_enable_flag");
  if( pcSPS->getUseSBT() )
  {
    WRITE_FLAG(pcSPS->getMaxSbtSize() == 64 ? 1 : 0,                                  "max_sbt_size_64_flag");
  }
  // KJS: not in draft yet
  WRITE_FLAG(pcSPS->getUseReshaper() ? 1 : 0, "sps_reshaper_enable_flag");
#if INCLUDE_ISP_CFG_FLAG
  WRITE_FLAG( pcSPS->getUseISP() ? 1 : 0,                                             "isp_enable_flag");
#endif

#if LUMA_ADAPTIVE_DEBLOCKING_FILTER_QP_OFFSET
  WRITE_FLAG( pcSPS->getLadfEnabled() ? 1 : 0,                                                 "sps_ladf_enabled_flag" );
  if ( pcSPS->getLadfEnabled() )
  {
    WRITE_CODE( pcSPS->getLadfNumIntervals() - 2, 2,                                           "sps_num_ladf_intervals_minus2" );
    WRITE_SVLC( pcSPS->getLadfQpOffset( 0 ),                                                   "sps_ladf_lowest_interval_qp_offset");
    for ( int k = 1; k< pcSPS->getLadfNumIntervals(); k++ )
    {
      WRITE_SVLC( pcSPS->getLadfQpOffset( k ),                                                 "sps_ladf_qp_offset" );
      WRITE_UVLC( pcSPS->getLadfIntervalLowerBound( k ) - pcSPS->getLadfIntervalLowerBound( k - 1 ) - 1, "sps_ladf_delta_threshold_minus1" );
    }
  }
#endif

  // KJS: reference picture sets to be replaced
  const RPSList* rpsList = pcSPS->getRPSList();

  WRITE_UVLC(rpsList->getNumberOfReferencePictureSets(), "num_short_term_ref_pic_sets" );
  for(int i=0; i < rpsList->getNumberOfReferencePictureSets(); i++)
  {
    const ReferencePictureSet*rps = rpsList->getReferencePictureSet(i);
    xCodeShortTermRefPicSet( rps,false, i);
  }
  WRITE_FLAG( pcSPS->getLongTermRefsPresent() ? 1 : 0,         "long_term_ref_pics_present_flag" );
  if (pcSPS->getLongTermRefsPresent())
  {
    WRITE_UVLC(pcSPS->getNumLongTermRefPicSPS(), "num_long_term_ref_pics_sps" );
    for (uint32_t k = 0; k < pcSPS->getNumLongTermRefPicSPS(); k++)
    {
      WRITE_CODE( pcSPS->getLtRefPicPocLsbSps(k), pcSPS->getBitsForPOC(), "lt_ref_pic_poc_lsb_sps");
      WRITE_FLAG( pcSPS->getUsedByCurrPicLtSPSFlag(k), "used_by_curr_pic_lt_sps_flag[i]");
    }
  }

#if HEVC_USE_INTRA_SMOOTHING_T32 || HEVC_USE_INTRA_SMOOTHING_T64
  WRITE_FLAG( pcSPS->getUseStrongIntraSmoothing(),             "strong_intra_smoothing_enable_flag" );

#endif

  // KJS: remove scaling lists?
#if HEVC_USE_SCALING_LISTS
  WRITE_FLAG( pcSPS->getScalingListFlag() ? 1 : 0,                                   "scaling_list_enabled_flag" );
  if(pcSPS->getScalingListFlag())
  {
    WRITE_FLAG( pcSPS->getScalingListPresentFlag() ? 1 : 0,                          "sps_scaling_list_data_present_flag" );
    if(pcSPS->getScalingListPresentFlag())
    {
      codeScalingList( pcSPS->getScalingList() );
    }
  }
#endif

  // KJS: no VUI defined yet
  WRITE_FLAG( pcSPS->getVuiParametersPresentFlag(),            "vui_parameters_present_flag" );
  if (pcSPS->getVuiParametersPresentFlag())
  {
    codeVUI(pcSPS->getVuiParameters(), pcSPS);
  }

  bool sps_extension_present_flag=false;
  bool sps_extension_flags[NUM_SPS_EXTENSION_FLAGS]={false};

  sps_extension_flags[SPS_EXT__REXT] = pcSPS->getSpsRangeExtension().settingsDifferFromDefaults();

  // Other SPS extension flags checked here.

  for(int i=0; i<NUM_SPS_EXTENSION_FLAGS; i++)
  {
    sps_extension_present_flag|=sps_extension_flags[i];
  }

  WRITE_FLAG( (sps_extension_present_flag?1:0), "sps_extension_present_flag" );

  if (sps_extension_present_flag)
  {
#if ENABLE_TRACING /*|| RExt__DECODER_DEBUG_BIT_STATISTICS*/
    static const char *syntaxStrings[]={ "sps_range_extension_flag",
      "sps_multilayer_extension_flag",
      "sps_extension_6bits[0]",
      "sps_extension_6bits[1]",
      "sps_extension_6bits[2]",
      "sps_extension_6bits[3]",
      "sps_extension_6bits[4]",
      "sps_extension_6bits[5]" };
#endif

    for(int i=0; i<NUM_SPS_EXTENSION_FLAGS; i++)
    {
      WRITE_FLAG( sps_extension_flags[i]?1:0, syntaxStrings[i] );
    }

    for(int i=0; i<NUM_SPS_EXTENSION_FLAGS; i++) // loop used so that the order is determined by the enum.
    {
      if (sps_extension_flags[i])
      {
        switch (SPSExtensionFlagIndex(i))
        {
        case SPS_EXT__REXT:
        {
          const SPSRExt &spsRangeExtension=pcSPS->getSpsRangeExtension();

          WRITE_FLAG( (spsRangeExtension.getTransformSkipRotationEnabledFlag() ? 1 : 0),      "transform_skip_rotation_enabled_flag");
          WRITE_FLAG( (spsRangeExtension.getTransformSkipContextEnabledFlag() ? 1 : 0),       "transform_skip_context_enabled_flag");
          WRITE_FLAG( (spsRangeExtension.getRdpcmEnabledFlag(RDPCM_SIGNAL_IMPLICIT) ? 1 : 0), "implicit_rdpcm_enabled_flag" );
          WRITE_FLAG( (spsRangeExtension.getRdpcmEnabledFlag(RDPCM_SIGNAL_EXPLICIT) ? 1 : 0), "explicit_rdpcm_enabled_flag" );
          WRITE_FLAG( (spsRangeExtension.getExtendedPrecisionProcessingFlag() ? 1 : 0),       "extended_precision_processing_flag" );
          WRITE_FLAG( (spsRangeExtension.getIntraSmoothingDisabledFlag() ? 1 : 0),            "intra_smoothing_disabled_flag" );
          WRITE_FLAG( (spsRangeExtension.getHighPrecisionOffsetsEnabledFlag() ? 1 : 0),       "high_precision_offsets_enabled_flag" );
          WRITE_FLAG( (spsRangeExtension.getPersistentRiceAdaptationEnabledFlag() ? 1 : 0),   "persistent_rice_adaptation_enabled_flag" );
          WRITE_FLAG( (spsRangeExtension.getCabacBypassAlignmentEnabledFlag() ? 1 : 0),       "cabac_bypass_alignment_enabled_flag" );
          break;
        }
        default:
          CHECK(sps_extension_flags[i]!=false, "Unknown PPS extension signalled"); // Should never get here with an active SPS extension flag.
          break;
        }
      }
    }
  }
  xWriteRbspTrailingBits();
}

#if HEVC_VPS
void HLSWriter::codeVPS( const VPS* pcVPS )
{
#if ENABLE_TRACING
  xTraceVPSHeader();
#endif
  WRITE_CODE( pcVPS->getVPSId(),                    4,        "vps_video_parameter_set_id" );
  WRITE_FLAG(                                       1,        "vps_base_layer_internal_flag" );
  WRITE_FLAG(                                       1,        "vps_base_layer_available_flag" );
  WRITE_CODE( 0,                                    6,        "vps_max_layers_minus1" );
  WRITE_CODE( pcVPS->getMaxTLayers() - 1,           3,        "vps_max_sub_layers_minus1" );
  WRITE_FLAG( pcVPS->getTemporalNestingFlag(),                "vps_temporal_id_nesting_flag" );
  CHECK(pcVPS->getMaxTLayers()<=1&&!pcVPS->getTemporalNestingFlag(), "Invalud parameters");
  WRITE_CODE( 0xffff,                              16,        "vps_reserved_0xffff_16bits" );
  codePTL( pcVPS->getPTL(), true, pcVPS->getMaxTLayers() - 1 );
  const bool subLayerOrderingInfoPresentFlag = 1;
  WRITE_FLAG(subLayerOrderingInfoPresentFlag,              "vps_sub_layer_ordering_info_present_flag");
  for(uint32_t i=0; i <= pcVPS->getMaxTLayers()-1; i++)
  {
    WRITE_UVLC( pcVPS->getMaxDecPicBuffering(i) - 1,       "vps_max_dec_pic_buffering_minus1[i]" );
    WRITE_UVLC( pcVPS->getNumReorderPics(i),               "vps_max_num_reorder_pics[i]" );
    WRITE_UVLC( pcVPS->getMaxLatencyIncrease(i),           "vps_max_latency_increase_plus1[i]" );
    if (!subLayerOrderingInfoPresentFlag)
    {
      break;
    }
  }

  CHECK( pcVPS->getNumHrdParameters() > MAX_VPS_NUM_HRD_PARAMETERS, "Too many HRD parameters" );
  CHECK( pcVPS->getMaxNuhReservedZeroLayerId() >= MAX_VPS_NUH_RESERVED_ZERO_LAYER_ID_PLUS1, "Invalid parameters read" );
  WRITE_CODE( pcVPS->getMaxNuhReservedZeroLayerId(), 6,     "vps_max_layer_id" );
  WRITE_UVLC( pcVPS->getMaxOpSets() - 1,                    "vps_num_layer_sets_minus1" );
  for( uint32_t opsIdx = 1; opsIdx <= ( pcVPS->getMaxOpSets() - 1 ); opsIdx ++ )
  {
    // Operation point set
    for( uint32_t i = 0; i <= pcVPS->getMaxNuhReservedZeroLayerId(); i ++ )
    {
      // Only applicable for version 1
      // pcVPS->setLayerIdIncludedFlag( true, opsIdx, i );
      WRITE_FLAG( pcVPS->getLayerIdIncludedFlag( opsIdx, i ) ? 1 : 0, "layer_id_included_flag[opsIdx][i]" );
    }
  }
  const TimingInfo *timingInfo = pcVPS->getTimingInfo();
  WRITE_FLAG(timingInfo->getTimingInfoPresentFlag(),          "vps_timing_info_present_flag");
  if(timingInfo->getTimingInfoPresentFlag())
  {
    WRITE_CODE(timingInfo->getNumUnitsInTick(), 32,           "vps_num_units_in_tick");
    WRITE_CODE(timingInfo->getTimeScale(),      32,           "vps_time_scale");
    WRITE_FLAG(timingInfo->getPocProportionalToTimingFlag(),  "vps_poc_proportional_to_timing_flag");
    if(timingInfo->getPocProportionalToTimingFlag())
    {
      WRITE_UVLC(timingInfo->getNumTicksPocDiffOneMinus1(),   "vps_num_ticks_poc_diff_one_minus1");
    }
    WRITE_UVLC( pcVPS->getNumHrdParameters(),                 "vps_num_hrd_parameters" );

    if( pcVPS->getNumHrdParameters() > 0 )
    {
      for( uint32_t i = 0; i < pcVPS->getNumHrdParameters(); i ++ )
      {
        // Only applicable for version 1
        WRITE_UVLC( pcVPS->getHrdOpSetIdx( i ),                "hrd_layer_set_idx" );
        if( i > 0 )
        {
          WRITE_FLAG( pcVPS->getCprmsPresentFlag( i ) ? 1 : 0, "cprms_present_flag[i]" );
        }
        codeHrdParameters(pcVPS->getHrdParameters(i), pcVPS->getCprmsPresentFlag( i ), pcVPS->getMaxTLayers() - 1);
      }
    }
  }
  WRITE_FLAG( 0,                     "vps_extension_flag" );

  //future extensions here..
  xWriteRbspTrailingBits();
}
#endif

void HLSWriter::codeSliceHeader         ( Slice* pcSlice )
{
#if ENABLE_TRACING
  xTraceSliceHeader ();
#endif

  CodingStructure& cs = *pcSlice->getPic()->cs;
  const ChromaFormat format                = pcSlice->getSPS()->getChromaFormatIdc();
  const uint32_t         numberValidComponents = getNumberValidComponents(format);
  const bool         chromaEnabled         = isChromaEnabled(format);

  //calculate number of bits required for slice address
  int maxSliceSegmentAddress = cs.pcv->sizeInCtus;
  int bitsSliceSegmentAddress = 0;
  while(maxSliceSegmentAddress>(1<<bitsSliceSegmentAddress))
  {
    bitsSliceSegmentAddress++;
  }
#if HEVC_DEPENDENT_SLICES
  const int ctuTsAddress = pcSlice->getSliceSegmentCurStartCtuTsAddr();
#else
  const int ctuTsAddress = pcSlice->getSliceCurStartCtuTsAddr();
#endif

  //write slice address
  const int sliceSegmentRsAddress = pcSlice->getPic()->tileMap->getCtuTsToRsAddrMap(ctuTsAddress);

  WRITE_FLAG( sliceSegmentRsAddress==0, "first_slice_segment_in_pic_flag" );
  if ( pcSlice->getRapPicFlag() )
  {
    WRITE_FLAG( pcSlice->getNoOutputPriorPicsFlag() ? 1 : 0, "no_output_of_prior_pics_flag" );
  }
  WRITE_UVLC( pcSlice->getPPS()->getPPSId(), "slice_pic_parameter_set_id" );
#if HEVC_DEPENDENT_SLICES
  if ( pcSlice->getPPS()->getDependentSliceSegmentsEnabledFlag() && (sliceSegmentRsAddress!=0) )
  {
    WRITE_FLAG( pcSlice->getDependentSliceSegmentFlag() ? 1 : 0, "dependent_slice_segment_flag" );
  }
#endif
  if(sliceSegmentRsAddress>0)
  {
    WRITE_CODE( sliceSegmentRsAddress, bitsSliceSegmentAddress, "slice_segment_address" );
  }
#if HEVC_DEPENDENT_SLICES
  if( !pcSlice->getDependentSliceSegmentFlag() )
  {
#endif
    for( int i = 0; i < pcSlice->getPPS()->getNumExtraSliceHeaderBits(); i++ )
    {
      WRITE_FLAG( 0, "slice_reserved_flag[]" );
    }

    WRITE_UVLC( pcSlice->getSliceType(), "slice_type" );

    if( pcSlice->getPPS()->getOutputFlagPresentFlag() )
    {
      WRITE_FLAG( pcSlice->getPicOutputFlag() ? 1 : 0, "pic_output_flag" );
    }

    int pocBits = pcSlice->getSPS()->getBitsForPOC();
    int pocMask = (1 << pocBits) - 1;
    WRITE_CODE(pcSlice->getPOC() & pocMask, pocBits, "slice_pic_order_cnt_lsb");
    if( !pcSlice->getIdrPicFlag() )
    {
      const ReferencePictureSet* rps = pcSlice->getRPS();

      // check for bitstream restriction stating that:
      // If the current picture is a BLA or CRA picture, the value of NumPocTotalCurr shall be equal to 0.
      // Ideally this process should not be repeated for each slice in a picture
      if( pcSlice->isIRAP() )
      {
        for( int picIdx = 0; picIdx < rps->getNumberOfPictures(); picIdx++ )
        {
          CHECK( rps->getUsed( picIdx ), "Picture should not be used" );
        }
      }

      if( pcSlice->getRPSidx() < 0 )
      {
        WRITE_FLAG( 0, "short_term_ref_pic_set_sps_flag" );
        xCodeShortTermRefPicSet( rps, true, pcSlice->getSPS()->getRPSList()->getNumberOfReferencePictureSets() );
      }
      else
      {
        WRITE_FLAG( 1, "short_term_ref_pic_set_sps_flag" );
        int numBits = 0;
        while( ( 1 << numBits ) < pcSlice->getSPS()->getRPSList()->getNumberOfReferencePictureSets() )
        {
          numBits++;
        }
        if( numBits > 0 )
        {
          WRITE_CODE( pcSlice->getRPSidx(), numBits, "short_term_ref_pic_set_idx" );
        }
      }
      if( pcSlice->getSPS()->getLongTermRefsPresent() )
      {
        int numLtrpInSH = rps->getNumberOfLongtermPictures();
        int ltrpInSPS[MAX_NUM_REF_PICS];
        int numLtrpInSPS = 0;
        uint32_t ltrpIndex;
        int counter = 0;
        // WARNING: The following code only works only if a matching long-term RPS is
        //          found in the SPS for ALL long-term pictures
        //          The problem is that the SPS coded long-term pictures are moved to the
        //          beginning of the list which causes a mismatch when no reference picture
        //          list reordering is used
        //          NB: Long-term coding is currently not supported in general by the HM encoder
        for( int k = rps->getNumberOfPictures() - 1; k > rps->getNumberOfPictures() - rps->getNumberOfLongtermPictures() - 1; k-- )
        {
          if( xFindMatchingLTRP( pcSlice, &ltrpIndex, rps->getPOC( k ), rps->getUsed( k ) ) )
          {
            ltrpInSPS[numLtrpInSPS] = ltrpIndex;
            numLtrpInSPS++;
          }
          else
          {
            counter++;
          }
        }
        numLtrpInSH -= numLtrpInSPS;
        // check that either all long-term pictures are coded in SPS or in slice header (no mixing)
        CHECK( numLtrpInSH != 0 && numLtrpInSPS != 0, "Long term picture not coded" );

        int bitsForLtrpInSPS = 0;
        while( pcSlice->getSPS()->getNumLongTermRefPicSPS() > ( 1 << bitsForLtrpInSPS ) )
        {
          bitsForLtrpInSPS++;
        }
        if( pcSlice->getSPS()->getNumLongTermRefPicSPS() > 0 )
        {
          WRITE_UVLC( numLtrpInSPS, "num_long_term_sps" );
        }
        WRITE_UVLC( numLtrpInSH, "num_long_term_pics" );
        // Note that the LSBs of the LT ref. pic. POCs must be sorted before.
        // Not sorted here because LT ref indices will be used in setRefPicList()
        int prevDeltaMSB = 0, prevLSB = 0;
        int offset = rps->getNumberOfNegativePictures() + rps->getNumberOfPositivePictures();
        counter = 0;
        // Warning: If some pictures are moved to ltrpInSPS, i is referring to a wrong index
        //          (mapping would be required)
        for( int i = rps->getNumberOfPictures() - 1; i > offset - 1; i--, counter++ )
        {
          if( counter < numLtrpInSPS )
          {
            if( bitsForLtrpInSPS > 0 )
            {
              WRITE_CODE( ltrpInSPS[counter], bitsForLtrpInSPS, "lt_idx_sps[i]" );
            }
          }
          else
          {
            WRITE_CODE( rps->getPocLSBLT( i ), pcSlice->getSPS()->getBitsForPOC(), "poc_lsb_lt" );
            WRITE_FLAG( rps->getUsed( i ), "used_by_curr_pic_lt_flag" );
          }
          WRITE_FLAG( rps->getDeltaPocMSBPresentFlag( i ), "delta_poc_msb_present_flag" );

          if( rps->getDeltaPocMSBPresentFlag( i ) )
          {
            bool deltaFlag = false;
            //  First LTRP from SPS                 ||  First LTRP from SH                              || curr LSB            != prev LSB
            if( ( i == rps->getNumberOfPictures() - 1 ) || ( i == rps->getNumberOfPictures() - 1 - numLtrpInSPS ) || ( rps->getPocLSBLT( i ) != prevLSB ) )
            {
              deltaFlag = true;
            }
            if( deltaFlag )
            {
              WRITE_UVLC( rps->getDeltaPocMSBCycleLT( i ), "delta_poc_msb_cycle_lt[i]" );
            }
            else
            {
              int differenceInDeltaMSB = rps->getDeltaPocMSBCycleLT( i ) - prevDeltaMSB;
              CHECK( differenceInDeltaMSB < 0, "Negative diff. delta MSB" );
              WRITE_UVLC( differenceInDeltaMSB, "delta_poc_msb_cycle_lt[i]" );
            }
            prevLSB = rps->getPocLSBLT( i );
            prevDeltaMSB = rps->getDeltaPocMSBCycleLT( i );
          }
        }
      }
      if( pcSlice->getSPS()->getSPSTemporalMVPEnabledFlag() )
      {
        WRITE_FLAG( pcSlice->getEnableTMVPFlag() ? 1 : 0, "slice_temporal_mvp_enabled_flag" );
      }
    }
    if( pcSlice->getSPS()->getSAOEnabledFlag() )
    {
      WRITE_FLAG( pcSlice->getSaoEnabledFlag( CHANNEL_TYPE_LUMA ), "slice_sao_luma_flag" );
      if( chromaEnabled )
      {
        WRITE_FLAG( pcSlice->getSaoEnabledFlag( CHANNEL_TYPE_CHROMA ), "slice_sao_chroma_flag" );
      }
    }

    if( pcSlice->getSPS()->getALFEnabledFlag() )
    {
      const int alfEnabled = pcSlice->getAPS()->getAlfAPSParam().enabledFlag[COMPONENT_Y] ? 1 : 0;
      WRITE_FLAG( alfEnabled, "tile_group_alf_enabled_flag");
      if (alfEnabled)
      {
        WRITE_CODE(pcSlice->getAPSId(), 5, "tile_group_aps_id");
      }
    }

    //check if numrefidxes match the defaults. If not, override

    if( !pcSlice->isIntra() )
    {
      bool overrideFlag = ( pcSlice->getNumRefIdx( REF_PIC_LIST_0 ) != pcSlice->getPPS()->getNumRefIdxL0DefaultActive() || ( pcSlice->isInterB() && pcSlice->getNumRefIdx( REF_PIC_LIST_1 ) != pcSlice->getPPS()->getNumRefIdxL1DefaultActive() ) );
      WRITE_FLAG( overrideFlag ? 1 : 0, "num_ref_idx_active_override_flag" );
      if( overrideFlag )
      {
        WRITE_UVLC( pcSlice->getNumRefIdx( REF_PIC_LIST_0 ) - 1, "num_ref_idx_l0_active_minus1" );
        if( pcSlice->isInterB() )
        {
          WRITE_UVLC( pcSlice->getNumRefIdx( REF_PIC_LIST_1 ) - 1, "num_ref_idx_l1_active_minus1" );
        }
        else
        {
          pcSlice->setNumRefIdx( REF_PIC_LIST_1, 0 );
        }
      }
    }
    else
    {
      pcSlice->setNumRefIdx( REF_PIC_LIST_0, 0 );
      pcSlice->setNumRefIdx( REF_PIC_LIST_1, 0 );
    }

    if( pcSlice->getPPS()->getListsModificationPresentFlag() && pcSlice->getNumRpsCurrTempList() > 1 )
    {
      RefPicListModification* refPicListModification = pcSlice->getRefPicListModification();
      if( !pcSlice->isIntra() )
      {
        WRITE_FLAG( pcSlice->getRefPicListModification()->getRefPicListModificationFlagL0() ? 1 : 0, "ref_pic_list_modification_flag_l0" );
        if( pcSlice->getRefPicListModification()->getRefPicListModificationFlagL0() )
        {
          int numRpsCurrTempList0 = pcSlice->getNumRpsCurrTempList();
          if( numRpsCurrTempList0 > 1 )
          {
            int length = 1;
            numRpsCurrTempList0--;
            while( numRpsCurrTempList0 >>= 1 )
            {
              length++;
            }
            for( int i = 0; i < pcSlice->getNumRefIdx( REF_PIC_LIST_0 ); i++ )
            {
              WRITE_CODE( refPicListModification->getRefPicSetIdxL0( i ), length, "list_entry_l0" );
            }
          }
        }
      }
      if( pcSlice->isInterB() )
      {
        WRITE_FLAG( pcSlice->getRefPicListModification()->getRefPicListModificationFlagL1() ? 1 : 0, "ref_pic_list_modification_flag_l1" );
        if( pcSlice->getRefPicListModification()->getRefPicListModificationFlagL1() )
        {
          int numRpsCurrTempList1 = pcSlice->getNumRpsCurrTempList();
          if( numRpsCurrTempList1 > 1 )
          {
            int length = 1;
            numRpsCurrTempList1--;
            while( numRpsCurrTempList1 >>= 1 )
            {
              length++;
            }
            for( int i = 0; i < pcSlice->getNumRefIdx( REF_PIC_LIST_1 ); i++ )
            {
              WRITE_CODE( refPicListModification->getRefPicSetIdxL1( i ), length, "list_entry_l1" );
            }
          }
        }
      }
    }

    if( pcSlice->isInterB() )
    {
      WRITE_FLAG( pcSlice->getMvdL1ZeroFlag() ? 1 : 0, "mvd_l1_zero_flag" );
    }

    if( !pcSlice->isIntra() )
    {
      if( !pcSlice->isIntra() && pcSlice->getPPS()->getCabacInitPresentFlag() )
      {
        SliceType sliceType = pcSlice->getSliceType();
        SliceType  encCABACTableIdx = pcSlice->getEncCABACTableIdx();
        bool encCabacInitFlag = ( sliceType != encCABACTableIdx && encCABACTableIdx != I_SLICE ) ? true : false;
        pcSlice->setCabacInitFlag( encCabacInitFlag );
        WRITE_FLAG( encCabacInitFlag ? 1 : 0, "cabac_init_flag" );
      }
    }

    if( pcSlice->getEnableTMVPFlag() )
    {
      if( pcSlice->getSliceType() == B_SLICE )
      {
        WRITE_FLAG( pcSlice->getColFromL0Flag(), "collocated_from_l0_flag" );
      }

      if( pcSlice->getSliceType() != I_SLICE &&
        ( ( pcSlice->getColFromL0Flag() == 1 && pcSlice->getNumRefIdx( REF_PIC_LIST_0 ) > 1 ) ||
          ( pcSlice->getColFromL0Flag() == 0 && pcSlice->getNumRefIdx( REF_PIC_LIST_1 ) > 1 ) ) )
      {
        WRITE_UVLC( pcSlice->getColRefIdx(), "collocated_ref_idx" );
      }
    }
    if( ( pcSlice->getPPS()->getUseWP() && pcSlice->getSliceType() == P_SLICE ) || ( pcSlice->getPPS()->getWPBiPred() && pcSlice->getSliceType() == B_SLICE ) )
    {
      xCodePredWeightTable( pcSlice );
    }
    WRITE_FLAG( pcSlice->getDepQuantEnabledFlag() ? 1 : 0, "dep_quant_enabled_flag" );
#if HEVC_USE_SIGN_HIDING
    if( !pcSlice->getDepQuantEnabledFlag() )
    {
      WRITE_FLAG( pcSlice->getSignDataHidingEnabledFlag() ? 1 : 0, "sign_data_hiding_enabled_flag" );
    }
    else
    {
      CHECK( pcSlice->getSignDataHidingEnabledFlag(), "sign data hiding not supported when dependent quantization is enabled" );
    }
#endif
    if (
      pcSlice->getSPS()->getSplitConsOverrideEnabledFlag()
      )
    {
      WRITE_FLAG(pcSlice->getSplitConsOverrideFlag() ? 1 : 0, "partition_constrainst_override_flag");
      if (pcSlice->getSplitConsOverrideFlag())
      {
        WRITE_UVLC(g_aucLog2[pcSlice->getMinQTSize()] - pcSlice->getSPS()->getLog2MinCodingBlockSize(), "log2_diff_min_qt_min_cb");
        WRITE_UVLC(pcSlice->getMaxBTDepth(), "max_bt_depth");
        if (pcSlice->getMaxBTDepth() != 0)
        {
          CHECK(pcSlice->getMaxBTSize() < pcSlice->getMinQTSize(), "maxBtSize is smaller than minQtSize");
          WRITE_UVLC(g_aucLog2[pcSlice->getMaxBTSize()] - g_aucLog2[pcSlice->getMinQTSize()], "log2_diff_max_bt_min_qt");
          CHECK(pcSlice->getMaxTTSize() < pcSlice->getMinQTSize(), "maxTtSize is smaller than minQtSize");
          WRITE_UVLC(g_aucLog2[pcSlice->getMaxTTSize()] - g_aucLog2[pcSlice->getMinQTSize()], "log2_diff_max_tt_min_qt");
        }
        if (
          pcSlice->isIntra() && pcSlice->getSPS()->getUseDualITree()
          )
        {
          WRITE_UVLC(g_aucLog2[pcSlice->getMinQTSizeIChroma()] - pcSlice->getSPS()->getLog2MinCodingBlockSize(), "log2_diff_min_qt_min_cb_chroma");
          WRITE_UVLC(pcSlice->getMaxBTDepthIChroma(), "max_mtt_hierarchy_depth_chroma");
          if (pcSlice->getMaxBTDepthIChroma() != 0)
          {
            CHECK(pcSlice->getMaxBTSizeIChroma() < pcSlice->getMinQTSizeIChroma(), "maxBtSizeC is smaller than minQtSizeC");
            WRITE_UVLC(g_aucLog2[pcSlice->getMaxBTSizeIChroma()] - g_aucLog2[pcSlice->getMinQTSizeIChroma()], "log2_diff_max_bt_min_qt_chroma");
            CHECK(pcSlice->getMaxTTSizeIChroma() < pcSlice->getMinQTSizeIChroma(), "maxTtSizeC is smaller than minQtSizeC");
            WRITE_UVLC(g_aucLog2[pcSlice->getMaxTTSizeIChroma()] - g_aucLog2[pcSlice->getMinQTSizeIChroma()], "log2_diff_max_tt_min_qt_chroma");
          }
        }
      }
    }
    if (!cs.slice->isIntra() || cs.slice->getSPS()->getIBCFlag())
    {
      CHECK(pcSlice->getMaxNumMergeCand() > MRG_MAX_NUM_CANDS, "More merge candidates signalled than supported");
      WRITE_UVLC(MRG_MAX_NUM_CANDS - pcSlice->getMaxNumMergeCand(), "six_minus_max_num_merge_cand");
    }
    if( !pcSlice->isIntra() )
    {

      if ( pcSlice->getSPS()->getSBTMVPEnabledFlag() && !pcSlice->getSPS()->getUseAffine() ) // ATMVP only
      {
        CHECK( pcSlice->getMaxNumAffineMergeCand() != 1, "Sub-block merge can number should be 1" );
      }
      else
      if ( !pcSlice->getSPS()->getSBTMVPEnabledFlag() && !pcSlice->getSPS()->getUseAffine() ) // both off
      {
        CHECK( pcSlice->getMaxNumAffineMergeCand() != 0, "Sub-block merge can number should be 0" );
      }
      else
      if ( pcSlice->getSPS()->getUseAffine() )
      {
        CHECK( pcSlice->getMaxNumAffineMergeCand() > AFFINE_MRG_MAX_NUM_CANDS, "More affine merge candidates signalled than supported" );
        WRITE_UVLC( AFFINE_MRG_MAX_NUM_CANDS - pcSlice->getMaxNumAffineMergeCand(), "five_minus_max_num_affine_merge_cand" );
      }
      if ( pcSlice->getSPS()->getFpelMmvdEnabledFlag() )
      {
        WRITE_FLAG( pcSlice->getDisFracMMVD(), "tile_group_fracmmvd_disabled_flag" );
      }
    }
    int iCode = pcSlice->getSliceQp() - ( pcSlice->getPPS()->getPicInitQPMinus26() + 26 );
    WRITE_SVLC( iCode, "slice_qp_delta" );
    if (pcSlice->getPPS()->getSliceChromaQpFlag())
    {
      if (numberValidComponents > COMPONENT_Cb)
      {
        WRITE_SVLC( pcSlice->getSliceChromaQpDelta(COMPONENT_Cb), "slice_cb_qp_offset" );
      }
      if (numberValidComponents > COMPONENT_Cr)
      {
        WRITE_SVLC( pcSlice->getSliceChromaQpDelta(COMPONENT_Cr), "slice_cr_qp_offset" );
#if JVET_N0054_JOINT_CHROMA
        WRITE_SVLC( pcSlice->getSliceChromaQpDelta(JOINT_CbCr),   "slice_cb_cr_qp_offset" );
#endif
      }
      CHECK(numberValidComponents < COMPONENT_Cr+1, "Too many valid components");
    }

    if (pcSlice->getPPS()->getPpsRangeExtension().getChromaQpOffsetListEnabledFlag())
    {
      WRITE_FLAG(pcSlice->getUseChromaQpAdj(), "cu_chroma_qp_offset_enabled_flag");
    }

    if (pcSlice->getPPS()->getDeblockingFilterControlPresentFlag())
    {
      if (pcSlice->getPPS()->getDeblockingFilterOverrideEnabledFlag() )
      {
        WRITE_FLAG(pcSlice->getDeblockingFilterOverrideFlag(), "deblocking_filter_override_flag");
      }
      if (pcSlice->getDeblockingFilterOverrideFlag())
      {
        WRITE_FLAG(pcSlice->getDeblockingFilterDisable(), "slice_deblocking_filter_disabled_flag");
        if(!pcSlice->getDeblockingFilterDisable())
        {
          WRITE_SVLC (pcSlice->getDeblockingFilterBetaOffsetDiv2(), "slice_beta_offset_div2");
          WRITE_SVLC (pcSlice->getDeblockingFilterTcOffsetDiv2(),   "slice_tc_offset_div2");
        }
      }
    }

    bool isSAOEnabled = pcSlice->getSPS()->getSAOEnabledFlag() && (pcSlice->getSaoEnabledFlag(CHANNEL_TYPE_LUMA) || (chromaEnabled && pcSlice->getSaoEnabledFlag(CHANNEL_TYPE_CHROMA)));
    bool isDBFEnabled = (!pcSlice->getDeblockingFilterDisable());

    if(pcSlice->getPPS()->getLoopFilterAcrossSlicesEnabledFlag() && ( isSAOEnabled || isDBFEnabled ))
    {
      WRITE_FLAG(pcSlice->getLFCrossSliceBoundaryFlag()?1:0, "slice_loop_filter_across_slices_enabled_flag");
    }

    if (pcSlice->getSPS()->getUseReshaper())
    {
      codeReshaper(pcSlice->getReshapeInfo(), pcSlice->getSPS(), pcSlice->isIntra());
    }
#if HEVC_DEPENDENT_SLICES
  }
#endif

  if(pcSlice->getPPS()->getSliceHeaderExtensionPresentFlag())
  {
    WRITE_UVLC(0,"slice_segment_header_extension_length");
  }

}

#if JVET_M0101_HLS
void  HLSWriter::codeConstraintInfo  ( const ConstraintInfo* cinfo )
{
  WRITE_FLAG(cinfo->getProgressiveSourceFlag(),   "general_progressive_source_flag"         );
  WRITE_FLAG(cinfo->getInterlacedSourceFlag(),    "general_interlaced_source_flag"          );
  WRITE_FLAG(cinfo->getNonPackedConstraintFlag(), "general_non_packed_constraint_flag"      );
  WRITE_FLAG(cinfo->getFrameOnlyConstraintFlag(), "general_frame_only_constraint_flag"      );
  WRITE_FLAG(cinfo->getIntraOnlyConstraintFlag(),     "intra_only_constraint_flag"      );

  WRITE_CODE(cinfo->getMaxBitDepthConstraintIdc(), 4, "max_bitdepth_constraint_idc" );
  WRITE_CODE(cinfo->getMaxChromaFormatConstraintIdc(), 2, "max_chroma_format_constraint_idc" );

  WRITE_FLAG(cinfo->getNoQtbttDualTreeIntraConstraintFlag() ? 1 : 0, "no_qtbtt_dual_tree_intra_constraint_flag");
  WRITE_FLAG(cinfo->getNoSaoConstraintFlag() ? 1 : 0, "no_sao_constraint_flag");
  WRITE_FLAG(cinfo->getNoAlfConstraintFlag() ? 1 : 0, "no_alf_constraint_flag");
  WRITE_FLAG(cinfo->getNoPcmConstraintFlag() ? 1 : 0, "no_pcm_constraint_flag");
  WRITE_FLAG(cinfo->getNoRefWraparoundConstraintFlag() ? 1 : 0, "no_ref_wraparound_constraint_flag");
  WRITE_FLAG(cinfo->getNoTemporalMvpConstraintFlag() ? 1 : 0, "no_temporal_mvp_constraint_flag");
  WRITE_FLAG(cinfo->getNoSbtmvpConstraintFlag() ? 1 : 0, "no_sbtmvp_constraint_flag");
  WRITE_FLAG(cinfo->getNoAmvrConstraintFlag() ? 1 : 0, "no_amvr_constraint_flag");
  WRITE_FLAG(cinfo->getNoBdofConstraintFlag() ? 1 : 0, "no_bdof_constraint_flag");
  WRITE_FLAG(cinfo->getNoCclmConstraintFlag() ? 1 : 0, "no_cclm_constraint_flag");
  WRITE_FLAG(cinfo->getNoMtsConstraintFlag() ? 1 : 0, "no_mts_constraint_flag");
  WRITE_FLAG(cinfo->getNoAffineMotionConstraintFlag() ? 1 : 0, "no_affine_motion_constraint_flag");
  WRITE_FLAG(cinfo->getNoGbiConstraintFlag() ? 1 : 0, "no_gbi_constraint_flag");
  WRITE_FLAG(cinfo->getNoMhIntraConstraintFlag() ? 1 : 0, "no_mh_intra_constraint_flag");
  WRITE_FLAG(cinfo->getNoTriangleConstraintFlag() ? 1 : 0, "no_triangle_constraint_flag");
  WRITE_FLAG(cinfo->getNoLadfConstraintFlag() ? 1 : 0, "no_ladf_constraint_flag");
  WRITE_FLAG(cinfo->getNoCurrPicRefConstraintFlag() ? 1 : 0, "no_curr_pic_ref_constraint_flag");
  WRITE_FLAG(cinfo->getNoQpDeltaConstraintFlag() ? 1 : 0, "no_qp_delta_constraint_flag");
  WRITE_FLAG(cinfo->getNoDepQuantConstraintFlag() ? 1 : 0, "no_dep_quant_constraint_flag");
  WRITE_FLAG(cinfo->getNoSignDataHidingConstraintFlag() ? 1 : 0, "no_sign_data_hiding_constraint_flag");
}


void  HLSWriter::codeProfileTierLevel    ( const ProfileTierLevel* ptl, int maxNumSubLayersMinus1 )
{
  WRITE_CODE( int(ptl->getProfileIdc()), 7 ,   "general_profile_idc"                     );
  WRITE_FLAG( ptl->getTierFlag()==Level::HIGH, "general_tier_flag"                       );

  codeConstraintInfo(ptl->getConstraintInfo());

  WRITE_CODE( int(ptl->getLevelIdc()), 8 ,     "general_level_idc"                     );

  for (int i = 0; i < maxNumSubLayersMinus1; i++)
  {
    WRITE_FLAG( ptl->getSubLayerLevelPresentFlag(i),   "sub_layer_level_present_flag[i]" );
  }

  while (!isByteAligned())
  {
    WRITE_FLAG(0, "ptl_alignment_zero_bit");
  }

  for(int i = 0; i < maxNumSubLayersMinus1; i++)
  {
    if( ptl->getSubLayerLevelPresentFlag(i) )
    {
      WRITE_CODE( int(ptl->getSubLayerLevelIdc(i)), 8, "sub_layer_level_idc[i]" );
    }
  }

}

#else
void HLSWriter::codePTL( const PTL* pcPTL, bool profilePresentFlag, int maxNumSubLayersMinus1)
{
  if(profilePresentFlag)
  {
    codeProfileTier(pcPTL->getGeneralPTL(), false);    // general_...
  }
  WRITE_CODE( int(pcPTL->getGeneralPTL()->getLevelIdc()), 8, "general_level_idc" );

  for (int i = 0; i < maxNumSubLayersMinus1; i++)
  {
    WRITE_FLAG( pcPTL->getSubLayerProfilePresentFlag(i), "sub_layer_profile_present_flag[i]" );
    WRITE_FLAG( pcPTL->getSubLayerLevelPresentFlag(i),   "sub_layer_level_present_flag[i]" );
  }

  if (maxNumSubLayersMinus1 > 0)
  {
    for (int i = maxNumSubLayersMinus1; i < 8; i++)
    {
      WRITE_CODE(0, 2, "reserved_zero_2bits");
    }
  }

  for(int i = 0; i < maxNumSubLayersMinus1; i++)
  {
    if( pcPTL->getSubLayerProfilePresentFlag(i) )
    {
      codeProfileTier(pcPTL->getSubLayerPTL(i), true);  // sub_layer_...
    }
    if( pcPTL->getSubLayerLevelPresentFlag(i) )
    {
      WRITE_CODE( int(pcPTL->getSubLayerPTL(i)->getLevelIdc()), 8, "sub_layer_level_idc[i]" );
    }
  }
}

#if ENABLE_TRACING || RExt__DECODER_DEBUG_BIT_STATISTICS
void HLSWriter::codeProfileTier( const ProfileTierLevel* ptl, const bool bIsSubLayer )
#define PTL_TRACE_TEXT(txt) bIsSubLayer?("sub_layer_" txt) : ("general_" txt)
#else
void HLSWriter::codeProfileTier( const ProfileTierLevel* ptl, const bool /*bIsSubLayer*/ )
#define PTL_TRACE_TEXT(txt) txt
#endif
{
  WRITE_CODE( ptl->getProfileSpace(), 2 ,      PTL_TRACE_TEXT("profile_space"                   ));
  WRITE_FLAG( ptl->getTierFlag()==Level::HIGH, PTL_TRACE_TEXT("tier_flag"                       ));
  WRITE_CODE( int(ptl->getProfileIdc()), 5 ,   PTL_TRACE_TEXT("profile_idc"                     ));
  for(int j = 0; j < 32; j++)
  {
    WRITE_FLAG( ptl->getProfileCompatibilityFlag(j), PTL_TRACE_TEXT("profile_compatibility_flag[][j]" ));
  }

  WRITE_FLAG(ptl->getProgressiveSourceFlag(),   PTL_TRACE_TEXT("progressive_source_flag"         ));
  WRITE_FLAG(ptl->getInterlacedSourceFlag(),    PTL_TRACE_TEXT("interlaced_source_flag"          ));
  WRITE_FLAG(ptl->getNonPackedConstraintFlag(), PTL_TRACE_TEXT("non_packed_constraint_flag"      ));
  WRITE_FLAG(ptl->getFrameOnlyConstraintFlag(), PTL_TRACE_TEXT("frame_only_constraint_flag"      ));

  if (ptl->getProfileIdc() == Profile::MAINREXT || ptl->getProfileIdc() == Profile::HIGHTHROUGHPUTREXT )
  {
    const uint32_t         bitDepthConstraint=ptl->getBitDepthConstraint();
    WRITE_FLAG(bitDepthConstraint<=12,          PTL_TRACE_TEXT("max_12bit_constraint_flag"       ));
    WRITE_FLAG(bitDepthConstraint<=10,          PTL_TRACE_TEXT("max_10bit_constraint_flag"       ));
    WRITE_FLAG(bitDepthConstraint<= 8,          PTL_TRACE_TEXT("max_8bit_constraint_flag"        ));
    const ChromaFormat chromaFmtConstraint=ptl->getChromaFormatConstraint();
    WRITE_FLAG(chromaFmtConstraint==CHROMA_422||chromaFmtConstraint==CHROMA_420||chromaFmtConstraint==CHROMA_400, PTL_TRACE_TEXT("max_422chroma_constraint_flag" ));
    WRITE_FLAG(chromaFmtConstraint==CHROMA_420||chromaFmtConstraint==CHROMA_400,                                  PTL_TRACE_TEXT("max_420chroma_constraint_flag" ));
    WRITE_FLAG(chromaFmtConstraint==CHROMA_400,                                                                   PTL_TRACE_TEXT("max_monochrome_constraint_flag"));
    WRITE_FLAG(ptl->getIntraConstraintFlag(),          PTL_TRACE_TEXT("intra_constraint_flag"           ));
    WRITE_FLAG(ptl->getOnePictureOnlyConstraintFlag(), PTL_TRACE_TEXT("one_picture_only_constraint_flag"));
    WRITE_FLAG(ptl->getLowerBitRateConstraintFlag(),   PTL_TRACE_TEXT("lower_bit_rate_constraint_flag"  ));
    WRITE_CODE(0 , 16, PTL_TRACE_TEXT("reserved_zero_34bits[0..15]"     ));
    WRITE_CODE(0 , 16, PTL_TRACE_TEXT("reserved_zero_34bits[16..31]"    ));
    WRITE_CODE(0 ,  2, PTL_TRACE_TEXT("reserved_zero_34bits[32..33]"    ));
  }
  else
  {
    WRITE_CODE(0x0000 , 16, PTL_TRACE_TEXT("reserved_zero_43bits[0..15]"     ));
    WRITE_CODE(0x0000 , 16, PTL_TRACE_TEXT("reserved_zero_43bits[16..31]"    ));
    WRITE_CODE(0x000  , 11, PTL_TRACE_TEXT("reserved_zero_43bits[32..42]"    ));
  }
  WRITE_FLAG(false,   PTL_TRACE_TEXT("reserved_zero_bit" ));
#undef PTL_TRACE_TEXT
}
#endif

/**
* Write tiles and wavefront substreams sizes for the slice header (entry points).
*
* \param pSlice Slice structure that contains the substream size information.
*/
void  HLSWriter::codeTilesWPPEntryPoint( Slice* pSlice )
{
  if (!pSlice->getPPS()->getTilesEnabledFlag() && !pSlice->getPPS()->getEntropyCodingSyncEnabledFlag())
  {
    return;
  }
  uint32_t maxOffset = 0;
  for(int idx=0; idx<pSlice->getNumberOfSubstreamSizes(); idx++)
  {
    uint32_t offset=pSlice->getSubstreamSize(idx);
    if ( offset > maxOffset )
    {
      maxOffset = offset;
    }
  }

  // Determine number of bits "offsetLenMinus1+1" required for entry point information
  uint32_t offsetLenMinus1 = 0;
  while (maxOffset >= (1u << (offsetLenMinus1 + 1)))
  {
    offsetLenMinus1++;
    CHECK(offsetLenMinus1 + 1 >= 32, "Invalid offset lenght minus 1");
  }

  WRITE_UVLC(pSlice->getNumberOfSubstreamSizes(), "num_entry_point_offsets");
  if (pSlice->getNumberOfSubstreamSizes()>0)
  {
    WRITE_UVLC(offsetLenMinus1, "offset_len_minus1");

    for (uint32_t idx=0; idx<pSlice->getNumberOfSubstreamSizes(); idx++)
    {
      WRITE_CODE(pSlice->getSubstreamSize(idx)-1, offsetLenMinus1+1, "entry_point_offset_minus1");
    }
  }
}


// ====================================================================================================================
// Protected member functions
// ====================================================================================================================

//! Code weighted prediction tables
void HLSWriter::xCodePredWeightTable( Slice* pcSlice )
{
  WPScalingParam  *wp;
  const ChromaFormat    format                = pcSlice->getSPS()->getChromaFormatIdc();
  const uint32_t            numberValidComponents = getNumberValidComponents(format);
  const bool            bChroma               = isChromaEnabled(format);
  const int             iNbRef                = (pcSlice->getSliceType() == B_SLICE ) ? (2) : (1);
  bool            bDenomCoded           = false;
  uint32_t            uiTotalSignalledWeightFlags = 0;

  if ( (pcSlice->getSliceType()==P_SLICE && pcSlice->getPPS()->getUseWP()) || (pcSlice->getSliceType()==B_SLICE && pcSlice->getPPS()->getWPBiPred()) )
  {
    for ( int iNumRef=0 ; iNumRef<iNbRef ; iNumRef++ ) // loop over l0 and l1 syntax elements
    {
      RefPicList  eRefPicList = ( iNumRef ? REF_PIC_LIST_1 : REF_PIC_LIST_0 );

      // NOTE: wp[].uiLog2WeightDenom and wp[].bPresentFlag are actually per-channel-type settings.

      for ( int iRefIdx=0 ; iRefIdx<pcSlice->getNumRefIdx(eRefPicList) ; iRefIdx++ )
      {
        pcSlice->getWpScaling(eRefPicList, iRefIdx, wp);
        if ( !bDenomCoded )
        {
          int iDeltaDenom;
          WRITE_UVLC( wp[COMPONENT_Y].uiLog2WeightDenom, "luma_log2_weight_denom" );

          if( bChroma )
          {
            CHECK( wp[COMPONENT_Cb].uiLog2WeightDenom != wp[COMPONENT_Cr].uiLog2WeightDenom, "Chroma blocks of different size not supported" );
            iDeltaDenom = (wp[COMPONENT_Cb].uiLog2WeightDenom - wp[COMPONENT_Y].uiLog2WeightDenom);
            WRITE_SVLC( iDeltaDenom, "delta_chroma_log2_weight_denom" );
          }
          bDenomCoded = true;
        }
        WRITE_FLAG( wp[COMPONENT_Y].bPresentFlag, iNumRef==0?"luma_weight_l0_flag[i]":"luma_weight_l1_flag[i]" );
        uiTotalSignalledWeightFlags += wp[COMPONENT_Y].bPresentFlag;
      }
      if (bChroma)
      {
        for ( int iRefIdx=0 ; iRefIdx<pcSlice->getNumRefIdx(eRefPicList) ; iRefIdx++ )
        {
          pcSlice->getWpScaling( eRefPicList, iRefIdx, wp );
          CHECK( wp[COMPONENT_Cb].bPresentFlag != wp[COMPONENT_Cr].bPresentFlag, "Inconsistent settings for chroma channels" );
          WRITE_FLAG( wp[COMPONENT_Cb].bPresentFlag, iNumRef==0?"chroma_weight_l0_flag[i]":"chroma_weight_l1_flag[i]" );
          uiTotalSignalledWeightFlags += 2*wp[COMPONENT_Cb].bPresentFlag;
        }
      }

      for ( int iRefIdx=0 ; iRefIdx<pcSlice->getNumRefIdx(eRefPicList) ; iRefIdx++ )
      {
        pcSlice->getWpScaling(eRefPicList, iRefIdx, wp);
        if ( wp[COMPONENT_Y].bPresentFlag )
        {
          int iDeltaWeight = (wp[COMPONENT_Y].iWeight - (1<<wp[COMPONENT_Y].uiLog2WeightDenom));
          WRITE_SVLC( iDeltaWeight, iNumRef==0?"delta_luma_weight_l0[i]":"delta_luma_weight_l1[i]" );
          WRITE_SVLC( wp[COMPONENT_Y].iOffset, iNumRef==0?"luma_offset_l0[i]":"luma_offset_l1[i]" );
        }

        if ( bChroma )
        {
          if ( wp[COMPONENT_Cb].bPresentFlag )
          {
            for ( int j = COMPONENT_Cb ; j < numberValidComponents ; j++ )
            {
              CHECK(wp[COMPONENT_Cb].uiLog2WeightDenom != wp[COMPONENT_Cr].uiLog2WeightDenom, "Chroma blocks of different size not supported");
              int iDeltaWeight = (wp[j].iWeight - (1<<wp[COMPONENT_Cb].uiLog2WeightDenom));
              WRITE_SVLC( iDeltaWeight, iNumRef==0?"delta_chroma_weight_l0[i]":"delta_chroma_weight_l1[i]" );

              int range=pcSlice->getSPS()->getSpsRangeExtension().getHighPrecisionOffsetsEnabledFlag() ? (1<<pcSlice->getSPS()->getBitDepth(CHANNEL_TYPE_CHROMA))/2 : 128;
              int pred = ( range - ( ( range*wp[j].iWeight)>>(wp[j].uiLog2WeightDenom) ) );
              int iDeltaChroma = (wp[j].iOffset - pred);
              WRITE_SVLC( iDeltaChroma, iNumRef==0?"delta_chroma_offset_l0[i]":"delta_chroma_offset_l1[i]" );
            }
          }
        }
      }
    }
    CHECK(uiTotalSignalledWeightFlags>24, "Too many signalled weight flags");
  }
}

#if HEVC_USE_SCALING_LISTS
/** code quantization matrix
*  \param scalingList quantization matrix information
*/
void HLSWriter::codeScalingList( const ScalingList &scalingList )
{
  //for each size
  for(uint32_t sizeId = SCALING_LIST_FIRST_CODED; sizeId <= SCALING_LIST_LAST_CODED; sizeId++)
  {
    const int predListStep = (sizeId == SCALING_LIST_32x32? (SCALING_LIST_NUM/NUMBER_OF_PREDICTION_MODES) : 1); // if 32x32, skip over chroma entries.

    for(uint32_t listId = 0; listId < SCALING_LIST_NUM; listId+=predListStep)
    {
      bool scalingListPredModeFlag = scalingList.getScalingListPredModeFlag(sizeId, listId);
      WRITE_FLAG( scalingListPredModeFlag, "scaling_list_pred_mode_flag" );
      if(!scalingListPredModeFlag)// Copy Mode
      {
        if (sizeId == SCALING_LIST_32x32)
        {
          // adjust the code, to cope with the missing chroma entries
          WRITE_UVLC( ((int)listId - (int)scalingList.getRefMatrixId (sizeId,listId)) / (SCALING_LIST_NUM/NUMBER_OF_PREDICTION_MODES), "scaling_list_pred_matrix_id_delta");
        }
        else
        {
          WRITE_UVLC( (int)listId - (int)scalingList.getRefMatrixId (sizeId,listId), "scaling_list_pred_matrix_id_delta");
        }
      }
      else// DPCM Mode
      {
        xCodeScalingList(&scalingList, sizeId, listId);
      }
    }
  }
  return;
}
/** code DPCM
* \param scalingList quantization matrix information
* \param sizeId      size index
* \param listId      list index
*/
void HLSWriter::xCodeScalingList(const ScalingList* scalingList, uint32_t sizeId, uint32_t listId)
{
  int coefNum = std::min( MAX_MATRIX_COEF_NUM, ( int ) g_scalingListSize[sizeId] );
  uint32_t* scan = g_scanOrder[SCAN_UNGROUPED][SCAN_DIAG][gp_sizeIdxInfo->idxFrom( 1 << ( sizeId == SCALING_LIST_FIRST_CODED ? 2 : 3 ) )][gp_sizeIdxInfo->idxFrom( 1 << ( sizeId == SCALING_LIST_FIRST_CODED ? 2 : 3 ) )];
  int nextCoef = SCALING_LIST_START_VALUE;
  int data;
  const int *src = scalingList->getScalingListAddress(sizeId, listId);
  if( sizeId > SCALING_LIST_8x8 )
  {
    WRITE_SVLC( scalingList->getScalingListDC(sizeId,listId) - 8, "scaling_list_dc_coef_minus8");
    nextCoef = scalingList->getScalingListDC(sizeId,listId);
  }
  for(int i=0;i<coefNum;i++)
  {
    data = src[scan[i]] - nextCoef;
    nextCoef = src[scan[i]];
    if(data > 127)
    {
      data = data - 256;
    }
    if(data < -128)
    {
      data = data + 256;
    }

    WRITE_SVLC( data,  "scaling_list_delta_coef");
  }
}
#endif

bool HLSWriter::xFindMatchingLTRP(Slice* pcSlice, uint32_t *ltrpsIndex, int ltrpPOC, bool usedFlag)
{
  // bool state = true, state2 = false;
  int lsb = ltrpPOC & ((1<<pcSlice->getSPS()->getBitsForPOC())-1);
  for (int k = 0; k < pcSlice->getSPS()->getNumLongTermRefPicSPS(); k++)
  {
    if ( (lsb == pcSlice->getSPS()->getLtRefPicPocLsbSps(k)) && (usedFlag == pcSlice->getSPS()->getUsedByCurrPicLtSPSFlag(k)) )
    {
      *ltrpsIndex = k;
      return true;
    }
  }
  return false;
}

#if JVET_N0242_NON_LINEAR_ALF
void HLSWriter::alfGolombEncode( int coeff, int k, const bool signed_coeff )
#else
void HLSWriter::alfGolombEncode( int coeff, int k )
#endif
{
  int symbol = abs( coeff );

  int m = (int)pow( 2.0, k );
  int q = symbol / m;

  for( int i = 0; i < q; i++ )
  {
    xWriteFlag( 1 );
  }
  xWriteFlag( 0 );
  // write one zero

  for( int i = 0; i < k; i++ )
  {
    xWriteFlag( symbol & 0x01 );
    symbol >>= 1;
  }

#if JVET_N0242_NON_LINEAR_ALF
  if( signed_coeff && coeff != 0 )
#else
  if( coeff != 0 )
#endif
  {
    int sign = ( coeff > 0 ) ? 1 : 0;
    xWriteFlag( sign );
  }
}

void HLSWriter::alfFilter( const AlfSliceParam& alfSliceParam, const bool isChroma )
{
  if( !isChroma )
  {
    WRITE_FLAG( alfSliceParam.alfLumaCoeffDeltaFlag, "alf_luma_coeff_delta_flag" );
    if( !alfSliceParam.alfLumaCoeffDeltaFlag )
    {
      if( alfSliceParam.numLumaFilters > 1 )
      {
        WRITE_FLAG( alfSliceParam.alfLumaCoeffDeltaPredictionFlag, "alf_luma_coeff_delta_prediction_flag" );
      }
    }
  }

  static int bitsCoeffScan[EncAdaptiveLoopFilter::m_MAX_SCAN_VAL][EncAdaptiveLoopFilter::m_MAX_EXP_GOLOMB];
  memset( bitsCoeffScan, 0, sizeof( bitsCoeffScan ) );
  AlfFilterShape alfShape( isChroma ? 5 : 7 );
  const int maxGolombIdx = AdaptiveLoopFilter::getMaxGolombIdx( alfShape.filterType );
  const short* coeff = isChroma ? alfSliceParam.chromaCoeff : alfSliceParam.lumaCoeff;
#if JVET_N0242_NON_LINEAR_ALF
  const short* clipp = isChroma ? alfSliceParam.chromaClipp : alfSliceParam.lumaClipp;
#endif
  const int numFilters = isChroma ? 1 : alfSliceParam.numLumaFilters;

  // vlc for all
  for( int ind = 0; ind < numFilters; ++ind )
  {
    if( isChroma || !alfSliceParam.alfLumaCoeffDeltaFlag || alfSliceParam.alfLumaCoeffFlag[ind] )
    {
      for( int i = 0; i < alfShape.numCoeff - 1; i++ )
      {
        int coeffVal = abs( coeff[ind * MAX_NUM_ALF_LUMA_COEFF + i] );

        for( int k = 1; k < 15; k++ )
        {
          bitsCoeffScan[alfShape.golombIdx[i]][k] += EncAdaptiveLoopFilter::lengthGolomb( coeffVal, k );
        }
      }
    }
  }

  static int kMinTab[MAX_NUM_ALF_COEFF];
  int kMin = EncAdaptiveLoopFilter::getGolombKMin( alfShape, numFilters, kMinTab, bitsCoeffScan );

  // Golomb parameters
  WRITE_UVLC( kMin - 1,  isChroma ? "alf_chroma_min_eg_order_minus1" : "alf_luma_min_eg_order_minus1" );

  for( int idx = 0; idx < maxGolombIdx; idx++ )
  {
    bool golombOrderIncreaseFlag = ( kMinTab[idx] != kMin ) ? true : false;
    CHECK( !( kMinTab[idx] <= kMin + 1 ), "ALF Golomb parameter not consistent" );
    WRITE_FLAG( golombOrderIncreaseFlag, isChroma ? "alf_chroma_eg_order_increase_flag"  : "alf_luma_eg_order_increase_flag" );
    kMin = kMinTab[idx];
  }

  if( !isChroma )
  {
    if( alfSliceParam.alfLumaCoeffDeltaFlag )
    {
      for( int ind = 0; ind < numFilters; ++ind )
      {
        WRITE_FLAG( alfSliceParam.alfLumaCoeffFlag[ind], "alf_luma_coeff_flag[i]" );
      }
    }
  }

  // Filter coefficients
  for( int ind = 0; ind < numFilters; ++ind )
  {
    if( !isChroma && !alfSliceParam.alfLumaCoeffFlag[ind] && alfSliceParam.alfLumaCoeffDeltaFlag )
    {
      continue;
    }

    for( int i = 0; i < alfShape.numCoeff - 1; i++ )
    {
      alfGolombEncode( coeff[ind* MAX_NUM_ALF_LUMA_COEFF + i], kMinTab[alfShape.golombIdx[i]] );  // alf_coeff_chroma[i], alf_coeff_luma_delta[i][j]
    }
  }
#if JVET_N0242_NON_LINEAR_ALF

  // Clipping values coding
  if( alfSliceParam.nonLinearFlag[isChroma] )
  {
    memset( bitsCoeffScan, 0, sizeof( bitsCoeffScan ) );

    short recCoeff[MAX_NUM_ALF_CLASSES * MAX_NUM_ALF_LUMA_COEFF];
    if( isChroma )
    {
      memcpy( recCoeff, coeff, sizeof(short) * MAX_NUM_ALF_CHROMA_COEFF );
    }
    else
    {
      memcpy( recCoeff, coeff, sizeof(short) * numFilters * MAX_NUM_ALF_LUMA_COEFF );

      if( alfSliceParam.alfLumaCoeffDeltaPredictionFlag )
      {
        for( int i = 1; i < numFilters; i++ )
        {
          for( int j = 0; j < alfShape.numCoeff - 1; j++ )
          {
            recCoeff[i * MAX_NUM_ALF_LUMA_COEFF + j] += recCoeff[( i - 1 ) * MAX_NUM_ALF_LUMA_COEFF + j];
          }
        }
      }
    }
    // vlc for all
    for( int ind = 0; ind < numFilters; ++ind )
    {
      if( isChroma || !alfSliceParam.alfLumaCoeffDeltaFlag || alfSliceParam.alfLumaCoeffFlag[ind] )
      {
        for( int i = 0; i < alfShape.numCoeff - 1; i++ )
        {
          if( !abs( recCoeff[ind * MAX_NUM_ALF_LUMA_COEFF + i] ) )
            continue;
          int coeffVal = abs( clipp[ind * MAX_NUM_ALF_LUMA_COEFF + i] );

          for( int k = 1; k < 15; k++ )
          {
            bitsCoeffScan[alfShape.golombIdx[i]][k] += EncAdaptiveLoopFilter::lengthGolomb( coeffVal, k, false );
          }
        }
      }
    }

    kMin = EncAdaptiveLoopFilter::getGolombKMin( alfShape, numFilters, kMinTab, bitsCoeffScan );

    // Golomb parameters
    WRITE_UVLC( kMin - 1, "clip_min_golomb_order" );

    for( int idx = 0; idx < maxGolombIdx; idx++ )
    {
      bool golombOrderIncreaseFlag = ( kMinTab[idx] != kMin ) ? true : false;
      CHECK( !( kMinTab[idx] <= kMin + 1 ), "ALF Golomb parameter not consistent" );
      WRITE_FLAG( golombOrderIncreaseFlag, "clip_golomb_order_increase_flag" );
      kMin = kMinTab[idx];
    }

    // Filter coefficients
    for( int ind = 0; ind < numFilters; ++ind )
    {
      if( !isChroma && !alfSliceParam.alfLumaCoeffFlag[ind] && alfSliceParam.alfLumaCoeffDeltaFlag )
      {
        continue;
      }

      for( int i = 0; i < alfShape.numCoeff - 1; i++ )
      {
        if( !abs( recCoeff[ind * MAX_NUM_ALF_LUMA_COEFF + i] ) )
          continue;
        alfGolombEncode( clipp[ind* MAX_NUM_ALF_LUMA_COEFF + i], kMinTab[alfShape.golombIdx[i]], false );  // alf_coeff_chroma[i], alf_coeff_luma_delta[i][j]
      }
    }
  }
#endif
}

void HLSWriter::xWriteTruncBinCode( uint32_t uiSymbol, const int uiMaxSymbol )
{
  int uiThresh;
  if( uiMaxSymbol > 256 )
  {
    int uiThreshVal = 1 << 8;
    uiThresh = 8;
    while( uiThreshVal <= uiMaxSymbol )
    {
      uiThresh++;
      uiThreshVal <<= 1;
    }
    uiThresh--;
  }
  else
  {
    uiThresh = g_tbMax[uiMaxSymbol];
  }

  int uiVal = 1 << uiThresh;
  assert( uiVal <= uiMaxSymbol );
  assert( ( uiVal << 1 ) > uiMaxSymbol );
  assert( uiSymbol < uiMaxSymbol );
  int b = uiMaxSymbol - uiVal;
  assert( b < uiVal );
  if( uiSymbol < uiVal - b )
  {
    xWriteCode( uiSymbol, uiThresh );
  }
  else
  {
    uiSymbol += uiVal - b;
    assert( uiSymbol < ( uiVal << 1 ) );
    assert( ( uiSymbol >> 1 ) >= uiVal - b );
    xWriteCode( uiSymbol, uiThresh + 1 );
  }
}

void HLSWriter::truncatedUnaryEqProb( int symbol, const int maxSymbol )
{
  if( maxSymbol == 0 )
  {
    return;
  }

  bool codeLast = ( maxSymbol > symbol );
  int bins = 0;
  int numBins = 0;

  while( symbol-- )
  {
    bins <<= 1;
    bins++;
    numBins++;
  }
  if( codeLast )
  {
    bins <<= 1;
    numBins++;
  }
  CHECK( !( numBins <= 32 ), "Unspecified error" );
  xWriteCode( bins, numBins );
}

//! \}<|MERGE_RESOLUTION|>--- conflicted
+++ resolved
@@ -784,23 +784,18 @@
   // KJS: sps_ciip_enabled_flag
   WRITE_FLAG( pcSPS->getUseMHIntra() ? 1 : 0,                                                  "mhintra_flag" );
 
-  WRITE_FLAG( pcSPS->getFpelMmvdEnabledFlag() ? 1 : 0,                            "sps_fpel_mmvd_enabled_flag" );
-
-  WRITE_FLAG( pcSPS->getUseTriangle() ? 1: 0,                                                  "triangle_flag" );
-
-  // KJS: not in draft yet
-<<<<<<< HEAD
-=======
 #if JVET_N0127_MMVD_SPS_FLAG 
   if ( pcSPS->getUseMMVD() )
   {
-    WRITE_FLAG(pcSPS->getDisFracMmvdEnabledFlag() ? 1 : 0,                            "sps_fracmmvd_disabled_flag");
+    WRITE_FLAG( pcSPS->getFpelMmvdEnabledFlag() ? 1 : 0,                            "sps_fpel_mmvd_enabled_flag" );
   }
 #else
-  WRITE_FLAG( pcSPS->getDisFracMmvdEnabledFlag() ? 1 : 0,                            "sps_fracmmvd_disabled_flag" );
-#endif
+  WRITE_FLAG( pcSPS->getFpelMmvdEnabledFlag() ? 1 : 0,                            "sps_fpel_mmvd_enabled_flag" );
+#endif
+
+  WRITE_FLAG( pcSPS->getUseTriangle() ? 1: 0,                                                  "triangle_flag" );
+
   // KJS: not in draft yet
->>>>>>> 7d54111c
   WRITE_FLAG( pcSPS->getUseSBT() ? 1 : 0,                                             "sbt_enable_flag");
   if( pcSPS->getUseSBT() )
   {
