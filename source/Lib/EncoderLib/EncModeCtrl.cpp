/* The copyright in this software is being made available under the BSD
 * License, included below. This software may be subject to other third party
 * and contributor rights, including patent rights, and no such rights are
 * granted under this license.
 *
 * Copyright (c) 2010-2019, ITU/ISO/IEC
 * All rights reserved.
 *
 * Redistribution and use in source and binary forms, with or without
 * modification, are permitted provided that the following conditions are met:
 *
 *  * Redistributions of source code must retain the above copyright notice,
 *    this list of conditions and the following disclaimer.
 *  * Redistributions in binary form must reproduce the above copyright notice,
 *    this list of conditions and the following disclaimer in the documentation
 *    and/or other materials provided with the distribution.
 *  * Neither the name of the ITU/ISO/IEC nor the names of its contributors may
 *    be used to endorse or promote products derived from this software without
 *    specific prior written permission.
 *
 * THIS SOFTWARE IS PROVIDED BY THE COPYRIGHT HOLDERS AND CONTRIBUTORS "AS IS"
 * AND ANY EXPRESS OR IMPLIED WARRANTIES, INCLUDING, BUT NOT LIMITED TO, THE
 * IMPLIED WARRANTIES OF MERCHANTABILITY AND FITNESS FOR A PARTICULAR PURPOSE
 * ARE DISCLAIMED. IN NO EVENT SHALL THE COPYRIGHT HOLDER OR CONTRIBUTORS
 * BE LIABLE FOR ANY DIRECT, INDIRECT, INCIDENTAL, SPECIAL, EXEMPLARY, OR
 * CONSEQUENTIAL DAMAGES (INCLUDING, BUT NOT LIMITED TO, PROCUREMENT OF
 * SUBSTITUTE GOODS OR SERVICES; LOSS OF USE, DATA, OR PROFITS; OR BUSINESS
 * INTERRUPTION) HOWEVER CAUSED AND ON ANY THEORY OF LIABILITY, WHETHER IN
 * CONTRACT, STRICT LIABILITY, OR TORT (INCLUDING NEGLIGENCE OR OTHERWISE)
 * ARISING IN ANY WAY OUT OF THE USE OF THIS SOFTWARE, EVEN IF ADVISED OF
 * THE POSSIBILITY OF SUCH DAMAGE.
 */

/** \file     EncModeCtrl.cpp
    \brief    Encoder controller for trying out specific modes
*/

#include "EncModeCtrl.h"

#include "AQp.h"
#include "RateCtrl.h"

#include "CommonLib/RdCost.h"
#include "CommonLib/CodingStructure.h"
#include "CommonLib/Picture.h"
#include "CommonLib/UnitTools.h"

#include "CommonLib/dtrace_next.h"

#include <cmath>

void EncModeCtrl::init( EncCfg *pCfg, RateCtrl *pRateCtrl, RdCost* pRdCost )
{
  m_pcEncCfg      = pCfg;
  m_pcRateCtrl    = pRateCtrl;
  m_pcRdCost      = pRdCost;
  m_fastDeltaQP   = false;
#if SHARP_LUMA_DELTA_QP
  m_lumaQPOffset  = 0;

  initLumaDeltaQpLUT();
#endif
}

bool EncModeCtrl::tryModeMaster( const EncTestMode& encTestmode, const CodingStructure &cs, Partitioner& partitioner )
{
#if ENABLE_SPLIT_PARALLELISM
  if( m_ComprCUCtxList.back().isLevelSplitParallel )
  {
    if( !parallelJobSelector( encTestmode, cs, partitioner ) )
    {
      return false;
    }
  }
#endif
  return tryMode( encTestmode, cs, partitioner );
}

void EncModeCtrl::setEarlySkipDetected()
{
  m_ComprCUCtxList.back().earlySkip = true;
}

void EncModeCtrl::xExtractFeatures( const EncTestMode encTestmode, CodingStructure& cs )
{
  CHECK( cs.features.size() < NUM_ENC_FEATURES, "Features vector is not initialized" );

  cs.features[ENC_FT_DISTORTION     ] = double( cs.dist              );
  cs.features[ENC_FT_FRAC_BITS      ] = double( cs.fracBits          );
  cs.features[ENC_FT_RD_COST        ] = double( cs.cost              );
  cs.features[ENC_FT_ENC_MODE_TYPE  ] = double( encTestmode.type     );
  cs.features[ENC_FT_ENC_MODE_OPTS  ] = double( encTestmode.opts     );
}

bool EncModeCtrl::nextMode( const CodingStructure &cs, Partitioner &partitioner )
{
  m_ComprCUCtxList.back().lastTestMode = m_ComprCUCtxList.back().testModes.back();

  m_ComprCUCtxList.back().testModes.pop_back();

  while( !m_ComprCUCtxList.back().testModes.empty() && !tryModeMaster( currTestMode(), cs, partitioner ) )
  {
    m_ComprCUCtxList.back().testModes.pop_back();
  }

  return !m_ComprCUCtxList.back().testModes.empty();
}

EncTestMode EncModeCtrl::currTestMode() const
{
  return m_ComprCUCtxList.back().testModes.back();
}

EncTestMode EncModeCtrl::lastTestMode() const
{
  return m_ComprCUCtxList.back().lastTestMode;
}

bool EncModeCtrl::anyMode() const
{
  return !m_ComprCUCtxList.back().testModes.empty();
}

void EncModeCtrl::setBest( CodingStructure& cs )
{
  if( cs.cost != MAX_DOUBLE && !cs.cus.empty() )
  {
    m_ComprCUCtxList.back().bestCS = &cs;
    m_ComprCUCtxList.back().bestCU = cs.cus[0];
    m_ComprCUCtxList.back().bestTU = cs.cus[0]->firstTU;
    m_ComprCUCtxList.back().lastTestMode = getCSEncMode( cs );
  }
}

void EncModeCtrl::xGetMinMaxQP( int& minQP, int& maxQP, const CodingStructure& cs, const Partitioner &partitioner, const int baseQP, const SPS& sps, const PPS& pps, const PartSplit splitMode )
{
  if( m_pcEncCfg->getUseRateCtrl() )
  {
    minQP = m_pcRateCtrl->getRCQP();
    maxQP = m_pcRateCtrl->getRCQP();
    return;
  }

  const unsigned subdivIncr = (splitMode == CU_QUAD_SPLIT) ? 2 : (splitMode == CU_BT_SPLIT) ? 1 : 0;
  const bool qgEnable = partitioner.currQgEnable(); // QG possible at current level
  const bool qgEnableChildren = qgEnable && ((partitioner.currSubdiv + subdivIncr) <= pps.getCuQpDeltaSubdiv()) && (subdivIncr > 0); // QG possible at next level
  const bool isLeafQG = (qgEnable && !qgEnableChildren);

  if( isLeafQG ) // QG at deepest level
  {
    int deltaQP = m_pcEncCfg->getMaxDeltaQP();
    minQP = Clip3( -sps.getQpBDOffset( CHANNEL_TYPE_LUMA ), MAX_QP, baseQP - deltaQP );
    maxQP = Clip3( -sps.getQpBDOffset( CHANNEL_TYPE_LUMA ), MAX_QP, baseQP + deltaQP );
  }
  else if( qgEnableChildren ) // more splits and not the deepest QG level
  {
    minQP = baseQP;
    maxQP = baseQP;
  }
  else // deeper than QG
  {
    minQP = cs.currQP[partitioner.chType];
    maxQP = cs.currQP[partitioner.chType];
  }
}


int EncModeCtrl::xComputeDQP( const CodingStructure &cs, const Partitioner &partitioner )
{
  Picture* picture    = cs.picture;
  unsigned uiAQDepth  = std::min( partitioner.currSubdiv/2, ( uint32_t ) picture->aqlayer.size() - 1 );
  AQpLayer* pcAQLayer = picture->aqlayer[uiAQDepth];

  double dMaxQScale   = pow( 2.0, m_pcEncCfg->getQPAdaptationRange() / 6.0 );
  double dAvgAct      = pcAQLayer->getAvgActivity();
  double dCUAct       = pcAQLayer->getActivity( cs.area.Y().topLeft() );
  double dNormAct     = ( dMaxQScale*dCUAct + dAvgAct ) / ( dCUAct + dMaxQScale*dAvgAct );
  double dQpOffset    = log( dNormAct ) / log( 2.0 ) * 6.0;
  int    iQpOffset    = int( floor( dQpOffset + 0.49999 ) );
  return iQpOffset;
}


#if SHARP_LUMA_DELTA_QP
void EncModeCtrl::initLumaDeltaQpLUT()
{
  const LumaLevelToDeltaQPMapping &mapping = m_pcEncCfg->getLumaLevelToDeltaQPMapping();

  if( !mapping.isEnabled() )
  {
    return;
  }

  // map the sparse LumaLevelToDeltaQPMapping.mapping to a fully populated linear table.

  int         lastDeltaQPValue = 0;
  std::size_t nextSparseIndex = 0;
  for( int index = 0; index < LUMA_LEVEL_TO_DQP_LUT_MAXSIZE; index++ )
  {
    while( nextSparseIndex < mapping.mapping.size() && index >= mapping.mapping[nextSparseIndex].first )
    {
      lastDeltaQPValue = mapping.mapping[nextSparseIndex].second;
      nextSparseIndex++;
    }
    m_lumaLevelToDeltaQPLUT[index] = lastDeltaQPValue;
  }
}

int EncModeCtrl::calculateLumaDQP( const CPelBuf& rcOrg )
{
  double avg = 0;

  // Get QP offset derived from Luma level
#if !WCG_EXT
  if( m_pcEncCfg->getLumaLevelToDeltaQPMapping().mode == LUMALVL_TO_DQP_AVG_METHOD )
#else
  CHECK( m_pcEncCfg->getLumaLevelToDeltaQPMapping().mode != LUMALVL_TO_DQP_AVG_METHOD, "invalid delta qp mode" );
#endif
  {
    // Use average luma value
    avg = (double) rcOrg.computeAvg();
  }
#if !WCG_EXT
  else
  {
    // Use maximum luma value
    int maxVal = 0;
    for( uint32_t y = 0; y < rcOrg.height; y++ )
    {
      for( uint32_t x = 0; x < rcOrg.width; x++ )
      {
        const Pel& v = rcOrg.at( x, y );
        if( v > maxVal )
        {
          maxVal = v;
        }
      }
    }
    // use a percentage of the maxVal
    avg = ( double ) maxVal * m_pcEncCfg->getLumaLevelToDeltaQPMapping().maxMethodWeight;
  }
#endif
  int lumaBD = m_pcEncCfg->getBitDepth(CHANNEL_TYPE_LUMA);
  int lumaIdxOrg = Clip3<int>(0, int(1 << lumaBD) - 1, int(avg + 0.5));
  int lumaIdx = lumaBD < 10 ? lumaIdxOrg << (10 - lumaBD) : lumaBD > 10 ? lumaIdxOrg >> (lumaBD - 10) : lumaIdxOrg;
  int QP = m_lumaLevelToDeltaQPLUT[lumaIdx];
  return QP;
}
#endif

#if ENABLE_SPLIT_PARALLELISM
void EncModeCtrl::copyState( const EncModeCtrl& other, const UnitArea& area )
{
  m_slice          = other.m_slice;
  m_fastDeltaQP    = other.m_fastDeltaQP;
  m_lumaQPOffset   = other.m_lumaQPOffset;
  m_runNextInParallel
                   = other.m_runNextInParallel;
  m_ComprCUCtxList = other.m_ComprCUCtxList;
}

#endif
void CacheBlkInfoCtrl::create()
{
  const unsigned numPos = MAX_CU_SIZE >> MIN_CU_LOG2;

  m_numWidths  = gp_sizeIdxInfo->numWidths();
  m_numHeights = gp_sizeIdxInfo->numHeights();

  for( unsigned x = 0; x < numPos; x++ )
  {
    for( unsigned y = 0; y < numPos; y++ )
    {
      m_codedCUInfo[x][y] = new CodedCUInfo**[m_numWidths];

      for( int wIdx = 0; wIdx < gp_sizeIdxInfo->numWidths(); wIdx++ )
      {
        if( gp_sizeIdxInfo->isCuSize( gp_sizeIdxInfo->sizeFrom( wIdx ) ) && x + ( gp_sizeIdxInfo->sizeFrom( wIdx ) >> MIN_CU_LOG2 ) <= ( MAX_CU_SIZE >> MIN_CU_LOG2 ) )
        {
          m_codedCUInfo[x][y][wIdx] = new CodedCUInfo*[gp_sizeIdxInfo->numHeights()];

          for( int hIdx = 0; hIdx < gp_sizeIdxInfo->numHeights(); hIdx++ )
          {
            if( gp_sizeIdxInfo->isCuSize( gp_sizeIdxInfo->sizeFrom( hIdx ) ) && y + ( gp_sizeIdxInfo->sizeFrom( hIdx ) >> MIN_CU_LOG2 ) <= ( MAX_CU_SIZE >> MIN_CU_LOG2 ) )
            {
              m_codedCUInfo[x][y][wIdx][hIdx] = new CodedCUInfo;
            }
            else
            {
              m_codedCUInfo[x][y][wIdx][hIdx] = nullptr;
            }
          }
        }
        else
        {
          m_codedCUInfo[x][y][wIdx] = nullptr;
        }
      }
    }
  }
}

void CacheBlkInfoCtrl::destroy()
{
  const unsigned numPos = MAX_CU_SIZE >> MIN_CU_LOG2;

  for( unsigned x = 0; x < numPos; x++ )
  {
    for( unsigned y = 0; y < numPos; y++ )
    {
      for( int wIdx = 0; wIdx < gp_sizeIdxInfo->numWidths(); wIdx++ )
      {
        if( m_codedCUInfo[x][y][wIdx] )
        {
          for( int hIdx = 0; hIdx < gp_sizeIdxInfo->numHeights(); hIdx++ )
          {
            if( m_codedCUInfo[x][y][wIdx][hIdx] )
            {
              delete m_codedCUInfo[x][y][wIdx][hIdx];
            }
          }

          delete[] m_codedCUInfo[x][y][wIdx];
        }
      }

      delete[] m_codedCUInfo[x][y];
    }
  }
}

void CacheBlkInfoCtrl::init( const Slice &slice )
{
  const unsigned numPos = MAX_CU_SIZE >> MIN_CU_LOG2;

  for( unsigned x = 0; x < numPos; x++ )
  {
    for( unsigned y = 0; y < numPos; y++ )
    {
      for( int wIdx = 0; wIdx < gp_sizeIdxInfo->numWidths(); wIdx++ )
      {
        if( m_codedCUInfo[x][y][wIdx] )
        {
          for( int hIdx = 0; hIdx < gp_sizeIdxInfo->numHeights(); hIdx++ )
          {
            if( m_codedCUInfo[x][y][wIdx][hIdx] )
            {
              memset( m_codedCUInfo[x][y][wIdx][hIdx], 0, sizeof( CodedCUInfo ) );
            }
          }
        }
      }
    }
  }

  m_slice_chblk = &slice;
#if ENABLE_SPLIT_PARALLELISM

  m_currTemporalId = 0;
#endif
}
#if ENABLE_SPLIT_PARALLELISM

void CacheBlkInfoCtrl::touch( const UnitArea& area )
{
  CodedCUInfo& cuInfo = getBlkInfo( area );
  cuInfo.temporalId = m_currTemporalId;
}

void CacheBlkInfoCtrl::copyState( const CacheBlkInfoCtrl &other, const UnitArea& area )
{
  m_slice_chblk = other.m_slice_chblk;

  m_currTemporalId = other.m_currTemporalId;

  if( m_slice_chblk->isIntra() ) return;

  const int cuSizeMask = m_slice_chblk->getSPS()->getMaxCUWidth() - 1;

  const int minPosX = ( area.lx() & cuSizeMask ) >> MIN_CU_LOG2;
  const int minPosY = ( area.ly() & cuSizeMask ) >> MIN_CU_LOG2;
  const int maxPosX = ( area.Y().bottomRight().x & cuSizeMask ) >> MIN_CU_LOG2;
  const int maxPosY = ( area.Y().bottomRight().y & cuSizeMask ) >> MIN_CU_LOG2;

  for( unsigned x = minPosX; x <= maxPosX; x++ )
  {
    for( unsigned y = minPosY; y <= maxPosY; y++ )
    {
      for( int wIdx = 0; wIdx < gp_sizeIdxInfo->numWidths(); wIdx++ )
      {
        const int width = gp_sizeIdxInfo->sizeFrom( wIdx );

        if( m_codedCUInfo[x][y][wIdx] && width <= area.lwidth() && x + ( width >> MIN_CU_LOG2 ) <= ( maxPosX + 1 ) )
        {
          for( int hIdx = 0; hIdx < gp_sizeIdxInfo->numHeights(); hIdx++ )
          {
            const int height = gp_sizeIdxInfo->sizeFrom( hIdx );

            if( gp_sizeIdxInfo->isCuSize( height ) && height <= area.lheight() && y + ( height >> MIN_CU_LOG2 ) <= ( maxPosY + 1 ) )
            {
              if( other.m_codedCUInfo[x][y][wIdx][hIdx]->temporalId > m_codedCUInfo[x][y][wIdx][hIdx]->temporalId )
              {
                *m_codedCUInfo[x][y][wIdx][hIdx] = *other.m_codedCUInfo[x][y][wIdx][hIdx];
                m_codedCUInfo[x][y][wIdx][hIdx]->temporalId = m_currTemporalId;
              }
            }
            else if( y + ( height >> MIN_CU_LOG2 ) > maxPosY + 1 )
            {
              break;;
            }
          }
        }
        else if( x + ( width >> MIN_CU_LOG2 ) > maxPosX + 1 )
        {
          break;
        }
      }
    }
  }
}
#endif

CodedCUInfo& CacheBlkInfoCtrl::getBlkInfo( const UnitArea& area )
{
  unsigned idx1, idx2, idx3, idx4;
  getAreaIdx( area.Y(), *m_slice_chblk->getPPS()->pcv, idx1, idx2, idx3, idx4 );

  return *m_codedCUInfo[idx1][idx2][idx3][idx4];
}

bool CacheBlkInfoCtrl::isSkip( const UnitArea& area )
{
  unsigned idx1, idx2, idx3, idx4;
  getAreaIdx( area.Y(), *m_slice_chblk->getPPS()->pcv, idx1, idx2, idx3, idx4 );

  return m_codedCUInfo[idx1][idx2][idx3][idx4]->isSkip;
}

bool CacheBlkInfoCtrl::isMMVDSkip(const UnitArea& area)
{
  unsigned idx1, idx2, idx3, idx4;
  getAreaIdx(area.Y(), *m_slice_chblk->getPPS()->pcv, idx1, idx2, idx3, idx4);

  return m_codedCUInfo[idx1][idx2][idx3][idx4]->isMMVDSkip;
}

void CacheBlkInfoCtrl::setMv( const UnitArea& area, const RefPicList refPicList, const int iRefIdx, const Mv& rMv )
{
  if( iRefIdx >= MAX_STORED_CU_INFO_REFS ) return;

  unsigned idx1, idx2, idx3, idx4;
  getAreaIdx( area.Y(), *m_slice_chblk->getPPS()->pcv, idx1, idx2, idx3, idx4 );

  m_codedCUInfo[idx1][idx2][idx3][idx4]->saveMv [refPicList][iRefIdx] = rMv;
  m_codedCUInfo[idx1][idx2][idx3][idx4]->validMv[refPicList][iRefIdx] = true;
#if ENABLE_SPLIT_PARALLELISM

  touch( area );
#endif
}

bool CacheBlkInfoCtrl::getMv( const UnitArea& area, const RefPicList refPicList, const int iRefIdx, Mv& rMv ) const
{
  unsigned idx1, idx2, idx3, idx4;
  getAreaIdx( area.Y(), *m_slice_chblk->getPPS()->pcv, idx1, idx2, idx3, idx4 );

  if( iRefIdx >= MAX_STORED_CU_INFO_REFS )
  {
    rMv = m_codedCUInfo[idx1][idx2][idx3][idx4]->saveMv[refPicList][0];
    return false;
  }

  rMv = m_codedCUInfo[idx1][idx2][idx3][idx4]->saveMv[refPicList][iRefIdx];
  return m_codedCUInfo[idx1][idx2][idx3][idx4]->validMv[refPicList][iRefIdx];
}

void SaveLoadEncInfoSbt::init( const Slice &slice )
{
  m_sliceSbt = &slice;
}

void SaveLoadEncInfoSbt::create()
{
  int numSizeIdx = gp_sizeIdxInfo->idxFrom( SBT_MAX_SIZE ) - MIN_CU_LOG2 + 1;
  int numPosIdx = MAX_CU_SIZE >> MIN_CU_LOG2;

  m_saveLoadSbt = new SaveLoadStructSbt***[numPosIdx];

  for( int xIdx = 0; xIdx < numPosIdx; xIdx++ )
  {
    m_saveLoadSbt[xIdx] = new SaveLoadStructSbt**[numPosIdx];
    for( int yIdx = 0; yIdx < numPosIdx; yIdx++ )
    {
      m_saveLoadSbt[xIdx][yIdx] = new SaveLoadStructSbt*[numSizeIdx];
      for( int wIdx = 0; wIdx < numSizeIdx; wIdx++ )
      {
        m_saveLoadSbt[xIdx][yIdx][wIdx] = new SaveLoadStructSbt[numSizeIdx];
      }
    }
  }
}

void SaveLoadEncInfoSbt::destroy()
{
  int numSizeIdx = gp_sizeIdxInfo->idxFrom( SBT_MAX_SIZE ) - MIN_CU_LOG2 + 1;
  int numPosIdx = MAX_CU_SIZE >> MIN_CU_LOG2;

  for( int xIdx = 0; xIdx < numPosIdx; xIdx++ )
  {
    for( int yIdx = 0; yIdx < numPosIdx; yIdx++ )
    {
      for( int wIdx = 0; wIdx < numSizeIdx; wIdx++ )
      {
        delete[] m_saveLoadSbt[xIdx][yIdx][wIdx];
      }
      delete[] m_saveLoadSbt[xIdx][yIdx];
    }
    delete[] m_saveLoadSbt[xIdx];
  }
  delete[] m_saveLoadSbt;
}

uint16_t SaveLoadEncInfoSbt::findBestSbt( const UnitArea& area, const uint32_t curPuSse )
{
  unsigned idx1, idx2, idx3, idx4;
  getAreaIdx( area.Y(), *m_sliceSbt->getPPS()->pcv, idx1, idx2, idx3, idx4 );
  SaveLoadStructSbt* pSbtSave = &m_saveLoadSbt[idx1][idx2][idx3 - MIN_CU_LOG2][idx4 - MIN_CU_LOG2];

  for( int i = 0; i < pSbtSave->numPuInfoStored; i++ )
  {
    if( curPuSse == pSbtSave->puSse[i] )
    {
      return pSbtSave->puSbt[i] + ( pSbtSave->puTrs[i] << 8 );
    }
  }

  return MAX_UCHAR + ( MAX_UCHAR << 8 );
}

bool SaveLoadEncInfoSbt::saveBestSbt( const UnitArea& area, const uint32_t curPuSse, const uint8_t curPuSbt, const uint8_t curPuTrs )
{
  unsigned idx1, idx2, idx3, idx4;
  getAreaIdx( area.Y(), *m_sliceSbt->getPPS()->pcv, idx1, idx2, idx3, idx4 );
  SaveLoadStructSbt* pSbtSave = &m_saveLoadSbt[idx1][idx2][idx3 - MIN_CU_LOG2][idx4 - MIN_CU_LOG2];

  if( pSbtSave->numPuInfoStored == SBT_NUM_SL )
  {
    return false;
  }

  pSbtSave->puSse[pSbtSave->numPuInfoStored] = curPuSse;
  pSbtSave->puSbt[pSbtSave->numPuInfoStored] = curPuSbt;
  pSbtSave->puTrs[pSbtSave->numPuInfoStored] = curPuTrs;
  pSbtSave->numPuInfoStored++;
  return true;
}

#if ENABLE_SPLIT_PARALLELISM
void SaveLoadEncInfoSbt::copyState(const SaveLoadEncInfoSbt &other)
{
  m_sliceSbt = other.m_sliceSbt;
}
#endif

void SaveLoadEncInfoSbt::resetSaveloadSbt( int maxSbtSize )
{
  int numSizeIdx = gp_sizeIdxInfo->idxFrom( maxSbtSize ) - MIN_CU_LOG2 + 1;
  int numPosIdx = MAX_CU_SIZE >> MIN_CU_LOG2;

  for( int xIdx = 0; xIdx < numPosIdx; xIdx++ )
  {
    for( int yIdx = 0; yIdx < numPosIdx; yIdx++ )
    {
      for( int wIdx = 0; wIdx < numSizeIdx; wIdx++ )
      {
        memset( m_saveLoadSbt[xIdx][yIdx][wIdx], 0, numSizeIdx * sizeof( SaveLoadStructSbt ) );
      }
    }
  }
}

bool CacheBlkInfoCtrl::getInter(const UnitArea& area)
{
  unsigned idx1, idx2, idx3, idx4;
  getAreaIdx(area.Y(), *m_slice_chblk->getPPS()->pcv, idx1, idx2, idx3, idx4);

  return m_codedCUInfo[idx1][idx2][idx3][idx4]->isInter;
}
void CacheBlkInfoCtrl::setGbiIdx(const UnitArea& area, uint8_t gBiIdx)
{
  unsigned idx1, idx2, idx3, idx4;
  getAreaIdx(area.Y(), *m_slice_chblk->getPPS()->pcv, idx1, idx2, idx3, idx4);

  m_codedCUInfo[idx1][idx2][idx3][idx4]->GBiIdx = gBiIdx;
}
uint8_t CacheBlkInfoCtrl::getGbiIdx(const UnitArea& area)
{
  unsigned idx1, idx2, idx3, idx4;
  getAreaIdx(area.Y(), *m_slice_chblk->getPPS()->pcv, idx1, idx2, idx3, idx4);

  return m_codedCUInfo[idx1][idx2][idx3][idx4]->GBiIdx;
}

#if REUSE_CU_RESULTS
static bool isTheSameNbHood( const CodingUnit &cu, const CodingStructure& cs, const Partitioner &partitioner
                            , const PredictionUnit &pu, int picW, int picH
                           )
{
  if( cu.chType != partitioner.chType )
  {
    return false;
  }

  const PartitioningStack &ps = partitioner.getPartStack();

  int i = 1;

  for( ; i < ps.size(); i++ )
  {
    if( ps[i].split != CU::getSplitAtDepth( cu, i - 1 ) )
    {
      break;
    }
  }

  const UnitArea &cmnAnc = ps[i - 1].parts[ps[i - 1].idx];
  const UnitArea cuArea  = CS::getArea( cs, cu, partitioner.chType );
//#endif

  for( int i = 0; i < cmnAnc.blocks.size(); i++ )
  {
    if( i < cuArea.blocks.size() && cuArea.blocks[i].valid() && cuArea.blocks[i].pos() != cmnAnc.blocks[i].pos() )
    {
      return false;
    }
  }

  return true;
}

void BestEncInfoCache::create( const ChromaFormat chFmt )
{
  const unsigned numPos = MAX_CU_SIZE >> MIN_CU_LOG2;

  m_numWidths  = gp_sizeIdxInfo->numWidths();
  m_numHeights = gp_sizeIdxInfo->numHeights();

  for( unsigned x = 0; x < numPos; x++ )
  {
    for( unsigned y = 0; y < numPos; y++ )
    {
      m_bestEncInfo[x][y] = new BestEncodingInfo**[m_numWidths];

      for( int wIdx = 0; wIdx < gp_sizeIdxInfo->numWidths(); wIdx++ )
      {
        if( gp_sizeIdxInfo->isCuSize( gp_sizeIdxInfo->sizeFrom( wIdx ) ) && x + ( gp_sizeIdxInfo->sizeFrom( wIdx ) >> MIN_CU_LOG2 ) <= ( MAX_CU_SIZE >> MIN_CU_LOG2 ) )
        {
          m_bestEncInfo[x][y][wIdx] = new BestEncodingInfo*[gp_sizeIdxInfo->numHeights()];

          for( int hIdx = 0; hIdx < gp_sizeIdxInfo->numHeights(); hIdx++ )
          {
            if( gp_sizeIdxInfo->isCuSize( gp_sizeIdxInfo->sizeFrom( hIdx ) ) && y + ( gp_sizeIdxInfo->sizeFrom( hIdx ) >> MIN_CU_LOG2 ) <= ( MAX_CU_SIZE >> MIN_CU_LOG2 ) )
            {
              m_bestEncInfo[x][y][wIdx][hIdx] = new BestEncodingInfo;

              int w = gp_sizeIdxInfo->sizeFrom( wIdx );
              int h = gp_sizeIdxInfo->sizeFrom( hIdx );

              const UnitArea area( chFmt, Area( 0, 0, w, h ) );

              new ( &m_bestEncInfo[x][y][wIdx][hIdx]->cu ) CodingUnit    ( area );
              new ( &m_bestEncInfo[x][y][wIdx][hIdx]->pu ) PredictionUnit( area );
#if REUSE_CU_RESULTS_WITH_MULTIPLE_TUS
              m_bestEncInfo[x][y][wIdx][hIdx]->numTus = 0;
              for( int i = 0; i < MAX_NUM_TUS; i++ )
              {
                new ( &m_bestEncInfo[x][y][wIdx][hIdx]->tus[i] ) TransformUnit( area );
              }
#else
              new ( &m_bestEncInfo[x][y][wIdx][hIdx]->tu ) TransformUnit( area );
#endif

              m_bestEncInfo[x][y][wIdx][hIdx]->poc      = -1;
              m_bestEncInfo[x][y][wIdx][hIdx]->testMode = EncTestMode();
            }
            else
            {
              m_bestEncInfo[x][y][wIdx][hIdx] = nullptr;
            }
          }
        }
        else
        {
          m_bestEncInfo[x][y][wIdx] = nullptr;
        }
      }
    }
  }
}

void BestEncInfoCache::destroy()
{
  const unsigned numPos = MAX_CU_SIZE >> MIN_CU_LOG2;

  for( unsigned x = 0; x < numPos; x++ )
  {
    for( unsigned y = 0; y < numPos; y++ )
    {
      for( int wIdx = 0; wIdx < gp_sizeIdxInfo->numWidths(); wIdx++ )
      {
        if( m_bestEncInfo[x][y][wIdx] )
        {
          for( int hIdx = 0; hIdx < gp_sizeIdxInfo->numHeights(); hIdx++ )
          {
            if( m_bestEncInfo[x][y][wIdx][hIdx] )
            {
              delete m_bestEncInfo[x][y][wIdx][hIdx];
            }
          }

          delete[] m_bestEncInfo[x][y][wIdx];
        }
      }

      delete[] m_bestEncInfo[x][y];
    }
  }

  delete[] m_pCoeff;
  delete[] m_pPcmBuf;
}

void BestEncInfoCache::init( const Slice &slice )
{
  bool isInitialized = m_slice_bencinf;

  m_slice_bencinf = &slice;

  if( isInitialized ) return;

  const unsigned numPos = MAX_CU_SIZE >> MIN_CU_LOG2;

  m_numWidths  = gp_sizeIdxInfo->numWidths();
  m_numHeights = gp_sizeIdxInfo->numHeights();

  size_t numCoeff = 0;

  for( unsigned x = 0; x < numPos; x++ )
  {
    for( unsigned y = 0; y < numPos; y++ )
    {
      for( int wIdx = 0; wIdx < gp_sizeIdxInfo->numWidths(); wIdx++ )
      {
        if( m_bestEncInfo[x][y][wIdx] ) for( int hIdx = 0; hIdx < gp_sizeIdxInfo->numHeights(); hIdx++ )
        {
          if( m_bestEncInfo[x][y][wIdx][hIdx] )
          {
            for( const CompArea& blk : m_bestEncInfo[x][y][wIdx][hIdx]->cu.blocks )
            {
              numCoeff += blk.area();
            }
          }
        }
      }
    }
  }

#if REUSE_CU_RESULTS_WITH_MULTIPLE_TUS
  m_pCoeff  = new TCoeff[numCoeff*MAX_NUM_TUS];
  m_pPcmBuf = new Pel   [numCoeff*MAX_NUM_TUS];
#if JVET_O0119_BASE_PALETTE_444
  m_runType   = new bool[numCoeff*MAX_NUM_TUS];
  m_runLength = new Pel [numCoeff*MAX_NUM_TUS];
#endif
#else
  m_pCoeff  = new TCoeff[numCoeff];
  m_pPcmBuf = new Pel   [numCoeff];
#if JVET_O0119_BASE_PALETTE_444
  m_runType   = new bool[numCoeff];
  m_runLength = new Pel [numCoeff];
#endif
#endif

  TCoeff *coeffPtr = m_pCoeff;
  Pel    *pcmPtr   = m_pPcmBuf;
#if JVET_O0119_BASE_PALETTE_444
  bool   *runTypePtr   = m_runType;
  Pel    *runLengthPtr = m_runLength;
#endif

  m_dummyCS.pcv = m_slice_bencinf->getPPS()->pcv;

  for( unsigned x = 0; x < numPos; x++ )
  {
    for( unsigned y = 0; y < numPos; y++ )
    {
      for( int wIdx = 0; wIdx < gp_sizeIdxInfo->numWidths(); wIdx++ )
      {
        if( m_bestEncInfo[x][y][wIdx] ) for( int hIdx = 0; hIdx < gp_sizeIdxInfo->numHeights(); hIdx++ )
        {
          if( m_bestEncInfo[x][y][wIdx][hIdx] )
          {
            TCoeff *coeff[MAX_NUM_TBLOCKS] = { 0, };
            Pel    *pcmbf[MAX_NUM_TBLOCKS] = { 0, };
#if JVET_O0119_BASE_PALETTE_444
            bool   *runType[MAX_NUM_TBLOCKS]   = { 0, };
            Pel    *runLength[MAX_NUM_TBLOCKS] = { 0, };
#endif

#if REUSE_CU_RESULTS_WITH_MULTIPLE_TUS
            for( int i = 0; i < MAX_NUM_TUS; i++ )
            {
              TransformUnit &tu = m_bestEncInfo[x][y][wIdx][hIdx]->tus[i];
              const UnitArea &area = tu;

              for( int i = 0; i < area.blocks.size(); i++ )
              {
                coeff[i] = coeffPtr; coeffPtr += area.blocks[i].area();
                pcmbf[i] = pcmPtr;   pcmPtr += area.blocks[i].area();
#if JVET_O0119_BASE_PALETTE_444
                runType[i]   = runTypePtr;   runTypePtr += area.blocks[i].area();
                runLength[i] = runLengthPtr; runLengthPtr += area.blocks[i].area();
#endif
              }

              tu.cs = &m_dummyCS;
#if JVET_O0119_BASE_PALETTE_444
              tu.init(coeff, pcmbf, runLength, runType);
#else
              tu.init(coeff, pcmbf);
#endif
            }
#else
            const UnitArea &area = m_bestEncInfo[x][y][wIdx][hIdx]->tu;

            for( int i = 0; i < area.blocks.size(); i++ )
            {
              coeff[i] = coeffPtr; coeffPtr += area.blocks[i].area();
              pcmbf[i] =   pcmPtr;   pcmPtr += area.blocks[i].area();
#if JVET_O0119_BASE_PALETTE_444
              runType[i] = runTypePtr;     runTypePtr += area.blocks[i].area();
              runLength[i] = runLengthPtr; runLengthPtr += area.blocks[i].area();
#endif
            }

            m_bestEncInfo[x][y][wIdx][hIdx]->tu.cs = &m_dummyCS;
#if JVET_O0119_BASE_PALETTE_444
            m_bestEncInfo[x][y][wIdx][hIdx]->tu.init(coeff, pcmbf, runLength, runType);
#else
            m_bestEncInfo[x][y][wIdx][hIdx]->tu.init( coeff, pcmbf );
#endif
#endif
          }
        }
      }
    }
  }
#if ENABLE_SPLIT_PARALLELISM

  m_currTemporalId = 0;
#endif
}

bool BestEncInfoCache::setFromCs( const CodingStructure& cs, const Partitioner& partitioner )
{
#if REUSE_CU_RESULTS_WITH_MULTIPLE_TUS
  if( cs.cus.size() != 1 || cs.pus.size() != 1 )
#else
  if( cs.cus.size() != 1 || cs.tus.size() != 1 || cs.pus.size() != 1 )
#endif
  {
    return false;
  }

  unsigned idx1, idx2, idx3, idx4;
  getAreaIdx( cs.area.Y(), *m_slice_bencinf->getPPS()->pcv, idx1, idx2, idx3, idx4 );

  BestEncodingInfo& encInfo = *m_bestEncInfo[idx1][idx2][idx3][idx4];

  encInfo.poc            =  cs.picture->poc;
  encInfo.cu.repositionTo( *cs.cus.front() );
  encInfo.pu.repositionTo( *cs.pus.front() );
#if !REUSE_CU_RESULTS_WITH_MULTIPLE_TUS
  encInfo.tu.repositionTo( *cs.tus.front() );
#endif
  encInfo.cu             = *cs.cus.front();
  encInfo.pu             = *cs.pus.front();
#if REUSE_CU_RESULTS_WITH_MULTIPLE_TUS
  int tuIdx = 0;
  for( auto tu : cs.tus )
  {
    encInfo.tus[tuIdx].repositionTo( *tu );
    encInfo.tus[tuIdx].resizeTo( *tu );
    for( auto &blk : tu->blocks )
    {
      if( blk.valid() )
        encInfo.tus[tuIdx].copyComponentFrom( *tu, blk.compID );
    }
    tuIdx++;
  }
  CHECKD( cs.tus.size() > MAX_NUM_TUS, "Exceeding tus array boundaries" );
  encInfo.numTus = cs.tus.size();
#else
  for( auto &blk : cs.tus.front()->blocks )
  {
    if( blk.valid() ) encInfo.tu.copyComponentFrom( *cs.tus.front(), blk.compID );
  }
#endif
  encInfo.testMode       = getCSEncMode( cs );

  return true;
}

bool BestEncInfoCache::isValid( const CodingStructure& cs, const Partitioner& partitioner, int qp )
{
#if JVET_O0050_LOCAL_DUAL_TREE
  if( partitioner.treeType == TREE_C )
  {
    return false; //if save & load is allowed for chroma CUs, we should check whether luma info (pred, recon, etc) is the same, which is quite complex
  }
#endif
  unsigned idx1, idx2, idx3, idx4;
  getAreaIdx( cs.area.Y(), *m_slice_bencinf->getPPS()->pcv, idx1, idx2, idx3, idx4 );

  BestEncodingInfo& encInfo = *m_bestEncInfo[idx1][idx2][idx3][idx4];

#if JVET_O0050_LOCAL_DUAL_TREE
  if( encInfo.cu.treeType != partitioner.treeType || encInfo.cu.modeType != partitioner.modeType )
  {
    return false;
  }
#endif
  if( encInfo.cu.qp != qp )
    return false;
  if( cs.picture->poc != encInfo.poc || CS::getArea( cs, cs.area, partitioner.chType ) != CS::getArea( cs, encInfo.cu, partitioner.chType ) || !isTheSameNbHood( encInfo.cu, cs, partitioner
    , encInfo.pu, (cs.picture->Y().width), (cs.picture->Y().height)
)
    || CU::isIBC(encInfo.cu)
    || partitioner.currQgEnable() || cs.currQP[partitioner.chType] != encInfo.cu.qp
    )
  {
    return false;
  }
  else
  {
    return true;
  }
}

bool BestEncInfoCache::setCsFrom( CodingStructure& cs, EncTestMode& testMode, const Partitioner& partitioner ) const
{
  unsigned idx1, idx2, idx3, idx4;
  getAreaIdx( cs.area.Y(), *m_slice_bencinf->getPPS()->pcv, idx1, idx2, idx3, idx4 );

  BestEncodingInfo& encInfo = *m_bestEncInfo[idx1][idx2][idx3][idx4];

  if( cs.picture->poc != encInfo.poc || CS::getArea( cs, cs.area, partitioner.chType ) != CS::getArea( cs, encInfo.cu, partitioner.chType ) || !isTheSameNbHood( encInfo.cu, cs, partitioner
    , encInfo.pu, (cs.picture->Y().width), (cs.picture->Y().height)
    )
    || partitioner.currQgEnable() || cs.currQP[partitioner.chType] != encInfo.cu.qp
    )
  {
    return false;
  }

  CodingUnit     &cu = cs.addCU( CS::getArea( cs, cs.area, partitioner.chType ), partitioner.chType );
  PredictionUnit &pu = cs.addPU( CS::getArea( cs, cs.area, partitioner.chType ), partitioner.chType );
#if !REUSE_CU_RESULTS_WITH_MULTIPLE_TUS
  TransformUnit  &tu = cs.addTU( CS::getArea( cs, cs.area, partitioner.chType ), partitioner.chType );
#endif

  cu          .repositionTo( encInfo.cu );
  pu          .repositionTo( encInfo.pu );
#if !REUSE_CU_RESULTS_WITH_MULTIPLE_TUS
  tu          .repositionTo( encInfo.tu );
#endif

  cu          = encInfo.cu;
  pu          = encInfo.pu;
#if REUSE_CU_RESULTS_WITH_MULTIPLE_TUS
  CHECKD( !( encInfo.numTus > 0 ), "Empty tus array" );
  for( int i = 0; i < encInfo.numTus; i++ )
  {
    TransformUnit  &tu = cs.addTU( encInfo.tus[i], partitioner.chType );

    for( auto &blk : tu.blocks )
    {
      if( blk.valid() ) tu.copyComponentFrom( encInfo.tus[i], blk.compID );
    }
  }
#else
  for( auto &blk : tu.blocks )
  {
    if( blk.valid() ) tu.copyComponentFrom( encInfo.tu, blk.compID );
  }
#endif

  testMode    = encInfo.testMode;

  return true;
}

#if ENABLE_SPLIT_PARALLELISM
void BestEncInfoCache::copyState(const BestEncInfoCache &other, const UnitArea &area)
{
  m_slice_bencinf  = other.m_slice_bencinf;
  m_currTemporalId = other.m_currTemporalId;

  if( m_slice_bencinf->isIntra() ) return;

  const int cuSizeMask = m_slice_bencinf->getSPS()->getMaxCUWidth() - 1;

  const int minPosX = ( area.lx() & cuSizeMask ) >> MIN_CU_LOG2;
  const int minPosY = ( area.ly() & cuSizeMask ) >> MIN_CU_LOG2;
  const int maxPosX = ( area.Y().bottomRight().x & cuSizeMask ) >> MIN_CU_LOG2;
  const int maxPosY = ( area.Y().bottomRight().y & cuSizeMask ) >> MIN_CU_LOG2;

  for( unsigned x = minPosX; x <= maxPosX; x++ )
  {
    for( unsigned y = minPosY; y <= maxPosY; y++ )
    {
      for( int wIdx = 0; wIdx < gp_sizeIdxInfo->numWidths(); wIdx++ )
      {
        const int width = gp_sizeIdxInfo->sizeFrom( wIdx );

        if( m_bestEncInfo[x][y][wIdx] && width <= area.lwidth() && x + ( width >> MIN_CU_LOG2 ) <= ( maxPosX + 1 ) )
        {
          for( int hIdx = 0; hIdx < gp_sizeIdxInfo->numHeights(); hIdx++ )
          {
            const int height = gp_sizeIdxInfo->sizeFrom( hIdx );

            if( gp_sizeIdxInfo->isCuSize( height ) && height <= area.lheight() && y + ( height >> MIN_CU_LOG2 ) <= ( maxPosY + 1 ) )
            {
              if( other.m_bestEncInfo[x][y][wIdx][hIdx]->temporalId > m_bestEncInfo[x][y][wIdx][hIdx]->temporalId )
              {
                m_bestEncInfo[x][y][wIdx][hIdx]->cu       = other.m_bestEncInfo[x][y][wIdx][hIdx]->cu;
                m_bestEncInfo[x][y][wIdx][hIdx]->pu       = other.m_bestEncInfo[x][y][wIdx][hIdx]->pu;
                m_bestEncInfo[x][y][wIdx][hIdx]->numTus   = other.m_bestEncInfo[x][y][wIdx][hIdx]->numTus;
                m_bestEncInfo[x][y][wIdx][hIdx]->poc      = other.m_bestEncInfo[x][y][wIdx][hIdx]->poc;
                m_bestEncInfo[x][y][wIdx][hIdx]->testMode = other.m_bestEncInfo[x][y][wIdx][hIdx]->testMode;

                for( int i = 0; i < m_bestEncInfo[x][y][wIdx][hIdx]->numTus; i++ )
                  m_bestEncInfo[x][y][wIdx][hIdx]->tus[i] = other.m_bestEncInfo[x][y][wIdx][hIdx]->tus[i];
              }
            }
            else if( y + ( height >> MIN_CU_LOG2 ) > maxPosY + 1 )
            {
              break;;
            }
          }
        }
        else if( x + ( width >> MIN_CU_LOG2 ) > maxPosX + 1 )
        {
          break;
        }
      }
    }
  }
}

void BestEncInfoCache::touch(const UnitArea &area)
{
  unsigned idx1, idx2, idx3, idx4;
  getAreaIdx(area.Y(), *m_slice_bencinf->getPPS()->pcv, idx1, idx2, idx3, idx4);
  BestEncodingInfo &encInfo = *m_bestEncInfo[idx1][idx2][idx3][idx4];

  encInfo.temporalId = m_currTemporalId;
}

#endif

#endif

static bool interHadActive( const ComprCUCtx& ctx )
{
  return ctx.interHad != 0;
}

//////////////////////////////////////////////////////////////////////////
// EncModeCtrlQTBT
//////////////////////////////////////////////////////////////////////////

void EncModeCtrlMTnoRQT::create( const EncCfg& cfg )
{
  CacheBlkInfoCtrl::create();
#if REUSE_CU_RESULTS
  BestEncInfoCache::create( cfg.getChromaFormatIdc() );
#endif
  SaveLoadEncInfoSbt::create();
}

void EncModeCtrlMTnoRQT::destroy()
{
  CacheBlkInfoCtrl::destroy();
#if REUSE_CU_RESULTS
  BestEncInfoCache::destroy();
#endif
  SaveLoadEncInfoSbt::destroy();
}

void EncModeCtrlMTnoRQT::initCTUEncoding( const Slice &slice )
{
  CacheBlkInfoCtrl::init( slice );
#if REUSE_CU_RESULTS
  BestEncInfoCache::init( slice );
#endif
  SaveLoadEncInfoSbt::init( slice );

  CHECK( !m_ComprCUCtxList.empty(), "Mode list is not empty at the beginning of a CTU" );

  m_slice             = &slice;
#if ENABLE_SPLIT_PARALLELISM
  m_runNextInParallel      = false;
#endif

  if( m_pcEncCfg->getUseE0023FastEnc() )
  {
    if (m_pcEncCfg->getUseCompositeRef())
      m_skipThreshold = ( ( slice.getMinPictureDistance() <= PICTURE_DISTANCE_TH * 2 ) ? FAST_SKIP_DEPTH : SKIP_DEPTH );
    else
      m_skipThreshold = ((slice.getMinPictureDistance() <= PICTURE_DISTANCE_TH) ? FAST_SKIP_DEPTH : SKIP_DEPTH);

  }
  else
  {
    m_skipThreshold = SKIP_DEPTH;
  }
}

void EncModeCtrlMTnoRQT::initCULevel( Partitioner &partitioner, const CodingStructure& cs )
{
  // Min/max depth
  unsigned minDepth = 0;
  unsigned maxDepth = g_aucLog2[cs.sps->getCTUSize()] - g_aucLog2[cs.sps->getMinQTSize( m_slice->getSliceType(), partitioner.chType )];
  if( m_pcEncCfg->getUseFastLCTU() )
  {
    if( auto adPartitioner = dynamic_cast<AdaptiveDepthPartitioner*>( &partitioner ) )
    {
      // LARGE CTU
      adPartitioner->setMaxMinDepth( minDepth, maxDepth, cs );
    }
  }

  m_ComprCUCtxList.push_back( ComprCUCtx( cs, minDepth, maxDepth, NUM_EXTRA_FEATURES ) );

#if ENABLE_SPLIT_PARALLELISM
  if( m_runNextInParallel )
  {
    for( auto &level : m_ComprCUCtxList )
    {
      CHECK( level.isLevelSplitParallel, "Tring to parallelize a level within parallel execution!" );
    }
    CHECK( cs.picture->scheduler.getSplitJobId() == 0, "Trying to run a parallel level although jobId is 0!" );
    m_runNextInParallel                          = false;
    m_ComprCUCtxList.back().isLevelSplitParallel = true;
  }

#endif
  const CodingUnit* cuLeft  = cs.getCU( cs.area.blocks[partitioner.chType].pos().offset( -1, 0 ), partitioner.chType );
  const CodingUnit* cuAbove = cs.getCU( cs.area.blocks[partitioner.chType].pos().offset( 0, -1 ), partitioner.chType );

  const bool qtBeforeBt = ( (  cuLeft  &&  cuAbove  && cuLeft ->qtDepth > partitioner.currQtDepth && cuAbove->qtDepth > partitioner.currQtDepth )
                         || (  cuLeft  && !cuAbove  && cuLeft ->qtDepth > partitioner.currQtDepth )
                         || ( !cuLeft  &&  cuAbove  && cuAbove->qtDepth > partitioner.currQtDepth )
                         || ( !cuAbove && !cuLeft   && cs.area.lwidth() >= ( 32 << cs.slice->getDepth() ) ) )
                         && ( cs.area.lwidth() > ( cs.pcv->getMinQtSize( *cs.slice, partitioner.chType ) << 1 ) );

  // set features
  ComprCUCtx &cuECtx  = m_ComprCUCtxList.back();
  cuECtx.set( BEST_NON_SPLIT_COST,  MAX_DOUBLE );
  cuECtx.set( BEST_VERT_SPLIT_COST, MAX_DOUBLE );
  cuECtx.set( BEST_HORZ_SPLIT_COST, MAX_DOUBLE );
  cuECtx.set( BEST_TRIH_SPLIT_COST, MAX_DOUBLE );
  cuECtx.set( BEST_TRIV_SPLIT_COST, MAX_DOUBLE );
  cuECtx.set( DO_TRIH_SPLIT,        1 );
  cuECtx.set( DO_TRIV_SPLIT,        1 );
  cuECtx.set( BEST_IMV_COST,        MAX_DOUBLE * .5 );
  cuECtx.set( BEST_NO_IMV_COST,     MAX_DOUBLE * .5 );
  cuECtx.set( QT_BEFORE_BT,         qtBeforeBt );
  cuECtx.set( DID_QUAD_SPLIT,       false );
  cuECtx.set( IS_BEST_NOSPLIT_SKIP, false );
  cuECtx.set( MAX_QT_SUB_DEPTH,     0 );

  // QP
  int baseQP = cs.baseQP;
#if JVET_O0050_LOCAL_DUAL_TREE
  if (!partitioner.isSepTree(cs) || isLuma(partitioner.chType))
#else
  if (!CS::isDualITree (cs) || isLuma (partitioner.chType))
#endif
  {
    if (m_pcEncCfg->getUseAdaptiveQP())
    {
      baseQP = Clip3(-cs.sps->getQpBDOffset(CHANNEL_TYPE_LUMA), MAX_QP, baseQP + xComputeDQP(cs, partitioner));
    }
#if ENABLE_QPA_SUB_CTU
    else if (m_pcEncCfg->getUsePerceptQPA() && !m_pcEncCfg->getUseRateCtrl() && cs.pps->getUseDQP() && cs.pps->getCuQpDeltaSubdiv() > 0)
    {
      const PreCalcValues &pcv = *cs.pcv;

      if ((partitioner.currArea().lwidth() < pcv.maxCUWidth) && (partitioner.currArea().lheight() < pcv.maxCUHeight) && cs.picture)
      {
        const Position    &pos = partitioner.currQgPos;
#if MAX_TB_SIZE_SIGNALLING
        const unsigned mtsLog2 = (unsigned)g_aucLog2[std::min (cs.sps->getMaxTbSize(), pcv.maxCUWidth)];
#else
        const unsigned mtsLog2 = (unsigned)g_aucLog2[std::min<uint32_t> (MAX_TB_SIZEY, pcv.maxCUWidth)];
#endif
        const unsigned  stride = pcv.maxCUWidth >> mtsLog2;

        baseQP = cs.picture->m_subCtuQP[((pos.x & pcv.maxCUWidthMask) >> mtsLog2) + stride * ((pos.y & pcv.maxCUHeightMask) >> mtsLog2)];
      }
    }
#endif
#if SHARP_LUMA_DELTA_QP
    if (m_pcEncCfg->getLumaLevelToDeltaQPMapping().isEnabled())
    {
      if (partitioner.currQgEnable())
      {
        m_lumaQPOffset = calculateLumaDQP (cs.getOrgBuf (clipArea (cs.area.Y(), cs.picture->Y())));
      }
      baseQP = Clip3 (-cs.sps->getQpBDOffset (CHANNEL_TYPE_LUMA), MAX_QP, baseQP - m_lumaQPOffset);
    }
#endif
  }
  int minQP = baseQP;
  int maxQP = baseQP;

  xGetMinMaxQP( minQP, maxQP, cs, partitioner, baseQP, *cs.sps, *cs.pps, CU_QUAD_SPLIT );
  bool checkIbc = true;
  if (partitioner.chType == CHANNEL_TYPE_CHROMA)
  {
#if JVET_O0258_REMOVE_CHROMA_IBC_FOR_DUALTREE
    checkIbc = false;
#else
    IbcLumaCoverage ibcLumaCoverage = cs.getIbcLumaCoverage(cs.area.Cb());
    switch (ibcLumaCoverage)
    {
    case IBC_LUMA_COVERAGE_FULL:
      // check IBC
      break;
    case IBC_LUMA_COVERAGE_PARTIAL:
      // do not check IBC
      checkIbc = false;
      break;
    case IBC_LUMA_COVERAGE_NONE:
      // do not check IBC
      checkIbc = false;
      break;
    default:
      THROW("Unknown IBC luma coverage type");
    }
#endif
  }
  // Add coding modes here
  // NOTE: Working back to front, as a stack, which is more efficient with the container
  // NOTE: First added modes will be processed at the end.

  //////////////////////////////////////////////////////////////////////////
  // Add unit split modes

  if( !cuECtx.get<bool>( QT_BEFORE_BT ) )
  {
    for( int qp = maxQP; qp >= minQP; qp-- )
    {
      m_ComprCUCtxList.back().testModes.push_back( { ETM_SPLIT_QT, ETO_STANDARD, qp, false } );
    }
  }

  if( partitioner.canSplit( CU_TRIV_SPLIT, cs ) )
  {
    // add split modes
    for( int qp = maxQP; qp >= minQP; qp-- )
    {
      m_ComprCUCtxList.back().testModes.push_back( { ETM_SPLIT_TT_V, ETO_STANDARD, qp, false } );
    }
  }

  if( partitioner.canSplit( CU_TRIH_SPLIT, cs ) )
  {
    // add split modes
    for( int qp = maxQP; qp >= minQP; qp-- )
    {
      m_ComprCUCtxList.back().testModes.push_back( { ETM_SPLIT_TT_H, ETO_STANDARD, qp, false } );
    }
  }

  int minQPq = minQP;
  int maxQPq = maxQP;
  xGetMinMaxQP( minQP, maxQP, cs, partitioner, baseQP, *cs.sps, *cs.pps, CU_BT_SPLIT );
  if( partitioner.canSplit( CU_VERT_SPLIT, cs ) )
  {
    // add split modes
    for( int qp = maxQP; qp >= minQP; qp-- )
    {
      m_ComprCUCtxList.back().testModes.push_back( { ETM_SPLIT_BT_V, ETO_STANDARD, qp, false } );
    }
    m_ComprCUCtxList.back().set( DID_VERT_SPLIT, true );
  }
  else
  {
    m_ComprCUCtxList.back().set( DID_VERT_SPLIT, false );
  }

  if( partitioner.canSplit( CU_HORZ_SPLIT, cs ) )
  {
    // add split modes
    for( int qp = maxQP; qp >= minQP; qp-- )
    {
      m_ComprCUCtxList.back().testModes.push_back( { ETM_SPLIT_BT_H, ETO_STANDARD, qp, false } );
    }
    m_ComprCUCtxList.back().set( DID_HORZ_SPLIT, true );
  }
  else
  {
    m_ComprCUCtxList.back().set( DID_HORZ_SPLIT, false );
  }

  if( cuECtx.get<bool>( QT_BEFORE_BT ) )
  {
    for( int qp = maxQPq; qp >= minQPq; qp-- )
    {
      m_ComprCUCtxList.back().testModes.push_back( { ETM_SPLIT_QT, ETO_STANDARD, qp, false } );
    }
  }

  m_ComprCUCtxList.back().testModes.push_back( { ETM_POST_DONT_SPLIT } );

  xGetMinMaxQP( minQP, maxQP, cs, partitioner, baseQP, *cs.sps, *cs.pps, CU_DONT_SPLIT );

  bool useLossless = false;
  int  lowestQP = minQP;
  if( cs.pps->getTransquantBypassEnabledFlag() )
  {
    useLossless = true; // mark that the first iteration is to cost TQB mode.
    minQP = minQP - 1;  // increase loop variable range by 1, to allow testing of TQB mode along with other QPs

    if( m_pcEncCfg->getCUTransquantBypassFlagForceValue() )
    {
      maxQP = minQP;
    }
  }

  //////////////////////////////////////////////////////////////////////////
  // Add unit coding modes: Intra, InterME, InterMerge ...
#if JVET_O0050_LOCAL_DUAL_TREE
  bool tryIntraRdo = true;
  bool tryInterRdo = true;
  bool tryIBCRdo   = true;
  if( partitioner.isConsIntra() )
  {
    tryInterRdo = false;
  }
  else if( partitioner.isConsInter() )
  {
    tryIntraRdo = tryIBCRdo = false;
  }
  checkIbc &= tryIBCRdo;
#endif

  for( int qpLoop = maxQP; qpLoop >= minQP; qpLoop-- )
  {
    const int  qp       = std::max( qpLoop, lowestQP );
    const bool lossless = useLossless && qpLoop == minQP;
#if REUSE_CU_RESULTS
    const bool isReusingCu = isValid( cs, partitioner, qp );
    cuECtx.set( IS_REUSING_CU, isReusingCu );
    if( isReusingCu )
    {
      m_ComprCUCtxList.back().testModes.push_back( {ETM_RECO_CACHED, ETO_STANDARD, qp, lossless} );
    }
#endif
    // add intra modes
#if JVET_O0050_LOCAL_DUAL_TREE
    if( tryIntraRdo )
    {
#endif
    m_ComprCUCtxList.back().testModes.push_back( { ETM_IPCM,  ETO_STANDARD, qp, lossless } );
<<<<<<< HEAD
    m_ComprCUCtxList.back().testModes.push_back( { ETM_INTRA, ETO_STANDARD, qp, lossless } );
#if JVET_O0050_LOCAL_DUAL_TREE
    }
#endif
    // add ibc mode to intra path
=======
#if JVET_O0119_BASE_PALETTE_444
  if (cs.slice->getSPS()->getPLTMode() && ( cs.slice->isIRAP() || (cs.area.lwidth() == 4 && cs.area.lheight() == 4) ) && getPltEnc() )
  {
    m_ComprCUCtxList.back().testModes.push_back({ ETM_PALETTE, ETO_STANDARD, qp, lossless });
  }
#endif
  m_ComprCUCtxList.back().testModes.push_back( { ETM_INTRA, ETO_STANDARD, qp, lossless } );
#if JVET_O0119_BASE_PALETTE_444
  if (cs.slice->getSPS()->getPLTMode() && !cs.slice->isIRAP() && !(cs.area.lwidth() == 4 && cs.area.lheight() == 4) && getPltEnc() )
  {
    m_ComprCUCtxList.back().testModes.push_back({ ETM_PALETTE,  ETO_STANDARD, qp, lossless });
  }
#endif
  // add ibc mode to intra path
>>>>>>> 20c8d508
    if (cs.sps->getIBCFlag() && checkIbc)
    {
      m_ComprCUCtxList.back().testModes.push_back({ ETM_IBC,         ETO_STANDARD,  qp, lossless });
      if (partitioner.chType == CHANNEL_TYPE_LUMA)
      {
        m_ComprCUCtxList.back().testModes.push_back({ ETM_IBC_MERGE,   ETO_STANDARD,  qp, lossless });
      }
    }
  }

  // add first pass modes
#if JVET_O0050_LOCAL_DUAL_TREE
  if ( !m_slice->isIRAP() && !( cs.area.lwidth() == 4 && cs.area.lheight() == 4 ) && tryInterRdo )
#else
  if ( !m_slice->isIRAP() && !( cs.area.lwidth() == 4 && cs.area.lheight() == 4 ) )
#endif
  {
    for( int qpLoop = maxQP; qpLoop >= minQP; qpLoop-- )
    {
      const int  qp       = std::max( qpLoop, lowestQP );
      const bool lossless = useLossless && qpLoop == minQP;
#if JVET_O0057_ALTHPELIF
      if (m_pcEncCfg->getIMV())
      {
        m_ComprCUCtxList.back().testModes.push_back({ ETM_INTER_ME,  EncTestModeOpts( 4 << ETO_IMV_SHIFT ), qp, lossless });
      }
#endif
      if( m_pcEncCfg->getIMV() || m_pcEncCfg->getUseAffineAmvr() )
      {
        int imv = m_pcEncCfg->getIMV4PelFast() ? 3 : 2;
        m_ComprCUCtxList.back().testModes.push_back( { ETM_INTER_ME, EncTestModeOpts( imv << ETO_IMV_SHIFT ), qp, lossless } );
        m_ComprCUCtxList.back().testModes.push_back( { ETM_INTER_ME, EncTestModeOpts( 1 << ETO_IMV_SHIFT ), qp, lossless } );
      }
      // add inter modes
      if( m_pcEncCfg->getUseEarlySkipDetection() )
      {
        if( cs.sps->getUseTriangle() && cs.slice->isInterB() )
        {
          m_ComprCUCtxList.back().testModes.push_back( { ETM_MERGE_TRIANGLE, ETO_STANDARD, qp, lossless } );
        }
        m_ComprCUCtxList.back().testModes.push_back( { ETM_MERGE_SKIP,  ETO_STANDARD, qp, lossless } );
        if ( cs.sps->getUseAffine() || cs.sps->getSBTMVPEnabledFlag() )
        {
          m_ComprCUCtxList.back().testModes.push_back( { ETM_AFFINE,    ETO_STANDARD, qp, lossless } );
        }
        m_ComprCUCtxList.back().testModes.push_back( { ETM_INTER_ME,    ETO_STANDARD, qp, lossless } );
      }
      else
      {
        m_ComprCUCtxList.back().testModes.push_back( { ETM_INTER_ME,    ETO_STANDARD, qp, lossless } );
        if( cs.sps->getUseTriangle() && cs.slice->isInterB() )
        {
          m_ComprCUCtxList.back().testModes.push_back( { ETM_MERGE_TRIANGLE, ETO_STANDARD, qp, lossless } );
        }
        m_ComprCUCtxList.back().testModes.push_back( { ETM_MERGE_SKIP,  ETO_STANDARD, qp, lossless } );
        if ( cs.sps->getUseAffine() || cs.sps->getSBTMVPEnabledFlag() )
        {
          m_ComprCUCtxList.back().testModes.push_back( { ETM_AFFINE,    ETO_STANDARD, qp, lossless } );
        }
      }
      if (m_pcEncCfg->getUseHashME())
      {
        int minSize = min(cs.area.lwidth(), cs.area.lheight());
        if (minSize < 128 && minSize >= 4)
        {
          m_ComprCUCtxList.back().testModes.push_back({ ETM_HASH_INTER, ETO_STANDARD, qp, lossless });
        }
      }
    }
  }

  // ensure to skip unprobable modes
  if( !tryModeMaster( m_ComprCUCtxList.back().testModes.back(), cs, partitioner ) )
  {
    nextMode( cs, partitioner );
  }

  m_ComprCUCtxList.back().lastTestMode = EncTestMode();
}

void EncModeCtrlMTnoRQT::finishCULevel( Partitioner &partitioner )
{
  m_ComprCUCtxList.pop_back();
}


bool EncModeCtrlMTnoRQT::tryMode( const EncTestMode& encTestmode, const CodingStructure &cs, Partitioner& partitioner )
{
  ComprCUCtx& cuECtx = m_ComprCUCtxList.back();

  // Fast checks, partitioning depended
  if (cuECtx.isHashPerfectMatch && encTestmode.type != ETM_MERGE_SKIP && encTestmode.type != ETM_INTER_ME && encTestmode.type != ETM_AFFINE && encTestmode.type != ETM_MERGE_TRIANGLE)
  {
    return false;
  }

  // if early skip detected, skip all modes checking but the splits
  if( cuECtx.earlySkip && m_pcEncCfg->getUseEarlySkipDetection() && !isModeSplit( encTestmode ) && !( isModeInter( encTestmode ) ) )
  {
    return false;
  }

  const PartSplit implicitSplit = partitioner.getImplicitSplit( cs );
  const bool isBoundary         = implicitSplit != CU_DONT_SPLIT;

  if( isBoundary && encTestmode.type != ETM_SPLIT_QT )
  {
    return getPartSplit( encTestmode ) == implicitSplit;
  }
  else if( isBoundary && encTestmode.type == ETM_SPLIT_QT )
  {
    return partitioner.canSplit( CU_QUAD_SPLIT, cs );
  }

#if REUSE_CU_RESULTS
  if( cuECtx.get<bool>( IS_REUSING_CU ) )
  {
    if( encTestmode.type == ETM_RECO_CACHED )
    {
      return true;
    }

    if( isModeNoSplit( encTestmode ) )
    {
      return false;
    }
  }

#endif
  const Slice&           slice       = *m_slice;
  const SPS&             sps         = *slice.getSPS();
  const uint32_t             numComp     = getNumberValidComponents( slice.getSPS()->getChromaFormatIdc() );
  const uint32_t             width       = partitioner.currArea().lumaSize().width;
#if FIX_PCM
  const uint32_t             height       = partitioner.currArea().lumaSize().height;
#endif
  const CodingStructure *bestCS      = cuECtx.bestCS;
  const CodingUnit      *bestCU      = cuECtx.bestCU;
  const EncTestMode      bestMode    = bestCS ? getCSEncMode( *bestCS ) : EncTestMode();

  CodedCUInfo    &relatedCU          = getBlkInfo( partitioner.currArea() );

  if( cuECtx.minDepth > partitioner.currQtDepth && partitioner.canSplit( CU_QUAD_SPLIT, cs ) )
  {
    // enforce QT
    return encTestmode.type == ETM_SPLIT_QT;
  }
  else if( encTestmode.type == ETM_SPLIT_QT && cuECtx.maxDepth <= partitioner.currQtDepth )
  {
    // don't check this QT depth
    return false;
  }

  if( bestCS && bestCS->cus.size() == 1 )
  {
    // update the best non-split cost
    cuECtx.set( BEST_NON_SPLIT_COST, bestCS->cost );
  }

  if( encTestmode.type == ETM_INTRA )
  {
    if( getFastDeltaQp() )
    {
      if( cs.area.lumaSize().width > cs.pcv->fastDeltaQPCuMaxSize )
      {
        return false; // only check necessary 2Nx2N Intra in fast delta-QP mode
      }
    }

    if( m_pcEncCfg->getUseFastLCTU() && partitioner.currArea().lumaSize().area() > 4096 )
    {
      return false;
    }

    if (CS::isDualITree(cs) && (partitioner.currArea().lumaSize().width > 64 || partitioner.currArea().lumaSize().height > 64))
    {
      return false;
    }

    if (m_pcEncCfg->getUsePbIntraFast() && (!cs.slice->isIntra() || cs.slice->getSPS()->getIBCFlag()) && !interHadActive(cuECtx) && cuECtx.bestCU && !CU::isIntra(*cuECtx.bestCU))
    {
      return false;
    }

    // INTRA MODES
    if (cs.sps->getIBCFlag() && !cuECtx.bestTU)
      return true;
#if JVET_O0050_LOCAL_DUAL_TREE
    if( partitioner.isConsIntra() && !cuECtx.bestTU )
    {
      return true;
    }
#endif
    if ( partitioner.currArea().lumaSize().width == 4 && partitioner.currArea().lumaSize().height == 4 && !slice.isIntra() && !cuECtx.bestTU )
    {
      return true;
    }
    if( !( slice.isIRAP() || bestMode.type == ETM_INTRA || !cuECtx.bestTU ||
      ((!m_pcEncCfg->getDisableIntraPUsInInterSlices()) && (!relatedCU.isInter || !relatedCU.isIBC) && (
                                         ( cuECtx.bestTU->cbf[0] != 0 ) ||
           ( ( numComp > COMPONENT_Cb ) && cuECtx.bestTU->cbf[1] != 0 ) ||
           ( ( numComp > COMPONENT_Cr ) && cuECtx.bestTU->cbf[2] != 0 )  // avoid very complex intra if it is unlikely
         ) ) ) )
    {
      return false;
    }
    if ((m_pcEncCfg->getIBCFastMethod() & IBC_FAST_METHOD_NOINTRA_IBCCBF0)
      && (bestMode.type == ETM_IBC || bestMode.type == ETM_IBC_MERGE)
      && (!cuECtx.bestCU->Y().valid() || cuECtx.bestTU->cbf[0] == 0)
      && (!cuECtx.bestCU->Cb().valid() || cuECtx.bestTU->cbf[1] == 0)
      && (!cuECtx.bestCU->Cr().valid() || cuECtx.bestTU->cbf[2] == 0))
    {
      return false;
    }
    if( lastTestMode().type != ETM_INTRA && cuECtx.bestCS && cuECtx.bestCU && interHadActive( cuECtx ) )
    {
      // Get SATD threshold from best Inter-CU
      if (!cs.slice->isIRAP() && m_pcEncCfg->getUsePbIntraFast() && !cs.slice->getDisableSATDForRD())
      {
        CodingUnit* bestCU = cuECtx.bestCU;
        if (bestCU && !CU::isIntra(*bestCU))
        {
          DistParam distParam;
          const bool useHad = !bestCU->transQuantBypass;
          m_pcRdCost->setDistParam( distParam, cs.getOrgBuf( COMPONENT_Y ), cuECtx.bestCS->getPredBuf( COMPONENT_Y ), cs.sps->getBitDepth( CHANNEL_TYPE_LUMA ), COMPONENT_Y, useHad );
          cuECtx.interHad = distParam.distFunc( distParam );
        }
      }
    }
#if JVET_O0119_BASE_PALETTE_444
  if (bestMode.type == ETM_PALETTE && !slice.isIRAP() && !( partitioner.currArea().lumaSize().width == 4 && partitioner.currArea().lumaSize().height == 4) ) // inter slice
  {
    return false;
  }
#endif
    return true;
  }
#if JVET_O0119_BASE_PALETTE_444
  else if (encTestmode.type == ETM_PALETTE)
  {
    if (partitioner.currArea().lumaSize().width > 64 || partitioner.currArea().lumaSize().height > 64)
    {
      return false;
    }
    const Area curr_cu = CS::getArea(cs, cs.area, partitioner.chType).blocks[getFirstComponentOfChannel(partitioner.chType)];
    try
    {
      double stored_cost = slice.m_mapPltCost.at(curr_cu.pos()).at(curr_cu.size());
      if (bestMode.type != ETM_INVALID && stored_cost > cuECtx.bestCS->cost)
      {
        return false;
      }
    }
    catch (const std::out_of_range &)
    {
      // do nothing if no stored cost value was found.
    }
    return true;
  }
#endif
  else if( encTestmode.type == ETM_IPCM )
  {
    if( getFastDeltaQp() )
    {
      const SPS &sps = *cs.sps;
      const uint32_t fastDeltaQPCuMaxPCMSize = Clip3( ( uint32_t ) 1 << sps.getPCMLog2MinSize(), ( uint32_t ) 1 << sps.getPCMLog2MaxSize(), 32u );

      if( cs.area.lumaSize().width > fastDeltaQPCuMaxPCMSize )
      {
        return false;   // only check necessary PCM in fast deltaqp mode
      }
    }

    // PCM MODES
#if FIX_PCM
    return sps.getPCMEnabledFlag() && width <= ( 1 << sps.getPCMLog2MaxSize() ) && width >= ( 1 << sps.getPCMLog2MinSize() )
            && height <= ( 1 << sps.getPCMLog2MaxSize() ) && height >= ( 1 << sps.getPCMLog2MinSize() );
#else
    return sps.getPCMEnabledFlag() && width <= ( 1 << sps.getPCMLog2MaxSize() ) && width >= ( 1 << sps.getPCMLog2MinSize() );
#endif
  }
  else if (encTestmode.type == ETM_IBC || encTestmode.type == ETM_IBC_MERGE)
  {
    // IBC MODES
#if JVET_O1161_IBC_MAX_SIZE
    return sps.getIBCFlag() && (partitioner.currArea().lumaSize().width < 128 && partitioner.currArea().lumaSize().height < 128);
#else
    return sps.getIBCFlag() && (partitioner.currArea().lumaSize().width < 128 || partitioner.currArea().lumaSize().height < 128);
#endif
  }
  else if( isModeInter( encTestmode ) )
  {
    // INTER MODES (ME + MERGE/SKIP)
    CHECK( slice.isIntra(), "Inter-mode should not be in the I-Slice mode list!" );

    if( getFastDeltaQp() )
    {
      if( encTestmode.type == ETM_MERGE_SKIP )
      {
        return false;
      }
      if( cs.area.lumaSize().width > cs.pcv->fastDeltaQPCuMaxSize )
      {
        return false; // only check necessary 2Nx2N Inter in fast deltaqp mode
      }
    }

    // --- Check if we can quit current mode using SAVE/LOAD coding history

    if( encTestmode.type == ETM_INTER_ME )
    {
      if( encTestmode.opts == ETO_STANDARD )
      {
        // NOTE: ETO_STANDARD is always done when early SKIP mode detection is enabled
        if( !m_pcEncCfg->getUseEarlySkipDetection() )
        {
          if( relatedCU.isSkip || relatedCU.isIntra )
          {
            return false;
          }
        }
      }
      else if ((encTestmode.opts & ETO_IMV) != 0)
      {
        int imvOpt = (encTestmode.opts & ETO_IMV) >> ETO_IMV_SHIFT;

        if (imvOpt == 3 && cuECtx.get<double>(BEST_NO_IMV_COST) * 1.06 < cuECtx.get<double>(BEST_IMV_COST))
        {
          if ( !m_pcEncCfg->getUseAffineAmvr() )
          return false;
        }
      }
    }

    if ( encTestmode.type == ETM_AFFINE && relatedCU.isIntra )
    {
      return false;
    }
    if( encTestmode.type == ETM_MERGE_TRIANGLE && ( partitioner.currArea().lumaSize().area() < TRIANGLE_MIN_SIZE || relatedCU.isIntra ) )
    {
      return false;
    }
    return true;
  }
  else if( isModeSplit( encTestmode ) )
  {
    //////////////////////////////////////////////////////////////////////////
    // skip-history rule - don't split further if at least for three past levels
    //                     in the split tree it was found that skip is the best mode
    //////////////////////////////////////////////////////////////////////////
    int skipScore = 0;

    if ((!slice.isIntra() || slice.getSPS()->getIBCFlag()) && cuECtx.get<bool>(IS_BEST_NOSPLIT_SKIP))
    {
      for( int i = 2; i < m_ComprCUCtxList.size(); i++ )
      {
        if( ( m_ComprCUCtxList.end() - i )->get<bool>( IS_BEST_NOSPLIT_SKIP ) )
        {
          skipScore += 1;
        }
        else
        {
          break;
        }
      }
    }

    const PartSplit split = getPartSplit( encTestmode );
    if( !partitioner.canSplit( split, cs ) || skipScore >= 2 )
    {
      if( split == CU_HORZ_SPLIT ) cuECtx.set( DID_HORZ_SPLIT, false );
      if( split == CU_VERT_SPLIT ) cuECtx.set( DID_VERT_SPLIT, false );
      if( split == CU_QUAD_SPLIT ) cuECtx.set( DID_QUAD_SPLIT, false );

      return false;
    }

    if( m_pcEncCfg->getUseContentBasedFastQtbt() )
    {
      const CompArea& currArea = partitioner.currArea().Y();
      int cuHeight  = currArea.height;
      int cuWidth   = currArea.width;

      const bool condIntraInter = m_pcEncCfg->getIntraPeriod() == 1 ? ( partitioner.currBtDepth == 0 ) : ( cuHeight > 32 && cuWidth > 32 );

      if( cuWidth == cuHeight && condIntraInter && getPartSplit( encTestmode ) != CU_QUAD_SPLIT )
      {
        const CPelBuf bufCurrArea = cs.getOrgBuf( partitioner.currArea().block( COMPONENT_Y ) );

        double horVal = 0;
        double verVal = 0;
        double dupVal = 0;
        double dowVal = 0;

        const double th = m_pcEncCfg->getIntraPeriod() == 1 ? 1.2 : 1.0;

        unsigned j, k;

        for( j = 0; j < cuWidth - 1; j++ )
        {
          for( k = 0; k < cuHeight - 1; k++ )
          {
            horVal += abs( bufCurrArea.at( j + 1, k     ) - bufCurrArea.at( j, k ) );
            verVal += abs( bufCurrArea.at( j    , k + 1 ) - bufCurrArea.at( j, k ) );
            dowVal += abs( bufCurrArea.at( j + 1, k )     - bufCurrArea.at( j, k + 1 ) );
            dupVal += abs( bufCurrArea.at( j + 1, k + 1 ) - bufCurrArea.at( j, k ) );
          }
        }
        if( horVal > th * verVal && sqrt( 2 ) * horVal > th * dowVal && sqrt( 2 ) * horVal > th * dupVal && ( getPartSplit( encTestmode ) == CU_HORZ_SPLIT || getPartSplit( encTestmode ) == CU_TRIH_SPLIT ) )
        {
          return false;
        }
        if( th * dupVal < sqrt( 2 ) * verVal && th * dowVal < sqrt( 2 ) * verVal && th * horVal < verVal && ( getPartSplit( encTestmode ) == CU_VERT_SPLIT || getPartSplit( encTestmode ) == CU_TRIV_SPLIT ) )
        {
          return false;
        }
      }

      if( m_pcEncCfg->getIntraPeriod() == 1 && cuWidth <= 32 && cuHeight <= 32 && bestCS && bestCS->tus.size() == 1 && bestCU && bestCU->depth == partitioner.currDepth && partitioner.currBtDepth > 1 && isLuma( partitioner.chType ) )
      {
        if( !bestCU->rootCbf )
        {
          return false;
        }
      }
    }

    if( bestCU && bestCU->skip && bestCU->mtDepth >= m_skipThreshold && !isModeSplit( cuECtx.lastTestMode ) )
    {
      return false;
    }

    int featureToSet = -1;

    switch( getPartSplit( encTestmode ) )
    {
      case CU_QUAD_SPLIT:
        {
#if ENABLE_SPLIT_PARALLELISM
          if( !cuECtx.isLevelSplitParallel )
#endif
          if( !cuECtx.get<bool>( QT_BEFORE_BT ) && bestCU )
          {
            unsigned maxBTD        = cs.pcv->getMaxBtDepth( slice, partitioner.chType );
            const CodingUnit *cuBR = bestCS->cus.back();
            unsigned height        = partitioner.currArea().lumaSize().height;

            if (bestCU && ((bestCU->btDepth == 0 && maxBTD >= ((slice.isIntra() && !slice.getSPS()->getIBCFlag()) ? 3 : 2))
              || (bestCU->btDepth == 1 && cuBR && cuBR->btDepth == 1 && maxBTD >= ((slice.isIntra() && !slice.getSPS()->getIBCFlag()) ? 4 : 3)))
              && (width <= MAX_TB_SIZEY && height <= MAX_TB_SIZEY)
              && cuECtx.get<bool>(DID_HORZ_SPLIT) && cuECtx.get<bool>(DID_VERT_SPLIT))
            {
              return false;
            }
          }
          if( m_pcEncCfg->getUseEarlyCU() && bestCS->cost != MAX_DOUBLE && bestCU && bestCU->skip )
          {
            return false;
          }
          if( getFastDeltaQp() && width <= slice.getPPS()->pcv->fastDeltaQPCuMaxSize )
          {
            return false;
          }
        }
        break;
      case CU_HORZ_SPLIT:
        featureToSet = DID_HORZ_SPLIT;
        break;
      case CU_VERT_SPLIT:
        featureToSet = DID_VERT_SPLIT;
        break;
      case CU_TRIH_SPLIT:
        if( cuECtx.get<bool>( DID_HORZ_SPLIT ) && bestCU && bestCU->btDepth == partitioner.currBtDepth && !bestCU->rootCbf )
        {
          return false;
        }

        if( !cuECtx.get<bool>( DO_TRIH_SPLIT ) )
        {
          return false;
        }
        break;
      case CU_TRIV_SPLIT:
        if( cuECtx.get<bool>( DID_VERT_SPLIT ) && bestCU && bestCU->btDepth == partitioner.currBtDepth && !bestCU->rootCbf )
        {
          return false;
        }

        if( !cuECtx.get<bool>( DO_TRIV_SPLIT ) )
        {
          return false;
        }
        break;
      default:
        THROW( "Only CU split modes are governed by the EncModeCtrl" );
        return false;
        break;
    }

    switch( split )
    {
      case CU_HORZ_SPLIT:
      case CU_TRIH_SPLIT:
        if( cuECtx.get<bool>( QT_BEFORE_BT ) && cuECtx.get<bool>( DID_QUAD_SPLIT ) )
        {
          if( cuECtx.get<int>( MAX_QT_SUB_DEPTH ) > partitioner.currQtDepth + 1 )
          {
            if( featureToSet >= 0 ) cuECtx.set( featureToSet, false );
            return false;
          }
        }
        break;
      case CU_VERT_SPLIT:
      case CU_TRIV_SPLIT:
        if( cuECtx.get<bool>( QT_BEFORE_BT ) && cuECtx.get<bool>( DID_QUAD_SPLIT ) )
        {
          if( cuECtx.get<int>( MAX_QT_SUB_DEPTH ) > partitioner.currQtDepth + 1 )
          {
            if( featureToSet >= 0 ) cuECtx.set( featureToSet, false );
            return false;
          }
        }
        break;
      default:
        break;
    }

    if( split == CU_QUAD_SPLIT ) cuECtx.set( DID_QUAD_SPLIT, true );
    return true;
  }
  else
  {
    CHECK( encTestmode.type != ETM_POST_DONT_SPLIT, "Unknown mode" );

#if JVET_O0592_ENC_ME_IMP
    if ((cuECtx.get<double>(BEST_NO_IMV_COST) == (MAX_DOUBLE * .5) || cuECtx.get<bool>(IS_REUSING_CU)) && !slice.isIntra())
    {
      unsigned idx1, idx2, idx3, idx4;
      getAreaIdx(partitioner.currArea().Y(), *slice.getPPS()->pcv, idx1, idx2, idx3, idx4);
      if (g_isReusedUniMVsFilled[idx1][idx2][idx3][idx4])
      {
        m_pcInterSearch->insertUniMvCands(partitioner.currArea().Y(), g_reusedUniMVs[idx1][idx2][idx3][idx4]);
      }
    }
#endif

    if( !bestCS || ( bestCS && isModeSplit( bestMode ) ) )
    {
      return false;
    }
    else
    {
#if REUSE_CU_RESULTS
      setFromCs( *bestCS, partitioner );

#endif
#if JVET_O0050_LOCAL_DUAL_TREE
      if( partitioner.modeType == MODE_TYPE_INTRA && partitioner.chType == CHANNEL_TYPE_LUMA )
      {
        return false; //not set best coding mode for intra coding pass
      }
#endif
      // assume the non-split modes are done and set the marks for the best found mode
      if( bestCS && bestCU )
      {
        if( CU::isInter( *bestCU ) )
        {
          relatedCU.isInter   = true;
          relatedCU.isSkip   |= bestCU->skip;
          relatedCU.isMMVDSkip |= bestCU->mmvdSkip;
          relatedCU.GBiIdx    = bestCU->GBiIdx;
        }
        else if (CU::isIBC(*bestCU))
        {
          relatedCU.isIBC = true;
          relatedCU.isSkip |= bestCU->skip;
        }
        else if( CU::isIntra( *bestCU ) )
        {
          relatedCU.isIntra   = true;
        }
#if ENABLE_SPLIT_PARALLELISM
#if REUSE_CU_RESULTS
        BestEncInfoCache::touch(partitioner.currArea());
#endif
        CacheBlkInfoCtrl::touch(partitioner.currArea());
#endif
        cuECtx.set( IS_BEST_NOSPLIT_SKIP, bestCU->skip );
      }
    }

    return false;
  }
}

bool EncModeCtrlMTnoRQT::checkSkipOtherLfnst( const EncTestMode& encTestmode, CodingStructure*& tempCS, Partitioner& partitioner )
{
  xExtractFeatures( encTestmode, *tempCS );

  ComprCUCtx& cuECtx  = m_ComprCUCtxList.back();
  bool skipOtherLfnst = false;

  if( encTestmode.type == ETM_INTRA )
  {
    if( !cuECtx.bestCS || ( tempCS->cost >= cuECtx.bestCS->cost && cuECtx.bestCS->cus.size() == 1 && CU::isIntra( *cuECtx.bestCS->cus[ 0 ] ) )
      || ( tempCS->cost <  cuECtx.bestCS->cost && CU::isIntra( *tempCS->cus[ 0 ] ) ) )
    {
      skipOtherLfnst = !tempCS->cus[ 0 ]->rootCbf;
    }
  }

  return skipOtherLfnst;
}

bool EncModeCtrlMTnoRQT::useModeResult( const EncTestMode& encTestmode, CodingStructure*& tempCS, Partitioner& partitioner )
{
  xExtractFeatures( encTestmode, *tempCS );

  ComprCUCtx& cuECtx = m_ComprCUCtxList.back();


  if(      encTestmode.type == ETM_SPLIT_BT_H )
  {
    cuECtx.set( BEST_HORZ_SPLIT_COST, tempCS->cost );
  }
  else if( encTestmode.type == ETM_SPLIT_BT_V )
  {
    cuECtx.set( BEST_VERT_SPLIT_COST, tempCS->cost );
  }
  else if( encTestmode.type == ETM_SPLIT_TT_H )
  {
    cuECtx.set( BEST_TRIH_SPLIT_COST, tempCS->cost );
  }
  else if( encTestmode.type == ETM_SPLIT_TT_V )
  {
    cuECtx.set( BEST_TRIV_SPLIT_COST, tempCS->cost );
  }
  else if( encTestmode.type == ETM_INTRA )
  {
    const CodingUnit cu = *tempCS->getCU( partitioner.chType );

    if( !cu.mtsFlag )
    {
      cuECtx.bestMtsSize2Nx2N1stPass   = tempCS->cost;
    }
    if( !cu.ispMode )
    {
      cuECtx.bestCostMtsFirstPassNoIsp = tempCS->cost;
    }
  }

  if( m_pcEncCfg->getIMV4PelFast() && m_pcEncCfg->getIMV() && encTestmode.type == ETM_INTER_ME )
  {
    int imvMode = ( encTestmode.opts & ETO_IMV ) >> ETO_IMV_SHIFT;

    if( imvMode == 1 )
    {
      if( tempCS->cost < cuECtx.get<double>( BEST_IMV_COST ) )
      {
        cuECtx.set( BEST_IMV_COST, tempCS->cost );
      }
    }
    else if( imvMode == 0 )
    {
      if( tempCS->cost < cuECtx.get<double>( BEST_NO_IMV_COST ) )
      {
        cuECtx.set( BEST_NO_IMV_COST, tempCS->cost );
      }
    }
  }

  if( encTestmode.type == ETM_SPLIT_QT )
  {
    int maxQtD = 0;
    for( const auto& cu : tempCS->cus )
    {
      maxQtD = std::max<int>( maxQtD, cu->qtDepth );
    }
    cuECtx.set( MAX_QT_SUB_DEPTH, maxQtD );
  }

  int maxMtD = tempCS->pcv->getMaxBtDepth( *tempCS->slice, partitioner.chType ) + partitioner.currImplicitBtDepth;

  if( encTestmode.type == ETM_SPLIT_BT_H )
  {
    if( tempCS->cus.size() > 2 )
    {
      int h_2   = tempCS->area.blocks[partitioner.chType].height / 2;
      int cu1_h = tempCS->cus.front()->blocks[partitioner.chType].height;
      int cu2_h = tempCS->cus.back() ->blocks[partitioner.chType].height;

      cuECtx.set( DO_TRIH_SPLIT, cu1_h < h_2 || cu2_h < h_2 || partitioner.currMtDepth + 1 == maxMtD );
    }
  }
  else if( encTestmode.type == ETM_SPLIT_BT_V )
  {
    if( tempCS->cus.size() > 2 )
    {
      int w_2   = tempCS->area.blocks[partitioner.chType].width / 2;
      int cu1_w = tempCS->cus.front()->blocks[partitioner.chType].width;
      int cu2_w = tempCS->cus.back() ->blocks[partitioner.chType].width;

      cuECtx.set( DO_TRIV_SPLIT, cu1_w < w_2 || cu2_w < w_2 || partitioner.currMtDepth + 1 == maxMtD );
    }
  }

  // for now just a simple decision based on RD-cost or choose tempCS if bestCS is not yet coded
  if( tempCS->features[ENC_FT_RD_COST] != MAX_DOUBLE && ( !cuECtx.bestCS || ( ( tempCS->features[ENC_FT_RD_COST] + ( tempCS->useDbCost ? tempCS->costDbOffset : 0 ) ) < ( cuECtx.bestCS->features[ENC_FT_RD_COST] + ( tempCS->useDbCost ? cuECtx.bestCS->costDbOffset : 0 ) ) ) ) )
  {
    cuECtx.bestCS = tempCS;
    cuECtx.bestCU = tempCS->cus[0];
    cuECtx.bestTU = cuECtx.bestCU->firstTU;

    if( isModeInter( encTestmode ) )
    {
      //Here we take the best cost of both inter modes. We are assuming only the inter modes (and all of them) have come before the intra modes!!!
      cuECtx.bestInterCost = cuECtx.bestCS->cost;
    }

    return true;
  }
  else
  {
    return false;
  }
}

#if ENABLE_SPLIT_PARALLELISM
void EncModeCtrlMTnoRQT::copyState( const EncModeCtrl& other, const UnitArea& area )
{
  const EncModeCtrlMTnoRQT* pOther = dynamic_cast<const EncModeCtrlMTnoRQT*>( &other );

  CHECK( !pOther, "Trying to copy state from a different type of controller" );

  this->EncModeCtrl        ::copyState( *pOther, area );
  this->CacheBlkInfoCtrl   ::copyState( *pOther, area );
#if REUSE_CU_RESULTS
  this->BestEncInfoCache   ::copyState( *pOther, area );
#endif
  this->SaveLoadEncInfoSbt ::copyState( *pOther );

  m_skipThreshold = pOther->m_skipThreshold;
}

int EncModeCtrlMTnoRQT::getNumParallelJobs( const CodingStructure &cs, Partitioner& partitioner ) const
{
  int numJobs = 0;

  if(      partitioner.canSplit( CU_TRIH_SPLIT, cs ) )
  {
    numJobs = 6;
  }
  else if( partitioner.canSplit( CU_TRIV_SPLIT, cs ) )
  {
    numJobs = 5;
  }
  else if( partitioner.canSplit( CU_HORZ_SPLIT, cs ) )
  {
    numJobs = 4;
  }
  else if( partitioner.canSplit( CU_VERT_SPLIT, cs ) )
  {
    numJobs = 3;
  }
  else if( partitioner.canSplit( CU_QUAD_SPLIT, cs ) )
  {
    numJobs = 2;
  }
  else if( partitioner.canSplit( CU_DONT_SPLIT, cs ) )
  {
    numJobs = 1;
  }

  CHECK( numJobs >= NUM_RESERVERD_SPLIT_JOBS, "More jobs specified than allowed" );

  return numJobs;
}

bool EncModeCtrlMTnoRQT::isParallelSplit( const CodingStructure &cs, Partitioner& partitioner ) const
{
  if( partitioner.getImplicitSplit( cs ) != CU_DONT_SPLIT || cs.picture->scheduler.getSplitJobId() != 0 ) return false;
  if( cs.pps->getUseDQP() && partitioner.currQgEnable() ) return false;
  const int numJobs = getNumParallelJobs( cs, partitioner );
  const int numPxl  = partitioner.currArea().Y().area();
  const int parlAt  = m_pcEncCfg->getNumSplitThreads() <= 3 ? 1024 : 256;
  if(  cs.slice->isIntra() && numJobs > 2 && ( numPxl == parlAt || !partitioner.canSplit( CU_QUAD_SPLIT, cs ) ) ) return true;
  if( !cs.slice->isIntra() && numJobs > 1 && ( numPxl == parlAt || !partitioner.canSplit( CU_QUAD_SPLIT, cs ) ) ) return true;
  return false;
}

bool EncModeCtrlMTnoRQT::parallelJobSelector( const EncTestMode& encTestmode, const CodingStructure &cs, Partitioner& partitioner ) const
{
  // Job descriptors
  //  - 1: all non-split modes
  //  - 2: QT-split
  //  - 3: all vertical modes but TT_V
  //  - 4: all horizontal modes but TT_H
  //  - 5: TT_V
  //  - 6: TT_H
  switch( cs.picture->scheduler.getSplitJobId() )
  {
  case 1:
    // be sure to execute post dont split
    return !isModeSplit( encTestmode );
    break;
  case 2:
    return encTestmode.type == ETM_SPLIT_QT;
    break;
  case 3:
    return encTestmode.type == ETM_SPLIT_BT_V;
    break;
  case 4:
    return encTestmode.type == ETM_SPLIT_BT_H;
    break;
  case 5:
    return encTestmode.type == ETM_SPLIT_TT_V;
    break;
  case 6:
    return encTestmode.type == ETM_SPLIT_TT_H;
    break;
  default:
    THROW( "Unknown job-ID for parallelization of EncModeCtrlMTnoRQT: " << cs.picture->scheduler.getSplitJobId() );
    break;
  }
}

#endif

<|MERGE_RESOLUTION|>--- conflicted
+++ resolved
@@ -1376,13 +1376,6 @@
     {
 #endif
     m_ComprCUCtxList.back().testModes.push_back( { ETM_IPCM,  ETO_STANDARD, qp, lossless } );
-<<<<<<< HEAD
-    m_ComprCUCtxList.back().testModes.push_back( { ETM_INTRA, ETO_STANDARD, qp, lossless } );
-#if JVET_O0050_LOCAL_DUAL_TREE
-    }
-#endif
-    // add ibc mode to intra path
-=======
 #if JVET_O0119_BASE_PALETTE_444
   if (cs.slice->getSPS()->getPLTMode() && ( cs.slice->isIRAP() || (cs.area.lwidth() == 4 && cs.area.lheight() == 4) ) && getPltEnc() )
   {
@@ -1396,8 +1389,10 @@
     m_ComprCUCtxList.back().testModes.push_back({ ETM_PALETTE,  ETO_STANDARD, qp, lossless });
   }
 #endif
-  // add ibc mode to intra path
->>>>>>> 20c8d508
+#if JVET_O0050_LOCAL_DUAL_TREE
+    }
+#endif
+    // add ibc mode to intra path
     if (cs.sps->getIBCFlag() && checkIbc)
     {
       m_ComprCUCtxList.back().testModes.push_back({ ETM_IBC,         ETO_STANDARD,  qp, lossless });
