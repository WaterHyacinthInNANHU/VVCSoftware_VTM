--- conflicted
+++ resolved
@@ -510,8 +510,6 @@
   return m_codedCUInfo[idx1][idx2][idx3][idx4]->validMv[refPicList][iRefIdx];
 }
 
-<<<<<<< HEAD
-=======
 #if JVET_M0140_SBT
 void SaveLoadEncInfoSbt::init( const Slice &slice )
 {
@@ -612,7 +610,6 @@
 }
 #endif
 
->>>>>>> 60f77b96
 bool CacheBlkInfoCtrl::getInter(const UnitArea& area)
 {
   unsigned idx1, idx2, idx3, idx4;
@@ -955,18 +952,13 @@
   if( cs.picture->poc != encInfo.poc || CS::getArea( cs, cs.area, partitioner.chType ) != CS::getArea( cs, encInfo.cu, partitioner.chType ) || !isTheSameNbHood( encInfo.cu, cs, partitioner
 #if JVET_M0170_MRG_SHARELIST
     , encInfo.pu, (cs.picture->Y().width), (cs.picture->Y().height)
-<<<<<<< HEAD
-=======
 #endif
 ) 
 #if JVET_M0483_IBC
     || CU::isIBC(encInfo.cu)
 #else
     || encInfo.cu.ibc
->>>>>>> 60f77b96
-#endif
-) 
-    || encInfo.cu.ibc
+#endif
     )
   {
     return false;
@@ -1313,15 +1305,11 @@
     m_ComprCUCtxList.back().testModes.push_back( { ETM_IPCM,  ETO_STANDARD, qp, lossless } );
     m_ComprCUCtxList.back().testModes.push_back( { ETM_INTRA, ETO_STANDARD, qp, lossless } );
     // add ibc mode to intra path
-<<<<<<< HEAD
-    if (cs.sps->getSpsNext().getIBCMode() && checkIbc )
-=======
 #if JVET_M0483_IBC
     if (cs.sps->getIBCFlag() && checkIbc)
 #else
     if (cs.sps->getSpsNext().getIBCMode() && checkIbc )
 #endif
->>>>>>> 60f77b96
     {
       m_ComprCUCtxList.back().testModes.push_back({ ETM_IBC,         ETO_STANDARD,  qp, lossless });
       if (cs.chType == CHANNEL_TYPE_LUMA)
@@ -1378,10 +1366,6 @@
         }
         m_ComprCUCtxList.back().testModes.push_back( { ETM_MERGE_SKIP,  ETO_STANDARD, qp, lossless } );
         if ( cs.sps->getSpsNext().getUseAffine() || cs.sps->getSBTMVPEnabledFlag() )
-<<<<<<< HEAD
-        {
-          m_ComprCUCtxList.back().testModes.push_back( { ETM_AFFINE,    ETO_STANDARD, qp, lossless } );
-=======
         {
           m_ComprCUCtxList.back().testModes.push_back( { ETM_AFFINE,    ETO_STANDARD, qp, lossless } );
         }
@@ -1392,7 +1376,6 @@
         if ((cs.area.lwidth() == cs.area.lheight() && cs.area.lwidth() <= 64 && cs.area.lwidth() >= 4) || (cs.area.lwidth() == 4 && cs.area.lheight() == 8) || (cs.area.lwidth() == 8 && cs.area.lheight() == 4))
         {
           m_ComprCUCtxList.back().testModes.push_back({ ETM_HASH_INTER, ETO_STANDARD, qp, lossless });
->>>>>>> 60f77b96
         }
       }
 #endif
@@ -1516,28 +1499,20 @@
     }
 
     // INTRA MODES
-<<<<<<< HEAD
-    if (cs.sps->getSpsNext().getIBCMode() && !cuECtx.bestTU)
-=======
 #if JVET_M0483_IBC
     if (cs.sps->getIBCFlag() && !cuECtx.bestTU)
 #else
     if (cs.sps->getSpsNext().getIBCMode() && !cuECtx.bestTU)
 #endif
->>>>>>> 60f77b96
       return true;
     CHECK( !slice.isIntra() && !cuECtx.bestTU, "No possible non-intra encoding for a P- or B-slice found" );
 
     if( !( slice.isIRAP() || bestMode.type == ETM_INTRA || 
-<<<<<<< HEAD
-          ( ( !m_pcEncCfg->getDisableIntraPUsInInterSlices() ) && !relatedCU.isInter && (
-=======
 #if JVET_M0483_IBC
       ((!m_pcEncCfg->getDisableIntraPUsInInterSlices()) && (!relatedCU.isInter || !relatedCU.isIBC) && (
 #else    
       ( ( !m_pcEncCfg->getDisableIntraPUsInInterSlices() ) && !relatedCU.isInter && (
 #endif
->>>>>>> 60f77b96
                                          ( cuECtx.bestTU->cbf[0] != 0 ) ||
            ( ( numComp > COMPONENT_Cb ) && cuECtx.bestTU->cbf[1] != 0 ) ||
            ( ( numComp > COMPONENT_Cr ) && cuECtx.bestTU->cbf[2] != 0 )  // avoid very complex intra if it is unlikely
@@ -1594,15 +1569,11 @@
   else if (encTestmode.type == ETM_IBC || encTestmode.type == ETM_IBC_MERGE)
   {
     // IBC MODES
-<<<<<<< HEAD
-    return sps.getSpsNext().getIBCMode() && width <= IBC_MAX_CAND_SIZE && partitioner.currArea().lumaSize().height <= IBC_MAX_CAND_SIZE;
-=======
 #if JVET_M0483_IBC
     return sps.getIBCFlag() && width <= IBC_MAX_CAND_SIZE && partitioner.currArea().lumaSize().height <= IBC_MAX_CAND_SIZE;
 #else
     return sps.getSpsNext().getIBCMode() && width <= IBC_MAX_CAND_SIZE && partitioner.currArea().lumaSize().height <= IBC_MAX_CAND_SIZE;
 #endif
->>>>>>> 60f77b96
   }
   else if( isModeInter( encTestmode ) )
   {
@@ -1887,8 +1858,6 @@
           relatedCU.isSkip    = bestCU->skip;
 #endif
           relatedCU.GBiIdx    = bestCU->GBiIdx;
-<<<<<<< HEAD
-=======
         }
 #if JVET_M0483_IBC
         else if (CU::isIBC(*bestCU))
@@ -1897,7 +1866,6 @@
 #if HM_CODED_CU_INFO
           relatedCU.isSkip |= bestCU->skip;
 #endif
->>>>>>> 60f77b96
         }
 #endif
         else if( CU::isIntra( *bestCU ) )
