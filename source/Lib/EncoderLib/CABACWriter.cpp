/* The copyright in this software is being made available under the BSD
* License, included below. This software may be subject to other third party
* and contributor rights, including patent rights, and no such rights are
* granted under this license.
*
* Copyright (c) 2010-2019, ITU/ISO/IEC
* All rights reserved.
*
* Redistribution and use in source and binary forms, with or without
* modification, are permitted provided that the following conditions are met:
*
*  * Redistributions of source code must retain the above copyright notice,
*    this list of conditions and the following disclaimer.
*  * Redistributions in binary form must reproduce the above copyright notice,
*    this list of conditions and the following disclaimer in the documentation
*    and/or other materials provided with the distribution.
*  * Neither the name of the ITU/ISO/IEC nor the names of its contributors may
*    be used to endorse or promote products derived from this software without
*    specific prior written permission.
*
* THIS SOFTWARE IS PROVIDED BY THE COPYRIGHT HOLDERS AND CONTRIBUTORS "AS IS"
* AND ANY EXPRESS OR IMPLIED WARRANTIES, INCLUDING, BUT NOT LIMITED TO, THE
* IMPLIED WARRANTIES OF MERCHANTABILITY AND FITNESS FOR A PARTICULAR PURPOSE
* ARE DISCLAIMED. IN NO EVENT SHALL THE COPYRIGHT HOLDER OR CONTRIBUTORS
* BE LIABLE FOR ANY DIRECT, INDIRECT, INCIDENTAL, SPECIAL, EXEMPLARY, OR
* CONSEQUENTIAL DAMAGES (INCLUDING, BUT NOT LIMITED TO, PROCUREMENT OF
* SUBSTITUTE GOODS OR SERVICES; LOSS OF USE, DATA, OR PROFITS; OR BUSINESS
* INTERRUPTION) HOWEVER CAUSED AND ON ANY THEORY OF LIABILITY, WHETHER IN
* CONTRACT, STRICT LIABILITY, OR TORT (INCLUDING NEGLIGENCE OR OTHERWISE)
* ARISING IN ANY WAY OUT OF THE USE OF THIS SOFTWARE, EVEN IF ADVISED OF
* THE POSSIBILITY OF SUCH DAMAGE.
*/

/** \file     CABACWriter.cpp
 *  \brief    Writer for low level syntax
 */

#include "CommonLib/Contexts.h"
#include "CABACWriter.h"

#include "EncLib.h"

#include "CommonLib/UnitTools.h"
#include "CommonLib/dtrace_buffer.h"

#include <map>
#include <algorithm>
#include <limits>


//! \ingroup EncoderLib
//! \{

void CABACWriter::initCtxModels( const Slice& slice )
{
  int       qp                = slice.getSliceQp();
  SliceType sliceType         = slice.getSliceType();
  SliceType encCABACTableIdx  = slice.getEncCABACTableIdx();
  if( !slice.isIntra() && (encCABACTableIdx==B_SLICE || encCABACTableIdx==P_SLICE) && slice.getPPS()->getCabacInitPresentFlag() )
  {
    sliceType = encCABACTableIdx;
  }
  m_BinEncoder.reset( qp, (int)sliceType );
}



template <class BinProbModel>
SliceType xGetCtxInitId( const Slice& slice, const BinEncIf& binEncoder, Ctx& ctxTest )
{
  const CtxStore<BinProbModel>& ctxStoreTest = static_cast<const CtxStore<BinProbModel>&>( ctxTest );
  const CtxStore<BinProbModel>& ctxStoreRef  = static_cast<const CtxStore<BinProbModel>&>( binEncoder.getCtx() );
  int qp = slice.getSliceQp();
  if( !slice.isIntra() )
  {
    SliceType aSliceTypeChoices[] = { B_SLICE, P_SLICE };
    uint64_t  bestCost            = std::numeric_limits<uint64_t>::max();
    SliceType bestSliceType       = aSliceTypeChoices[0];
    for (uint32_t idx=0; idx<2; idx++)
    {
      uint64_t  curCost           = 0;
      SliceType curSliceType      = aSliceTypeChoices[idx];
      ctxTest.init( qp, (int)curSliceType );
      for( int k = 0; k < Ctx::NumberOfContexts; k++ )
      {
        if( binEncoder.getNumBins(k) > 0 )
        {
          curCost += uint64_t( binEncoder.getNumBins(k) ) * ctxStoreRef[k].estFracExcessBits( ctxStoreTest[k] );
        }
      }
      if (curCost < bestCost)
      {
        bestSliceType = curSliceType;
        bestCost      = curCost;
      }
    }
    return bestSliceType;
  }
  else
  {
    return I_SLICE;
  }
}


SliceType CABACWriter::getCtxInitId( const Slice& slice )
{
  switch( m_TestCtx.getBPMType() )
  {
  case BPM_Std:   return  xGetCtxInitId<BinProbModel_Std>   ( slice, m_BinEncoder, m_TestCtx );
  default:        return  NUMBER_OF_SLICE_TYPES;
  }
}



unsigned estBits( BinEncIf& binEnc, const std::vector<bool>& bins, const Ctx& ctx, const int ctxId, const uint8_t winSize )
{
  binEnc.initCtxAndWinSize( ctxId, ctx, winSize );
  binEnc.start();
  const std::size_t numBins   = bins.size();
  unsigned          startBits = binEnc.getNumWrittenBits();
  for( std::size_t binId = 0; binId < numBins; binId++ )
  {
    unsigned  bin = ( bins[binId] ? 1 : 0 );
    binEnc.encodeBin( bin, ctxId );
  }
  unsigned endBits    = binEnc.getNumWrittenBits();
  unsigned codedBits  = endBits - startBits;
  return   codedBits;
}





//================================================================================
//  clause 7.3.8.1
//--------------------------------------------------------------------------------
//    void  end_of_slice()
//================================================================================

void CABACWriter::end_of_slice()
{
  m_BinEncoder.encodeBinTrm ( 1 );
  m_BinEncoder.finish       ();
}




//================================================================================
//  clause 7.3.8.2
//--------------------------------------------------------------------------------
//    bool  coding_tree_unit( cs, area, qp, ctuRsAddr, skipSao, skipAlf )
//================================================================================

void CABACWriter::coding_tree_unit( CodingStructure& cs, const UnitArea& area, int (&qps)[2], unsigned ctuRsAddr, bool skipSao /* = false */, bool skipAlf /* = false */ )
{
  CUCtx cuCtx( qps[CH_L] );
  QTBTPartitioner partitioner;

  partitioner.initCtu(area, CH_L, *cs.slice);

  if( !skipSao )
  {
    sao( *cs.slice, ctuRsAddr );
  }

  if (!skipAlf)
  {
    for (int compIdx = 0; compIdx < MAX_NUM_COMPONENT; compIdx++)
    {
      codeAlfCtuEnableFlag(cs, ctuRsAddr, compIdx, NULL);
      if (isLuma(ComponentID(compIdx)))
      {
        codeAlfCtuFilterIndex(cs, ctuRsAddr, cs.slice->getTileGroupAlfEnabledFlag(COMPONENT_Y));
      }
      if (isChroma(ComponentID(compIdx)))
      {
        uint8_t* ctbAlfFlag = cs.slice->getTileGroupAlfEnabledFlag((ComponentID)compIdx) ? cs.slice->getPic()->getAlfCtuEnableFlag( compIdx ) : nullptr;
        if( ctbAlfFlag && ctbAlfFlag[ctuRsAddr] )
        {
          codeAlfCtuAlternative( cs, ctuRsAddr, compIdx );
        }
      }
    }
  }

  if ( CS::isDualITree(cs) && cs.pcv->chrFormat != CHROMA_400 && cs.pcv->maxCUWidth > 64 )
  {
    CUCtx chromaCuCtx(qps[CH_C]);
    QTBTPartitioner chromaPartitioner;
    chromaPartitioner.initCtu(area, CH_C, *cs.slice);
    coding_tree(cs, partitioner, cuCtx, &chromaPartitioner, &chromaCuCtx);
    qps[CH_L] = cuCtx.qp;
    qps[CH_C] = chromaCuCtx.qp;
  }
  else
  {
    coding_tree(cs, partitioner, cuCtx);
    qps[CH_L] = cuCtx.qp;
    if( CS::isDualITree( cs ) && cs.pcv->chrFormat != CHROMA_400 )
    {
      CUCtx cuCtxChroma( qps[CH_C] );
      partitioner.initCtu(area, CH_C, *cs.slice);
      coding_tree(cs, partitioner, cuCtxChroma);
      qps[CH_C] = cuCtxChroma.qp;
    }
  }
}





//================================================================================
//  clause 7.3.8.3
//--------------------------------------------------------------------------------
//    void  sao             ( slice, ctuRsAddr )
//    void  sao_block_pars  ( saoPars, bitDepths, sliceEnabled, leftMergeAvail, aboveMergeAvail, onlyEstMergeInfo )
//    void  sao_offset_pars ( ctbPars, compID, sliceEnabled, bitDepth )
//================================================================================

void CABACWriter::sao( const Slice& slice, unsigned ctuRsAddr )
{
  const SPS& sps = *slice.getSPS();
  if( !sps.getSAOEnabledFlag() )
  {
    return;
  }

  CodingStructure&     cs                     = *slice.getPic()->cs;
  const PreCalcValues& pcv                    = *cs.pcv;
  const SAOBlkParam&  sao_ctu_pars            = cs.picture->getSAO()[ctuRsAddr];
  bool                slice_sao_luma_flag     = ( slice.getSaoEnabledFlag( CHANNEL_TYPE_LUMA ) );
  bool                slice_sao_chroma_flag   = ( slice.getSaoEnabledFlag( CHANNEL_TYPE_CHROMA ) && sps.getChromaFormatIdc() != CHROMA_400 );
  if( !slice_sao_luma_flag && !slice_sao_chroma_flag )
  {
    return;
  }

  bool                sliceEnabled[3]         = { slice_sao_luma_flag, slice_sao_chroma_flag, slice_sao_chroma_flag };
  int                 frame_width_in_ctus     = pcv.widthInCtus;
  int                 ry                      = ctuRsAddr      / frame_width_in_ctus;
  int                 rx                      = ctuRsAddr - ry * frame_width_in_ctus;
  const Position      pos                     ( rx * cs.pcv->maxCUWidth, ry * cs.pcv->maxCUHeight );
  const unsigned      curSliceIdx             = slice.getIndependentSliceIdx();
  const unsigned      curTileIdx              = cs.picture->brickMap->getBrickIdxRsMap( pos );
  bool                leftMergeAvail          = cs.getCURestricted( pos.offset( -(int)pcv.maxCUWidth, 0  ), pos, curSliceIdx, curTileIdx, CH_L ) ? true : false;
  bool                aboveMergeAvail         = cs.getCURestricted( pos.offset( 0, -(int)pcv.maxCUHeight ), pos, curSliceIdx, curTileIdx, CH_L ) ? true : false;
  sao_block_pars( sao_ctu_pars, sps.getBitDepths(), sliceEnabled, leftMergeAvail, aboveMergeAvail, false );
}


void CABACWriter::sao_block_pars( const SAOBlkParam& saoPars, const BitDepths& bitDepths, bool* sliceEnabled, bool leftMergeAvail, bool aboveMergeAvail, bool onlyEstMergeInfo )
{
  bool isLeftMerge  = false;
  bool isAboveMerge = false;
  if( leftMergeAvail )
  {
    // sao_merge_left_flag
    isLeftMerge   = ( saoPars[COMPONENT_Y].modeIdc == SAO_MODE_MERGE && saoPars[COMPONENT_Y].typeIdc == SAO_MERGE_LEFT );
    m_BinEncoder.encodeBin( (isLeftMerge), Ctx::SaoMergeFlag() );
  }
  if( aboveMergeAvail && !isLeftMerge )
  {
    // sao_merge_above_flag
    isAboveMerge  = ( saoPars[COMPONENT_Y].modeIdc == SAO_MODE_MERGE && saoPars[COMPONENT_Y].typeIdc == SAO_MERGE_ABOVE );
    m_BinEncoder.encodeBin( (isAboveMerge), Ctx::SaoMergeFlag() );
  }
  if( onlyEstMergeInfo )
  {
    return; //only for RDO
  }
  if( !isLeftMerge && !isAboveMerge )
  {
    // explicit parameters
    for( int compIdx=0; compIdx < MAX_NUM_COMPONENT; compIdx++ )
    {
      sao_offset_pars( saoPars[compIdx], ComponentID(compIdx), sliceEnabled[compIdx], bitDepths.recon[ toChannelType(ComponentID(compIdx)) ] );
    }
  }
}


void CABACWriter::sao_offset_pars( const SAOOffset& ctbPars, ComponentID compID, bool sliceEnabled, int bitDepth )
{
  if( !sliceEnabled )
  {
    CHECK( ctbPars.modeIdc != SAO_MODE_OFF, "Sao must be off, if it is disabled on slice level" );
    return;
  }
  const bool isFirstCompOfChType = ( getFirstComponentOfChannel( toChannelType(compID) ) == compID );

  if( isFirstCompOfChType )
  {
    // sao_type_idx_luma / sao_type_idx_chroma
    if( ctbPars.modeIdc == SAO_MODE_OFF )
    {
      m_BinEncoder.encodeBin  ( 0, Ctx::SaoTypeIdx() );
    }
    else if( ctbPars.typeIdc == SAO_TYPE_BO )
    {
      m_BinEncoder.encodeBin  ( 1, Ctx::SaoTypeIdx() );
      m_BinEncoder.encodeBinEP( 0 );
    }
    else
    {
      CHECK(!( ctbPars.typeIdc < SAO_TYPE_START_BO ), "Unspecified error");
      m_BinEncoder.encodeBin  ( 1, Ctx::SaoTypeIdx() );
      m_BinEncoder.encodeBinEP( 1 );
    }
  }

  if( ctbPars.modeIdc == SAO_MODE_NEW )
  {
    const int maxOffsetQVal = SampleAdaptiveOffset::getMaxOffsetQVal( bitDepth );
    int       numClasses    = ( ctbPars.typeIdc == SAO_TYPE_BO ? 4 : NUM_SAO_EO_CLASSES );
    int       k             = 0;
    int       offset[4];
    for( int i = 0; i < numClasses; i++ )
    {
      if( ctbPars.typeIdc != SAO_TYPE_BO && i == SAO_CLASS_EO_PLAIN )
      {
        continue;
      }
      int classIdx = ( ctbPars.typeIdc == SAO_TYPE_BO ? ( ctbPars.typeAuxInfo + i ) % NUM_SAO_BO_CLASSES : i );
      offset[k++]  = ctbPars.offset[classIdx];
    }

    // sao_offset_abs
    for( int i = 0; i < 4; i++ )
    {
      unsigned absOffset = ( offset[i] < 0 ? -offset[i] : offset[i] );
      unary_max_eqprob( absOffset, maxOffsetQVal );
    }

    // band offset mode
    if( ctbPars.typeIdc == SAO_TYPE_BO )
    {
      // sao_offset_sign
      for( int i = 0; i < 4; i++ )
      {
        if( offset[i] )
        {
          m_BinEncoder.encodeBinEP( (offset[i] < 0) );
        }
      }
      // sao_band_position
      m_BinEncoder.encodeBinsEP( ctbPars.typeAuxInfo, NUM_SAO_BO_CLASSES_LOG2 );
    }
    // edge offset mode
    else
    {
      if( isFirstCompOfChType )
      {
        // sao_eo_class_luma / sao_eo_class_chroma
        CHECK( ctbPars.typeIdc - SAO_TYPE_START_EO < 0, "sao edge offset class is outside valid range" );
        m_BinEncoder.encodeBinsEP( ctbPars.typeIdc - SAO_TYPE_START_EO, NUM_SAO_EO_TYPES_LOG2 );
      }
    }
  }
}



//================================================================================
//  clause 7.3.8.4
//--------------------------------------------------------------------------------
//    void  coding_tree       ( cs, partitioner, cuCtx )
//    void  split_cu_flag     ( split, cs, partitioner )
//    void  split_cu_mode_mt  ( split, cs, partitioner )
//================================================================================

void CABACWriter::coding_tree(const CodingStructure& cs, Partitioner& partitioner, CUCtx& cuCtx, Partitioner* pPartitionerChroma, CUCtx* pCuCtxChroma)
{
  const PPS      &pps         = *cs.pps;
  const UnitArea &currArea    = partitioner.currArea();
  const CodingUnit &cu        = *cs.getCU( currArea.blocks[partitioner.chType], partitioner.chType );

  // Reset delta QP coding flag and ChromaQPAdjustemt coding flag
  //Note: do not reset qg at chroma CU
  if( pps.getUseDQP() && partitioner.currQgEnable() && !isChroma( partitioner.chType ) )
  {
    cuCtx.qgStart    = true;
    cuCtx.isDQPCoded          = false;
  }
  if( cs.slice->getUseChromaQpAdj() && partitioner.currQgChromaEnable() )
  {
    cuCtx.isChromaQpAdjCoded  = false;
  }
  // Reset delta QP coding flag and ChromaQPAdjustemt coding flag
  if (CS::isDualITree(cs) && pPartitionerChroma != nullptr)
  {
    if (pps.getUseDQP() && pPartitionerChroma->currQgEnable())
    {
      pCuCtxChroma->qgStart    = true;
      pCuCtxChroma->isDQPCoded = false;
    }
    if (cs.slice->getUseChromaQpAdj() && pPartitionerChroma->currQgChromaEnable())
    {
      pCuCtxChroma->isChromaQpAdjCoded = false;
    }
  }

  const PartSplit splitMode = CU::getSplitAtDepth( cu, partitioner.currDepth );

  split_cu_mode( splitMode, cs, partitioner );

  CHECK( !partitioner.canSplit( splitMode, cs ), "The chosen split mode is invalid!" );

  if( splitMode != CU_DONT_SPLIT )
  {
      if (CS::isDualITree(cs) && pPartitionerChroma != nullptr && (partitioner.currArea().lwidth() >= 64 || partitioner.currArea().lheight() >= 64))
      {
        partitioner.splitCurrArea(CU_QUAD_SPLIT, cs);
        pPartitionerChroma->splitCurrArea(CU_QUAD_SPLIT, cs);
        bool beContinue = true;
        bool lumaContinue = true;
        bool chromaContinue = true;

        while (beContinue)
        {
          if (partitioner.currArea().lwidth() > 64 || partitioner.currArea().lheight() > 64)
          {
            if (cs.picture->blocks[partitioner.chType].contains(partitioner.currArea().blocks[partitioner.chType].pos()))
            {
              coding_tree(cs, partitioner, cuCtx, pPartitionerChroma, pCuCtxChroma);
            }
            lumaContinue = partitioner.nextPart(cs);
            chromaContinue = pPartitionerChroma->nextPart(cs);
            CHECK(lumaContinue != chromaContinue, "luma chroma partition should be matched");
            beContinue = lumaContinue;
          }
          else
          {
            //dual tree coding under 64x64 block
            if (cs.picture->blocks[partitioner.chType].contains(partitioner.currArea().blocks[partitioner.chType].pos()))
            {
              coding_tree(cs, partitioner, cuCtx);
            }
            lumaContinue = partitioner.nextPart(cs);
            if (cs.picture->blocks[pPartitionerChroma->chType].contains(pPartitionerChroma->currArea().blocks[pPartitionerChroma->chType].pos()))
            {
              coding_tree(cs, *pPartitionerChroma, *pCuCtxChroma);
            }
            chromaContinue = pPartitionerChroma->nextPart(cs);
            CHECK(lumaContinue != chromaContinue, "luma chroma partition should be matched");
            beContinue = lumaContinue;
          }
        }
        partitioner.exitCurrSplit();
        pPartitionerChroma->exitCurrSplit();

      }
      else
      {
        const ModeType modeTypeParent = partitioner.modeType;
        const ModeType modeTypeChild = CU::getModeTypeAtDepth( cu, partitioner.currDepth );
        mode_constraint( splitMode, cs, partitioner, modeTypeChild );
        partitioner.modeType = modeTypeChild;

        bool chromaNotSplit = modeTypeParent == MODE_TYPE_ALL && modeTypeChild == MODE_TYPE_INTRA ? true : false;
        CHECK( chromaNotSplit && partitioner.chType != CHANNEL_TYPE_LUMA, "chType must be luma" );
        if( partitioner.treeType == TREE_D )
        {
          partitioner.treeType = chromaNotSplit ? TREE_L : TREE_D;
        }
      partitioner.splitCurrArea( splitMode, cs );

      do
      {
        if( cs.picture->blocks[partitioner.chType].contains( partitioner.currArea().blocks[partitioner.chType].pos() ) )
        {
          coding_tree( cs, partitioner, cuCtx );
        }
      } while( partitioner.nextPart( cs ) );

      partitioner.exitCurrSplit();
      if( chromaNotSplit )
      {
        CHECK( partitioner.chType != CHANNEL_TYPE_LUMA, "must be luma status" );
        partitioner.chType = CHANNEL_TYPE_CHROMA;
        partitioner.treeType = TREE_C;

        if( cs.picture->blocks[partitioner.chType].contains( partitioner.currArea().blocks[partitioner.chType].pos() ) )
        {
          coding_tree( cs, partitioner, cuCtx );
        }

        //recover
        partitioner.chType = CHANNEL_TYPE_LUMA;
        partitioner.treeType = TREE_D;
      }
      partitioner.modeType = modeTypeParent;
      }
      return;
  }

  // Predict QP on start of quantization group
  if( cuCtx.qgStart )
  {
    cuCtx.qgStart = false;
    cuCtx.qp = CU::predictQP( cu, cuCtx.qp );
  }
  CHECK( cu.treeType != partitioner.treeType, "treeType mismatch" );


  // coding unit
  coding_unit( cu, partitioner, cuCtx );

  if( cu.chType == CHANNEL_TYPE_CHROMA )
  {
    DTRACE_COND( (isEncoding()), g_trace_ctx, D_QP, "[chroma CU]x=%d, y=%d, w=%d, h=%d, qp=%d\n", cu.Cb().x, cu.Cb().y, cu.Cb().width, cu.Cb().height, cu.qp );
  }
  else
  {
  DTRACE_COND( ( isEncoding() ), g_trace_ctx, D_QP, "x=%d, y=%d, w=%d, h=%d, qp=%d\n", cu.Y().x, cu.Y().y, cu.Y().width, cu.Y().height, cu.qp );
  }
  DTRACE_BLOCK_REC_COND( ( !isEncoding() ), cs.picture->getRecoBuf( cu ), cu, cu.predMode );
}

void CABACWriter::mode_constraint( const PartSplit split, const CodingStructure& cs, Partitioner& partitioner, const ModeType modeType )
{
  CHECK( split == CU_DONT_SPLIT, "splitMode shall not be no split" );
  int val = cs.signalModeCons( split, partitioner, partitioner.modeType );
  if( val == LDT_MODE_TYPE_SIGNAL )
  {
    CHECK( modeType == MODE_TYPE_ALL, "shall not be no constraint case" );
    bool flag = modeType == MODE_TYPE_INTRA;
    int ctxIdx = DeriveCtx::CtxModeConsFlag( cs, partitioner );
    m_BinEncoder.encodeBin( flag, Ctx::ModeConsFlag( ctxIdx ) );
    DTRACE( g_trace_ctx, D_SYNTAX, "mode_cons_flag() flag=%d\n", flag );
  }
  else if( val == LDT_MODE_TYPE_INFER )
  {
    assert( modeType == MODE_TYPE_INTRA );
  }
  else
  {
    assert( modeType == partitioner.modeType );
  }
}

void CABACWriter::split_cu_mode( const PartSplit split, const CodingStructure& cs, Partitioner& partitioner )
{
  bool canNo, canQt, canBh, canBv, canTh, canTv;
  partitioner.canSplit( cs, canNo, canQt, canBh, canBv, canTh, canTv );

  bool canSpl[6] = { canNo, canQt, canBh, canBv, canTh, canTv };

  unsigned ctxSplit = 0, ctxQtSplit = 0, ctxBttHV = 0, ctxBttH12 = 0, ctxBttV12;
  DeriveCtx::CtxSplit( cs, partitioner, ctxSplit, ctxQtSplit, ctxBttHV, ctxBttH12, ctxBttV12, canSpl );

  const bool canSplit = canBh || canBv || canTh || canTv || canQt;
  const bool isNo     = split == CU_DONT_SPLIT;

  if( canNo && canSplit )
  {
    m_BinEncoder.encodeBin( !isNo, Ctx::SplitFlag( ctxSplit ) );
  }

  DTRACE( g_trace_ctx, D_SYNTAX, "split_cu_mode() ctx=%d split=%d\n", ctxSplit, !isNo );

  if( isNo )
  {
    return;
  }

  const bool canBtt = canBh || canBv || canTh || canTv;
  const bool isQt   = split == CU_QUAD_SPLIT;

  if( canQt && canBtt )
  {
    m_BinEncoder.encodeBin( isQt, Ctx::SplitQtFlag( ctxQtSplit ) );
  }

  DTRACE( g_trace_ctx, D_SYNTAX, "split_cu_mode() ctx=%d qt=%d\n", ctxQtSplit, isQt );

  if( isQt )
  {
    return;
  }

  const bool canHor = canBh || canTh;
  const bool canVer = canBv || canTv;
  const bool  isVer = split == CU_VERT_SPLIT || split == CU_TRIV_SPLIT;

  if( canVer && canHor )
  {
    m_BinEncoder.encodeBin( isVer, Ctx::SplitHvFlag( ctxBttHV ) );
  }

  const bool can14 = isVer ? canTv : canTh;
  const bool can12 = isVer ? canBv : canBh;
  const bool  is12 = isVer ? ( split == CU_VERT_SPLIT ) : ( split == CU_HORZ_SPLIT );

  if( can12 && can14 )
  {
    m_BinEncoder.encodeBin( is12, Ctx::Split12Flag( isVer ? ctxBttV12 : ctxBttH12 ) );
  }

  DTRACE( g_trace_ctx, D_SYNTAX, "split_cu_mode() ctxHv=%d ctx12=%d mode=%d\n", ctxBttHV, isVer ? ctxBttV12 : ctxBttH12, split );
}

//================================================================================
//  clause 7.3.8.5
//--------------------------------------------------------------------------------
//    void  coding_unit               ( cu, partitioner, cuCtx )
//    void  cu_transquant_bypass_flag ( cu )
//    void  cu_skip_flag              ( cu )
//    void  pred_mode                 ( cu )
//    void  part_mode                 ( cu )
//    void  cu_pred_data              ( pus )
//    void  cu_lic_flag               ( cu )
//    void  intra_luma_pred_modes     ( pus )
//    void  intra_chroma_pred_mode    ( pu )
//    void  cu_residual               ( cu, partitioner, cuCtx )
//    void  rqt_root_cbf              ( cu )
//    void  end_of_ctu                ( cu, cuCtx )
//================================================================================

void CABACWriter::coding_unit( const CodingUnit& cu, Partitioner& partitioner, CUCtx& cuCtx )
{
  DTRACE( g_trace_ctx, D_SYNTAX, "coding_unit() treeType=%d modeType=%d\n", cu.treeType, cu.modeType );
  CodingStructure& cs = *cu.cs;
  // transquant bypass flag
  if( cs.pps->getTransquantBypassEnabledFlag() )
  {
    cu_transquant_bypass_flag( cu );
  }

  // skip flag
  if ((!cs.slice->isIntra() || cs.slice->getSPS()->getIBCFlag()) && cu.Y().valid())
  {
    cu_skip_flag( cu );
  }


  // skip data
  if( cu.skip )
  {
    CHECK( !cu.firstPU->mergeFlag, "Merge flag has to be on!" );
#if JVET_P0517_ADAPTIVE_COLOR_TRANSFORM
    CHECK(cu.colorTransform, "ACT should not be enabled for skip mode");
#endif
    PredictionUnit&   pu = *cu.firstPU;
    prediction_unit ( pu );
    end_of_ctu      ( cu, cuCtx );
    return;
  }


  // prediction mode and partitioning data
  pred_mode ( cu );
#if JVET_P0517_ADAPTIVE_COLOR_TRANSFORM
  if (CU::isIntra(cu))
  {
    adaptive_color_transform(cu);
  }
#endif
  if (CU::isPLT(cu))
  {
#if JVET_P0517_ADAPTIVE_COLOR_TRANSFORM
    CHECK(cu.colorTransform, "ACT should not be enabled for PLT mode");
#endif
    if (cu.isSepTree())
    {
      if (isLuma(partitioner.chType))
      {
        cu_palette_info(cu, COMPONENT_Y, 1, cuCtx);
      }
      if (cu.chromaFormat != CHROMA_400 && (partitioner.chType == CHANNEL_TYPE_CHROMA))
      {
        cu_palette_info(cu, COMPONENT_Cb, 2, cuCtx);
      }
    }
    else
    {
      cu_palette_info(cu, COMPONENT_Y, 3, cuCtx);
    }
    end_of_ctu(cu, cuCtx);
    return;
  }
  bdpcm_mode( cu, ComponentID( partitioner.chType ) );
#if JVET_P0059_CHROMA_BDPCM
  if (!CS::isDualITree(cs) && isLuma(partitioner.chType))
      bdpcm_mode(cu, ComponentID(CHANNEL_TYPE_CHROMA));
#endif

  // prediction data ( intra prediction modes / reference indexes + motion vectors )
  cu_pred_data( cu );

  // residual data ( coded block flags + transform coefficient levels )
  cu_residual( cu, partitioner, cuCtx );

  // end of cu
  end_of_ctu( cu, cuCtx );
}


void CABACWriter::cu_transquant_bypass_flag( const CodingUnit& cu )
{
  m_BinEncoder.encodeBin( (cu.transQuantBypass), Ctx::TransquantBypassFlag() );
}


void CABACWriter::cu_skip_flag( const CodingUnit& cu )
{
  unsigned ctxId = DeriveCtx::CtxSkipFlag( cu );

  if ((cu.slice->isIntra() || cu.isConsIntra()) && cu.cs->slice->getSPS()->getIBCFlag())
  {
    if (cu.lwidth() < 128 && cu.lheight() < 128) // disable IBC mode larger than 64x64
    {
    m_BinEncoder.encodeBin((cu.skip), Ctx::SkipFlag(ctxId));
    DTRACE(g_trace_ctx, D_SYNTAX, "cu_skip_flag() ctx=%d skip=%d\n", ctxId, cu.skip ? 1 : 0);
    }
    return;
  }
  if ( !cu.cs->slice->getSPS()->getIBCFlag() && cu.lwidth() == 4 && cu.lheight() == 4 )
  {
    return;
  }
  if( !cu.cs->slice->getSPS()->getIBCFlag() && cu.isConsIntra() )
  {
    return;
  }
  m_BinEncoder.encodeBin( ( cu.skip ), Ctx::SkipFlag( ctxId ) );

  DTRACE( g_trace_ctx, D_SYNTAX, "cu_skip_flag() ctx=%d skip=%d\n", ctxId, cu.skip ? 1 : 0 );
  if (cu.skip && cu.cs->slice->getSPS()->getIBCFlag())
  {
    if (cu.lwidth() < 128 && cu.lheight() < 128 && !cu.isConsInter()) // disable IBC mode larger than 64x64 and disable IBC when only allowing inter mode
    {
      if ( cu.lwidth() == 4 && cu.lheight() == 4 )
      {
        return;
      }
    unsigned ctxidx = DeriveCtx::CtxIBCFlag(cu);
    m_BinEncoder.encodeBin(CU::isIBC(cu) ? 1 : 0, Ctx::IBCFlag(ctxidx));
    DTRACE(g_trace_ctx, D_SYNTAX, "ibc() ctx=%d cu.predMode=%d\n", ctxidx, cu.predMode);
    }
  }
}


void CABACWriter::pred_mode( const CodingUnit& cu )
{
  if (cu.cs->slice->getSPS()->getIBCFlag() && cu.chType != CHANNEL_TYPE_CHROMA)
  {
    if( cu.isConsInter() )
    {
      assert( CU::isInter( cu ) );
      return;
    }

    if ( cu.cs->slice->isIntra() || ( cu.lwidth() == 4 && cu.lheight() == 4 ) || cu.isConsIntra() )
    {
      if (cu.lwidth() < 128 && cu.lheight() < 128) // disable IBC mode larger than 64x64
      {
      unsigned ctxidx = DeriveCtx::CtxIBCFlag(cu);
      m_BinEncoder.encodeBin(CU::isIBC(cu), Ctx::IBCFlag(ctxidx));
      }
      if (!CU::isIBC(cu) && cu.cs->slice->getSPS()->getPLTMode() && cu.lwidth() <= 64 && cu.lheight() <= 64)
      {
        m_BinEncoder.encodeBin(CU::isPLT(cu), Ctx::PLTFlag(0));
      }
    }
    else
    {
      if( cu.isConsInter() )
      {
        return;
      }
      m_BinEncoder.encodeBin((CU::isIntra(cu) || CU::isPLT(cu)), Ctx::PredMode(DeriveCtx::CtxPredModeFlag(cu)));
      if (CU::isIntra(cu) || CU::isPLT(cu))
      {
        if (cu.cs->slice->getSPS()->getPLTMode() && cu.lwidth() <= 64 && cu.lheight() <= 64)
          m_BinEncoder.encodeBin(CU::isPLT(cu), Ctx::PLTFlag(0));
      }
      else
      {
        if (cu.lwidth() < 128 && cu.lheight() < 128) // disable IBC mode larger than 64x64
        {
        unsigned ctxidx = DeriveCtx::CtxIBCFlag(cu);
        m_BinEncoder.encodeBin(CU::isIBC(cu), Ctx::IBCFlag(ctxidx));
        }
      }
    }
  }
  else
  {
    if( cu.isConsInter() )
    {
      assert( CU::isInter( cu ) );
      return;
    }

    if ( cu.cs->slice->isIntra() || ( cu.lwidth() == 4 && cu.lheight() == 4 ) || cu.isConsIntra() )
    {
      if (cu.cs->slice->getSPS()->getPLTMode() && cu.lwidth() <= 64 && cu.lheight() <= 64)
        m_BinEncoder.encodeBin((CU::isPLT(cu)), Ctx::PLTFlag(0));
      return;
    }
#if JVET_P0516_PLT_BINARIZATION
    m_BinEncoder.encodeBin((CU::isIntra(cu) || CU::isPLT(cu)), Ctx::PredMode(DeriveCtx::CtxPredModeFlag(cu)));
    if ((CU::isIntra(cu) || CU::isPLT(cu)) && cu.cs->slice->getSPS()->getPLTMode() && cu.lwidth() <= 64 && cu.lheight() <= 64)
#else
    m_BinEncoder.encodeBin((CU::isIntra(cu)), Ctx::PredMode(DeriveCtx::CtxPredModeFlag(cu)));
    if (!CU::isIntra(cu) && cu.cs->slice->getSPS()->getPLTMode() && cu.lwidth() <= 64 && cu.lheight() <= 64)
#endif
    {
      m_BinEncoder.encodeBin((CU::isPLT(cu)), Ctx::PLTFlag(0));
    }
  }
}
void CABACWriter::bdpcm_mode( const CodingUnit& cu, const ComponentID compID )
{
#if JVET_P0059_CHROMA_BDPCM
  if( cu.cs->sps->getBDPCMEnabled() == 0 ) return;
#else
  if( !cu.cs->sps->getBDPCMEnabledFlag() ) return;
#endif
  if( !CU::bdpcmAllowed( cu, compID ) ) return;

#if JVET_P0059_CHROMA_BDPCM
  int bdpcmMode = isLuma(compID) ? cu.bdpcmMode : cu.bdpcmModeChroma;

  m_BinEncoder.encodeBin(bdpcmMode > 0 ? 1 : 0, Ctx::BDPCMMode(0));

  if (bdpcmMode)
  {
    m_BinEncoder.encodeBin(bdpcmMode > 1 ? 1 : 0, Ctx::BDPCMMode(1));
  }
  if (isLuma(compID))
  {
    DTRACE(g_trace_ctx, D_SYNTAX, "bdpcm_mode(%d) x=%d, y=%d, w=%d, h=%d, bdpcm=%d\n", CHANNEL_TYPE_LUMA, cu.lumaPos().x, cu.lumaPos().y, cu.lwidth(), cu.lheight(), cu.bdpcmMode);
  }
  else
  {
    DTRACE(g_trace_ctx, D_SYNTAX, "bdpcm_mode(%d) x=%d, y=%d, w=%d, h=%d, bdpcm=%d\n", CHANNEL_TYPE_CHROMA, cu.chromaPos().x, cu.chromaPos().y, cu.chromaSize().width, cu.chromaSize().height, cu.bdpcmModeChroma);
  }
#else
  m_BinEncoder.encodeBin( cu.bdpcmMode > 0 ? 1 : 0, Ctx::BDPCMMode( 0 ) );

  if( cu.bdpcmMode )
  {
    m_BinEncoder.encodeBin( cu.bdpcmMode > 1 ? 1 : 0, Ctx::BDPCMMode( 1 ) );
  }
  DTRACE( g_trace_ctx, D_SYNTAX, "bdpcm_mode() x=%d, y=%d, w=%d, h=%d, bdpcm=%d\n", cu.lumaPos().x, cu.lumaPos().y, cu.lwidth(), cu.lheight(), cu.bdpcmMode );
#endif
}


void CABACWriter::cu_pred_data( const CodingUnit& cu )
{
  if( CU::isIntra( cu ) )
  {
    intra_luma_pred_modes  ( cu );
    intra_chroma_pred_modes( cu );
    return;
  }
  if (!cu.Y().valid()) // dual tree chroma CU
  {
    return;
  }
  for( auto &pu : CU::traversePUs( cu ) )
  {
    prediction_unit( pu );
  }

  imv_mode   ( cu );
  affine_amvr_mode( cu );

  cu_gbi_flag( cu );

}

void CABACWriter::cu_gbi_flag(const CodingUnit& cu)
{
  if(!CU::isGBiIdxCoded(cu))
  {
    return;
  }

  CHECK(!(GBI_NUM > 1 && (GBI_NUM == 2 || (GBI_NUM & 0x01) == 1)), " !( GBI_NUM > 1 && ( GBI_NUM == 2 || ( GBI_NUM & 0x01 ) == 1 ) ) ");
  const uint8_t gbiCodingIdx = (uint8_t)g_GbiCodingOrder[CU::getValidGbiIdx(cu)];

  const int32_t numGBi = (cu.slice->getCheckLDC()) ? 5 : 3;
  m_BinEncoder.encodeBin((gbiCodingIdx == 0 ? 0 : 1), Ctx::GBiIdx(0));
  if(numGBi > 2 && gbiCodingIdx != 0)
  {
    const uint32_t prefixNumBits = numGBi - 2;
    const uint32_t step = 1;

    uint8_t idx = 1;
    for(int ui = 0; ui < prefixNumBits; ++ui)
    {
      if (gbiCodingIdx == idx)
      {
        m_BinEncoder.encodeBinEP(0);
        break;
      }
      else
      {
        m_BinEncoder.encodeBinEP(1);
        idx += step;
      }
    }
  }

  DTRACE(g_trace_ctx, D_SYNTAX, "cu_gbi_flag() gbi_idx=%d\n", cu.GBiIdx ? 1 : 0);
}

void CABACWriter::xWriteTruncBinCode(uint32_t symbol, uint32_t maxSymbol)
{
  int thresh;
  if (maxSymbol > 256)
  {
    int threshVal = 1 << 8;
    thresh = 8;
    while (threshVal <= maxSymbol)
    {
      thresh++;
      threshVal <<= 1;
    }
    thresh--;
  }
  else
  {
    thresh = g_tbMax[maxSymbol];
  }

  int val = 1 << thresh;
  assert(val <= maxSymbol);
  assert((val << 1) > maxSymbol);
  assert(symbol < maxSymbol);
  int b = maxSymbol - val;
  assert(b < val);
  if (symbol < val - b)
  {
    m_BinEncoder.encodeBinsEP(symbol, thresh);
  }
  else
  {
    symbol += val - b;
    assert(symbol < (val << 1));
    assert((symbol >> 1) >= val - b);
    m_BinEncoder.encodeBinsEP(symbol, thresh + 1);
  }
}

void CABACWriter::extend_ref_line(const PredictionUnit& pu)
{

  const CodingUnit& cu = *pu.cu;
  if( !cu.Y().valid() || cu.predMode != MODE_INTRA || !isLuma( cu.chType ) || cu.bdpcmMode )
  {
    return;
  }
  bool isFirstLineOfCtu = (((cu.block(COMPONENT_Y).y)&((cu.cs->sps)->getMaxCUWidth() - 1)) == 0);
  if (isFirstLineOfCtu)
  {
    return;
  }
  int multiRefIdx = pu.multiRefIdx;
  if (MRL_NUM_REF_LINES > 1)
  {
    m_BinEncoder.encodeBin(multiRefIdx != MULTI_REF_LINE_IDX[0], Ctx::MultiRefLineIdx(0));
    if (MRL_NUM_REF_LINES > 2 && multiRefIdx != MULTI_REF_LINE_IDX[0])
    {
      m_BinEncoder.encodeBin(multiRefIdx != MULTI_REF_LINE_IDX[1], Ctx::MultiRefLineIdx(1));
    }
  }
}

void CABACWriter::extend_ref_line(const CodingUnit& cu)
{

  if ( !cu.Y().valid() || cu.predMode != MODE_INTRA || !isLuma(cu.chType) || cu.bdpcmMode )
  {
    return;
  }

  const int numBlocks = CU::getNumPUs(cu);
  const PredictionUnit* pu = cu.firstPU;

  for (int k = 0; k < numBlocks; k++)
  {
    bool isFirstLineOfCtu = (((cu.block(COMPONENT_Y).y)&((cu.cs->sps)->getMaxCUWidth() - 1)) == 0);
    if (isFirstLineOfCtu)
    {
      return;
    }
    int multiRefIdx = pu->multiRefIdx;
    if (MRL_NUM_REF_LINES > 1)
    {
      m_BinEncoder.encodeBin(multiRefIdx != MULTI_REF_LINE_IDX[0], Ctx::MultiRefLineIdx(0));
      if (MRL_NUM_REF_LINES > 2 && multiRefIdx != MULTI_REF_LINE_IDX[0])
      {
        m_BinEncoder.encodeBin(multiRefIdx != MULTI_REF_LINE_IDX[1], Ctx::MultiRefLineIdx(1));
      }

    }
    pu = pu->next;
  }
}

void CABACWriter::intra_luma_pred_modes( const CodingUnit& cu )
{
  if( !cu.Y().valid() )
  {
    return;
  }

  if( cu.bdpcmMode )
  {
    cu.firstPU->intraDir[0] = cu.bdpcmMode == 2? VER_IDX : HOR_IDX;
    return;
  }

  mip_flag(cu);
  if (cu.mipFlag)
  {
    mip_pred_modes(cu);
    return;
  }
  extend_ref_line( cu );
  isp_mode( cu );

  const int numMPMs   = NUM_MOST_PROBABLE_MODES;
  const int numBlocks = CU::getNumPUs( cu );
  unsigned  mpm_preds   [4][numMPMs];
  unsigned  mpm_idxs    [4];
  unsigned  ipred_modes [4];

  const PredictionUnit* pu = cu.firstPU;

  // prev_intra_luma_pred_flag
  for( int k = 0; k < numBlocks; k++ )
  {
    unsigned*  mpm_pred   = mpm_preds[k];
    unsigned&  mpm_idx    = mpm_idxs[k];
    unsigned&  ipred_mode = ipred_modes[k];

    PU::getIntraMPMs( *pu, mpm_pred );

    ipred_mode = pu->intraDir[0];
    mpm_idx    = numMPMs;
    for( unsigned idx = 0; idx < numMPMs; idx++ )
    {
      if( ipred_mode == mpm_pred[idx] )
      {
        mpm_idx = idx;
        break;
      }
    }
    if ( pu->multiRefIdx )
    {
      CHECK(mpm_idx >= numMPMs, "use of non-MPM");
    }
    else
    {
      m_BinEncoder.encodeBin(mpm_idx < numMPMs, Ctx::IntraLumaMpmFlag());
    }

    pu = pu->next;
  }

  pu = cu.firstPU;

  // mpm_idx / rem_intra_luma_pred_mode
  for( int k = 0; k < numBlocks; k++ )
  {
    const unsigned& mpm_idx = mpm_idxs[k];
    if( mpm_idx < numMPMs )
    {
      {
        unsigned ctx = (pu->cu->ispMode == NOT_INTRA_SUBPARTITIONS ? 1 : 0);
        if (pu->multiRefIdx == 0)
          m_BinEncoder.encodeBin(mpm_idx > 0, Ctx::IntraLumaPlanarFlag(ctx));
        if( mpm_idx )
        {
          m_BinEncoder.encodeBinEP( mpm_idx > 1 );
        }
        if (mpm_idx > 1)
        {
          m_BinEncoder.encodeBinEP(mpm_idx > 2);
        }
        if (mpm_idx > 2)
        {
          m_BinEncoder.encodeBinEP(mpm_idx > 3);
        }
        if (mpm_idx > 3)
        {
          m_BinEncoder.encodeBinEP(mpm_idx > 4);
        }
      }
    }
    else
    {
      unsigned* mpm_pred   = mpm_preds[k];
      unsigned  ipred_mode = ipred_modes[k];

      // sorting of MPMs
      std::sort( mpm_pred, mpm_pred + numMPMs );

      {
        for (int idx = numMPMs - 1; idx >= 0; idx--)
        {
          if (ipred_mode > mpm_pred[idx])
          {
            ipred_mode--;
          }
        }
        CHECK(ipred_mode >= 64, "Incorrect mode");
        xWriteTruncBinCode(ipred_mode, NUM_LUMA_MODE - NUM_MOST_PROBABLE_MODES);  // Remaining mode is truncated binary coded
      }
    }

    DTRACE( g_trace_ctx, D_SYNTAX, "intra_luma_pred_modes() idx=%d pos=(%d,%d) mode=%d\n", k, pu->lumaPos().x, pu->lumaPos().y, pu->intraDir[0] );
    pu = pu->next;
  }
}


void CABACWriter::intra_luma_pred_mode( const PredictionUnit& pu )
{

  if( pu.cu->bdpcmMode ) return;
  mip_flag(*pu.cu);
  if (pu.cu->mipFlag)
  {
    mip_pred_mode(pu);
    return;
  }
  extend_ref_line( pu );
  isp_mode( *pu.cu );

  // prev_intra_luma_pred_flag
  const int numMPMs  = NUM_MOST_PROBABLE_MODES;
  unsigned  mpm_pred[numMPMs];

  PU::getIntraMPMs( pu, mpm_pred );

  unsigned ipred_mode = pu.intraDir[0];
  unsigned mpm_idx = numMPMs;

  for( int idx = 0; idx < numMPMs; idx++ )
  {
    if( ipred_mode == mpm_pred[idx] )
    {
      mpm_idx = idx;
      break;
    }
  }
  if ( pu.multiRefIdx )
  {
    CHECK(mpm_idx >= numMPMs, "use of non-MPM");
  }
  else
  {
    m_BinEncoder.encodeBin(mpm_idx < numMPMs, Ctx::IntraLumaMpmFlag());
  }

  // mpm_idx / rem_intra_luma_pred_mode
  if( mpm_idx < numMPMs )
  {
    {
      unsigned ctx = (pu.cu->ispMode == NOT_INTRA_SUBPARTITIONS ? 1 : 0);
      if (pu.multiRefIdx == 0)
        m_BinEncoder.encodeBin( mpm_idx > 0, Ctx::IntraLumaPlanarFlag(ctx) );
      if( mpm_idx )
      {
        m_BinEncoder.encodeBinEP( mpm_idx > 1 );
      }
      if (mpm_idx > 1)
      {
        m_BinEncoder.encodeBinEP(mpm_idx > 2);
      }
      if (mpm_idx > 2)
      {
        m_BinEncoder.encodeBinEP(mpm_idx > 3);
      }
      if (mpm_idx > 3)
      {
        m_BinEncoder.encodeBinEP(mpm_idx > 4);
      }
    }
  }
  else
  {
    std::sort( mpm_pred, mpm_pred + numMPMs );
    {
      for (int idx = numMPMs - 1; idx >= 0; idx--)
      {
        if (ipred_mode > mpm_pred[idx])
        {
          ipred_mode--;
        }
      }
      xWriteTruncBinCode(ipred_mode, NUM_LUMA_MODE - NUM_MOST_PROBABLE_MODES);  // Remaining mode is truncated binary coded
    }
  }
}


void CABACWriter::intra_chroma_pred_modes( const CodingUnit& cu )
{
  if( cu.chromaFormat == CHROMA_400 || ( cu.isSepTree() && cu.chType == CHANNEL_TYPE_LUMA ) )
  {
    return;
  }

  const PredictionUnit* pu = cu.firstPU;

  intra_chroma_pred_mode( *pu );
}
void CABACWriter::intra_chroma_lmc_mode(const PredictionUnit& pu)
{
  const unsigned intraDir = pu.intraDir[1];
  int lmModeList[10];
  PU::getLMSymbolList(pu, lmModeList);
  int symbol = -1;
  for (int k = 0; k < LM_SYMBOL_NUM; k++)
  {
    if (lmModeList[k] == intraDir)
    {
      symbol = k;
      break;
    }
  }
  CHECK(symbol < 0, "invalid symbol found");

#if JVET_P0615_CHROMAMODE_CLEANUP
  m_BinEncoder.encodeBin(symbol == 0 ? 0 : 1, Ctx::CclmModeIdx(0));
#else
  m_BinEncoder.encodeBin(symbol == 0 ? 0 : 1, Ctx::IntraChromaPredMode(0));
#endif

  if (symbol > 0)
  {
    CHECK(symbol > 2, "invalid symbol for MMLM");
    unsigned int symbol_minus_1 = symbol - 1;
    m_BinEncoder.encodeBinEP(symbol_minus_1);
  }
}


void CABACWriter::intra_chroma_pred_mode(const PredictionUnit& pu)
{
#if JVET_P0059_CHROMA_BDPCM
  if (pu.cu->bdpcmModeChroma)
  {
      return;
  }
#endif

  const unsigned intraDir = pu.intraDir[1];
#if JVET_P0517_ADAPTIVE_COLOR_TRANSFORM
  if (pu.cu->colorTransform)
  {
    CHECK(pu.intraDir[CHANNEL_TYPE_CHROMA] != DM_CHROMA_IDX, "chroma should use DM for adaptive color transform");
    return;
  }
#endif
  if (pu.cs->sps->getUseLMChroma() && pu.cu->checkCCLMAllowed())
  {
    m_BinEncoder.encodeBin(PU::isLMCMode(intraDir) ? 1 : 0, Ctx::CclmModeFlag(0));
    if (PU::isLMCMode(intraDir))
    {
      intra_chroma_lmc_mode(pu);
      return;
    }
  }

  const bool     isDerivedMode = intraDir == DM_CHROMA_IDX;
  m_BinEncoder.encodeBin(isDerivedMode ? 0 : 1, Ctx::IntraChromaPredMode(0));
  if (isDerivedMode)
  {
    return;
  }

  // chroma candidate index
  unsigned chromaCandModes[NUM_CHROMA_MODE];
  PU::getIntraChromaCandModes(pu, chromaCandModes);

  int candId = 0;
  for (; candId < NUM_CHROMA_MODE; candId++)
  {
    if (intraDir == chromaCandModes[candId])
    {
      break;
    }
  }

  CHECK(candId >= NUM_CHROMA_MODE, "Chroma prediction mode index out of bounds");
  CHECK(chromaCandModes[candId] == DM_CHROMA_IDX, "The intra dir cannot be DM_CHROMA for this path");
  {
    m_BinEncoder.encodeBinsEP(candId, 2);
  }
}

void CABACWriter::cu_residual( const CodingUnit& cu, Partitioner& partitioner, CUCtx& cuCtx )
{
  if (!CU::isIntra(cu))
  {
    PredictionUnit& pu = *cu.firstPU;
    if( !pu.mergeFlag )
    {
      rqt_root_cbf( cu );
    }
    if( cu.rootCbf )
    {
      sbt_mode( cu );
    }

    if( !cu.rootCbf )
    {
#if JVET_P0517_ADAPTIVE_COLOR_TRANSFORM
      CHECK(cu.colorTransform, "ACT should not be enabled for root_cbf = 0");
#endif
      return;
    }
  }

#if JVET_P0517_ADAPTIVE_COLOR_TRANSFORM
  if (CU::isInter(cu) || CU::isIBC(cu))
  {
    adaptive_color_transform(cu);
  }
#endif

  cuCtx.violatesLfnstConstrained[CHANNEL_TYPE_LUMA]   = false;
  cuCtx.violatesLfnstConstrained[CHANNEL_TYPE_CHROMA] = false;
  cuCtx.lfnstLastScanPos                              = false;
#if JVET_P1026_MTS_SIGNALLING
  cuCtx.violatesMtsCoeffConstraint                    = false;
#endif

  if( cu.ispMode && isLuma( partitioner.chType ) )
  {
    TUIntraSubPartitioner subTuPartitioner( partitioner );
    transform_tree( *cu.cs, subTuPartitioner, cuCtx,             CU::getISPType( cu, getFirstComponentOfChannel( partitioner.chType)  ), 0 );
  }
  else
  {
    transform_tree( *cu.cs, partitioner, cuCtx );
  }

  residual_lfnst_mode( cu, cuCtx );
#if JVET_P1026_MTS_SIGNALLING
#if JVET_P1026_ISP_LFNST_COMBINATION
  mts_idx            ( cu, &cuCtx );
#else
  mts_idx            ( cu, cuCtx );
#endif
#endif
}

void CABACWriter::rqt_root_cbf( const CodingUnit& cu )
{
  m_BinEncoder.encodeBin( cu.rootCbf, Ctx::QtRootCbf() );

  DTRACE( g_trace_ctx, D_SYNTAX, "rqt_root_cbf() ctx=0 root_cbf=%d pos=(%d,%d)\n", cu.rootCbf ? 1 : 0, cu.lumaPos().x, cu.lumaPos().y );
}

#if JVET_P0517_ADAPTIVE_COLOR_TRANSFORM
void CABACWriter::adaptive_color_transform(const CodingUnit& cu)
{
  if (!cu.slice->getSPS()->getUseColorTrans())
  {
    return;
  }

  if (cu.isSepTree())
  {
    CHECK(cu.colorTransform, "adaptive color transform should be disabled when dualtree and localtree are enabled");
    return;
  }

  if (CU::isInter(cu) || CU::isIBC(cu) || CU::isIntra(cu))
  {
    m_BinEncoder.encodeBin(cu.colorTransform, Ctx::ACTFlag());
  }
}
#endif

void CABACWriter::sbt_mode( const CodingUnit& cu )
{
  uint8_t sbtAllowed = cu.checkAllowedSbt();
  if( !sbtAllowed )
  {
    return;
  }

  SizeType cuWidth = cu.lwidth();
  SizeType cuHeight = cu.lheight();
  uint8_t sbtIdx = cu.getSbtIdx();
  uint8_t sbtPos = cu.getSbtPos();

  //bin - flag
  bool sbtFlag = cu.sbtInfo != 0;
  uint8_t ctxIdx = ( cuWidth * cuHeight <= 256 ) ? 1 : 0;
  m_BinEncoder.encodeBin( sbtFlag, Ctx::SbtFlag( ctxIdx ) );
  if( !sbtFlag )
  {
    return;
  }

  bool sbtQuadFlag = sbtIdx == SBT_HOR_QUAD || sbtIdx == SBT_VER_QUAD;
  bool sbtHorFlag = sbtIdx == SBT_HOR_HALF || sbtIdx == SBT_HOR_QUAD;
  bool sbtPosFlag = sbtPos == SBT_POS1;

  uint8_t sbtVerHalfAllow = CU::targetSbtAllowed( SBT_VER_HALF, sbtAllowed );
  uint8_t sbtHorHalfAllow = CU::targetSbtAllowed( SBT_HOR_HALF, sbtAllowed );
  uint8_t sbtVerQuadAllow = CU::targetSbtAllowed( SBT_VER_QUAD, sbtAllowed );
  uint8_t sbtHorQuadAllow = CU::targetSbtAllowed( SBT_HOR_QUAD, sbtAllowed );
  //bin - type
  if( ( sbtHorHalfAllow || sbtVerHalfAllow ) && ( sbtHorQuadAllow || sbtVerQuadAllow ) )
  {
    m_BinEncoder.encodeBin( sbtQuadFlag, Ctx::SbtQuadFlag( 0 ) );
  }
  else
  {
    assert( sbtQuadFlag == 0 );
  }

  //bin - dir
  if( ( sbtQuadFlag && sbtVerQuadAllow && sbtHorQuadAllow ) || ( !sbtQuadFlag && sbtVerHalfAllow && sbtHorHalfAllow ) ) //both direction allowed
  {
    uint8_t ctxIdx = ( cuWidth == cuHeight ) ? 0 : ( cuWidth < cuHeight ? 1 : 2 );
    m_BinEncoder.encodeBin( sbtHorFlag, Ctx::SbtHorFlag( ctxIdx ) );
  }
  else
  {
    assert( sbtHorFlag == ( ( sbtQuadFlag && sbtHorQuadAllow ) || ( !sbtQuadFlag && sbtHorHalfAllow ) ) );
  }

  //bin - pos
  m_BinEncoder.encodeBin( sbtPosFlag, Ctx::SbtPosFlag( 0 ) );

  DTRACE( g_trace_ctx, D_SYNTAX, "sbt_mode() pos=(%d,%d) sbtInfo=%d\n", cu.lx(), cu.ly(), (int)cu.sbtInfo );
}

void CABACWriter::end_of_ctu( const CodingUnit& cu, CUCtx& cuCtx )
{
  const Slice*  slice             = cu.cs->slice;
  const int     currentCTUTsAddr  = cu.cs->picture->brickMap->getCtuRsToBsAddrMap( CU::getCtuAddr( cu ) );
  const bool    isLastSubCUOfCtu  = CU::isLastSubCUOfCtu( cu );

  if ( isLastSubCUOfCtu
    && ( !cu.isSepTree() || cu.chromaFormat == CHROMA_400 || isChroma( cu.chType ) )
      )
  {
    cuCtx.isDQPCoded = ( cu.cs->pps->getUseDQP() && !cuCtx.isDQPCoded );

    // The 1-terminating bit is added to all streams, so don't add it here when it's 1.
    // i.e. when the slice segment CurEnd CTU address is the current CTU address+1.
    if(slice->getSliceCurEndCtuTsAddr() != currentCTUTsAddr + 1)
    {
      m_BinEncoder.encodeBinTrm( 0 );
    }
  }
}

void CABACWriter::cu_palette_info(const CodingUnit& cu, ComponentID compBegin, uint32_t numComp, CUCtx& cuCtx)
{
  const SPS&       sps = *(cu.cs->sps);
  TransformUnit&   tu = *cu.firstTU;
  uint32_t indexMaxSize = cu.useEscape[compBegin] ? (cu.curPLTSize[compBegin] + 1) : cu.curPLTSize[compBegin];

  if (cu.lastPLTSize[compBegin])
  {
    xEncodePLTPredIndicator(cu, MAXPLTSIZE, compBegin);
  }

  uint32_t reusedPLTnum = 0;
  for (int idx = 0; idx < cu.lastPLTSize[compBegin]; idx++)
  {
    if (cu.reuseflag[compBegin][idx])
      reusedPLTnum++;
  }

  if (reusedPLTnum < MAXPLTSIZE)
  {
    exp_golomb_eqprob(cu.curPLTSize[compBegin] - reusedPLTnum, 0);
  }

  for (int comp = compBegin; comp < (compBegin + numComp); comp++)
  {
    for (int idx = cu.reusePLTSize[compBegin]; idx < cu.curPLTSize[compBegin]; idx++)
    {
      ComponentID compID = (ComponentID)comp;
      const int  channelBitDepth = sps.getBitDepth(toChannelType(compID));
      m_BinEncoder.encodeBinsEP(cu.curPLT[comp][idx], channelBitDepth);
    }
  }
  uint32_t signalEscape = (cu.useEscape[compBegin]) ? 1 : 0;
  if (cu.curPLTSize[compBegin] > 0)
  {
    m_BinEncoder.encodeBinEP(signalEscape);
  }
  //encode index map
#if !JVET_P0077_LINE_CG_PALETTE
  PLTtypeBuf runType = tu.getrunType(compBegin);
  PelBuf     runLength = tu.getrunLength(compBegin);
  PelBuf     curPLTIdx = tu.getcurPLTIdx(compBegin);
#endif
  uint32_t   height = cu.block(compBegin).height;
  uint32_t   width = cu.block(compBegin).width;

  m_scanOrder = g_scanOrder[SCAN_UNGROUPED][(cu.useRotation[compBegin]) ? SCAN_TRAV_VER : SCAN_TRAV_HOR][gp_sizeIdxInfo->idxFrom(width)][gp_sizeIdxInfo->idxFrom(height)];
  uint32_t total = height * width;
#if JVET_P0077_LINE_CG_PALETTE
  if (indexMaxSize > 1)
    codeScanRotationModeFlag(cu, compBegin);
  else
    assert(!cu.useRotation[compBegin]);

  if (cu.useEscape[compBegin] && cu.cs->pps->getUseDQP() && !cuCtx.isDQPCoded)
  {
    if (!cu.isSepTree() || isLuma(tu.chType))
    {
      cu_qp_delta(cu, cuCtx.qp, cu.qp);
      cuCtx.qp = cu.qp;
      cuCtx.isDQPCoded = true;
    }
  }
  if (cu.useEscape[compBegin] && cu.cs->slice->getUseChromaQpAdj() && !cuCtx.isChromaQpAdjCoded)
  {
    if (!CS::isDualITree(*tu.cs) || isChroma(tu.chType))
    {
      cu_chroma_qp_offset(cu);
      cuCtx.isChromaQpAdjCoded = true;
    }
  }

  uint32_t prevRunPos = 0;
  unsigned prevRunType = 0;
  for (int subSetId = 0; subSetId <= (total - 1) >> LOG2_PALETTE_CG_SIZE; subSetId++)
  {
    cuPaletteSubblockInfo(cu, compBegin, numComp, subSetId, prevRunPos, prevRunType);
  }
#else
  int lastRunPos = -1;
  uint32_t lastRunType = 0;
  uint32_t numIndices = 0;
  std::vector<int> idxPos, parsedIdx;
  idxPos.reserve(total);
  parsedIdx.reserve(total);
  if (indexMaxSize > 1)
  {
    int idx = 0, run = 0;
    while (idx < total)
    {
      uint32_t posy = m_scanOrder[idx].y;
      uint32_t posx = m_scanOrder[idx].x;
      if (runType.at(posx, posy) == PLT_RUN_INDEX)
      {
        idxPos.push_back(idx);
        numIndices++;
      }
      lastRunType = runType.at(posx, posy);
      lastRunPos = idx;
      run = runLength.at(posx, posy);
      idx += run;
    }
    uint32_t currParam = 3 + ((indexMaxSize) >> 3);
    uint32_t mappedValue;
    assert(numIndices);
    assert(numIndices > 0);
    mappedValue = numIndices - 1;
#if JVET_P0090_32BIT_MVD
    m_BinEncoder.encodeRemAbsEP(mappedValue, currParam, COEF_REMAIN_BIN_REDUCTION, MAX_NUM_CHANNEL_TYPE); // JC: code number of indices (PLT_RUN_INDEX)
#else
    m_BinEncoder.encodeRemAbsEP(mappedValue, currParam, false, MAX_NUM_CHANNEL_TYPE); // JC: code number of indices (PLT_RUN_INDEX)
#endif
    auto idxPosEnd = idxPos.end();
    for (auto iter = idxPos.begin(); iter != idxPosEnd; ++iter)
    {
      parsedIdx.push_back( writePLTIndex(cu, *iter, curPLTIdx, runType, indexMaxSize, compBegin));
    }
    m_BinEncoder.encodeBin(lastRunType, Ctx::RunTypeFlag());
    codeScanRotationModeFlag(cu, compBegin);
  }
  else
  {
    assert(!cu.useRotation[compBegin]);
  }

  if (cu.useEscape[compBegin] && cu.cs->pps->getUseDQP() && !cuCtx.isDQPCoded)
  {
    if (!cu.isSepTree() || isLuma(tu.chType))
    {
      cu_qp_delta(cu, cuCtx.qp, cu.qp);
      cuCtx.qp = cu.qp;
      cuCtx.isDQPCoded = true;
    }
  }
  if ( cu.useEscape[compBegin] && cu.cs->slice->getUseChromaQpAdj() && !cuCtx.isChromaQpAdjCoded)
  {
    if (!CS::isDualITree(*tu.cs) || isChroma(tu.chType))
    {
      cu_chroma_qp_offset(cu);
      cuCtx.isChromaQpAdjCoded = true;
    }
  }

  uint32_t strPos = 0;
  uint32_t endPos = height * width;
  auto parsedIdxEnd = parsedIdx.end();
  auto parsedIdxIter = parsedIdx.begin();
  while (strPos < endPos)
  {
    uint32_t posy = m_scanOrder[strPos].y;
    uint32_t posx = m_scanOrder[strPos].x;
    uint32_t posyprev = strPos == 0 ? 0 : m_scanOrder[strPos - 1].y;
    uint32_t posxprev = strPos == 0 ? 0 : m_scanOrder[strPos - 1].x;

    if (indexMaxSize > 1)
    {
      if (((posy == 0) && !cu.useRotation[compBegin]) || ((posx == 0) && cu.useRotation[compBegin]))

      {
        assert(runType.at(posx, posy) == PLT_RUN_INDEX);
      }
      else if (strPos != 0 && runType.at(posxprev, posyprev) == PLT_RUN_COPY)
      {
        assert(runType.at(posx, posy) == PLT_RUN_INDEX);
      }
      else
      {
        if (numIndices && strPos < endPos - 1) // if numIndices (decoder will know this value) == 0 - > only CopyAbove, if strPos == endPos - 1, the last RunType was already coded
        {
          m_BinEncoder.encodeBin((runType.at(posx, posy)), Ctx::RunTypeFlag());
        }
      }
    }

    Pel curLevel = 0;
    if (runType.at(posx, posy) == PLT_RUN_INDEX)
    {
      if (parsedIdxIter != parsedIdxEnd)
      {
        curLevel = *parsedIdxIter++;
      }
      else
      {
        curLevel = 0;
      }
    }

    if (indexMaxSize > 1)
    {
      if (lastRunPos != strPos)
      {
        numIndices -= (runType.at(posx, posy) == PLT_RUN_INDEX);
        cu_run_val(runLength.at(posx, posy) - 1, (PLTRunMode)runType.at(posx, posy), curLevel, endPos - strPos - numIndices - 1 - lastRunType);
      }

    }

    strPos += (runLength.at(posx, posy));
  }
  assert(strPos == endPos);

  uint32_t scaleX = getComponentScaleX(COMPONENT_Cb, sps.getChromaFormatIdc());
  uint32_t scaleY = getComponentScaleY(COMPONENT_Cb, sps.getChromaFormatIdc());
  for (int comp = compBegin; comp < (compBegin + numComp); comp++)
  {
    ComponentID compID = (ComponentID)comp;
    for (strPos = 0; strPos < endPos; strPos++)
    {
      uint32_t posy = m_scanOrder[strPos].y;
      uint32_t posx = m_scanOrder[strPos].x;
      if (curPLTIdx.at(posx, posy) == cu.curPLTSize[compBegin])
      {
        {
          PLTescapeBuf    escapeValue = tu.getescapeValue((ComponentID)comp);
          if (compID == COMPONENT_Y || compBegin != COMPONENT_Y)
          {
            exp_golomb_eqprob((unsigned)escapeValue.at(posx, posy), 3);
          }
          if (compBegin == COMPONENT_Y && compID != COMPONENT_Y && posy % (1 << scaleY) == 0 && posx % (1 << scaleX) == 0)
          {
            uint32_t posxC = posx >> scaleX;
            uint32_t posyC = posy >> scaleY;
            exp_golomb_eqprob((unsigned)escapeValue.at(posxC, posyC), 3);
          }
        }
      }
    }
  }
#endif
}
#if JVET_P0077_LINE_CG_PALETTE
void CABACWriter::cuPaletteSubblockInfo(const CodingUnit& cu, ComponentID compBegin, uint32_t numComp, int subSetId, uint32_t& prevRunPos, unsigned& prevRunType)
{
  const SPS&      sps = *(cu.cs->sps);
  TransformUnit&  tu  = *cu.firstTU;
  PLTtypeBuf      runType = tu.getrunType(compBegin);
  PelBuf          curPLTIdx = tu.getcurPLTIdx(compBegin);
  uint32_t        indexMaxSize = cu.useEscape[compBegin] ? (cu.curPLTSize[compBegin] + 1) : cu.curPLTSize[compBegin];
  uint32_t        totalPel = cu.block(compBegin).height*cu.block(compBegin).width;

  int minSubPos = subSetId << LOG2_PALETTE_CG_SIZE;
  int maxSubPos = minSubPos + (1 << LOG2_PALETTE_CG_SIZE);
  maxSubPos = (maxSubPos > totalPel) ? totalPel : maxSubPos; // if last position is out of the current CU size

  unsigned runCopyFlag[(1 << LOG2_PALETTE_CG_SIZE)];
  for (int i = 0; i < (1 << LOG2_PALETTE_CG_SIZE); i++)
    runCopyFlag[i] = MAX_INT;

  if (minSubPos == 0)
    runCopyFlag[0] = 0;

// PLT runCopy flag and runType - context coded
  int curPos = minSubPos;
  for (; curPos < maxSubPos && indexMaxSize > 1; curPos++)
  {
    uint32_t posy = m_scanOrder[curPos].y;
    uint32_t posx = m_scanOrder[curPos].x;
    uint32_t posyprev = (curPos == 0) ? 0 : m_scanOrder[curPos - 1].y;
    uint32_t posxprev = (curPos == 0) ? 0 : m_scanOrder[curPos - 1].x;
    // encode runCopyFlag
    bool identityFlag = !((runType.at(posx, posy) != runType.at(posxprev, posyprev))
      || ((runType.at(posx, posy) == PLT_RUN_INDEX) && (curPLTIdx.at(posx, posy) != curPLTIdx.at(posxprev, posyprev))));

    const CtxSet&   ctxSet = (prevRunType == PLT_RUN_INDEX)? Ctx::IdxRunModel: Ctx::CopyRunModel;
    if ( curPos > 0 ) 
    {
      int dist = curPos - prevRunPos - 1;
      const unsigned  ctxId = DeriveCtx::CtxPltCopyFlag(prevRunType, dist);
      runCopyFlag[curPos - minSubPos] = identityFlag;
      m_BinEncoder.encodeBin( identityFlag, ctxSet( ctxId ) );
      DTRACE(g_trace_ctx, D_SYNTAX, "plt_copy_flag() bin=%d ctx=%d\n", identityFlag, ctxId);
    }
    // encode run_type
    if ( !identityFlag || curPos == 0 )
    {
      prevRunPos  = curPos;
      prevRunType = runType.at(posx, posy);
      if (((posy == 0) && !cu.useRotation[compBegin]) || ((posx == 0) && cu.useRotation[compBegin]))
      {
        assert(runType.at(posx, posy) == PLT_RUN_INDEX);
      }
      else if (curPos != 0 && runType.at(posxprev, posyprev) == PLT_RUN_COPY)
      {
        assert(runType.at(posx, posy) == PLT_RUN_INDEX);
      }
      else
      {
        m_BinEncoder.encodeBin(runType.at(posx, posy), Ctx::RunTypeFlag());
      }
      DTRACE(g_trace_ctx, D_SYNTAX, "plt_type_flag() bin=%d sp=%d\n", runType.at(posx, posy), curPos);
    }
  }

// PLT index values - bypass coded
  if (indexMaxSize > 1)
  {
    curPos = minSubPos;
    for (; curPos < maxSubPos; curPos++)
    {
      uint32_t posy = m_scanOrder[curPos].y;
      uint32_t posx = m_scanOrder[curPos].x;
      if ( runCopyFlag[curPos - minSubPos] == 0 && runType.at(posx, posy) == PLT_RUN_INDEX)
      {
        writePLTIndex(cu, curPos, curPLTIdx, runType, indexMaxSize, compBegin);
        DTRACE(g_trace_ctx, D_SYNTAX, "plt_idx_idc() value=%d sp=%d\n", curPLTIdx.at(posx, posy), curPos);
      }
    }
  }

// Quantized escape colors - bypass coded
  uint32_t scaleX = getComponentScaleX(COMPONENT_Cb, sps.getChromaFormatIdc());
  uint32_t scaleY = getComponentScaleY(COMPONENT_Cb, sps.getChromaFormatIdc());
  for (int comp = compBegin; comp < (compBegin + numComp); comp++)
  {
    ComponentID compID = (ComponentID)comp;
    for (curPos = minSubPos; curPos < maxSubPos; curPos++)
    {
      uint32_t posy = m_scanOrder[curPos].y;
      uint32_t posx = m_scanOrder[curPos].x;
      if (curPLTIdx.at(posx, posy) == cu.curPLTSize[compBegin])
      {
          PLTescapeBuf    escapeValue = tu.getescapeValue((ComponentID)comp);
          if (compID == COMPONENT_Y || compBegin != COMPONENT_Y)
          {
            exp_golomb_eqprob((unsigned)escapeValue.at(posx, posy), 3);
            DTRACE(g_trace_ctx, D_SYNTAX, "plt_escape_val() value=%d etype=%d sp=%d\n", escapeValue.at(posx, posy), comp, curPos);
          }
          if (compBegin == COMPONENT_Y && compID != COMPONENT_Y && posy % (1 << scaleY) == 0 && posx % (1 << scaleX) == 0)
          {
            uint32_t posxC = posx >> scaleX;
            uint32_t posyC = posy >> scaleY;
            exp_golomb_eqprob((unsigned)escapeValue.at(posxC, posyC), 3);
            DTRACE(g_trace_ctx, D_SYNTAX, "plt_escape_val() value=%d etype=%d sp=%d\n", escapeValue.at(posx, posy), comp, curPos);
          }
      }
    }
  }
}
#endif
void CABACWriter::codeScanRotationModeFlag(const CodingUnit& cu, ComponentID compBegin)
{
  m_BinEncoder.encodeBin((cu.useRotation[compBegin]), Ctx::RotationFlag());
}
void CABACWriter::xEncodePLTPredIndicator(const CodingUnit& cu, uint32_t maxPLTSize, ComponentID compBegin)
{
  int lastPredIdx = -1;
  uint32_t run = 0;
  uint32_t numPLTPredicted = 0;
  for (uint32_t idx = 0; idx < cu.lastPLTSize[compBegin]; idx++)
  {
    if (cu.reuseflag[compBegin][idx])
    {
      numPLTPredicted++;
      lastPredIdx = idx;
    }
  }

  int idx = 0;
  while (idx <= lastPredIdx)
  {
    if (cu.reuseflag[compBegin][idx])
    {
      exp_golomb_eqprob(run ? run + 1 : run, 0);
      run = 0;
    }
    else
    {
      run++;
    }
    idx++;
  }
  if ((numPLTPredicted < maxPLTSize && lastPredIdx + 1 < cu.lastPLTSize[compBegin]) || !numPLTPredicted)
  {
    exp_golomb_eqprob(1, 0);
  }
}
Pel CABACWriter::writePLTIndex(const CodingUnit& cu, uint32_t idx, PelBuf& paletteIdx, PLTtypeBuf& paletteRunType, int maxSymbol, ComponentID compBegin)
{
  uint32_t posy = m_scanOrder[idx].y;
  uint32_t posx = m_scanOrder[idx].x;
  Pel curLevel = (paletteIdx.at(posx, posy) == cu.curPLTSize[compBegin]) ? (maxSymbol - 1) : paletteIdx.at(posx, posy);
  if (idx) // R0348: remove index redundancy
  {
    uint32_t prevposy = m_scanOrder[idx - 1].y;
    uint32_t prevposx = m_scanOrder[idx - 1].x;
    if (paletteRunType.at(prevposx, prevposy) == PLT_RUN_INDEX)
    {
      Pel leftLevel = paletteIdx.at(prevposx, prevposy); // left index
      if (leftLevel == cu.curPLTSize[compBegin]) // escape mode
      {
        leftLevel = maxSymbol - 1;
      }
      assert(leftLevel != curLevel);
      if (curLevel > leftLevel)
      {
        curLevel--;
      }
    }
    else
    {
      Pel aboveLevel;
      if (cu.useRotation[compBegin])
      {
        assert(prevposx > 0);
        aboveLevel = paletteIdx.at(posx - 1, posy);
        if (paletteIdx.at(posx - 1, posy) == cu.curPLTSize[compBegin]) // escape mode
        {
          aboveLevel = maxSymbol - 1;
        }
      }
      else
      {
        assert(prevposy > 0);
        aboveLevel = paletteIdx.at(posx, posy - 1);
        if (paletteIdx.at(posx, posy - 1) == cu.curPLTSize[compBegin]) // escape mode
        {
          aboveLevel = maxSymbol - 1;
        }
      }
      assert(curLevel != aboveLevel);
      if (curLevel > aboveLevel)
      {
        curLevel--;
      }
    }
    maxSymbol--;
  }
  assert(maxSymbol > 0);
  assert(curLevel >= 0);
  assert(maxSymbol > curLevel);
  if (maxSymbol > 1)
  {
    xWriteTruncBinCode(curLevel, maxSymbol);
  }
  return curLevel;
}
#if !JVET_P0077_LINE_CG_PALETTE
void CABACWriter::encodeRunType(const CodingUnit&  cu, PLTtypeBuf& runType, uint32_t idx, ScanElement *refScanOrder, ComponentID compBegin)
{
  if (refScanOrder)
  {
    m_scanOrder = refScanOrder;
  }
  uint32_t posy = m_scanOrder[idx].y;
  uint32_t posx = m_scanOrder[idx].x;
  uint32_t posyprev = (idx == 0) ? 0 : m_scanOrder[idx - 1].y;
  uint32_t posxprev = (idx == 0) ? 0 : m_scanOrder[idx - 1].x;

  if (((posy == 0) && !cu.useRotation[compBegin]) || ((posx == 0) && cu.useRotation[compBegin]))
  {
    assert(runType.at(posx, posy) == PLT_RUN_INDEX);
  }
  else if (idx != 0 && runType.at(posxprev, posyprev) == PLT_RUN_COPY)
  {
    assert(runType.at(posx, posy) == PLT_RUN_INDEX);
  }
  else
  {
    m_BinEncoder.encodeBin((runType.at(posx, posy)), Ctx::RunTypeFlag());
  }
}
void CABACWriter::cu_run_val(uint32_t run, PLTRunMode runtype, const uint32_t paletteIdx, const uint32_t maxRun)
{
  if (runtype == PLT_RUN_COPY)
  {
  }
  else
  {
    g_paletteRunLeftLut[0] = (paletteIdx < PLT_RUN_MSB_IDX_CTX_T1 ? 0 : (paletteIdx < PLT_RUN_MSB_IDX_CTX_T2 ? 1 : 2));
  }
  xWriteTruncMsbP1RefinementBits(run, runtype, maxRun, PLT_RUN_MSB_IDX_CABAC_BYPASS_THRE);
}
uint32_t CABACWriter::xWriteTruncMsbP1(uint32_t symbol, PLTRunMode runtype, uint32_t uiMax, uint32_t uiCtxT)
{
  if (uiMax == 0)
    return 0;

  uint8_t *ctxLut;
  ctxLut = (runtype == PLT_RUN_INDEX) ? g_paletteRunLeftLut : g_paletteRunTopLut;

  uint32_t msbP1;
  for (msbP1 = 0; symbol > 0; msbP1++)
  {
    symbol >>= 1;
    if (msbP1 > uiCtxT)
    {
      m_BinEncoder.encodeBinEP(1);
    }
    else
      m_BinEncoder.encodeBin(1, (msbP1 <= uiCtxT)
        ? ((runtype == PLT_RUN_INDEX) ? Ctx::IdxRunModel(ctxLut[msbP1]) : Ctx::CopyRunModel(ctxLut[msbP1]))
        : ((runtype == PLT_RUN_INDEX) ? Ctx::IdxRunModel(ctxLut[uiCtxT]) : Ctx::CopyRunModel(ctxLut[uiCtxT])));
  }
  assert(msbP1 <= uiMax);
  if (msbP1 < uiMax)
  {
    if (msbP1 > uiCtxT)
    {
      m_BinEncoder.encodeBinEP(0);
    }
    else
      m_BinEncoder.encodeBin(0, msbP1 <= uiCtxT
        ? ((runtype == PLT_RUN_INDEX) ? Ctx::IdxRunModel(ctxLut[msbP1]) : Ctx::CopyRunModel(ctxLut[msbP1]))
        : ((runtype == PLT_RUN_INDEX) ? Ctx::IdxRunModel(ctxLut[uiCtxT]) : Ctx::CopyRunModel(ctxLut[uiCtxT])));

    //m_pcBinIf->encodeBin(0, msbP1 <= uiCtxT? pcSCModel[ctxLut[msbP1]] : pcSCModel[ctxLut[uiCtxT]]);
  }
  return msbP1;
}

void CABACWriter::xWriteTruncMsbP1RefinementBits(uint32_t symbol, PLTRunMode runtype, uint32_t maxVal, uint32_t uiCtxT)
{
  if (maxVal == 0)
    return;

  uint32_t msbP1 = xWriteTruncMsbP1(symbol, runtype, floorLog2(maxVal) + 1, uiCtxT);
  if (msbP1 > 1)
  {
    uint32_t numBins = floorLog2(maxVal) + 1;
    if (msbP1 < numBins)
    {

      uint32_t bits = msbP1 - 1;
      m_BinEncoder.encodeBinsEP(symbol & ((1 << bits) - 1), bits);
    }
    else
    {
      uint32_t curValue = 1 << (numBins - 1);
      xWriteTruncBinCode(symbol - curValue, maxVal + 1 - curValue);
    }
  }
}
#endif


//================================================================================
//  clause 7.3.8.6
//--------------------------------------------------------------------------------
//    void  prediction_unit ( pu );
//    void  merge_flag      ( pu );
//    void  merge_idx       ( pu );
//    void  inter_pred_idc  ( pu );
//    void  ref_idx         ( pu, refList );
//    void  mvp_flag        ( pu, refList );
//================================================================================

void CABACWriter::prediction_unit( const PredictionUnit& pu )
{
  CHECK( pu.cu->treeType == TREE_C, "cannot be chroma CU" );
#if ENABLE_SPLIT_PARALLELISM || ENABLE_WPP_PARALLELISM
  CHECK( pu.cacheUsed, "Processing a PU that should be in cache!" );
  CHECK( pu.cu->cacheUsed, "Processing a CU that should be in cache!" );

#endif
  if( pu.cu->skip )
  {
    CHECK( !pu.mergeFlag, "merge_flag must be true for skipped CUs" );
  }
  else
  {
    merge_flag( pu );
  }
  if( pu.mergeFlag )
  {
    merge_data(pu);
  }
  else if (CU::isIBC(*pu.cu))
  {
    ref_idx(pu, REF_PIC_LIST_0);
    Mv mvd = pu.mvd[REF_PIC_LIST_0];
    mvd.changeIbcPrecInternal2Amvr(pu.cu->imv);
    mvd_coding(mvd, 0); // already changed to signaling precision
    if ( pu.cu->slice->getMaxNumIBCMergeCand() == 1 )
    {
      CHECK( pu.mvpIdx[REF_PIC_LIST_0], "mvpIdx for IBC mode should be 0" );
    }
    else
    mvp_flag(pu, REF_PIC_LIST_0);
  }
  else
  {
    inter_pred_idc( pu );
    affine_flag   ( *pu.cu );
    smvd_mode( pu );
    if( pu.interDir != 2 /* PRED_L1 */ )
    {
      ref_idx     ( pu, REF_PIC_LIST_0 );
      if ( pu.cu->affine )
      {
        Mv mvd = pu.mvdAffi[REF_PIC_LIST_0][0];
        mvd.changeAffinePrecInternal2Amvr(pu.cu->imv);
        mvd_coding(mvd, 0); // already changed to signaling precision
        mvd = pu.mvdAffi[REF_PIC_LIST_0][1];
        mvd.changeAffinePrecInternal2Amvr(pu.cu->imv);
        mvd_coding(mvd, 0); // already changed to signaling precision
        if ( pu.cu->affineType == AFFINEMODEL_6PARAM )
        {
          mvd = pu.mvdAffi[REF_PIC_LIST_0][2];
          mvd.changeAffinePrecInternal2Amvr(pu.cu->imv);
          mvd_coding(mvd, 0); // already changed to signaling precision
        }
      }
      else
      {
        Mv mvd = pu.mvd[REF_PIC_LIST_0];
        mvd.changeTransPrecInternal2Amvr(pu.cu->imv);
        mvd_coding(mvd, 0); // already changed to signaling precision
      }
      mvp_flag    ( pu, REF_PIC_LIST_0 );
    }
    if( pu.interDir != 1 /* PRED_L0 */ )
    {
      if ( pu.cu->smvdMode != 1 )
      {
      ref_idx     ( pu, REF_PIC_LIST_1 );
      if( !pu.cs->slice->getMvdL1ZeroFlag() || pu.interDir != 3 /* PRED_BI */ )
      {
        if ( pu.cu->affine )
        {
          Mv mvd = pu.mvdAffi[REF_PIC_LIST_1][0];
          mvd.changeAffinePrecInternal2Amvr(pu.cu->imv);
          mvd_coding(mvd, 0); // already changed to signaling precision
          mvd = pu.mvdAffi[REF_PIC_LIST_1][1];
          mvd.changeAffinePrecInternal2Amvr(pu.cu->imv);
          mvd_coding(mvd, 0); // already changed to signaling precision
          if ( pu.cu->affineType == AFFINEMODEL_6PARAM )
          {
            mvd = pu.mvdAffi[REF_PIC_LIST_1][2];
            mvd.changeAffinePrecInternal2Amvr(pu.cu->imv);
            mvd_coding(mvd, 0); // already changed to signaling precision
          }
        }
        else
        {
          Mv mvd = pu.mvd[REF_PIC_LIST_1];
          mvd.changeTransPrecInternal2Amvr(pu.cu->imv);
          mvd_coding(mvd, 0); // already changed to signaling precision
        }
      }
      }
      mvp_flag    ( pu, REF_PIC_LIST_1 );
    }
  }
}

void CABACWriter::smvd_mode( const PredictionUnit& pu )
{
  if ( pu.interDir != 3 || pu.cu->affine )
  {
    return;
  }

  if ( pu.cs->slice->getBiDirPred() == false )
  {
    return;
  }

  m_BinEncoder.encodeBin( pu.cu->smvdMode ? 1 : 0, Ctx::SmvdFlag() );

  DTRACE( g_trace_ctx, D_SYNTAX, "symmvd_flag() symmvd=%d pos=(%d,%d) size=%dx%d\n", pu.cu->smvdMode ? 1 : 0, pu.lumaPos().x, pu.lumaPos().y, pu.lumaSize().width, pu.lumaSize().height );
}

void CABACWriter::subblock_merge_flag( const CodingUnit& cu )
{

  if ( !cu.cs->slice->isIntra() && (cu.slice->getMaxNumAffineMergeCand() > 0) && cu.lumaSize().width >= 8 && cu.lumaSize().height >= 8 )
  {
    unsigned ctxId = DeriveCtx::CtxAffineFlag( cu );
    m_BinEncoder.encodeBin( cu.affine, Ctx::SubblockMergeFlag( ctxId ) );
    DTRACE( g_trace_ctx, D_SYNTAX, "subblock_merge_flag() subblock_merge_flag=%d ctx=%d pos=(%d,%d)\n", cu.affine ? 1 : 0, ctxId, cu.Y().x, cu.Y().y );
  }
}

void CABACWriter::affine_flag( const CodingUnit& cu )
{
  if ( !cu.cs->slice->isIntra() && cu.cs->sps->getUseAffine() && cu.lumaSize().width > 8 && cu.lumaSize().height > 8 )
  {
    unsigned ctxId = DeriveCtx::CtxAffineFlag( cu );
    m_BinEncoder.encodeBin( cu.affine, Ctx::AffineFlag( ctxId ) );
    DTRACE( g_trace_ctx, D_SYNTAX, "affine_flag() affine=%d ctx=%d pos=(%d,%d)\n", cu.affine ? 1 : 0, ctxId, cu.Y().x, cu.Y().y );

    if ( cu.affine && cu.cs->sps->getUseAffineType() )
    {
      unsigned ctxId = 0;
      m_BinEncoder.encodeBin( cu.affineType, Ctx::AffineType( ctxId ) );
      DTRACE( g_trace_ctx, D_SYNTAX, "affine_type() affine_type=%d ctx=%d pos=(%d,%d)\n", cu.affineType ? 1 : 0, ctxId, cu.Y().x, cu.Y().y );
    }
  }
}

void CABACWriter::merge_flag( const PredictionUnit& pu )
{
  m_BinEncoder.encodeBin( pu.mergeFlag, Ctx::MergeFlag() );

  DTRACE( g_trace_ctx, D_SYNTAX, "merge_flag() merge=%d pos=(%d,%d) size=%dx%d\n", pu.mergeFlag ? 1 : 0, pu.lumaPos().x, pu.lumaPos().y, pu.lumaSize().width, pu.lumaSize().height );

}

void CABACWriter::merge_data(const PredictionUnit& pu)
{
  if (CU::isIBC(*pu.cu))
  {
    merge_idx(pu);
    return;
  }
  subblock_merge_flag(*pu.cu);
  if (pu.cu->affine)
  {
    merge_idx(pu);
    return;
  }
  const bool triangleAvailable = pu.cu->cs->slice->getSPS()->getUseTriangle() && pu.cu->cs->slice->isInterB() && pu.cu->cs->slice->getMaxNumTriangleCand() > 1;
  const bool ciipAvailable = pu.cs->sps->getUseMHIntra() && !pu.cu->skip && pu.cu->lwidth() < MAX_CU_SIZE && pu.cu->lheight() < MAX_CU_SIZE;
  if (pu.cu->lwidth() * pu.cu->lheight() >= 64
    && (triangleAvailable || ciipAvailable))
  {
    m_BinEncoder.encodeBin(pu.regularMergeFlag, Ctx::RegularMergeFlag(pu.cu->skip ? 0 : 1));
  }
  if (pu.regularMergeFlag)
  {
    if (pu.cs->sps->getUseMMVD())
    {
      m_BinEncoder.encodeBin(pu.mmvdMergeFlag, Ctx::MmvdFlag(0));
      DTRACE(g_trace_ctx, D_SYNTAX, "mmvd_merge_flag() mmvd_merge=%d pos=(%d,%d) size=%dx%d\n", pu.mmvdMergeFlag ? 1 : 0, pu.lumaPos().x, pu.lumaPos().y, pu.lumaSize().width, pu.lumaSize().height);
    }
    if (pu.mmvdMergeFlag || pu.cu->mmvdSkip)
    {
      mmvd_merge_idx(pu);
    }
    else
    {
      merge_idx(pu);
    }
  }
  else
  {
    if (triangleAvailable && ciipAvailable)
    {
      MHIntra_flag(pu);
    }
    merge_idx(pu);
  }
}

void CABACWriter::imv_mode( const CodingUnit& cu )
{
  const SPS *sps = cu.cs->sps;

  if( !sps->getAMVREnabledFlag() )
  {
    return;
  }
  if ( cu.affine )
  {
    return;
  }

  bool bNonZeroMvd = CU::hasSubCUNonZeroMVd( cu );
  if( !bNonZeroMvd )
  {
    return;
  }

  if (CU::isIBC(cu) == false)
    m_BinEncoder.encodeBin( (cu.imv > 0), Ctx::ImvFlag( 0 ) );
  DTRACE( g_trace_ctx, D_SYNTAX, "imv_mode() value=%d ctx=%d\n", (cu.imv > 0), 0 );

  if( sps->getAMVREnabledFlag() && cu.imv > 0 )
  {
    if (!CU::isIBC(cu))
    {
      m_BinEncoder.encodeBin(cu.imv < IMV_HPEL, Ctx::ImvFlag(4));
      DTRACE(g_trace_ctx, D_SYNTAX, "imv_mode() value=%d ctx=%d\n", cu.imv < 3, 4);
    }
    if (cu.imv < IMV_HPEL)
    {
    m_BinEncoder.encodeBin( (cu.imv > 1), Ctx::ImvFlag( 1 ) );
    DTRACE( g_trace_ctx, D_SYNTAX, "imv_mode() value=%d ctx=%d\n", (cu.imv > 1), 1 );
    }
  }

  DTRACE( g_trace_ctx, D_SYNTAX, "imv_mode() IMVFlag=%d\n", cu.imv );
}

void CABACWriter::affine_amvr_mode( const CodingUnit& cu )
{
  const SPS* sps = cu.slice->getSPS();

  if( !sps->getAffineAmvrEnabledFlag() || !cu.affine )
  {
    return;
  }

  if ( !CU::hasSubCUNonZeroAffineMVd( cu ) )
  {
    return;
  }

  m_BinEncoder.encodeBin( (cu.imv > 0), Ctx::ImvFlag( 2 ) );
  DTRACE( g_trace_ctx, D_SYNTAX, "affine_amvr_mode() value=%d ctx=%d\n", (cu.imv > 0), 2 );

  if( cu.imv > 0 )
  {
    m_BinEncoder.encodeBin( (cu.imv > 1), Ctx::ImvFlag( 3 ) );
    DTRACE( g_trace_ctx, D_SYNTAX, "affine_amvr_mode() value=%d ctx=%d\n", (cu.imv > 1), 3 );
  }
  DTRACE( g_trace_ctx, D_SYNTAX, "affine_amvr_mode() IMVFlag=%d\n", cu.imv );
}

void CABACWriter::merge_idx( const PredictionUnit& pu )
{

  if ( pu.cu->affine )
  {
    int numCandminus1 = int( pu.cs->slice->getMaxNumAffineMergeCand() ) - 1;
    if ( numCandminus1 > 0 )
    {
      if ( pu.mergeIdx == 0 )
      {
        m_BinEncoder.encodeBin( 0, Ctx::AffMergeIdx() );
        DTRACE( g_trace_ctx, D_SYNTAX, "aff_merge_idx() aff_merge_idx=%d\n", pu.mergeIdx );
        return;
      }
      else
      {
        m_BinEncoder.encodeBin( 1, Ctx::AffMergeIdx() );
        for ( unsigned idx = 1; idx < numCandminus1; idx++ )
        {
            m_BinEncoder.encodeBinEP( pu.mergeIdx == idx ? 0 : 1 );
          if ( pu.mergeIdx == idx )
          {
            break;
          }
        }
      }
    }
    DTRACE( g_trace_ctx, D_SYNTAX, "aff_merge_idx() aff_merge_idx=%d\n", pu.mergeIdx );
  }
  else
  {
    if( pu.cu->triangle )
    {
      bool    splitDir = pu.triangleSplitDir;
      uint8_t candIdx0 = pu.triangleMergeIdx0;
      uint8_t candIdx1 = pu.triangleMergeIdx1;
      DTRACE( g_trace_ctx, D_SYNTAX, "merge_idx() triangle_split_dir=%d\n", splitDir );
      DTRACE( g_trace_ctx, D_SYNTAX, "merge_idx() triangle_idx0=%d\n", candIdx0 );
      DTRACE( g_trace_ctx, D_SYNTAX, "merge_idx() triangle_idx1=%d\n", candIdx1 );
      candIdx1 -= candIdx1 < candIdx0 ? 0 : 1;
      auto encodeOneIdx = [this](uint8_t mrgIdx, int numCandminus1)
      {
        if (numCandminus1 == 0)
        {
          CHECK(mrgIdx, "Incorrect index!");
          return;
        }
        if(mrgIdx == 0)
        {
          this->m_BinEncoder.encodeBin( 0, Ctx::MergeIdx() );
          return;
        }
        else
        {
          this->m_BinEncoder.encodeBin( 1, Ctx::MergeIdx() );
          for( unsigned idx = 1; idx < numCandminus1; idx++ )
          {
            this->m_BinEncoder.encodeBinEP( mrgIdx == idx ? 0 : 1 );
            if( mrgIdx == idx )
            {
              break;
            }
          }
        }
      };
      m_BinEncoder.encodeBinEP(splitDir);
      const int maxNumTriangleCand = pu.cs->slice->getMaxNumTriangleCand();
      CHECK(maxNumTriangleCand < 2, "Incorrect max number of triangle candidates");
      CHECK(candIdx0 >= maxNumTriangleCand, "Incorrect candIdx0");
      CHECK(candIdx1 >= maxNumTriangleCand, "Incorrect candIdx1");
      encodeOneIdx(candIdx0, maxNumTriangleCand - 1);
      encodeOneIdx(candIdx1, maxNumTriangleCand - 2);
      return;
    }
    int numCandminus1;
    if (pu.cu->predMode == MODE_IBC)
      numCandminus1 = int(pu.cs->slice->getMaxNumIBCMergeCand()) - 1;
    else
      numCandminus1 = int(pu.cs->slice->getMaxNumMergeCand()) - 1;
  if( numCandminus1 > 0 )
  {
    if( pu.mergeIdx == 0 )
    {
      m_BinEncoder.encodeBin( 0, Ctx::MergeIdx() );
      DTRACE( g_trace_ctx, D_SYNTAX, "merge_idx() merge_idx=%d\n", pu.mergeIdx );
      return;
    }
    else
    {
      m_BinEncoder.encodeBin( 1, Ctx::MergeIdx() );
      for( unsigned idx = 1; idx < numCandminus1; idx++ )
      {
          m_BinEncoder.encodeBinEP( pu.mergeIdx == idx ? 0 : 1 );
        if( pu.mergeIdx == idx )
        {
          break;
        }
      }
    }
  }
  DTRACE( g_trace_ctx, D_SYNTAX, "merge_idx() merge_idx=%d\n", pu.mergeIdx );
  }
}
void CABACWriter::mmvd_merge_idx(const PredictionUnit& pu)
{
  int var0, var1, var2;
  int mvpIdx = pu.mmvdMergeIdx;
  var0 = mvpIdx / MMVD_MAX_REFINE_NUM;
  var1 = (mvpIdx - (var0 * MMVD_MAX_REFINE_NUM)) / 4;
  var2 = mvpIdx - (var0 * MMVD_MAX_REFINE_NUM) - var1 * 4;

  if (pu.cs->slice->getMaxNumMergeCand() > 1)
  {
    static_assert(MMVD_BASE_MV_NUM == 2, "");
    assert(var0 < 2);
    m_BinEncoder.encodeBin(var0, Ctx::MmvdMergeIdx());
  }
  DTRACE(g_trace_ctx, D_SYNTAX, "base_mvp_idx() base_mvp_idx=%d\n", var0);

  int numCandminus1_step = MMVD_REFINE_STEP - 1;
  if (numCandminus1_step > 0)
  {
    if (var1 == 0)
    {
      m_BinEncoder.encodeBin(0, Ctx::MmvdStepMvpIdx());
    }
    else
    {
      m_BinEncoder.encodeBin(1, Ctx::MmvdStepMvpIdx());
      for (unsigned idx = 1; idx < numCandminus1_step; idx++)
      {
        m_BinEncoder.encodeBinEP(var1 == idx ? 0 : 1);
        if (var1 == idx)
        {
          break;
        }
      }
    }
  }
  DTRACE(g_trace_ctx, D_SYNTAX, "MmvdStepMvpIdx() MmvdStepMvpIdx=%d\n", var1);

  m_BinEncoder.encodeBinsEP(var2, 2);

  DTRACE(g_trace_ctx, D_SYNTAX, "pos() pos=%d\n", var2);
  DTRACE(g_trace_ctx, D_SYNTAX, "mmvd_merge_idx() mmvd_merge_idx=%d\n", pu.mmvdMergeIdx);
}
void CABACWriter::inter_pred_idc( const PredictionUnit& pu )
{
  if( !pu.cs->slice->isInterB() )
  {
    return;
  }
  if( !(PU::isBipredRestriction(pu)) )
  {
    unsigned ctxId = DeriveCtx::CtxInterDir(pu);
    if( pu.interDir == 3 )
    {
      m_BinEncoder.encodeBin( 1, Ctx::InterDir(ctxId) );
      DTRACE( g_trace_ctx, D_SYNTAX, "inter_pred_idc() ctx=%d value=%d pos=(%d,%d)\n", ctxId, pu.interDir, pu.lumaPos().x, pu.lumaPos().y );
      return;
    }
    else
    {
      m_BinEncoder.encodeBin( 0, Ctx::InterDir(ctxId) );
    }
  }
#if JVET_P0042_FIX_INTER_DIR_CTX
  m_BinEncoder.encodeBin( ( pu.interDir == 2 ), Ctx::InterDir( 5 ) );
  DTRACE( g_trace_ctx, D_SYNTAX, "inter_pred_idc() ctx=5 value=%d pos=(%d,%d)\n", pu.interDir, pu.lumaPos().x, pu.lumaPos().y );
#else
  m_BinEncoder.encodeBin( ( pu.interDir == 2 ), Ctx::InterDir( 4 ) );
  DTRACE( g_trace_ctx, D_SYNTAX, "inter_pred_idc() ctx=4 value=%d pos=(%d,%d)\n", pu.interDir, pu.lumaPos().x, pu.lumaPos().y );
#endif
}


void CABACWriter::ref_idx( const PredictionUnit& pu, RefPicList eRefList )
{
  if ( pu.cu->smvdMode )
  {
    CHECK( pu.refIdx[eRefList] != pu.cs->slice->getSymRefIdx( eRefList ), "Invalid reference index!\n" );
    return;
  }

  int numRef  = pu.cs->slice->getNumRefIdx(eRefList);

  if (eRefList == REF_PIC_LIST_0 && pu.cs->sps->getIBCFlag())
  {
    if (CU::isIBC(*pu.cu))
      return;
  }

  if( numRef <= 1 )
  {
    return;
  }
  int refIdx  = pu.refIdx[eRefList];
  m_BinEncoder.encodeBin( (refIdx > 0), Ctx::RefPic() );
  if( numRef <= 2 || refIdx == 0 )
  {
    DTRACE( g_trace_ctx, D_SYNTAX, "ref_idx() value=%d pos=(%d,%d)\n", refIdx, pu.lumaPos().x, pu.lumaPos().y );
    return;
  }
  m_BinEncoder.encodeBin( (refIdx > 1), Ctx::RefPic(1) );
  if( numRef <= 3 || refIdx == 1 )
  {
    DTRACE( g_trace_ctx, D_SYNTAX, "ref_idx() value=%d pos=(%d,%d)\n", refIdx, pu.lumaPos().x, pu.lumaPos().y );
    return;
  }
  for( int idx = 3; idx < numRef; idx++ )
  {
    if( refIdx > idx - 1 )
    {
      m_BinEncoder.encodeBinEP( 1 );
    }
    else
    {
      m_BinEncoder.encodeBinEP( 0 );
      break;
    }
  }
  DTRACE( g_trace_ctx, D_SYNTAX, "ref_idx() value=%d pos=(%d,%d)\n", refIdx, pu.lumaPos().x, pu.lumaPos().y );
}

void CABACWriter::mvp_flag( const PredictionUnit& pu, RefPicList eRefList )
{
  m_BinEncoder.encodeBin( pu.mvpIdx[eRefList], Ctx::MVPIdx() );
  DTRACE( g_trace_ctx, D_SYNTAX, "mvp_flag() value=%d pos=(%d,%d)\n", pu.mvpIdx[eRefList], pu.lumaPos().x, pu.lumaPos().y );
  DTRACE( g_trace_ctx, D_SYNTAX, "mvpIdx(refList:%d)=%d\n", eRefList, pu.mvpIdx[eRefList] );
}

void CABACWriter::MHIntra_flag(const PredictionUnit& pu)
{
  if (!pu.cs->sps->getUseMHIntra())
  {
    CHECK(pu.mhIntraFlag == true, "invalid MHIntra SPS");
    return;
  }
  if (pu.cu->skip)
  {
    CHECK(pu.mhIntraFlag == true, "invalid MHIntra and skip");
    return;
  }
  m_BinEncoder.encodeBin(pu.mhIntraFlag, Ctx::MHIntraFlag());
  DTRACE(g_trace_ctx, D_SYNTAX, "MHIntra_flag() MHIntra=%d pos=(%d,%d) size=%dx%d\n", pu.mhIntraFlag ? 1 : 0, pu.lumaPos().x, pu.lumaPos().y, pu.lumaSize().width, pu.lumaSize().height);
}





//================================================================================
//  clause 7.3.8.8
//--------------------------------------------------------------------------------
//    void  transform_tree      ( cs, area, cuCtx, chromaCbfs )
//    bool  split_transform_flag( split, depth )
//    bool  cbf_comp            ( cbf, area, depth )
//================================================================================
void CABACWriter::transform_tree( const CodingStructure& cs, Partitioner& partitioner, CUCtx& cuCtx,                         const PartSplit ispType, const int subTuIdx )
{
  const UnitArea&       area = partitioner.currArea();
  int             subTuCounter = subTuIdx;
  const TransformUnit&  tu = *cs.getTU(area.blocks[partitioner.chType].pos(), partitioner.chType, subTuIdx);
  const CodingUnit&     cu = *tu.cu;
  const unsigned        trDepth = partitioner.currTrDepth;
  const bool            split = (tu.depth > trDepth);

  // split_transform_flag
  if( partitioner.canSplit( TU_MAX_TR_SPLIT, cs ) )
  {
    CHECK( !split, "transform split implied" );
  }
  else if( cu.sbtInfo && partitioner.canSplit( PartSplit( cu.getSbtTuSplit() ), cs ) )
  {
    CHECK( !split, "transform split implied - sbt" );
  }
  else
  CHECK( split && !cu.ispMode, "transform split not allowed with QTBT" );


  if( split )
  {

    if( partitioner.canSplit( TU_MAX_TR_SPLIT, cs ) )
    {
#if ENABLE_TRACING
      const CompArea &tuArea = partitioner.currArea().blocks[partitioner.chType];
      DTRACE( g_trace_ctx, D_SYNTAX, "transform_tree() maxTrSplit chType=%d pos=(%d,%d) size=%dx%d\n", partitioner.chType, tuArea.x, tuArea.y, tuArea.width, tuArea.height );

#endif
      partitioner.splitCurrArea( TU_MAX_TR_SPLIT, cs );
    }
    else if( cu.ispMode )
    {
      partitioner.splitCurrArea( ispType, cs );
    }
    else if( cu.sbtInfo && partitioner.canSplit( PartSplit( cu.getSbtTuSplit() ), cs ) )
    {
      partitioner.splitCurrArea( PartSplit( cu.getSbtTuSplit() ), cs );
    }
    else
      THROW( "Implicit TU split not available" );

    do
    {
      transform_tree( cs, partitioner, cuCtx,                ispType, subTuCounter );
      subTuCounter += subTuCounter != -1 ? 1 : 0;
    } while( partitioner.nextPart( cs ) );

    partitioner.exitCurrSplit();
  }
  else
  {
    DTRACE( g_trace_ctx, D_SYNTAX, "transform_unit() pos=(%d,%d) size=%dx%d depth=%d trDepth=%d\n", tu.blocks[tu.chType].x, tu.blocks[tu.chType].y, tu.blocks[tu.chType].width, tu.blocks[tu.chType].height, cu.depth, partitioner.currTrDepth );

    transform_unit( tu, cuCtx, partitioner, subTuCounter);
  }
}

void CABACWriter::cbf_comp( const CodingStructure& cs, bool cbf, const CompArea& area, unsigned depth, const bool prevCbf, const bool useISP )
{
#if JVET_P0059_CHROMA_BDPCM
  unsigned  ctxId = DeriveCtx::CtxQtCbf(area.compID, prevCbf, useISP && isLuma(area.compID));
#else
  const unsigned  ctxId   = DeriveCtx::CtxQtCbf( area.compID, prevCbf, useISP && isLuma(area.compID) );
#endif
  const CtxSet&   ctxSet  = Ctx::QtCbf[ area.compID ];

#if JVET_P0059_CHROMA_BDPCM
  if ((area.compID == COMPONENT_Y && cs.getCU(area.pos(), ChannelType(area.compID))->bdpcmMode)
   || (area.compID != COMPONENT_Y && cs.getCU(area.pos(), ChannelType(area.compID)) != NULL && cs.getCU(area.pos(), ChannelType(area.compID))->bdpcmModeChroma))
#else
  if( area.compID == COMPONENT_Y && cs.getCU( area.pos(), ChannelType( area.compID ) )->bdpcmMode )
#endif
  {
#if JVET_P0059_CHROMA_BDPCM
    if (area.compID == COMPONENT_Y)
      ctxId = 1;
    else if (area.compID == COMPONENT_Cb)
      ctxId = 1;
    else
      ctxId = 2;
    m_BinEncoder.encodeBin(cbf, ctxSet(ctxId));
#else
    m_BinEncoder.encodeBin( cbf, ctxSet( 1 ) );
#endif
  }
  else
  {
  m_BinEncoder.encodeBin( cbf, ctxSet( ctxId ) );
  }
  DTRACE( g_trace_ctx, D_SYNTAX, "cbf_comp() etype=%d pos=(%d,%d) ctx=%d cbf=%d\n", area.compID, area.x, area.y, ctxId, cbf );
}





//================================================================================
//  clause 7.3.8.9
//--------------------------------------------------------------------------------
//    void  mvd_coding( pu, refList )
//================================================================================
void CABACWriter::mvd_coding( const Mv &rMvd, int8_t imv )
{
  int       horMvd = rMvd.getHor();
  int       verMvd = rMvd.getVer();
  if ( imv > 0 )
  {
    CHECK((horMvd % 2) != 0 && (verMvd % 2) != 0, "IMV: MVD is not a multiple of 2");
    horMvd >>= 1;
    verMvd >>= 1;
    if (imv < IMV_HPEL)
    {
      CHECK((horMvd % 2) != 0 && (verMvd % 2) != 0, "IMV: MVD is not a multiple of 4");
      horMvd >>= 1;
      verMvd >>= 1;
      if (imv == IMV_4PEL)//IMV_4PEL
      {
        CHECK((horMvd % 4) != 0 && (verMvd % 4) != 0, "IMV: MVD is not a multiple of 16");
        horMvd >>= 2;
        verMvd >>= 2;
      }
    }
  }
  unsigned  horAbs  = unsigned( horMvd < 0 ? -horMvd : horMvd );
  unsigned  verAbs  = unsigned( verMvd < 0 ? -verMvd : verMvd );


  // abs_mvd_greater0_flag[ 0 | 1 ]
  m_BinEncoder.encodeBin( (horAbs > 0), Ctx::Mvd() );
  m_BinEncoder.encodeBin( (verAbs > 0), Ctx::Mvd() );

  // abs_mvd_greater1_flag[ 0 | 1 ]
  if( horAbs > 0 )
  {
    m_BinEncoder.encodeBin( (horAbs > 1), Ctx::Mvd(1) );
  }
  if( verAbs > 0 )
  {
    m_BinEncoder.encodeBin( (verAbs > 1), Ctx::Mvd(1) );
  }

  // abs_mvd_minus2[ 0 | 1 ] and mvd_sign_flag[ 0 | 1 ]
  if( horAbs > 0 )
  {
    if( horAbs > 1 )
    {
#if JVET_P0090_32BIT_MVD
      m_BinEncoder.encodeRemAbsEP(horAbs - 2, 1, 0, MV_BITS - 1);
#else
      exp_golomb_eqprob( horAbs - 2, 1 );
#endif
    }
    m_BinEncoder.encodeBinEP( (horMvd < 0) );
  }
  if( verAbs > 0 )
  {
    if( verAbs > 1 )
    {
#if JVET_P0090_32BIT_MVD
      m_BinEncoder.encodeRemAbsEP(verAbs - 2, 1, 0, MV_BITS - 1);
#else
      exp_golomb_eqprob( verAbs - 2, 1 );
#endif
    }
    m_BinEncoder.encodeBinEP( (verMvd < 0) );
  }
}




//================================================================================
//  clause 7.3.8.10
//--------------------------------------------------------------------------------
//    void  transform_unit      ( tu, cuCtx, chromaCbfs )
//    void  cu_qp_delta         ( cu )
//    void  cu_chroma_qp_offset ( cu )
//================================================================================
void CABACWriter::transform_unit( const TransformUnit& tu, CUCtx& cuCtx, Partitioner& partitioner, const int subTuCounter)
{
  const CodingStructure&  cs = *tu.cs;
  const CodingUnit&       cu = *tu.cu;
  const UnitArea&         area = partitioner.currArea();
  const unsigned          trDepth = partitioner.currTrDepth;
  const bool              chromaCbfISP = area.blocks[COMPONENT_Cb].valid() && cu.ispMode;
  ChromaCbfs              chromaCbfs;
  CHECK(tu.depth != trDepth, " transform unit should be not be futher partitioned");

  // cbf_cb & cbf_cr
  if (area.chromaFormat != CHROMA_400 && area.blocks[COMPONENT_Cb].valid() && (!cu.isSepTree() || partitioner.chType == CHANNEL_TYPE_CHROMA) && (!cu.ispMode || chromaCbfISP))
  {
    {
      unsigned cbfDepth = chromaCbfISP ? trDepth - 1 : trDepth;
      {
        chromaCbfs.Cb = TU::getCbfAtDepth(tu, COMPONENT_Cb, trDepth);
        //if (!(cu.sbtInfo && trDepth == 1))
        if (!(cu.sbtInfo && tu.noResidual))
          cbf_comp(cs, chromaCbfs.Cb, area.blocks[COMPONENT_Cb], cbfDepth);
      }

      {
        chromaCbfs.Cr = TU::getCbfAtDepth(tu, COMPONENT_Cr, trDepth);
        //if (!(cu.sbtInfo && trDepth == 1))
        if (!(cu.sbtInfo && tu.noResidual))
          cbf_comp(cs, chromaCbfs.Cr, area.blocks[COMPONENT_Cr], cbfDepth, chromaCbfs.Cb);
      }
    }
  }
  else if (cu.isSepTree())
  {
    chromaCbfs = ChromaCbfs(false);
  }

  if (!isChroma(partitioner.chType))
  {
    if (!CU::isIntra(cu) && trDepth == 0 && !chromaCbfs.sigChroma(area.chromaFormat))
    {
      CHECK(!TU::getCbfAtDepth(tu, COMPONENT_Y, trDepth), "Luma cbf must be true for inter units with no chroma coeffs");
    }
    else if (cu.sbtInfo && tu.noResidual)
    {
      CHECK(TU::getCbfAtDepth(tu, COMPONENT_Y, trDepth), "Luma cbf must be false for inter sbt no-residual tu");
    }
    else if (cu.sbtInfo && !chromaCbfs.sigChroma(area.chromaFormat))
    {
      assert(!tu.noResidual);
      CHECK(!TU::getCbfAtDepth(tu, COMPONENT_Y, trDepth), "Luma cbf must be true for inter sbt residual tu");
    }
    else
    {
#if JVET_P0517_ADAPTIVE_COLOR_TRANSFORM
      bool lumaCbfIsInferredACT = (cu.colorTransform && cu.predMode == MODE_INTRA && trDepth == 0 && !chromaCbfs.sigChroma(area.chromaFormat));
      CHECK(lumaCbfIsInferredACT && !TU::getCbfAtDepth(tu, COMPONENT_Y, trDepth), "adaptive color transform cannot have all zero coefficients");
      bool lastCbfIsInferred    = lumaCbfIsInferredACT; // ISP and ACT are mutually exclusive
      bool previousCbf          = false;
      bool rootCbfSoFar         = false;
#else
      bool previousCbf = false;
      bool rootCbfSoFar = false;
      bool lastCbfIsInferred = false;    
#endif
      if (cu.ispMode)
      {
        uint32_t nTus = cu.ispMode == HOR_INTRA_SUBPARTITIONS ? cu.lheight() >> floorLog2(tu.lheight()) : cu.lwidth() >> floorLog2(tu.lwidth());
        if (subTuCounter == nTus - 1)
        {
          TransformUnit* tuPointer = cu.firstTU;
          for (int tuIdx = 0; tuIdx < subTuCounter; tuIdx++)
          {
            rootCbfSoFar |= TU::getCbfAtDepth(*tuPointer, COMPONENT_Y, trDepth);
            tuPointer = tuPointer->next;
          }
          if (!rootCbfSoFar)
          {
            lastCbfIsInferred = true;
          }
        }
        if (!lastCbfIsInferred)
        {
          previousCbf = TU::getPrevTuCbfAtDepth(tu, COMPONENT_Y, partitioner.currTrDepth);
        }
      }
      if (!lastCbfIsInferred)
      {
        cbf_comp(cs, TU::getCbfAtDepth(tu, COMPONENT_Y, trDepth), tu.Y(), trDepth, previousCbf, cu.ispMode);
      }
    }
  }
  bool        lumaOnly  = ( cu.chromaFormat == CHROMA_400 || !tu.blocks[COMPONENT_Cb].valid() );
  bool        cbf[3]    = { TU::getCbf( tu, COMPONENT_Y ), chromaCbfs.Cb, chromaCbfs.Cr };
  bool        cbfLuma   = ( cbf[ COMPONENT_Y ] != 0 );
  bool        cbfChroma = false;

  if( !lumaOnly )
  {
    if( tu.blocks[COMPONENT_Cb].valid() )
    {
      cbf   [ COMPONENT_Cb  ] = TU::getCbf( tu, COMPONENT_Cb );
      cbf   [ COMPONENT_Cr  ] = TU::getCbf( tu, COMPONENT_Cr );
    }
    cbfChroma = ( cbf[ COMPONENT_Cb ] || cbf[ COMPONENT_Cr ] );
  }

  if( ( cu.lwidth() > 64 || cu.lheight() > 64 || cbfLuma || cbfChroma ) &&
    (!tu.cu->isSepTree() || isLuma(tu.chType)) )
  {
    if( cu.cs->pps->getUseDQP() && !cuCtx.isDQPCoded )
    {
      cu_qp_delta(cu, cuCtx.qp, cu.qp);
      cuCtx.qp = cu.qp;
      cuCtx.isDQPCoded = true;
    }
  }
#if JVET_P0436_CQP_OFFSET_SIGNALLING
  if (!cu.isSepTree() || isChroma(tu.chType))   // !DUAL_TREE_LUMA
  {
    SizeType channelWidth = !cu.isSepTree() ? cu.lwidth() : cu.chromaSize().width;
    SizeType channelHeight = !cu.isSepTree() ? cu.lheight() : cu.chromaSize().height;

    if (cu.cs->slice->getUseChromaQpAdj() && (channelWidth > 64 || channelHeight > 64 || cbfChroma) && !cuCtx.isChromaQpAdjCoded)
    {
      cu_chroma_qp_offset(cu);
      cuCtx.isChromaQpAdjCoded = true;
    }
  }
#else
    if (cu.cs->slice->getUseChromaQpAdj() && cbfChroma && !cuCtx.isChromaQpAdjCoded)
    {
      cu_chroma_qp_offset( cu );
      cuCtx.isChromaQpAdjCoded = true;
    }
#endif

  if( !lumaOnly )
  {
    joint_cb_cr( tu, ( cbf[COMPONENT_Cb] ? 2 : 0 ) + ( cbf[COMPONENT_Cr] ? 1 : 0 ) );
  }

    if( cbfLuma )
    {
      residual_coding( tu, COMPONENT_Y, &cuCtx );
    }
    if( !lumaOnly )
    {
      for( ComponentID compID = COMPONENT_Cb; compID <= COMPONENT_Cr; compID = ComponentID( compID + 1 ) )
      {
        if( TU::hasCrossCompPredInfo( tu, compID ) )
        {
          cross_comp_pred( tu, compID );
        }
        if( cbf[ compID ] )
        {
          residual_coding( tu, compID, &cuCtx );
      }
    }
  }
}

void CABACWriter::cu_qp_delta( const CodingUnit& cu, int predQP, const int8_t qp )
{
  CHECK(!( predQP != std::numeric_limits<int>::max()), "Unspecified error");
  int       DQp         = qp - predQP;
  int       qpBdOffsetY = cu.cs->sps->getQpBDOffset( CHANNEL_TYPE_LUMA );
  DQp                   = ( DQp + (MAX_QP + 1) + (MAX_QP + 1) / 2 + qpBdOffsetY + (qpBdOffsetY / 2)) % ((MAX_QP + 1) + qpBdOffsetY) - (MAX_QP + 1) / 2 - (qpBdOffsetY / 2);
  unsigned  absDQP      = unsigned( DQp < 0 ? -DQp : DQp );
  unsigned  unaryDQP    = std::min<unsigned>( absDQP, CU_DQP_TU_CMAX );

  unary_max_symbol( unaryDQP, Ctx::DeltaQP(), Ctx::DeltaQP(1), CU_DQP_TU_CMAX );
  if( absDQP >= CU_DQP_TU_CMAX )
  {
    exp_golomb_eqprob( absDQP - CU_DQP_TU_CMAX, CU_DQP_EG_k );
  }
  if( absDQP > 0 )
  {
    m_BinEncoder.encodeBinEP( DQp < 0 );
  }

  DTRACE_COND( ( isEncoding() ), g_trace_ctx, D_DQP, "x=%d, y=%d, d=%d, pred_qp=%d, DQp=%d, qp=%d\n", cu.blocks[cu.chType].lumaPos().x, cu.blocks[cu.chType].lumaPos().y, cu.qtDepth, predQP, DQp, qp );
}


void CABACWriter::cu_chroma_qp_offset( const CodingUnit& cu )
{
  // cu_chroma_qp_offset_flag
  unsigned qpAdj = cu.chromaQpAdj;
  if( qpAdj == 0 )
  {
    m_BinEncoder.encodeBin( 0, Ctx::ChromaQpAdjFlag() );
  }
  else
  {
    m_BinEncoder.encodeBin( 1, Ctx::ChromaQpAdjFlag() );
    int length = cu.cs->pps->getChromaQpOffsetListLen();
    if( length > 1 )
    {
      unary_max_symbol( qpAdj-1, Ctx::ChromaQpAdjIdc(), Ctx::ChromaQpAdjIdc(), length-1 );
    }
  }
}





//================================================================================
//  clause 7.3.8.11
//--------------------------------------------------------------------------------
//    void        residual_coding         ( tu, compID )
//    void        transform_skip_flag     ( tu, compID )
//    void        explicit_rdpcm_mode     ( tu, compID )
//    void        last_sig_coeff          ( coeffCtx )
//    void        residual_coding_subblock( coeffCtx )
//================================================================================

void CABACWriter::joint_cb_cr( const TransformUnit& tu, const int cbfMask )
{
  if ( !tu.cu->slice->getSPS()->getJointCbCrEnabledFlag() )
  {
    return;
  }

  CHECK( tu.jointCbCr && tu.jointCbCr != cbfMask, "wrong value of jointCbCr (" << (int)tu.jointCbCr << " vs " << (int)cbfMask << ")" );
  if( ( CU::isIntra( *tu.cu ) && cbfMask ) || ( cbfMask == 3 ) )
  {
    m_BinEncoder.encodeBin( tu.jointCbCr ? 1 : 0, Ctx::JointCbCrFlag( cbfMask - 1 ) );
  }
}

void CABACWriter::residual_coding( const TransformUnit& tu, ComponentID compID, CUCtx* cuCtx )
{
  const CodingUnit& cu = *tu.cu;
  DTRACE( g_trace_ctx, D_SYNTAX, "residual_coding() etype=%d pos=(%d,%d) size=%dx%d predMode=%d\n", tu.blocks[compID].compID, tu.blocks[compID].x, tu.blocks[compID].y, tu.blocks[compID].width, tu.blocks[compID].height, cu.predMode );

  if( compID == COMPONENT_Cr && tu.jointCbCr == 3 )
    return;

  // code transform skip and explicit rdpcm mode
#if JVET_P1026_MTS_SIGNALLING
  ts_flag            ( tu, compID );
#else
  mts_coding         ( tu, compID );
#endif
  explicit_rdpcm_mode( tu, compID );

#if JVET_P0058_CHROMA_TS
#if JVET_P0059_CHROMA_BDPCM
  if (tu.mtsIdx[compID] == MTS_SKIP)
#else
  if (tu.mtsIdx[compID] == MTS_SKIP || (tu.cu->bdpcmMode && isLuma(compID)))
#endif
#else
#if JVET_P0059_CHROMA_BDPCM
  if ((isLuma(compID) && (tu.mtsIdx == MTS_SKIP || tu.cu->bdpcmMode)) || (isChroma(compID) && tu.cu->bdpcmModeChroma) )
#else
  if( isLuma( compID ) && ( tu.mtsIdx == MTS_SKIP || tu.cu->bdpcmMode ) )
#endif
#endif
  {
    residual_codingTS( tu, compID );
    return;
  }

  // determine sign hiding
  bool signHiding  = ( cu.cs->slice->getSignDataHidingEnabledFlag() && !cu.transQuantBypass && tu.rdpcm[compID] == RDPCM_OFF );
#if JVET_P0058_CHROMA_TS
  if(  signHiding && CU::isIntra(cu) && CU::isRDPCMEnabled(cu) && tu.mtsIdx[compID] == MTS_SKIP)
#else
  if(  signHiding && CU::isIntra(cu) && CU::isRDPCMEnabled(cu) && tu.mtsIdx==MTS_SKIP )
#endif
  {
    const ChannelType chType    = toChannelType( compID );
    const unsigned    intraMode = PU::getFinalIntraMode( *cu.cs->getPU( tu.blocks[compID].pos(), chType ), chType );
    if( intraMode == HOR_IDX || intraMode == VER_IDX )
    {
      signHiding = false;
    }
  }

  // init coeff coding context
  CoeffCodingContext  cctx    ( tu, compID, signHiding );
  const TCoeff*       coeff   = tu.getCoeffs( compID ).buf;

  // determine and set last coeff position and sig group flags
  int                      scanPosLast = -1;
  std::bitset<MLS_GRP_NUM> sigGroupFlags;
  for( int scanPos = 0; scanPos < cctx.maxNumCoeff(); scanPos++)
  {
    unsigned blkPos = cctx.blockPos( scanPos );
    if( coeff[blkPos] )
    {
      scanPosLast = scanPos;
      sigGroupFlags.set( scanPos >> cctx.log2CGSize() );
    }
  }
  CHECK( scanPosLast < 0, "Coefficient coding called for empty TU" );
  cctx.setScanPosLast(scanPosLast);

#if JVET_P0058_CHROMA_TS
  if (cuCtx && tu.mtsIdx[compID] != MTS_SKIP && tu.blocks[compID].height >= 4 && tu.blocks[compID].width >= 4)
#else
  if( cuCtx && tu.mtsIdx != MTS_SKIP && tu.blocks[ compID ].height >= 4 && tu.blocks[ compID ].width >= 4 )
#endif
  {
    const int maxLfnstPos = ((tu.blocks[compID].height == 4 && tu.blocks[compID].width == 4) || (tu.blocks[compID].height == 8 && tu.blocks[compID].width == 8)) ? 7 : 15;
    cuCtx->violatesLfnstConstrained[ toChannelType(compID) ] |= cctx.scanPosLast() > maxLfnstPos;
  }
#if JVET_P0058_CHROMA_TS
  if (cuCtx && tu.mtsIdx[compID] != MTS_SKIP && tu.blocks[compID].height >= 4 && tu.blocks[compID].width >= 4)
#else
  if( cuCtx && tu.mtsIdx != MTS_SKIP && tu.blocks[ compID ].height >= 4 && tu.blocks[ compID ].width >= 4 )
#endif
  {
    const int lfnstLastScanPosTh = isLuma( compID ) ? LFNST_LAST_SIG_LUMA : LFNST_LAST_SIG_CHROMA;
    cuCtx->lfnstLastScanPos |= cctx.scanPosLast() >= lfnstLastScanPosTh;
  }
#if JVET_P1026_MTS_SIGNALLING
  if( cuCtx && isLuma(compID) && ( cctx.posX(cctx.scanPosLast()) >= 16 || cctx.posY(cctx.scanPosLast()) >= 16 ) )
  {
    cuCtx->violatesMtsCoeffConstraint = true;
  }
#endif
  
  // code last coeff position
  last_sig_coeff( cctx, tu, compID );

  // code subblocks
  const int stateTab  = ( tu.cs->slice->getDepQuantEnabledFlag() ? 32040 : 0 );
  int       state     = 0;

  int ctxBinSampleRatio = (compID == COMPONENT_Y) ? MAX_TU_LEVEL_CTX_CODED_BIN_CONSTRAINT_LUMA : MAX_TU_LEVEL_CTX_CODED_BIN_CONSTRAINT_CHROMA;
  cctx.regBinLimit = (tu.getTbAreaAfterCoefZeroOut(compID) * ctxBinSampleRatio) >> 4;

  for( int subSetId = ( cctx.scanPosLast() >> cctx.log2CGSize() ); subSetId >= 0; subSetId--)
  {
    cctx.initSubblock       ( subSetId, sigGroupFlags[subSetId] );

#if JVET_P1026_MTS_SIGNALLING
    if( tu.cs->sps->getUseMTS() && tu.cu->sbtInfo != 0 && tu.blocks[ compID ].height <= 32 && tu.blocks[ compID ].width <= 32 && !tu.cu->transQuantBypass && compID == COMPONENT_Y )
#else
#if JVET_P0058_CHROMA_TS
    if( ( tu.mtsIdx[compID] > MTS_SKIP || (tu.cs->sps->getUseMTS() && tu.cu->sbtInfo != 0 && tu.blocks[compID].height <= 32 && tu.blocks[compID].width <= 32)) && !tu.cu->transQuantBypass && compID == COMPONENT_Y)
#else
    if( ( tu.mtsIdx > MTS_SKIP || ( tu.cs->sps->getUseMTS() && tu.cu->sbtInfo != 0 && tu.blocks[ compID ].height <= 32 && tu.blocks[ compID ].width <= 32 ) ) && !tu.cu->transQuantBypass && compID == COMPONENT_Y )
#endif
#endif
    {
      if( ( tu.blocks[ compID ].height == 32 && cctx.cgPosY() >= ( 16 >> cctx.log2CGHeight() ) )
       || ( tu.blocks[ compID ].width  == 32 && cctx.cgPosX() >= ( 16 >> cctx.log2CGWidth()  ) ) )
      {
        continue;
      }
    }
    residual_coding_subblock( cctx, coeff, stateTab, state );
  }
}

#if JVET_P1026_MTS_SIGNALLING
void CABACWriter::ts_flag( const TransformUnit& tu, ComponentID compID )
{
#if JVET_P0058_CHROMA_TS
  int tsFlag = tu.mtsIdx[compID] == MTS_SKIP ? 1 : 0;
  int ctxIdx = isLuma(compID) ? 6 : 11;
#else
  int tsFlag = tu.mtsIdx == MTS_SKIP ? 1 : 0;
  int ctxIdx = 6;
#endif
  
  if( TU::isTSAllowed ( tu, compID ) )
  {
    m_BinEncoder.encodeBin( tsFlag, Ctx::MTSIndex( ctxIdx ) );
  }
  DTRACE( g_trace_ctx, D_SYNTAX, "ts_flag() etype=%d pos=(%d,%d) mtsIdx=%d\n", COMPONENT_Y, tu.cu->lx(), tu.cu->ly(), tsFlag );
}

#if JVET_P1026_ISP_LFNST_COMBINATION
void CABACWriter::mts_idx( const CodingUnit& cu, CUCtx* cuCtx )
#else
void CABACWriter::mts_idx( const CodingUnit& cu, CUCtx& cuCtx )
#endif
{
  TransformUnit &tu = *cu.firstTU;
#if JVET_P0058_CHROMA_TS
  int        mtsIdx = tu.mtsIdx[COMPONENT_Y];
#else
  int        mtsIdx = tu.mtsIdx;
#endif
  
#if JVET_P1026_ISP_LFNST_COMBINATION
  if( CU::isMTSAllowed( cu, COMPONENT_Y ) && cuCtx && !cuCtx->violatesMtsCoeffConstraint &&
      cu.lfnstIdx == 0 && mtsIdx != MTS_SKIP && TU::getCbf(tu, COMPONENT_Y) )
#else
  if( CU::isMTSAllowed( cu, COMPONENT_Y ) && !cuCtx.violatesMtsCoeffConstraint &&
      cu.lfnstIdx == 0 && mtsIdx != MTS_SKIP && TU::getCbf(tu, COMPONENT_Y) )
#endif
  {
    int symbol = mtsIdx != MTS_DCT2_DCT2 ? 1 : 0;
    int ctxIdx = 0;
    
    m_BinEncoder.encodeBin( symbol, Ctx::MTSIndex( ctxIdx ) );
    
    if( symbol )
    {
      ctxIdx = 7;
      for( int i = 0; i < 3; i++, ctxIdx++ )
      {
        symbol = mtsIdx > i + MTS_DST7_DST7 ? 1 : 0;
        m_BinEncoder.encodeBin( symbol, Ctx::MTSIndex( ctxIdx ) );
        
        if( !symbol )
        {
          break;
        }
      }
    }
  }
  DTRACE( g_trace_ctx, D_SYNTAX, "mts_idx() etype=%d pos=(%d,%d) mtsIdx=%d\n", COMPONENT_Y, tu.cu->lx(), tu.cu->ly(), mtsIdx);
}
#else
void CABACWriter::mts_coding( const TransformUnit& tu, ComponentID compID )
{
  const bool  tsAllowed = TU::isTSAllowed ( tu, compID );
  const bool mtsAllowed = TU::isMTSAllowed( tu, compID );

  if( !mtsAllowed && !tsAllowed ) return;

  int symbol  = 0;
  int ctxIdx  = 0;

  if( tsAllowed )
  {
#if JVET_P0058_CHROMA_TS
    symbol = (tu.mtsIdx[compID] == MTS_SKIP) ? 1 : 0;
#else
    symbol = (tu.mtsIdx == MTS_SKIP) ? 1 : 0;
#endif

#if JVET_P0058_CHROMA_TS
    ctxIdx = isLuma(compID) ? 6 : 11;
#else
    ctxIdx = 6;
#endif
    m_BinEncoder.encodeBin( symbol, Ctx::MTSIndex( ctxIdx ) );
  }

#if JVET_P0058_CHROMA_TS
  if( tu.mtsIdx[compID] != MTS_SKIP )
#else
  if( tu.mtsIdx != MTS_SKIP )
#endif
  {
    if( mtsAllowed )
    {
#if JVET_P0058_CHROMA_TS
      symbol = tu.mtsIdx[compID] != MTS_DCT2_DCT2 ? 1 : 0;
#else
      symbol = tu.mtsIdx != MTS_DCT2_DCT2 ? 1 : 0;
#endif
      ctxIdx = 0;
      m_BinEncoder.encodeBin( symbol, Ctx::MTSIndex( ctxIdx ) );

      if( symbol )
      {
        ctxIdx = 7;
        for( int i = 0; i < 3; i++, ctxIdx++ )
        {
#if JVET_P0058_CHROMA_TS
          symbol = tu.mtsIdx[compID] > i + MTS_DST7_DST7 ? 1 : 0;
#else
          symbol = tu.mtsIdx > i + MTS_DST7_DST7 ? 1 : 0;
#endif
          m_BinEncoder.encodeBin( symbol, Ctx::MTSIndex( ctxIdx ) );

          if( !symbol )
          {
            break;
          }
        }
      }
    }
  }
#if JVET_P0058_CHROMA_TS
  DTRACE( g_trace_ctx, D_SYNTAX, "mts_coding() etype=%d pos=(%d,%d) mtsIdx=%d\n", compID, tu.cu->lx(), tu.cu->ly(), tu.mtsIdx[compID]);
#else
  DTRACE( g_trace_ctx, D_SYNTAX, "mts_coding() etype=%d pos=(%d,%d) mtsIdx=%d\n", COMPONENT_Y, tu.cu->lx(), tu.cu->ly(), tu.mtsIdx);
#endif
}
#endif

void CABACWriter::isp_mode( const CodingUnit& cu )
{
#if JVET_P0517_ADAPTIVE_COLOR_TRANSFORM
  if( !CU::isIntra( cu ) || !isLuma( cu.chType ) || cu.firstPU->multiRefIdx || !cu.cs->sps->getUseISP() || cu.bdpcmMode || !CU::canUseISP( cu, getFirstComponentOfChannel( cu.chType ) ) || cu.colorTransform )
#else
  if( !CU::isIntra( cu ) || !isLuma( cu.chType ) || cu.firstPU->multiRefIdx || !cu.cs->sps->getUseISP() || cu.bdpcmMode || !CU::canUseISP( cu, getFirstComponentOfChannel( cu.chType ) ) )
#endif
  {
    CHECK( cu.ispMode != NOT_INTRA_SUBPARTITIONS, "cu.ispMode != 0" );
    return;
  }
  if ( cu.ispMode == NOT_INTRA_SUBPARTITIONS )
  {
    m_BinEncoder.encodeBin( 0, Ctx::ISPMode( 0 ) );
  }
  else
  {
    m_BinEncoder.encodeBin( 1, Ctx::ISPMode( 0 ) );
    m_BinEncoder.encodeBin( cu.ispMode - 1, Ctx::ISPMode( 1 ) );
  }
  DTRACE( g_trace_ctx, D_SYNTAX, "intra_subPartitions() etype=%d pos=(%d,%d) ispIdx=%d\n", cu.chType, cu.blocks[cu.chType].x, cu.blocks[cu.chType].y, (int)cu.ispMode );
}

void CABACWriter::explicit_rdpcm_mode( const TransformUnit& tu, ComponentID compID )
{
  const CodingUnit& cu = *tu.cu;
#if JVET_P0058_CHROMA_TS
  if (!CU::isIntra(cu) && CU::isRDPCMEnabled(cu) && (tu.mtsIdx[compID] == MTS_SKIP || cu.transQuantBypass))
#else
  if( !CU::isIntra(cu) && CU::isRDPCMEnabled(cu) && ( tu.mtsIdx==MTS_SKIP || cu.transQuantBypass ) )
#endif
  {
    ChannelType chType = toChannelType( compID );
    switch( tu.rdpcm[compID] )
    {
    case RDPCM_VER:
      m_BinEncoder.encodeBin( 1, Ctx::RdpcmFlag(chType) );
      m_BinEncoder.encodeBin( 1, Ctx::RdpcmDir (chType) );
      break;
    case RDPCM_HOR:
      m_BinEncoder.encodeBin( 1, Ctx::RdpcmFlag(chType) );
      m_BinEncoder.encodeBin( 0, Ctx::RdpcmDir (chType) );
      break;
    default: // RDPCM_OFF
      m_BinEncoder.encodeBin( 0, Ctx::RdpcmFlag(chType) );
    }
  }
}

void CABACWriter::residual_lfnst_mode( const CodingUnit& cu, CUCtx& cuCtx )
{
<<<<<<< HEAD
  int chIdx = CS::isDualITree( *cu.cs ) && cu.chType == CHANNEL_TYPE_CHROMA ? 1 : 0;
=======
  int chIdx = cu.isSepTree() && cu.chType == CHANNEL_TYPE_CHROMA ? 1 : 0;
>>>>>>> d8f67be5
#if JVET_P1026_ISP_LFNST_COMBINATION
  if( ( cu.ispMode && !CU::canUseLfnstWithISP( cu, cu.chType ) ) ||
#else
  if( cu.ispMode != NOT_INTRA_SUBPARTITIONS ||
#endif
      (cu.cs->sps->getUseLFNST() && CU::isIntra(cu) && cu.mipFlag && !allowLfnstWithMip(cu.firstPU->lumaSize())) ||
    ( cu.isSepTree() && cu.chType == CHANNEL_TYPE_CHROMA && std::min( cu.blocks[ 1 ].width, cu.blocks[ 1 ].height ) < 4 )
    || ( cu.blocks[ chIdx ].lumaSize().width > cu.cs->sps->getMaxTbSize() || cu.blocks[ chIdx ].lumaSize().height > cu.cs->sps->getMaxTbSize() )
    )
  {
    return;
  }

  if( cu.cs->sps->getUseLFNST() && CU::isIntra( cu ) && !CU::isLosslessCoded( cu ) )
  {
    const bool lumaFlag                   = cu.isSepTree() ? (   isLuma( cu.chType ) ? true : false ) : true;
    const bool chromaFlag                 = cu.isSepTree() ? ( isChroma( cu.chType ) ? true : false ) : true;
          bool nonZeroCoeffNonTsCorner8x8 = ( lumaFlag && cuCtx.violatesLfnstConstrained[CHANNEL_TYPE_LUMA] ) || (chromaFlag && cuCtx.violatesLfnstConstrained[CHANNEL_TYPE_CHROMA] );

#if JVET_P1026_MTS_SIGNALLING
#if JVET_P0058_CHROMA_TS
    const bool isTrSkip = TU::getCbf(*cu.firstTU, COMPONENT_Y) && cu.firstTU->mtsIdx[COMPONENT_Y] == MTS_SKIP;
#else
    const bool isTrSkip = TU::getCbf(*cu.firstTU, COMPONENT_Y) && cu.firstTU->mtsIdx == MTS_SKIP;
#endif
#if JVET_P1026_ISP_LFNST_COMBINATION
    if( (!cuCtx.lfnstLastScanPos && !cu.ispMode) || nonZeroCoeffNonTsCorner8x8 || isTrSkip )
#else
    if( !cuCtx.lfnstLastScanPos || nonZeroCoeffNonTsCorner8x8 || isTrSkip )
#endif
#else
#if JVET_P0058_CHROMA_TS
    const bool isNonDCT2 = (TU::getCbf(*cu.firstTU, ComponentID(COMPONENT_Y)) && cu.firstTU->mtsIdx[COMPONENT_Y] != MTS_DCT2_DCT2);
#else
    const bool isNonDCT2 = (TU::getCbf(*cu.firstTU, ComponentID(COMPONENT_Y)) && cu.firstTU->mtsIdx != MTS_DCT2_DCT2);
#endif
#if JVET_P1026_ISP_LFNST_COMBINATION
    if( (!cuCtx.lfnstLastScanPos && !cu.ispMode) || nonZeroCoeffNonTsCorner8x8 || isNonDCT2 )
#else
    if( !cuCtx.lfnstLastScanPos || nonZeroCoeffNonTsCorner8x8 || isNonDCT2 )
#endif
#endif
    {
      return;
    }
  }
  else
  {
    return;
  }


  unsigned cctx = 0;
  if ( cu.isSepTree() ) cctx++;

  const uint32_t idxLFNST = cu.lfnstIdx;
  assert( idxLFNST < 3 );
  m_BinEncoder.encodeBin( idxLFNST ? 1 : 0, Ctx::LFNSTIdx( cctx ) );

  if( idxLFNST )
  {
#if JVET_P0350_LFNST_IDX_CTX
    m_BinEncoder.encodeBin( (idxLFNST - 1) ? 1 : 0, Ctx::LFNSTIdx(2));
#else
    m_BinEncoder.encodeBinEP( ( idxLFNST - 1 ) ? 1 : 0 );
#endif
  }

  DTRACE( g_trace_ctx, D_SYNTAX, "residual_lfnst_mode() etype=%d pos=(%d,%d) mode=%d\n", COMPONENT_Y, cu.lx(), cu.ly(), ( int ) cu.lfnstIdx );
}

void CABACWriter::last_sig_coeff( CoeffCodingContext& cctx, const TransformUnit& tu, ComponentID compID )
{
  unsigned blkPos = cctx.blockPos( cctx.scanPosLast() );
  unsigned posX, posY;
  {
    posY  = blkPos / cctx.width();
    posX  = blkPos - ( posY * cctx.width() );
  }

  unsigned CtxLast;
  unsigned GroupIdxX = g_uiGroupIdx[ posX ];
  unsigned GroupIdxY = g_uiGroupIdx[ posY ];

  unsigned maxLastPosX = cctx.maxLastPosX();
  unsigned maxLastPosY = cctx.maxLastPosY();

#if JVET_P1026_MTS_SIGNALLING
  if( tu.cs->sps->getUseMTS() && tu.cu->sbtInfo != 0 && tu.blocks[ compID ].width <= 32 && tu.blocks[ compID ].height <= 32 && !tu.cu->transQuantBypass && compID == COMPONENT_Y )
#else
#if JVET_P0058_CHROMA_TS
  if ((tu.mtsIdx[compID] > MTS_SKIP || (tu.cs->sps->getUseMTS() && tu.cu->sbtInfo != 0 && tu.blocks[compID].width <= 32 && tu.blocks[compID].height <= 32)) && !tu.cu->transQuantBypass && compID == COMPONENT_Y)
#else
  if( ( tu.mtsIdx > MTS_SKIP || ( tu.cs->sps->getUseMTS() && tu.cu->sbtInfo != 0 && tu.blocks[ compID ].width <= 32 && tu.blocks[ compID ].height <= 32 ) ) && !tu.cu->transQuantBypass && compID == COMPONENT_Y )
#endif
#endif
  {
    maxLastPosX = ( tu.blocks[compID].width  == 32 ) ? g_uiGroupIdx[ 15 ] : maxLastPosX;
    maxLastPosY = ( tu.blocks[compID].height == 32 ) ? g_uiGroupIdx[ 15 ] : maxLastPosY;
  }

  for( CtxLast = 0; CtxLast < GroupIdxX; CtxLast++ )
  {
    m_BinEncoder.encodeBin( 1, cctx.lastXCtxId( CtxLast ) );
  }
  if( GroupIdxX < maxLastPosX )
  {
    m_BinEncoder.encodeBin( 0, cctx.lastXCtxId( CtxLast ) );
  }
  for( CtxLast = 0; CtxLast < GroupIdxY; CtxLast++ )
  {
    m_BinEncoder.encodeBin( 1, cctx.lastYCtxId( CtxLast ) );
  }
  if( GroupIdxY < maxLastPosY )
  {
    m_BinEncoder.encodeBin( 0, cctx.lastYCtxId( CtxLast ) );
  }
  if( GroupIdxX > 3 )
  {
    posX -= g_uiMinInGroup[ GroupIdxX ];
    for (int i = ( ( GroupIdxX - 2 ) >> 1 ) - 1 ; i >= 0; i-- )
    {
      m_BinEncoder.encodeBinEP( ( posX >> i ) & 1 );
    }
  }
  if( GroupIdxY > 3 )
  {
    posY -= g_uiMinInGroup[ GroupIdxY ];
    for ( int i = ( ( GroupIdxY - 2 ) >> 1 ) - 1 ; i >= 0; i-- )
    {
      m_BinEncoder.encodeBinEP( ( posY >> i ) & 1 );
    }
  }
}



void CABACWriter::residual_coding_subblock( CoeffCodingContext& cctx, const TCoeff* coeff, const int stateTransTable, int& state )
{
  //===== init =====
  const int   minSubPos   = cctx.minSubPos();
  const bool  isLast      = cctx.isLast();
  int         firstSigPos = ( isLast ? cctx.scanPosLast() : cctx.maxSubPos() );
  int         nextSigPos  = firstSigPos;

  //===== encode significant_coeffgroup_flag =====
  if( !isLast && cctx.isNotFirst() )
  {
    if( cctx.isSigGroup() )
    {
      m_BinEncoder.encodeBin( 1, cctx.sigGroupCtxId() );
    }
    else
    {
      m_BinEncoder.encodeBin( 0, cctx.sigGroupCtxId() );
      return;
    }
  }

  uint8_t   ctxOffset[16];

  //===== encode absolute values =====
  const int inferSigPos   = nextSigPos != cctx.scanPosLast() ? ( cctx.isNotFirst() ? minSubPos : -1 ) : nextSigPos;
  int       firstNZPos    = nextSigPos;
  int       lastNZPos     = -1;
  int       remAbsLevel   = -1;
  int       numNonZero    =  0;
  unsigned  signPattern   =  0;
  int       remRegBins    = cctx.regBinLimit;
  int       firstPosMode2 = minSubPos - 1;

  for( ; nextSigPos >= minSubPos && remRegBins >= 4; nextSigPos-- )
  {
    TCoeff    Coeff      = coeff[ cctx.blockPos( nextSigPos ) ];
    unsigned  sigFlag    = ( Coeff != 0 );
    if( numNonZero || nextSigPos != inferSigPos )
    {
      const unsigned sigCtxId = cctx.sigCtxIdAbs( nextSigPos, coeff, state );
      m_BinEncoder.encodeBin( sigFlag, sigCtxId );
      DTRACE( g_trace_ctx, D_SYNTAX_RESI, "sig_bin() bin=%d ctx=%d\n", sigFlag, sigCtxId );
      remRegBins--;
    }
    else if( nextSigPos != cctx.scanPosLast() )
    {
      cctx.sigCtxIdAbs( nextSigPos, coeff, state ); // required for setting variables that are needed for gtx/par context selection
    }

    if( sigFlag )
    {
      uint8_t&  ctxOff  = ctxOffset[ nextSigPos - minSubPos ];
      ctxOff            = cctx.ctxOffsetAbs();
      numNonZero++;
      firstNZPos  = nextSigPos;
      lastNZPos   = std::max<int>( lastNZPos, nextSigPos );
      remAbsLevel = abs( Coeff ) - 1;

      if( nextSigPos != cctx.scanPosLast() ) signPattern <<= 1;
      if( Coeff < 0 )                        signPattern++;

      unsigned gt1 = !!remAbsLevel;
      m_BinEncoder.encodeBin( gt1, cctx.greater1CtxIdAbs(ctxOff) );
      DTRACE( g_trace_ctx, D_SYNTAX_RESI, "gt1_flag() bin=%d ctx=%d\n", gt1, cctx.greater1CtxIdAbs(ctxOff) );
      remRegBins--;

      if( gt1 )
      {
        remAbsLevel  -= 1;
        m_BinEncoder.encodeBin( remAbsLevel&1, cctx.parityCtxIdAbs( ctxOff ) );
        DTRACE( g_trace_ctx, D_SYNTAX_RESI, "par_flag() bin=%d ctx=%d\n", remAbsLevel&1, cctx.parityCtxIdAbs( ctxOff ) );
        remAbsLevel >>= 1;

        remRegBins--;
        unsigned gt2 = !!remAbsLevel;
        m_BinEncoder.encodeBin(gt2, cctx.greater2CtxIdAbs(ctxOff));
        DTRACE(g_trace_ctx, D_SYNTAX_RESI, "gt2_flag() bin=%d ctx=%d\n", gt2, cctx.greater2CtxIdAbs(ctxOff));
        remRegBins--;
      }
    }

    state = ( stateTransTable >> ((state<<2)+((Coeff&1)<<1)) ) & 3;
  }
  firstPosMode2 = nextSigPos;
  cctx.regBinLimit = remRegBins;


  //===== 2nd PASS: Go-rice codes =====
  unsigned ricePar = 0;
  for( int scanPos = firstSigPos; scanPos > firstPosMode2; scanPos-- )
  {
    int       sumAll = cctx.templateAbsSum(scanPos, coeff, 4);
    ricePar = g_auiGoRiceParsCoeff[sumAll];
    unsigned absLevel = abs( coeff[ cctx.blockPos( scanPos ) ] );
    if( absLevel >= 4 )
    {
      unsigned rem      = ( absLevel - 4 ) >> 1;
#if JVET_P0090_32BIT_MVD
      m_BinEncoder.encodeRemAbsEP( rem, ricePar, COEF_REMAIN_BIN_REDUCTION, cctx.maxLog2TrDRange() );
#else
      m_BinEncoder.encodeRemAbsEP( rem, ricePar, cctx.extPrec(), cctx.maxLog2TrDRange() );
#endif
      DTRACE( g_trace_ctx, D_SYNTAX_RESI, "rem_val() bin=%d ctx=%d\n", rem, ricePar );
    }
  }

  //===== coeff bypass ====
  for( int scanPos = firstPosMode2; scanPos >= minSubPos; scanPos-- )
  {
    TCoeff    Coeff     = coeff[ cctx.blockPos( scanPos ) ];
    unsigned  absLevel  = abs( Coeff );
    int       sumAll = cctx.templateAbsSum(scanPos, coeff, 0);
    int       rice      = g_auiGoRiceParsCoeff                        [sumAll];
#if JVET_P0170_ZERO_POS_SIMPLIFICATION
    int       pos0      = g_auiGoRicePosCoeff0(state, rice);
#else
    int       pos0      = g_auiGoRicePosCoeff0[std::max(0, state - 1)][sumAll];
#endif
    unsigned  rem       = ( absLevel == 0 ? pos0 : absLevel <= pos0 ? absLevel-1 : absLevel );
#if JVET_P0090_32BIT_MVD
    m_BinEncoder.encodeRemAbsEP( rem, rice, COEF_REMAIN_BIN_REDUCTION, cctx.maxLog2TrDRange() );
#else
    m_BinEncoder.encodeRemAbsEP( rem, rice, cctx.extPrec(), cctx.maxLog2TrDRange() );
#endif
    DTRACE( g_trace_ctx, D_SYNTAX_RESI, "rem_val() bin=%d ctx=%d\n", rem, rice );
    state = ( stateTransTable >> ((state<<2)+((absLevel&1)<<1)) ) & 3;
    if( absLevel )
    {
      numNonZero++;
      firstNZPos = scanPos;
      lastNZPos   = std::max<int>( lastNZPos, scanPos );
      signPattern <<= 1;
      if( Coeff < 0 ) signPattern++;
    }
  }

  //===== encode sign's =====
  unsigned numSigns = numNonZero;
  if( cctx.hideSign( firstNZPos, lastNZPos ) )
  {
    numSigns    --;
    signPattern >>= 1;
  }
  m_BinEncoder.encodeBinsEP( signPattern, numSigns );
}

void CABACWriter::residual_codingTS( const TransformUnit& tu, ComponentID compID )
{
  DTRACE( g_trace_ctx, D_SYNTAX, "residual_codingTS() etype=%d pos=(%d,%d) size=%dx%d\n", tu.blocks[compID].compID, tu.blocks[compID].x, tu.blocks[compID].y, tu.blocks[compID].width, tu.blocks[compID].height );

  // init coeff coding context
#if JVET_P0059_CHROMA_BDPCM
  CoeffCodingContext  cctx    ( tu, compID, false, isLuma(compID) ? tu.cu->bdpcmMode : tu.cu->bdpcmModeChroma);
#else
  CoeffCodingContext  cctx    ( tu, compID, false, tu.cu->bdpcmMode );
#endif
  const TCoeff*       coeff   = tu.getCoeffs( compID ).buf;
#if JVET_P0072_SIMPLIFIED_TSRC
  int maxCtxBins = (cctx.maxNumCoeff() * 7) >> 2;
  cctx.setNumCtxBins(maxCtxBins);
#else
  cctx.setNumCtxBins( 2 * tu.lwidth()*tu.lheight() );
#endif

  // determine and set last coeff position and sig group flags
  std::bitset<MLS_GRP_NUM> sigGroupFlags;
  for( int scanPos = 0; scanPos < cctx.maxNumCoeff(); scanPos++)
  {
    unsigned blkPos = cctx.blockPos( scanPos );
    if( coeff[blkPos] )
    {
      sigGroupFlags.set( scanPos >> cctx.log2CGSize() );
    }
  }

  // code subblocks
  for( int subSetId = 0; subSetId <= ( cctx.maxNumCoeff() - 1 ) >> cctx.log2CGSize(); subSetId++ )
  {
    cctx.initSubblock         ( subSetId, sigGroupFlags[subSetId] );
    residual_coding_subblockTS( cctx, coeff );
  }
}

void CABACWriter::residual_coding_subblockTS( CoeffCodingContext& cctx, const TCoeff* coeff )
{
  //===== init =====
  const int   minSubPos   = cctx.maxSubPos();
  int         firstSigPos = cctx.minSubPos();
  int         nextSigPos  = firstSigPos;

  //===== encode significant_coeffgroup_flag =====
  if( !cctx.isLastSubSet() || !cctx.only1stSigGroup() )
  {
    if( cctx.isSigGroup() )
    {
        m_BinEncoder.encodeBin( 1, cctx.sigGroupCtxId( true ) );
        DTRACE( g_trace_ctx, D_SYNTAX_RESI, "ts_sigGroup() bin=%d ctx=%d\n", 1, cctx.sigGroupCtxId() );
    }
    else
    {
        m_BinEncoder.encodeBin( 0, cctx.sigGroupCtxId( true ) );
        DTRACE( g_trace_ctx, D_SYNTAX_RESI, "ts_sigGroup() bin=%d ctx=%d\n", 0, cctx.sigGroupCtxId() );
      return;
    }
  }

  //===== encode absolute values =====
  const int inferSigPos   = minSubPos;
  int       remAbsLevel   = -1;
  int       numNonZero    =  0;

  int rightPixel, belowPixel, modAbsCoeff;

#if JVET_P0072_SIMPLIFIED_TSRC
  int lastScanPosPass1 = -1;
  int lastScanPosPass2 = -1;
  for (; nextSigPos <= minSubPos && cctx.numCtxBins() >= 4; nextSigPos++)
#else
  for( ; nextSigPos <= minSubPos; nextSigPos++ )
#endif
  {
    TCoeff    Coeff      = coeff[ cctx.blockPos( nextSigPos ) ];
    unsigned  sigFlag    = ( Coeff != 0 );
    if( numNonZero || nextSigPos != inferSigPos )
    {
#if !JVET_P0072_SIMPLIFIED_TSRC
      if( cctx.isContextCoded() )
      {
#endif
        const unsigned sigCtxId = cctx.sigCtxIdAbsTS( nextSigPos, coeff );
        m_BinEncoder.encodeBin( sigFlag, sigCtxId );
        DTRACE( g_trace_ctx, D_SYNTAX_RESI, "ts_sig_bin() bin=%d ctx=%d\n", sigFlag, sigCtxId );
#if JVET_P0072_SIMPLIFIED_TSRC
        cctx.decimateNumCtxBins(1);
#else
      }
      else
      {
        m_BinEncoder.encodeBinEP( sigFlag );
        DTRACE( g_trace_ctx, D_SYNTAX_RESI, "ts_sig_bin() EPbin=%d\n", sigFlag );
      }
#endif
    }

    if( sigFlag )
    {
      //===== encode sign's =====
      int sign = Coeff < 0;
#if !JVET_P0072_SIMPLIFIED_TSRC
      if( cctx.isContextCoded() )
      {
#endif
        const unsigned signCtxId = cctx.signCtxIdAbsTS(nextSigPos, coeff, cctx.bdpcm());
        m_BinEncoder.encodeBin(sign, signCtxId);
#if JVET_P0072_SIMPLIFIED_TSRC
        cctx.decimateNumCtxBins(1);
#else
      }
      else
      {
        m_BinEncoder.encodeBinEP( sign );
      }
#endif
      numNonZero++;
      cctx.neighTS(rightPixel, belowPixel, nextSigPos, coeff);
      modAbsCoeff = cctx.deriveModCoeff(rightPixel, belowPixel, abs(Coeff), cctx.bdpcm());
      remAbsLevel = modAbsCoeff - 1;

      unsigned gt1 = !!remAbsLevel;
      const unsigned gt1CtxId = cctx.lrg1CtxIdAbsTS(nextSigPos, coeff, cctx.bdpcm());
#if !JVET_P0072_SIMPLIFIED_TSRC
      if (cctx.isContextCoded())
      {
#endif
        m_BinEncoder.encodeBin(gt1, gt1CtxId);
        DTRACE(g_trace_ctx, D_SYNTAX_RESI, "ts_gt1_flag() bin=%d ctx=%d\n", gt1, gt1CtxId);
#if JVET_P0072_SIMPLIFIED_TSRC
        cctx.decimateNumCtxBins(1);
#else
      }
      else
      {
        m_BinEncoder.encodeBinEP(gt1);
        DTRACE(g_trace_ctx, D_SYNTAX_RESI, "ts_gt1_flag() EPbin=%d\n", gt1);
      }
#endif

      if( gt1 )
      {
        remAbsLevel  -= 1;
#if !JVET_P0072_SIMPLIFIED_TSRC
        if( cctx.isContextCoded() )
        {
#endif
          m_BinEncoder.encodeBin( remAbsLevel&1, cctx.parityCtxIdAbsTS() );
          DTRACE( g_trace_ctx, D_SYNTAX_RESI, "ts_par_flag() bin=%d ctx=%d\n", remAbsLevel&1, cctx.parityCtxIdAbsTS() );
#if JVET_P0072_SIMPLIFIED_TSRC
          cctx.decimateNumCtxBins(1);
#else
        }
        else
        {
          m_BinEncoder.encodeBinEP( remAbsLevel&1 );
          DTRACE( g_trace_ctx, D_SYNTAX_RESI, "ts_par_flag() EPbin=%d\n", remAbsLevel&1 );
        }
#endif
      }
    }
#if JVET_P0072_SIMPLIFIED_TSRC
    lastScanPosPass1 = nextSigPos;
#endif
  }

  int cutoffVal = 2;
  int numGtBins = 4;
#if JVET_P0072_SIMPLIFIED_TSRC
  for (int scanPos = firstSigPos; scanPos <= minSubPos && cctx.numCtxBins() >= 4; scanPos++)
#else
  for (int scanPos = firstSigPos; scanPos <= minSubPos; scanPos++)
#endif
  {
    unsigned absLevel;
    cctx.neighTS(rightPixel, belowPixel, scanPos, coeff);
    absLevel = cctx.deriveModCoeff(rightPixel, belowPixel, abs(coeff[cctx.blockPos(scanPos)]), cctx.bdpcm());
    cutoffVal = 2;
    for (int i = 0; i < numGtBins; i++)
    {
      if (absLevel >= cutoffVal)
      {
        unsigned gt2 = (absLevel >= (cutoffVal + 2));
#if !JVET_P0072_SIMPLIFIED_TSRC
        if (cctx.isContextCoded())
        {
#endif
          m_BinEncoder.encodeBin(gt2, cctx.greaterXCtxIdAbsTS(cutoffVal >> 1));
          DTRACE(g_trace_ctx, D_SYNTAX_RESI, "ts_gt%d_flag() bin=%d ctx=%d sp=%d coeff=%d\n", i, gt2, cctx.greaterXCtxIdAbsTS(cutoffVal >> 1), scanPos, min<int>(absLevel, cutoffVal + 2));
#if JVET_P0072_SIMPLIFIED_TSRC
          cctx.decimateNumCtxBins(1);
#else
        }
        else
        {
          m_BinEncoder.encodeBinEP(gt2);
          DTRACE(g_trace_ctx, D_SYNTAX_RESI, "ts_gt%d_flag() EPbin=%d sp=%d coeff=%d\n", i, gt2, scanPos, min<int>(absLevel, cutoffVal + 2));
        }
#endif
      }
      cutoffVal += 2;
    }
#if JVET_P0072_SIMPLIFIED_TSRC
    lastScanPosPass2 = scanPos;
#endif
  }

  //===== coeff bypass ====
  for( int scanPos = firstSigPos; scanPos <= minSubPos; scanPos++ )
  {
    unsigned absLevel;
    cctx.neighTS(rightPixel, belowPixel, scanPos, coeff);
#if JVET_P0298_DISABLE_LEVELMAPPING_IN_BYPASS
    cutoffVal = (scanPos <= lastScanPosPass2 ? 10 : (scanPos <= lastScanPosPass1 ? 2 : 0));
    absLevel = cctx.deriveModCoeff(rightPixel, belowPixel, abs(coeff[cctx.blockPos(scanPos)]), cctx.bdpcm()||!cutoffVal);
#else
    absLevel = cctx.deriveModCoeff(rightPixel, belowPixel, abs(coeff[cctx.blockPos(scanPos)]), cctx.bdpcm());
#if JVET_P0072_SIMPLIFIED_TSRC
    cutoffVal = (scanPos <= lastScanPosPass2 ? 10 : (scanPos <= lastScanPosPass1 ? 2 : 0));
#endif
#endif

    if( absLevel >= cutoffVal )
    {
      int       rice = cctx.templateAbsSumTS( scanPos, coeff );
#if JVET_P0072_SIMPLIFIED_TSRC
      unsigned  rem = scanPos <= lastScanPosPass1 ? (absLevel - cutoffVal) >> 1 : absLevel;
#else
      unsigned  rem  = ( absLevel - cutoffVal ) >> 1;
#endif
#if JVET_P0090_32BIT_MVD
      m_BinEncoder.encodeRemAbsEP( rem, rice, COEF_REMAIN_BIN_REDUCTION, cctx.maxLog2TrDRange() );
#else
      m_BinEncoder.encodeRemAbsEP( rem, rice, cctx.extPrec(), cctx.maxLog2TrDRange() );
#endif
      DTRACE( g_trace_ctx, D_SYNTAX_RESI, "ts_rem_val() bin=%d ctx=%d sp=%d\n", rem, rice, scanPos );

#if JVET_P0072_SIMPLIFIED_TSRC
      if (absLevel && scanPos > lastScanPosPass1)
      {
        int sign = coeff[cctx.blockPos(scanPos)] < 0;
        m_BinEncoder.encodeBinEP(sign);
      }
#endif
    }
  }
}





//================================================================================
//  clause 7.3.8.12
//--------------------------------------------------------------------------------
//    void  cross_comp_pred( tu, compID )
//================================================================================

void CABACWriter::cross_comp_pred( const TransformUnit& tu, ComponentID compID )
{
  CHECK(!( !isLuma( compID ) ), "Unspecified error");
  signed char alpha   = tu.compAlpha[compID];
  unsigned    ctxBase = ( compID == COMPONENT_Cr ? 5 : 0 );
  if( alpha == 0 )
  {
    m_BinEncoder.encodeBin( 0, Ctx::CrossCompPred( ctxBase ) );
    DTRACE( g_trace_ctx, D_SYNTAX, "cross_comp_pred() etype=%d pos=(%d,%d) alpha=%d\n", compID, tu.blocks[compID].x, tu.blocks[compID].y, tu.compAlpha[compID] );
    return;
  }

  static const unsigned log2AbsAlphaMinus1Table[8] = { 0, 1, 1, 2, 2, 2, 3, 3 };
  unsigned sign = ( alpha < 0 );
  if( sign )
  {
    alpha = -alpha;
  }
  CHECK(!( alpha <= 8 ), "Unspecified error");
  m_BinEncoder.encodeBin( 1, Ctx::CrossCompPred(ctxBase) );
  if( alpha > 1)
  {
     m_BinEncoder.encodeBin( 1, Ctx::CrossCompPred(ctxBase+1) );
     unary_max_symbol( log2AbsAlphaMinus1Table[alpha-1]-1, Ctx::CrossCompPred(ctxBase+2), Ctx::CrossCompPred(ctxBase+3), 2 );
  }
  else
  {
     m_BinEncoder.encodeBin( 0, Ctx::CrossCompPred(ctxBase+1) );
  }
  m_BinEncoder.encodeBin( sign, Ctx::CrossCompPred(ctxBase+4) );

  DTRACE( g_trace_ctx, D_SYNTAX, "cross_comp_pred() etype=%d pos=(%d,%d) alpha=%d\n", compID, tu.blocks[compID].x, tu.blocks[compID].y, tu.compAlpha[compID] );
}




//================================================================================
//  helper functions
//--------------------------------------------------------------------------------
//    void  unary_max_symbol  ( symbol, ctxId0, ctxIdN, maxSymbol )
//    void  unary_max_eqprob  ( symbol,                 maxSymbol )
//    void  exp_golomb_eqprob ( symbol, count )
//================================================================================

void CABACWriter::unary_max_symbol( unsigned symbol, unsigned ctxId0, unsigned ctxIdN, unsigned maxSymbol )
{
  CHECK( symbol > maxSymbol, "symbol > maxSymbol" );
  const unsigned totalBinsToWrite = std::min( symbol + 1, maxSymbol );
  for( unsigned binsWritten = 0; binsWritten < totalBinsToWrite; ++binsWritten )
  {
    const unsigned nextBin = symbol > binsWritten;
    m_BinEncoder.encodeBin( nextBin, binsWritten == 0 ? ctxId0 : ctxIdN );
  }
}


void CABACWriter::unary_max_eqprob( unsigned symbol, unsigned maxSymbol )
{
  if( maxSymbol == 0 )
  {
    return;
  }
  bool     codeLast = ( maxSymbol > symbol );
  unsigned bins     = 0;
  unsigned numBins  = 0;
  while( symbol-- )
  {
    bins   <<= 1;
    bins   ++;
    numBins++;
  }
  if( codeLast )
  {
    bins  <<= 1;
    numBins++;
  }
  CHECK(!( numBins <= 32 ), "Unspecified error");
  m_BinEncoder.encodeBinsEP( bins, numBins );
}


void CABACWriter::exp_golomb_eqprob( unsigned symbol, unsigned count )
{
  unsigned bins    = 0;
  unsigned numBins = 0;
  while( symbol >= (unsigned)(1<<count) )
  {
    bins <<= 1;
    bins++;
    numBins++;
    symbol -= 1 << count;
    count++;
  }
  bins <<= 1;
  numBins++;
  //CHECK(!( numBins + count <= 32 ), "Unspecified error");
  m_BinEncoder.encodeBinsEP(bins, numBins);
  m_BinEncoder.encodeBinsEP(symbol, count);
}

void CABACWriter::codeAlfCtuEnableFlags( CodingStructure& cs, ChannelType channel, AlfParam* alfParam)
{
  if( isLuma( channel ) )
  {
    if (alfParam->enabledFlag[COMPONENT_Y])
      codeAlfCtuEnableFlags( cs, COMPONENT_Y, alfParam );
  }
  else
  {
    if (alfParam->enabledFlag[COMPONENT_Cb])
      codeAlfCtuEnableFlags( cs, COMPONENT_Cb, alfParam );
    if (alfParam->enabledFlag[COMPONENT_Cr])
      codeAlfCtuEnableFlags( cs, COMPONENT_Cr, alfParam );
  }
}
void CABACWriter::codeAlfCtuEnableFlags( CodingStructure& cs, ComponentID compID, AlfParam* alfParam)
{
  uint32_t numCTUs = cs.pcv->sizeInCtus;

  for( int ctuIdx = 0; ctuIdx < numCTUs; ctuIdx++ )
  {
    codeAlfCtuEnableFlag( cs, ctuIdx, compID, alfParam );
  }
}

void CABACWriter::codeAlfCtuEnableFlag( CodingStructure& cs, uint32_t ctuRsAddr, const int compIdx, AlfParam* alfParam)
{
  const bool alfComponentEnabled = (alfParam != NULL) ? alfParam->enabledFlag[compIdx] : cs.slice->getTileGroupAlfEnabledFlag((ComponentID)compIdx);

  if( cs.sps->getALFEnabledFlag() && alfComponentEnabled )
  {
    const PreCalcValues& pcv = *cs.pcv;
    int                 frame_width_in_ctus = pcv.widthInCtus;
    int                 ry = ctuRsAddr / frame_width_in_ctus;
    int                 rx = ctuRsAddr - ry * frame_width_in_ctus;
    const Position      pos( rx * cs.pcv->maxCUWidth, ry * cs.pcv->maxCUHeight );
    const uint32_t          curSliceIdx = cs.slice->getIndependentSliceIdx();
    const uint32_t      curTileIdx = cs.picture->brickMap->getBrickIdxRsMap( pos );
    bool                leftAvail = cs.getCURestricted( pos.offset( -(int)pcv.maxCUWidth, 0 ), pos, curSliceIdx, curTileIdx, CH_L ) ? true : false;
    bool                aboveAvail = cs.getCURestricted( pos.offset( 0, -(int)pcv.maxCUHeight ), pos, curSliceIdx, curTileIdx, CH_L ) ? true : false;

    int leftCTUAddr = leftAvail ? ctuRsAddr - 1 : -1;
    int aboveCTUAddr = aboveAvail ? ctuRsAddr - frame_width_in_ctus : -1;

    uint8_t* ctbAlfFlag = cs.slice->getPic()->getAlfCtuEnableFlag( compIdx );
    int ctx = 0;
    ctx += leftCTUAddr > -1 ? ( ctbAlfFlag[leftCTUAddr] ? 1 : 0 ) : 0;
    ctx += aboveCTUAddr > -1 ? ( ctbAlfFlag[aboveCTUAddr] ? 1 : 0 ) : 0;
    m_BinEncoder.encodeBin( ctbAlfFlag[ctuRsAddr], Ctx::ctbAlfFlag( compIdx * 3 + ctx ) );
  }
}

void CABACWriter::code_unary_fixed( unsigned symbol, unsigned ctxId, unsigned unary_max, unsigned fixed )
{
  bool unary = (symbol <= unary_max);
  m_BinEncoder.encodeBin( unary, ctxId );
  if( unary )
  {
    unary_max_eqprob( symbol, unary_max );
  }
  else
  {
    m_BinEncoder.encodeBinsEP( symbol - unary_max - 1, fixed );
  }
}

void CABACWriter::mip_flag( const CodingUnit& cu )
{
  if( !cu.Y().valid() )
  {
    return;
  }
  if( !cu.cs->sps->getUseMIP() )
  {
    return;
  }
#if !JVET_P0803_COMBINED_MIP_CLEANUP
  if( cu.lwidth() > cu.cs->sps->getMaxTbSize() || cu.lheight() > cu.cs->sps->getMaxTbSize())
  {
    return;
  }
  if( !mipModesAvailable( cu.Y() ) )
  {
    return;
  }
#endif

  unsigned ctxId = DeriveCtx::CtxMipFlag( cu );
  m_BinEncoder.encodeBin( cu.mipFlag, Ctx::MipFlag( ctxId ) );
  DTRACE( g_trace_ctx, D_SYNTAX, "mip_flag() pos=(%d,%d) mode=%d\n", cu.lumaPos().x, cu.lumaPos().y, cu.mipFlag ? 1 : 0 );
}

void CABACWriter::mip_pred_modes( const CodingUnit& cu )
{
  if( !cu.Y().valid() )
  {
    return;
  }
  for( const auto &pu : CU::traversePUs( cu ) )
  {
    mip_pred_mode( pu );
  }
}

void CABACWriter::mip_pred_mode( const PredictionUnit& pu )
{
#if JVET_P0803_COMBINED_MIP_CLEANUP
  m_BinEncoder.encodeBinEP( (pu.mipTransposedFlag ? 1 : 0) );

  const int numModes = getNumModesMip( pu.Y() );
  CHECKD( pu.intraDir[CHANNEL_TYPE_LUMA] < 0 || pu.intraDir[CHANNEL_TYPE_LUMA] >= numModes, "Invalid MIP mode" );
  xWriteTruncBinCode( pu.intraDir[CHANNEL_TYPE_LUMA], numModes );

  DTRACE( g_trace_ctx, D_SYNTAX, "mip_pred_mode() pos=(%d,%d) mode=%d transposed=%d\n", pu.lumaPos().x, pu.lumaPos().y, pu.intraDir[CHANNEL_TYPE_LUMA], pu.mipTransposedFlag ? 1 : 0 );
#else
  const int numModes = getNumModesMip( pu.Y() ); CHECKD( numModes > MAX_NUM_MIP_MODE, "Error: too many MIP modes" );

  xWriteTruncBinCode( pu.intraDir[CHANNEL_TYPE_LUMA], numModes );

  DTRACE( g_trace_ctx, D_SYNTAX, "mip_pred_mode() pos=(%d,%d) mode=%d\n", pu.lumaPos().x, pu.lumaPos().y, pu.intraDir[CHANNEL_TYPE_LUMA] );
#endif
}

void CABACWriter::codeAlfCtuFilterIndex(CodingStructure& cs, uint32_t ctuRsAddr, bool alfEnableLuma)
{
  if ( (!cs.sps->getALFEnabledFlag()) || (!alfEnableLuma))
  {
    return;
  }

  uint8_t* ctbAlfFlag = cs.slice->getPic()->getAlfCtuEnableFlag(COMPONENT_Y);
  if (!ctbAlfFlag[ctuRsAddr])
  {
    return;
  }

  short* alfCtbFilterIndex = cs.slice->getPic()->getAlfCtbFilterIndex();
  const unsigned filterSetIdx = alfCtbFilterIndex[ctuRsAddr];
  unsigned numAps = cs.slice->getTileGroupNumAps();
  unsigned numAvailableFiltSets = numAps + NUM_FIXED_FILTER_SETS;
  if (numAvailableFiltSets > NUM_FIXED_FILTER_SETS)
  {
#if JVET_P0162_REMOVE_ALF_CTB_FIRST_USE_APS_FLAG
    int useTemporalFilt = (filterSetIdx >= NUM_FIXED_FILTER_SETS) ? 1 : 0;
    m_BinEncoder.encodeBin(useTemporalFilt, Ctx::AlfUseTemporalFilt());
    if (useTemporalFilt)
    {
      CHECK((filterSetIdx - NUM_FIXED_FILTER_SETS) >= (numAvailableFiltSets - NUM_FIXED_FILTER_SETS), "temporal non-latest set");
      if (numAps > 1)
      {
        xWriteTruncBinCode(filterSetIdx - NUM_FIXED_FILTER_SETS, numAvailableFiltSets - NUM_FIXED_FILTER_SETS);
      }
    }
    else
    {
      CHECK(filterSetIdx >= NUM_FIXED_FILTER_SETS, "fixed set larger than temporal");
      xWriteTruncBinCode(filterSetIdx, NUM_FIXED_FILTER_SETS);
    }
#else
    int useLatestFilt = (filterSetIdx == NUM_FIXED_FILTER_SETS) ? 1 : 0;
    m_BinEncoder.encodeBin(useLatestFilt, Ctx::AlfUseLatestFilt());
    if (!useLatestFilt)
    {

      if (numAps == 1)
      {
        CHECK(filterSetIdx >= NUM_FIXED_FILTER_SETS, "fixed set numavail < num_fixed");
        xWriteTruncBinCode(filterSetIdx, NUM_FIXED_FILTER_SETS);
      }
      else
      {
        int useTemporalFilt = (filterSetIdx > NUM_FIXED_FILTER_SETS) ? 1 : 0;
        m_BinEncoder.encodeBin(useTemporalFilt, Ctx::AlfUseTemporalFilt());

        if (useTemporalFilt)
        {
          CHECK((filterSetIdx - (NUM_FIXED_FILTER_SETS + 1)) >= (numAvailableFiltSets - (NUM_FIXED_FILTER_SETS + 1)), "temporal non-latest set");
          if (numAps > 2)
          {
            xWriteTruncBinCode(filterSetIdx - (NUM_FIXED_FILTER_SETS + 1), numAvailableFiltSets - (NUM_FIXED_FILTER_SETS + 1));
          }
        }
        else
        {
          CHECK(filterSetIdx >= NUM_FIXED_FILTER_SETS, "fixed set larger than temporal");
          xWriteTruncBinCode(filterSetIdx, NUM_FIXED_FILTER_SETS);
        }
      }
    }
#endif
  }
  else
  {
    CHECK(filterSetIdx >= NUM_FIXED_FILTER_SETS, "fixed set numavail < num_fixed");
    xWriteTruncBinCode(filterSetIdx, NUM_FIXED_FILTER_SETS);
  }
}
void CABACWriter::codeAlfCtuAlternatives( CodingStructure& cs, ChannelType channel, AlfParam* alfParam)
{
  if( isChroma( channel ) )
  {
    if (alfParam->enabledFlag[COMPONENT_Cb])
      codeAlfCtuAlternatives( cs, COMPONENT_Cb, alfParam );
    if (alfParam->enabledFlag[COMPONENT_Cr])
      codeAlfCtuAlternatives( cs, COMPONENT_Cr, alfParam );
  }
}
void CABACWriter::codeAlfCtuAlternatives( CodingStructure& cs, ComponentID compID, AlfParam* alfParam)
{
  if( compID == COMPONENT_Y )
    return;
  uint32_t numCTUs = cs.pcv->sizeInCtus;
  uint8_t* ctbAlfFlag = cs.slice->getPic()->getAlfCtuEnableFlag( compID );

  for( int ctuIdx = 0; ctuIdx < numCTUs; ctuIdx++ )
  {
    if( ctbAlfFlag[ctuIdx] )
    {
      codeAlfCtuAlternative( cs, ctuIdx, compID, alfParam );
    }
  }
}

void CABACWriter::codeAlfCtuAlternative( CodingStructure& cs, uint32_t ctuRsAddr, const int compIdx, const AlfParam* alfParam)
{
  if( compIdx == COMPONENT_Y )
    return;
  int apsIdx = alfParam ? 0 : cs.slice->getTileGroupApsIdChroma();
  const AlfParam& alfParamRef = alfParam ? (*alfParam) : cs.slice->getAlfAPSs()[apsIdx]->getAlfAPSParam();

  if( alfParam || (cs.sps->getALFEnabledFlag() && cs.slice->getTileGroupAlfEnabledFlag( (ComponentID)compIdx )) )
  {
    uint8_t* ctbAlfFlag = cs.slice->getPic()->getAlfCtuEnableFlag( compIdx );

    if( ctbAlfFlag[ctuRsAddr] )
    {
      const int numAlts = alfParamRef.numAlternativesChroma;
      uint8_t* ctbAlfAlternative = cs.slice->getPic()->getAlfCtuAlternativeData( compIdx );
      unsigned numOnes = ctbAlfAlternative[ctuRsAddr];
      assert( ctbAlfAlternative[ctuRsAddr] < numAlts );
      for( int i = 0; i < numOnes; ++i )
        m_BinEncoder.encodeBin( 1, Ctx::ctbAlfAlternative( compIdx-1 ) );
      if( numOnes < numAlts-1 )
        m_BinEncoder.encodeBin( 0, Ctx::ctbAlfAlternative( compIdx-1 ) );
    }
  }
}


//! \}<|MERGE_RESOLUTION|>--- conflicted
+++ resolved
@@ -1028,6 +1028,7 @@
     return;
   }
   extend_ref_line( cu );
+
   isp_mode( cu );
 
   const int numMPMs   = NUM_MOST_PROBABLE_MODES;
@@ -3256,11 +3257,7 @@
 
 void CABACWriter::residual_lfnst_mode( const CodingUnit& cu, CUCtx& cuCtx )
 {
-<<<<<<< HEAD
-  int chIdx = CS::isDualITree( *cu.cs ) && cu.chType == CHANNEL_TYPE_CHROMA ? 1 : 0;
-=======
   int chIdx = cu.isSepTree() && cu.chType == CHANNEL_TYPE_CHROMA ? 1 : 0;
->>>>>>> d8f67be5
 #if JVET_P1026_ISP_LFNST_COMBINATION
   if( ( cu.ispMode && !CU::canUseLfnstWithISP( cu, cu.chType ) ) ||
 #else
