/* The copyright in this software is being made available under the BSD
 * License, included below. This software may be subject to other third party
 * and contributor rights, including patent rights, and no such rights are
 * granted under this license.
 *
 * Copyright (c) 2010-2019, ITU/ISO/IEC
 * All rights reserved.
 *
 * Redistribution and use in source and binary forms, with or without
 * modification, are permitted provided that the following conditions are met:
 *
 *  * Redistributions of source code must retain the above copyright notice,
 *    this list of conditions and the following disclaimer.
 *  * Redistributions in binary form must reproduce the above copyright notice,
 *    this list of conditions and the following disclaimer in the documentation
 *    and/or other materials provided with the distribution.
 *  * Neither the name of the ITU/ISO/IEC nor the names of its contributors may
 *    be used to endorse or promote products derived from this software without
 *    specific prior written permission.
 *
 * THIS SOFTWARE IS PROVIDED BY THE COPYRIGHT HOLDERS AND CONTRIBUTORS "AS IS"
 * AND ANY EXPRESS OR IMPLIED WARRANTIES, INCLUDING, BUT NOT LIMITED TO, THE
 * IMPLIED WARRANTIES OF MERCHANTABILITY AND FITNESS FOR A PARTICULAR PURPOSE
 * ARE DISCLAIMED. IN NO EVENT SHALL THE COPYRIGHT HOLDER OR CONTRIBUTORS
 * BE LIABLE FOR ANY DIRECT, INDIRECT, INCIDENTAL, SPECIAL, EXEMPLARY, OR
 * CONSEQUENTIAL DAMAGES (INCLUDING, BUT NOT LIMITED TO, PROCUREMENT OF
 * SUBSTITUTE GOODS OR SERVICES; LOSS OF USE, DATA, OR PROFITS; OR BUSINESS
 * INTERRUPTION) HOWEVER CAUSED AND ON ANY THEORY OF LIABILITY, WHETHER IN
 * CONTRACT, STRICT LIABILITY, OR TORT (INCLUDING NEGLIGENCE OR OTHERWISE)
 * ARISING IN ANY WAY OUT OF THE USE OF THIS SOFTWARE, EVEN IF ADVISED OF
 * THE POSSIBILITY OF SUCH DAMAGE.
 */

/** \file     EncSearch.cpp
 *  \brief    encoder inter search class
 */

#include "InterSearch.h"


#include "CommonLib/CommonDef.h"
#include "CommonLib/Rom.h"
#include "CommonLib/MotionInfo.h"
#include "CommonLib/Picture.h"
#include "CommonLib/UnitTools.h"
#include "CommonLib/dtrace_next.h"
#include "CommonLib/dtrace_buffer.h"
#include "CommonLib/MCTS.h"

#include "EncModeCtrl.h"
#include "EncLib.h"

#include <math.h>
#include <limits>


 //! \ingroup EncoderLib
 //! \{

static const Mv s_acMvRefineH[9] =
{
  Mv(  0,  0 ), // 0
  Mv(  0, -1 ), // 1
  Mv(  0,  1 ), // 2
  Mv( -1,  0 ), // 3
  Mv(  1,  0 ), // 4
  Mv( -1, -1 ), // 5
  Mv(  1, -1 ), // 6
  Mv( -1,  1 ), // 7
  Mv(  1,  1 )  // 8
};

static const Mv s_acMvRefineQ[9] =
{
  Mv(  0,  0 ), // 0
  Mv(  0, -1 ), // 1
  Mv(  0,  1 ), // 2
  Mv( -1, -1 ), // 5
  Mv(  1, -1 ), // 6
  Mv( -1,  0 ), // 3
  Mv(  1,  0 ), // 4
  Mv( -1,  1 ), // 7
  Mv(  1,  1 )  // 8
};


InterSearch::InterSearch()
  : m_modeCtrl                    (nullptr)
  , m_pSplitCS                    (nullptr)
  , m_pFullCS                     (nullptr)
  , m_pcEncCfg                    (nullptr)
  , m_pcTrQuant                   (nullptr)
  , m_pcReshape                   (nullptr)
  , m_iSearchRange                (0)
  , m_bipredSearchRange           (0)
  , m_motionEstimationSearchMethod(MESEARCH_FULL)
  , m_CABACEstimator              (nullptr)
  , m_CtxCache                    (nullptr)
  , m_pTempPel                    (nullptr)
  , m_isInitialized               (false)
{
  for (int i=0; i<MAX_NUM_REF_LIST_ADAPT_SR; i++)
  {
    memset (m_aaiAdaptSR[i], 0, MAX_IDX_ADAPT_SR * sizeof (int));
  }
  for (int i=0; i<AMVP_MAX_NUM_CANDS+1; i++)
  {
    memset (m_auiMVPIdxCost[i], 0, (AMVP_MAX_NUM_CANDS+1) * sizeof (uint32_t) );
  }

  setWpScalingDistParam( -1, REF_PIC_LIST_X, nullptr );
  m_affMVList = nullptr;
  m_affMVListSize = 0;
  m_affMVListIdx = 0;
  m_uniMvList = nullptr;
  m_uniMvListSize = 0;
  m_uniMvListIdx = 0;
  m_histBestSbt    = MAX_UCHAR;
  m_histBestMtsIdx = MAX_UCHAR;
}


void InterSearch::destroy()
{
  CHECK(!m_isInitialized, "Not initialized");
  if ( m_pTempPel )
  {
    delete [] m_pTempPel;
    m_pTempPel = NULL;
  }

  m_pSplitCS = m_pFullCS = nullptr;

  m_pSaveCS = nullptr;

  for(uint32_t i = 0; i < NUM_REF_PIC_LIST_01; i++)
  {
    m_tmpPredStorage[i].destroy();
  }
  m_tmpStorageLCU.destroy();
  m_tmpAffiStorage.destroy();

  if ( m_tmpAffiError != NULL )
  {
    delete[] m_tmpAffiError;
  }
  if ( m_tmpAffiDeri[0] != NULL )
  {
    delete[] m_tmpAffiDeri[0];
  }
  if ( m_tmpAffiDeri[1] != NULL )
  {
    delete[] m_tmpAffiDeri[1];
  }
  if (m_affMVList)
  {
    delete[] m_affMVList;
    m_affMVList = nullptr;
  }
  m_affMVListIdx = 0;
  m_affMVListSize = 0;
  if (m_uniMvList)
  {
    delete[] m_uniMvList;
    m_uniMvList = nullptr;
  }
  m_uniMvListIdx = 0;
  m_uniMvListSize = 0;
  m_isInitialized = false;
}

void InterSearch::setTempBuffers( CodingStructure ****pSplitCS, CodingStructure ****pFullCS, CodingStructure **pSaveCS )
{
  m_pSplitCS = pSplitCS;
  m_pFullCS  = pFullCS;
  m_pSaveCS  = pSaveCS;
}

#if ENABLE_SPLIT_PARALLELISM
void InterSearch::copyState( const InterSearch& other )
{
  memcpy( m_aaiAdaptSR, other.m_aaiAdaptSR, sizeof( m_aaiAdaptSR ) );
}
#endif

InterSearch::~InterSearch()
{
  if (m_isInitialized)
  {
    destroy();
  }
}

void InterSearch::init( EncCfg*        pcEncCfg,
                        TrQuant*       pcTrQuant,
                        int            iSearchRange,
                        int            bipredSearchRange,
                        MESearchMethod motionEstimationSearchMethod,
                        bool           useCompositeRef,
                        const uint32_t     maxCUWidth,
                        const uint32_t     maxCUHeight,
                        const uint32_t     maxTotalCUDepth,
                        RdCost*        pcRdCost,
                        CABACWriter*   CABACEstimator,
                        CtxCache*      ctxCache
                      , EncReshape*    pcReshape
)
{
  CHECK(m_isInitialized, "Already initialized");
  m_numBVs = 0;
  for (int i = 0; i < IBC_NUM_CANDIDATES; i++)
  {
    m_defaultCachedBvs.m_bvCands[i].setZero();
  }
  m_defaultCachedBvs.currCnt = 0;
  m_pcEncCfg                     = pcEncCfg;
  m_pcTrQuant                    = pcTrQuant;
  m_iSearchRange                 = iSearchRange;
  m_bipredSearchRange            = bipredSearchRange;
  m_motionEstimationSearchMethod = motionEstimationSearchMethod;
  m_CABACEstimator               = CABACEstimator;
  m_CtxCache                     = ctxCache;
  m_useCompositeRef              = useCompositeRef;
  m_pcReshape                    = pcReshape;

  for( uint32_t iDir = 0; iDir < MAX_NUM_REF_LIST_ADAPT_SR; iDir++ )
  {
    for( uint32_t iRefIdx = 0; iRefIdx < MAX_IDX_ADAPT_SR; iRefIdx++ )
    {
      m_aaiAdaptSR[iDir][iRefIdx] = iSearchRange;
    }
  }

  // initialize motion cost
  for( int iNum = 0; iNum < AMVP_MAX_NUM_CANDS + 1; iNum++ )
  {
    for( int iIdx = 0; iIdx < AMVP_MAX_NUM_CANDS; iIdx++ )
    {
      if( iIdx < iNum )
      {
        m_auiMVPIdxCost[iIdx][iNum] = xGetMvpIdxBits( iIdx, iNum );
      }
      else
      {
        m_auiMVPIdxCost[iIdx][iNum] = MAX_UINT;
      }
    }
  }

  const ChromaFormat cform = pcEncCfg->getChromaFormatIdc();
  InterPrediction::init( pcRdCost, cform, maxCUHeight );

  for( uint32_t i = 0; i < NUM_REF_PIC_LIST_01; i++ )
  {
    m_tmpPredStorage[i].create( UnitArea( cform, Area( 0, 0, MAX_CU_SIZE, MAX_CU_SIZE ) ) );
  }
  m_tmpStorageLCU.create( UnitArea( cform, Area( 0, 0, MAX_CU_SIZE, MAX_CU_SIZE ) ) );
  m_tmpAffiStorage.create( UnitArea( cform, Area( 0, 0, MAX_CU_SIZE, MAX_CU_SIZE ) ) );
  m_tmpAffiError = new Pel[MAX_CU_SIZE * MAX_CU_SIZE];
  m_tmpAffiDeri[0] = new int[MAX_CU_SIZE * MAX_CU_SIZE];
  m_tmpAffiDeri[1] = new int[MAX_CU_SIZE * MAX_CU_SIZE];
  m_pTempPel = new Pel[maxCUWidth*maxCUHeight];
  m_affMVListMaxSize = (pcEncCfg->getIntraPeriod() == (uint32_t)-1) ? AFFINE_ME_LIST_SIZE_LD : AFFINE_ME_LIST_SIZE;
  if (!m_affMVList)
    m_affMVList = new AffineMVInfo[m_affMVListMaxSize];
  m_affMVListIdx = 0;
  m_affMVListSize = 0;
  m_uniMvListMaxSize = 15;
  if (!m_uniMvList)
  {
    m_uniMvList = new BlkUniMvInfo[m_uniMvListMaxSize];
  }
  m_uniMvListIdx = 0;
  m_uniMvListSize = 0;
  m_isInitialized = true;
}

void InterSearch::resetSavedAffineMotion()
{
  for ( int i = 0; i < 2; i++ )
  {
    for ( int j = 0; j < 2; j++ )
    {
      m_affineMotion.acMvAffine4Para[i][j] = Mv( 0, 0 );
      m_affineMotion.acMvAffine6Para[i][j] = Mv( 0, 0 );
    }
    m_affineMotion.acMvAffine6Para[i][2] = Mv( 0, 0 );

    m_affineMotion.affine4ParaRefIdx[i] = -1;
    m_affineMotion.affine6ParaRefIdx[i] = -1;
  }
  for ( int i = 0; i < 3; i++ )
  {
    m_affineMotion.hevcCost[i] = std::numeric_limits<Distortion>::max();
  }
  m_affineMotion.affine4ParaAvail = false;
  m_affineMotion.affine6ParaAvail = false;
}

void InterSearch::storeAffineMotion( Mv acAffineMv[2][3], int16_t affineRefIdx[2], EAffineModel affineType, int gbiIdx )
{
  if ( ( gbiIdx == GBI_DEFAULT || !m_affineMotion.affine6ParaAvail ) && affineType == AFFINEMODEL_6PARAM )
  {
    for ( int i = 0; i < 2; i++ )
    {
      for ( int j = 0; j < 3; j++ )
      {
        m_affineMotion.acMvAffine6Para[i][j] = acAffineMv[i][j];
      }
      m_affineMotion.affine6ParaRefIdx[i] = affineRefIdx[i];
    }
    m_affineMotion.affine6ParaAvail = true;
  }

  if ( ( gbiIdx == GBI_DEFAULT || !m_affineMotion.affine4ParaAvail ) && affineType == AFFINEMODEL_4PARAM )
  {
    for ( int i = 0; i < 2; i++ )
    {
      for ( int j = 0; j < 2; j++ )
      {
        m_affineMotion.acMvAffine4Para[i][j] = acAffineMv[i][j];
      }
      m_affineMotion.affine4ParaRefIdx[i] = affineRefIdx[i];
    }
    m_affineMotion.affine4ParaAvail = true;
  }
}

inline void InterSearch::xTZSearchHelp( IntTZSearchStruct& rcStruct, const int iSearchX, const int iSearchY, const uint8_t ucPointNr, const uint32_t uiDistance )
{
  Distortion  uiSad = 0;

//  CHECK(!( !( rcStruct.searchRange.left > iSearchX || rcStruct.searchRange.right < iSearchX || rcStruct.searchRange.top > iSearchY || rcStruct.searchRange.bottom < iSearchY )), "Unspecified error");

  const Pel* const  piRefSrch = rcStruct.piRefY + iSearchY * rcStruct.iRefStride + iSearchX;

  m_cDistParam.cur.buf = piRefSrch;

  if( 1 == rcStruct.subShiftMode )
  {
    // motion cost
    Distortion uiBitCost = m_pcRdCost->getCostOfVectorWithPredictor( iSearchX, iSearchY, rcStruct.imvShift );

    // Skip search if bit cost is already larger than best SAD
    if (uiBitCost < rcStruct.uiBestSad)
    {
      Distortion uiTempSad = m_cDistParam.distFunc( m_cDistParam );

      if((uiTempSad + uiBitCost) < rcStruct.uiBestSad)
      {
        // it's not supposed that any member of DistParams is manipulated beside cur.buf
        int subShift = m_cDistParam.subShift;
        const Pel* pOrgCpy = m_cDistParam.org.buf;
        uiSad += uiTempSad >> m_cDistParam.subShift;

        while( m_cDistParam.subShift > 0 )
        {
          int isubShift           = m_cDistParam.subShift -1;
          m_cDistParam.org.buf = rcStruct.pcPatternKey->buf + (rcStruct.pcPatternKey->stride << isubShift);
          m_cDistParam.cur.buf = piRefSrch + (rcStruct.iRefStride << isubShift);
          uiTempSad            = m_cDistParam.distFunc( m_cDistParam );
          uiSad               += uiTempSad >> m_cDistParam.subShift;

          if(((uiSad << isubShift) + uiBitCost) > rcStruct.uiBestSad)
          {
            break;
          }

          m_cDistParam.subShift--;
        }

        if(m_cDistParam.subShift == 0)
        {
          uiSad += uiBitCost;

          if( uiSad < rcStruct.uiBestSad )
          {
            rcStruct.uiBestSad      = uiSad;
            rcStruct.iBestX         = iSearchX;
            rcStruct.iBestY         = iSearchY;
            rcStruct.uiBestDistance = uiDistance;
            rcStruct.uiBestRound    = 0;
            rcStruct.ucPointNr      = ucPointNr;
            m_cDistParam.maximumDistortionForEarlyExit = uiSad;
          }
        }

        // restore org ptr
        m_cDistParam.org.buf  = pOrgCpy;
        m_cDistParam.subShift = subShift;
      }
    }
  }
  else
  {
    uiSad = m_cDistParam.distFunc( m_cDistParam );

    // only add motion cost if uiSad is smaller than best. Otherwise pointless
    // to add motion cost.
    if( uiSad < rcStruct.uiBestSad )
    {
      // motion cost
      uiSad += m_pcRdCost->getCostOfVectorWithPredictor( iSearchX, iSearchY, rcStruct.imvShift );

      if( uiSad < rcStruct.uiBestSad )
      {
        rcStruct.uiBestSad      = uiSad;
        rcStruct.iBestX         = iSearchX;
        rcStruct.iBestY         = iSearchY;
        rcStruct.uiBestDistance = uiDistance;
        rcStruct.uiBestRound    = 0;
        rcStruct.ucPointNr      = ucPointNr;
        m_cDistParam.maximumDistortionForEarlyExit = uiSad;
      }
    }
  }
}



inline void InterSearch::xTZ2PointSearch( IntTZSearchStruct& rcStruct )
{
  const SearchRange& sr = rcStruct.searchRange;

  static const int xOffset[2][9] = { {  0, -1, -1,  0, -1, +1, -1, -1, +1 }, {  0,  0, +1, +1, -1, +1,  0, +1,  0 } };
  static const int yOffset[2][9] = { {  0,  0, -1, -1, +1, -1,  0, +1,  0 }, {  0, -1, -1,  0, -1, +1, +1, +1, +1 } };

  // 2 point search,                   //   1 2 3
  // check only the 2 untested points  //   4 0 5
  // around the start point            //   6 7 8
  const int iX1 = rcStruct.iBestX + xOffset[0][rcStruct.ucPointNr];
  const int iX2 = rcStruct.iBestX + xOffset[1][rcStruct.ucPointNr];

  const int iY1 = rcStruct.iBestY + yOffset[0][rcStruct.ucPointNr];
  const int iY2 = rcStruct.iBestY + yOffset[1][rcStruct.ucPointNr];

  if( iX1 >= sr.left && iX1 <= sr.right && iY1 >= sr.top && iY1 <= sr.bottom )
  {
    xTZSearchHelp( rcStruct, iX1, iY1, 0, 2 );
  }

  if( iX2 >= sr.left && iX2 <= sr.right && iY2 >= sr.top && iY2 <= sr.bottom )
  {
    xTZSearchHelp( rcStruct, iX2, iY2, 0, 2 );
  }
}


inline void InterSearch::xTZ8PointSquareSearch( IntTZSearchStruct& rcStruct, const int iStartX, const int iStartY, const int iDist )
{
  const SearchRange& sr = rcStruct.searchRange;
  // 8 point search,                   //   1 2 3
  // search around the start point     //   4 0 5
  // with the required  distance       //   6 7 8
  CHECK( iDist == 0 , "Invalid distance");
  const int iTop        = iStartY - iDist;
  const int iBottom     = iStartY + iDist;
  const int iLeft       = iStartX - iDist;
  const int iRight      = iStartX + iDist;
  rcStruct.uiBestRound += 1;

  if ( iTop >= sr.top ) // check top
  {
    if ( iLeft >= sr.left ) // check top left
    {
      xTZSearchHelp( rcStruct, iLeft, iTop, 1, iDist );
    }
    // top middle
    xTZSearchHelp( rcStruct, iStartX, iTop, 2, iDist );

    if ( iRight <= sr.right ) // check top right
    {
      xTZSearchHelp( rcStruct, iRight, iTop, 3, iDist );
    }
  } // check top
  if ( iLeft >= sr.left ) // check middle left
  {
    xTZSearchHelp( rcStruct, iLeft, iStartY, 4, iDist );
  }
  if ( iRight <= sr.right ) // check middle right
  {
    xTZSearchHelp( rcStruct, iRight, iStartY, 5, iDist );
  }
  if ( iBottom <= sr.bottom ) // check bottom
  {
    if ( iLeft >= sr.left ) // check bottom left
    {
      xTZSearchHelp( rcStruct, iLeft, iBottom, 6, iDist );
    }
    // check bottom middle
    xTZSearchHelp( rcStruct, iStartX, iBottom, 7, iDist );

    if ( iRight <= sr.right ) // check bottom right
    {
      xTZSearchHelp( rcStruct, iRight, iBottom, 8, iDist );
    }
  } // check bottom
}




inline void InterSearch::xTZ8PointDiamondSearch( IntTZSearchStruct& rcStruct,
                                                 const int iStartX,
                                                 const int iStartY,
                                                 const int iDist,
                                                 const bool bCheckCornersAtDist1 )
{
  const SearchRange& sr = rcStruct.searchRange;
  // 8 point search,                   //   1 2 3
  // search around the start point     //   4 0 5
  // with the required  distance       //   6 7 8
  CHECK( iDist == 0, "Invalid distance" );
  const int iTop        = iStartY - iDist;
  const int iBottom     = iStartY + iDist;
  const int iLeft       = iStartX - iDist;
  const int iRight      = iStartX + iDist;
  rcStruct.uiBestRound += 1;

  if ( iDist == 1 )
  {
    if ( iTop >= sr.top ) // check top
    {
      if (bCheckCornersAtDist1)
      {
        if ( iLeft >= sr.left) // check top-left
        {
          xTZSearchHelp( rcStruct, iLeft, iTop, 1, iDist );
        }
        xTZSearchHelp( rcStruct, iStartX, iTop, 2, iDist );
        if ( iRight <= sr.right ) // check middle right
        {
          xTZSearchHelp( rcStruct, iRight, iTop, 3, iDist );
        }
      }
      else
      {
        xTZSearchHelp( rcStruct, iStartX, iTop, 2, iDist );
      }
    }
    if ( iLeft >= sr.left ) // check middle left
    {
      xTZSearchHelp( rcStruct, iLeft, iStartY, 4, iDist );
    }
    if ( iRight <= sr.right ) // check middle right
    {
      xTZSearchHelp( rcStruct, iRight, iStartY, 5, iDist );
    }
    if ( iBottom <= sr.bottom ) // check bottom
    {
      if (bCheckCornersAtDist1)
      {
        if ( iLeft >= sr.left) // check top-left
        {
          xTZSearchHelp( rcStruct, iLeft, iBottom, 6, iDist );
        }
        xTZSearchHelp( rcStruct, iStartX, iBottom, 7, iDist );
        if ( iRight <= sr.right ) // check middle right
        {
          xTZSearchHelp( rcStruct, iRight, iBottom, 8, iDist );
        }
      }
      else
      {
        xTZSearchHelp( rcStruct, iStartX, iBottom, 7, iDist );
      }
    }
  }
  else
  {
    if ( iDist <= 8 )
    {
      const int iTop_2      = iStartY - (iDist>>1);
      const int iBottom_2   = iStartY + (iDist>>1);
      const int iLeft_2     = iStartX - (iDist>>1);
      const int iRight_2    = iStartX + (iDist>>1);

      if (  iTop >= sr.top && iLeft >= sr.left &&
           iRight <= sr.right && iBottom <= sr.bottom ) // check border
      {
        xTZSearchHelp( rcStruct, iStartX,  iTop,      2, iDist    );
        xTZSearchHelp( rcStruct, iLeft_2,  iTop_2,    1, iDist>>1 );
        xTZSearchHelp( rcStruct, iRight_2, iTop_2,    3, iDist>>1 );
        xTZSearchHelp( rcStruct, iLeft,    iStartY,   4, iDist    );
        xTZSearchHelp( rcStruct, iRight,   iStartY,   5, iDist    );
        xTZSearchHelp( rcStruct, iLeft_2,  iBottom_2, 6, iDist>>1 );
        xTZSearchHelp( rcStruct, iRight_2, iBottom_2, 8, iDist>>1 );
        xTZSearchHelp( rcStruct, iStartX,  iBottom,   7, iDist    );
      }
      else // check border
      {
        if ( iTop >= sr.top ) // check top
        {
          xTZSearchHelp( rcStruct, iStartX, iTop, 2, iDist );
        }
        if ( iTop_2 >= sr.top ) // check half top
        {
          if ( iLeft_2 >= sr.left ) // check half left
          {
            xTZSearchHelp( rcStruct, iLeft_2, iTop_2, 1, (iDist>>1) );
          }
          if ( iRight_2 <= sr.right ) // check half right
          {
            xTZSearchHelp( rcStruct, iRight_2, iTop_2, 3, (iDist>>1) );
          }
        } // check half top
        if ( iLeft >= sr.left ) // check left
        {
          xTZSearchHelp( rcStruct, iLeft, iStartY, 4, iDist );
        }
        if ( iRight <= sr.right ) // check right
        {
          xTZSearchHelp( rcStruct, iRight, iStartY, 5, iDist );
        }
        if ( iBottom_2 <= sr.bottom ) // check half bottom
        {
          if ( iLeft_2 >= sr.left ) // check half left
          {
            xTZSearchHelp( rcStruct, iLeft_2, iBottom_2, 6, (iDist>>1) );
          }
          if ( iRight_2 <= sr.right ) // check half right
          {
            xTZSearchHelp( rcStruct, iRight_2, iBottom_2, 8, (iDist>>1) );
          }
        } // check half bottom
        if ( iBottom <= sr.bottom ) // check bottom
        {
          xTZSearchHelp( rcStruct, iStartX, iBottom, 7, iDist );
        }
      } // check border
    }
    else // iDist > 8
    {
      if ( iTop >= sr.top && iLeft >= sr.left &&
           iRight <= sr.right && iBottom <= sr.bottom ) // check border
      {
        xTZSearchHelp( rcStruct, iStartX, iTop,    0, iDist );
        xTZSearchHelp( rcStruct, iLeft,   iStartY, 0, iDist );
        xTZSearchHelp( rcStruct, iRight,  iStartY, 0, iDist );
        xTZSearchHelp( rcStruct, iStartX, iBottom, 0, iDist );
        for ( int index = 1; index < 4; index++ )
        {
          const int iPosYT = iTop    + ((iDist>>2) * index);
          const int iPosYB = iBottom - ((iDist>>2) * index);
          const int iPosXL = iStartX - ((iDist>>2) * index);
          const int iPosXR = iStartX + ((iDist>>2) * index);
          xTZSearchHelp( rcStruct, iPosXL, iPosYT, 0, iDist );
          xTZSearchHelp( rcStruct, iPosXR, iPosYT, 0, iDist );
          xTZSearchHelp( rcStruct, iPosXL, iPosYB, 0, iDist );
          xTZSearchHelp( rcStruct, iPosXR, iPosYB, 0, iDist );
        }
      }
      else // check border
      {
        if ( iTop >= sr.top ) // check top
        {
          xTZSearchHelp( rcStruct, iStartX, iTop, 0, iDist );
        }
        if ( iLeft >= sr.left ) // check left
        {
          xTZSearchHelp( rcStruct, iLeft, iStartY, 0, iDist );
        }
        if ( iRight <= sr.right ) // check right
        {
          xTZSearchHelp( rcStruct, iRight, iStartY, 0, iDist );
        }
        if ( iBottom <= sr.bottom ) // check bottom
        {
          xTZSearchHelp( rcStruct, iStartX, iBottom, 0, iDist );
        }
        for ( int index = 1; index < 4; index++ )
        {
          const int iPosYT = iTop    + ((iDist>>2) * index);
          const int iPosYB = iBottom - ((iDist>>2) * index);
          const int iPosXL = iStartX - ((iDist>>2) * index);
          const int iPosXR = iStartX + ((iDist>>2) * index);

          if ( iPosYT >= sr.top ) // check top
          {
            if ( iPosXL >= sr.left ) // check left
            {
              xTZSearchHelp( rcStruct, iPosXL, iPosYT, 0, iDist );
            }
            if ( iPosXR <= sr.right ) // check right
            {
              xTZSearchHelp( rcStruct, iPosXR, iPosYT, 0, iDist );
            }
          } // check top
          if ( iPosYB <= sr.bottom ) // check bottom
          {
            if ( iPosXL >= sr.left ) // check left
            {
              xTZSearchHelp( rcStruct, iPosXL, iPosYB, 0, iDist );
            }
            if ( iPosXR <= sr.right ) // check right
            {
              xTZSearchHelp( rcStruct, iPosXR, iPosYB, 0, iDist );
            }
          } // check bottom
        } // for ...
      } // check border
    } // iDist <= 8
  } // iDist == 1
}

Distortion InterSearch::xPatternRefinement( const CPelBuf* pcPatternKey,
                                            Mv baseRefMv,
                                            int iFrac, Mv& rcMvFrac,
                                            bool bAllowUseOfHadamard )
{
  Distortion  uiDist;
  Distortion  uiDistBest  = std::numeric_limits<Distortion>::max();
  uint32_t        uiDirecBest = 0;

  Pel*  piRefPos;
  int iRefStride = pcPatternKey->width + 1;
  m_pcRdCost->setDistParam( m_cDistParam, *pcPatternKey, m_filteredBlock[0][0][0], iRefStride, m_lumaClpRng.bd, COMPONENT_Y, 0, 1, m_pcEncCfg->getUseHADME() && bAllowUseOfHadamard );

  const Mv* pcMvRefine = (iFrac == 2 ? s_acMvRefineH : s_acMvRefineQ);
  for (uint32_t i = 0; i < 9; i++)
  {
    if (m_skipFracME && i > 0)
    {
      break;
    }
    Mv cMvTest = pcMvRefine[i];
    cMvTest += baseRefMv;

    int horVal = cMvTest.getHor() * iFrac;
    int verVal = cMvTest.getVer() * iFrac;
    piRefPos = m_filteredBlock[verVal & 3][horVal & 3][0];

    if (horVal == 2 && (verVal & 1) == 0)
    {
      piRefPos += 1;
    }
    if ((horVal & 1) == 0 && verVal == 2)
    {
      piRefPos += iRefStride;
    }
    cMvTest = pcMvRefine[i];
    cMvTest += rcMvFrac;


    m_cDistParam.cur.buf   = piRefPos;
    uiDist = m_cDistParam.distFunc( m_cDistParam );
    uiDist += m_pcRdCost->getCostOfVectorWithPredictor( cMvTest.getHor(), cMvTest.getVer(), 0 );

    if ( uiDist < uiDistBest )
    {
      uiDistBest  = uiDist;
      uiDirecBest = i;
      m_cDistParam.maximumDistortionForEarlyExit = uiDist;
    }
  }

  rcMvFrac = pcMvRefine[uiDirecBest];

  return uiDistBest;
}

Distortion InterSearch::xGetInterPredictionError( PredictionUnit& pu, PelUnitBuf& origBuf, const RefPicList &eRefPicList )
{
  PelUnitBuf predBuf = m_tmpStorageLCU.getBuf( UnitAreaRelative(*pu.cu, pu) );

  motionCompensation( pu, predBuf, eRefPicList );

  DistParam cDistParam;
  cDistParam.applyWeight = false;

  m_pcRdCost->setDistParam(cDistParam, origBuf.Y(), predBuf.Y(), pu.cs->sps->getBitDepth(CHANNEL_TYPE_LUMA), COMPONENT_Y, m_pcEncCfg->getUseHADME() && !pu.cu->transQuantBypass && !pu.cu->slice->getDisableSATDForRD());

  return (Distortion)cDistParam.distFunc( cDistParam );
}

/// add ibc search functions here

void InterSearch::xIBCSearchMVCandUpdate(Distortion  sad, int x, int y, Distortion* sadBestCand, Mv* cMVCand)
{
  int j = CHROMA_REFINEMENT_CANDIDATES - 1;

  if (sad < sadBestCand[CHROMA_REFINEMENT_CANDIDATES - 1])
  {
    for (int t = CHROMA_REFINEMENT_CANDIDATES - 1; t >= 0; t--)
    {
      if (sad < sadBestCand[t])
        j = t;
    }

    for (int k = CHROMA_REFINEMENT_CANDIDATES - 1; k > j; k--)
    {
      sadBestCand[k] = sadBestCand[k - 1];

      cMVCand[k].set(cMVCand[k - 1].getHor(), cMVCand[k - 1].getVer());
    }
    sadBestCand[j] = sad;
    cMVCand[j].set(x, y);
  }
}

int InterSearch::xIBCSearchMVChromaRefine(PredictionUnit& pu,
  int         roiWidth,
  int         roiHeight,
  int         cuPelX,
  int         cuPelY,
  Distortion* sadBestCand,
  Mv*     cMVCand

)
{
  if (!pu.Cb().valid())
    return 0;

  int bestCandIdx = 0;
  Distortion  sadBest = std::numeric_limits<Distortion>::max();
  Distortion  tempSad;

  Pel* pRef;
  Pel* pOrg;
  int refStride, orgStride;
  int width, height;

  int picWidth = pu.cs->slice->getPPS()->getPicWidthInLumaSamples();
  int picHeight = pu.cs->slice->getPPS()->getPicHeightInLumaSamples();

  UnitArea allCompBlocks(pu.chromaFormat, (Area)pu.block(COMPONENT_Y));
  for (int cand = 0; cand < CHROMA_REFINEMENT_CANDIDATES; cand++)
  {
    if (sadBestCand[cand] == std::numeric_limits<Distortion>::max())
    {
      continue;
    }

    if ((!cMVCand[cand].getHor()) && (!cMVCand[cand].getVer()))
      continue;

    if (((int)(cuPelY + cMVCand[cand].getVer() + roiHeight) >= picHeight) || ((cuPelY + cMVCand[cand].getVer()) < 0))
      continue;

    if (((int)(cuPelX + cMVCand[cand].getHor() + roiWidth) >= picWidth) || ((cuPelX + cMVCand[cand].getHor()) < 0))
      continue;

    tempSad = sadBestCand[cand];

    pu.mv[0] = cMVCand[cand];
    pu.mv[0].changePrecision(MV_PRECISION_INT, MV_PRECISION_INTERNAL);
    pu.interDir = 1;
    pu.refIdx[0] = pu.cs->slice->getNumRefIdx(REF_PIC_LIST_0); // last idx in the list

    PelUnitBuf predBufTmp = m_tmpPredStorage[REF_PIC_LIST_0].getBuf(UnitAreaRelative(*pu.cu, pu));
    motionCompensation(pu, predBufTmp, REF_PIC_LIST_0);

    for (unsigned int ch = COMPONENT_Cb; ch < ::getNumberValidComponents(pu.chromaFormat); ch++)
    {
      width = roiWidth >> ::getComponentScaleX(ComponentID(ch), pu.chromaFormat);
      height = roiHeight >> ::getComponentScaleY(ComponentID(ch), pu.chromaFormat);

      PelUnitBuf origBuf = pu.cs->getOrgBuf(allCompBlocks);
      PelUnitBuf* pBuf = &origBuf;
      CPelBuf  tmpPattern = pBuf->get(ComponentID(ch));
      pOrg = (Pel*)tmpPattern.buf;

      Picture* refPic = pu.cu->slice->getPic();
      const CPelBuf refBuf = refPic->getRecoBuf(allCompBlocks.blocks[ComponentID(ch)]);
      pRef = (Pel*)refBuf.buf;

      refStride = refBuf.stride;
      orgStride = tmpPattern.stride;

      //ComponentID compID = (ComponentID)ch;
      PelUnitBuf* pBufRef = &predBufTmp;
      CPelBuf  tmpPatternRef = pBufRef->get(ComponentID(ch));
      pRef = (Pel*)tmpPatternRef.buf;
      refStride = tmpPatternRef.stride;


      for (int row = 0; row < height; row++)
      {
        for (int col = 0; col < width; col++)
        {
          tempSad += ((abs(pRef[col] - pOrg[col])) >> (pu.cs->sps->getBitDepth(CHANNEL_TYPE_CHROMA) - 8));
        }
        pRef += refStride;
        pOrg += orgStride;
      }
    }

    if (tempSad < sadBest)
    {
      sadBest = tempSad;
      bestCandIdx = cand;
    }
  }

  return bestCandIdx;
}

static unsigned int xMergeCandLists(Mv *dst, unsigned int dn, unsigned int dstTotalLength, Mv *src, unsigned int sn)
{
  for (unsigned int cand = 0; cand < sn && dn < dstTotalLength; cand++)
  {
    if (src[cand] == Mv())
    {
      continue;
    }
    bool found = false;
    for (int j = 0; j<dn; j++)
    {
      if (src[cand] == dst[j])
      {
        found = true;
        break;
      }
    }

    if (!found)
    {
      dst[dn] = src[cand];
      dn++;
    }
  }

  return dn;
}

void InterSearch::xIntraPatternSearch(PredictionUnit& pu, IntTZSearchStruct&  cStruct, Mv& rcMv, Distortion&  ruiCost, Mv*  pcMvSrchRngLT, Mv*  pcMvSrchRngRB, Mv* pcMvPred)
{
  const int   srchRngHorLeft = pcMvSrchRngLT->getHor();
  const int   srchRngHorRight = pcMvSrchRngRB->getHor();
  const int   srchRngVerTop = pcMvSrchRngLT->getVer();
  const int   srchRngVerBottom = pcMvSrchRngRB->getVer();

  const unsigned int  lcuWidth = pu.cs->slice->getSPS()->getMaxCUWidth();
  const int   puPelOffsetX = 0;
  const int   puPelOffsetY = 0;
  const int   cuPelX = pu.Y().x;
  const int   cuPelY = pu.Y().y;

  int          roiWidth = pu.lwidth();
  int          roiHeight = pu.lheight();

  Distortion  sad;
  Distortion  sadBest = std::numeric_limits<Distortion>::max();
  int         bestX = 0;
  int         bestY = 0;

  const Pel*        piRefSrch = cStruct.piRefY;

  int         bestCandIdx = 0;

  Distortion  sadBestCand[CHROMA_REFINEMENT_CANDIDATES];
  Mv      cMVCand[CHROMA_REFINEMENT_CANDIDATES];


  for (int cand = 0; cand < CHROMA_REFINEMENT_CANDIDATES; cand++)
  {
    sadBestCand[cand] = std::numeric_limits<Distortion>::max();
    cMVCand[cand].set(0, 0);
  }

  m_cDistParam.useMR = false;
  m_pcRdCost->setDistParam(m_cDistParam, *cStruct.pcPatternKey, cStruct.piRefY, cStruct.iRefStride, m_lumaClpRng.bd, COMPONENT_Y, cStruct.subShiftMode);

  const int picWidth = pu.cs->slice->getPPS()->getPicWidthInLumaSamples();
  const int picHeight = pu.cs->slice->getPPS()->getPicHeightInLumaSamples();


  {
    m_cDistParam.subShift = 0;

    Distortion tempSadBest = 0;

    int srLeft = srchRngHorLeft, srRight = srchRngHorRight, srTop = srchRngVerTop, srBottom = srchRngVerBottom;
    m_numBVs = 0;
    m_numBVs = xMergeCandLists(m_acBVs, m_numBVs, (2 * IBC_NUM_CANDIDATES), m_defaultCachedBvs.m_bvCands, m_defaultCachedBvs.currCnt);

    Mv cMvPredEncOnly[IBC_NUM_CANDIDATES];
    int nbPreds = 0;
    PU::getIbcMVPsEncOnly(pu, cMvPredEncOnly, nbPreds);
    m_numBVs = xMergeCandLists(m_acBVs, m_numBVs, (2 * IBC_NUM_CANDIDATES), cMvPredEncOnly, nbPreds);

    for (unsigned int cand = 0; cand < m_numBVs; cand++)
    {
      int xPred = m_acBVs[cand].getHor();
      int yPred = m_acBVs[cand].getVer();

      if (!(xPred == 0 && yPred == 0)
        && !((yPred < srTop) || (yPred > srBottom))
        && !((xPred < srLeft) || (xPred > srRight)))
      {
        bool validCand = searchBv(pu, cuPelX, cuPelY, roiWidth, roiHeight, picWidth, picHeight, xPred, yPred, lcuWidth);

        if (validCand)
        {
          sad = m_pcRdCost->getBvCostMultiplePreds(xPred, yPred, pu.cs->sps->getAMVREnabledFlag());
          m_cDistParam.cur.buf = piRefSrch + cStruct.iRefStride * yPred + xPred;
          sad += m_cDistParam.distFunc(m_cDistParam);

          xIBCSearchMVCandUpdate(sad, xPred, yPred, sadBestCand, cMVCand);
        }
      }
    }

    bestX = cMVCand[0].getHor();
    bestY = cMVCand[0].getVer();
    rcMv.set(bestX, bestY);
    sadBest = sadBestCand[0];

    const int boundY = (0 - roiHeight - puPelOffsetY);
    for (int y = std::max(srchRngVerTop, 0 - cuPelY); y <= boundY; ++y)
    {
      if (!searchBv(pu, cuPelX, cuPelY, roiWidth, roiHeight, picWidth, picHeight, 0, y, lcuWidth))
      {
        continue;
      }

      sad = m_pcRdCost->getBvCostMultiplePreds(0, y, pu.cs->sps->getAMVREnabledFlag());
      m_cDistParam.cur.buf = piRefSrch + cStruct.iRefStride * y;
      sad += m_cDistParam.distFunc(m_cDistParam);

      xIBCSearchMVCandUpdate(sad, 0, y, sadBestCand, cMVCand);
      tempSadBest = sadBestCand[0];
      if (sadBestCand[0] <= 3)
      {
        bestX = cMVCand[0].getHor();
        bestY = cMVCand[0].getVer();
        sadBest = sadBestCand[0];
        rcMv.set(bestX, bestY);
        ruiCost = sadBest;
        goto end;
      }
    }

    const int boundX = std::max(srchRngHorLeft, -cuPelX);
    for (int x = 0 - roiWidth - puPelOffsetX; x >= boundX; --x)
    {
      if (!searchBv(pu, cuPelX, cuPelY, roiWidth, roiHeight, picWidth, picHeight, x, 0, lcuWidth))
      {
        continue;
      }

      sad = m_pcRdCost->getBvCostMultiplePreds(x, 0, pu.cs->sps->getAMVREnabledFlag());
      m_cDistParam.cur.buf = piRefSrch + x;
      sad += m_cDistParam.distFunc(m_cDistParam);


      xIBCSearchMVCandUpdate(sad, x, 0, sadBestCand, cMVCand);
      tempSadBest = sadBestCand[0];
      if (sadBestCand[0] <= 3)
      {
        bestX = cMVCand[0].getHor();
        bestY = cMVCand[0].getVer();
        sadBest = sadBestCand[0];
        rcMv.set(bestX, bestY);
        ruiCost = sadBest;
        goto end;
      }
    }

    bestX = cMVCand[0].getHor();
    bestY = cMVCand[0].getVer();
    sadBest = sadBestCand[0];
    if ((!bestX && !bestY) || (sadBest - m_pcRdCost->getBvCostMultiplePreds(bestX, bestY, pu.cs->sps->getAMVREnabledFlag()) <= 32))
    {
      //chroma refine
      bestCandIdx = xIBCSearchMVChromaRefine(pu, roiWidth, roiHeight, cuPelX, cuPelY, sadBestCand, cMVCand);
      bestX = cMVCand[bestCandIdx].getHor();
      bestY = cMVCand[bestCandIdx].getVer();
      sadBest = sadBestCand[bestCandIdx];
      rcMv.set(bestX, bestY);
      ruiCost = sadBest;
      goto end;
    }


    if (pu.lwidth() < 16 && pu.lheight() < 16)
    {
      for (int y = std::max(srchRngVerTop, -cuPelY); y <= srchRngVerBottom; y += 2)
      {
        if ((y == 0) || ((int)(cuPelY + y + roiHeight) >= picHeight))
          continue;

        for (int x = std::max(srchRngHorLeft, -cuPelX); x <= srchRngHorRight; x++)
        {
          if ((x == 0) || ((int)(cuPelX + x + roiWidth) >= picWidth))
            continue;

          if (!searchBv(pu, cuPelX, cuPelY, roiWidth, roiHeight, picWidth, picHeight, x, y, lcuWidth))
          {
            continue;
          }

          sad = m_pcRdCost->getBvCostMultiplePreds(x, y, pu.cs->sps->getAMVREnabledFlag());
          m_cDistParam.cur.buf = piRefSrch + cStruct.iRefStride * y + x;
          sad += m_cDistParam.distFunc(m_cDistParam);

          xIBCSearchMVCandUpdate(sad, x, y, sadBestCand, cMVCand);
        }
      }

      bestX = cMVCand[0].getHor();
      bestY = cMVCand[0].getVer();
      sadBest = sadBestCand[0];
      if (sadBest - m_pcRdCost->getBvCostMultiplePreds(bestX, bestY, pu.cs->sps->getAMVREnabledFlag()) <= 16)
      {
        //chroma refine
        bestCandIdx = xIBCSearchMVChromaRefine(pu, roiWidth, roiHeight, cuPelX, cuPelY, sadBestCand, cMVCand);

        bestX = cMVCand[bestCandIdx].getHor();
        bestY = cMVCand[bestCandIdx].getVer();
        sadBest = sadBestCand[bestCandIdx];
        rcMv.set(bestX, bestY);
        ruiCost = sadBest;
        goto end;
      }


      for (int y = (std::max(srchRngVerTop, -cuPelY) + 1); y <= srchRngVerBottom; y += 2)
      {
        if ((y == 0) || ((int)(cuPelY + y + roiHeight) >= picHeight))
          continue;

        for (int x = std::max(srchRngHorLeft, -cuPelX); x <= srchRngHorRight; x += 2)
        {
          if ((x == 0) || ((int)(cuPelX + x + roiWidth) >= picWidth))
            continue;

          if (!searchBv(pu, cuPelX, cuPelY, roiWidth, roiHeight, picWidth, picHeight, x, y, lcuWidth))
          {
            continue;
          }

          sad = m_pcRdCost->getBvCostMultiplePreds(x, y, pu.cs->sps->getAMVREnabledFlag());
          m_cDistParam.cur.buf = piRefSrch + cStruct.iRefStride * y + x;
          sad += m_cDistParam.distFunc(m_cDistParam);


          xIBCSearchMVCandUpdate(sad, x, y, sadBestCand, cMVCand);
          if (sadBestCand[0] <= 5)
          {
            //chroma refine & return
            bestCandIdx = xIBCSearchMVChromaRefine(pu, roiWidth, roiHeight, cuPelX, cuPelY, sadBestCand, cMVCand);
            bestX = cMVCand[bestCandIdx].getHor();
            bestY = cMVCand[bestCandIdx].getVer();
            sadBest = sadBestCand[bestCandIdx];
            rcMv.set(bestX, bestY);
            ruiCost = sadBest;
            goto end;
          }
        }
      }

      bestX = cMVCand[0].getHor();
      bestY = cMVCand[0].getVer();
      sadBest = sadBestCand[0];

      if ((sadBest >= tempSadBest) || ((sadBest - m_pcRdCost->getBvCostMultiplePreds(bestX, bestY, pu.cs->sps->getAMVREnabledFlag())) <= 32))
      {
        //chroma refine
        bestCandIdx = xIBCSearchMVChromaRefine(pu, roiWidth, roiHeight, cuPelX, cuPelY, sadBestCand, cMVCand);
        bestX = cMVCand[bestCandIdx].getHor();
        bestY = cMVCand[bestCandIdx].getVer();
        sadBest = sadBestCand[bestCandIdx];
        rcMv.set(bestX, bestY);
        ruiCost = sadBest;
        goto end;
      }

      tempSadBest = sadBestCand[0];


      for (int y = (std::max(srchRngVerTop, -cuPelY) + 1); y <= srchRngVerBottom; y += 2)
      {
        if ((y == 0) || ((int)(cuPelY + y + roiHeight) >= picHeight))
          continue;



        for (int x = (std::max(srchRngHorLeft, -cuPelX) + 1); x <= srchRngHorRight; x += 2)
        {

          if ((x == 0) || ((int)(cuPelX + x + roiWidth) >= picWidth))
            continue;

          if (!searchBv(pu, cuPelX, cuPelY, roiWidth, roiHeight, picWidth, picHeight, x, y, lcuWidth))
          {
            continue;
          }

          sad = m_pcRdCost->getBvCostMultiplePreds(x, y, pu.cs->sps->getAMVREnabledFlag());
          m_cDistParam.cur.buf = piRefSrch + cStruct.iRefStride * y + x;
          sad += m_cDistParam.distFunc(m_cDistParam);


          xIBCSearchMVCandUpdate(sad, x, y, sadBestCand, cMVCand);
          if (sadBestCand[0] <= 5)
          {
            //chroma refine & return
            bestCandIdx = xIBCSearchMVChromaRefine(pu, roiWidth, roiHeight, cuPelX, cuPelY, sadBestCand, cMVCand);
            bestX = cMVCand[bestCandIdx].getHor();
            bestY = cMVCand[bestCandIdx].getVer();
            sadBest = sadBestCand[bestCandIdx];
            rcMv.set(bestX, bestY);
            ruiCost = sadBest;
            goto end;
          }
        }
      }
    }
  }

  bestCandIdx = xIBCSearchMVChromaRefine(pu, roiWidth, roiHeight, cuPelX, cuPelY, sadBestCand, cMVCand);

  bestX = cMVCand[bestCandIdx].getHor();
  bestY = cMVCand[bestCandIdx].getVer();
  sadBest = sadBestCand[bestCandIdx];
  rcMv.set(bestX, bestY);
  ruiCost = sadBest;

end:
  m_numBVs = 0;
  m_numBVs = xMergeCandLists(m_acBVs, m_numBVs, (2 * IBC_NUM_CANDIDATES), m_defaultCachedBvs.m_bvCands, m_defaultCachedBvs.currCnt);

  m_defaultCachedBvs.currCnt = 0;
  m_defaultCachedBvs.currCnt = xMergeCandLists(m_defaultCachedBvs.m_bvCands, m_defaultCachedBvs.currCnt, IBC_NUM_CANDIDATES, cMVCand, CHROMA_REFINEMENT_CANDIDATES);
  m_defaultCachedBvs.currCnt = xMergeCandLists(m_defaultCachedBvs.m_bvCands, m_defaultCachedBvs.currCnt, IBC_NUM_CANDIDATES, m_acBVs, m_numBVs);

  for (unsigned int cand = 0; cand < CHROMA_REFINEMENT_CANDIDATES; cand++)
  {
    if (cMVCand[cand].getHor() == 0 && cMVCand[cand].getVer() == 0)
    {
      continue;
    }
    m_ctuRecord[pu.lumaPos()][pu.lumaSize()].bvRecord[cMVCand[cand]] = sadBestCand[cand];
  }

  return;
}



// based on xMotionEstimation
void InterSearch::xIBCEstimation(PredictionUnit& pu, PelUnitBuf& origBuf,
  Mv     *pcMvPred,
  Mv     &rcMv,
  Distortion &ruiCost, const int localSearchRangeX, const int localSearchRangeY
)
{
  const int iPicWidth = pu.cs->slice->getPPS()->getPicWidthInLumaSamples();
  const int iPicHeight = pu.cs->slice->getPPS()->getPicHeightInLumaSamples();
  const unsigned int  lcuWidth = pu.cs->slice->getSPS()->getMaxCUWidth();
  const int           cuPelX = pu.Y().x;
  const int           cuPelY = pu.Y().y;
  int                 iRoiWidth = pu.lwidth();
  int                 iRoiHeight = pu.lheight();

  PelUnitBuf* pBuf = &origBuf;

  //  Search key pattern initialization
  CPelBuf  tmpPattern = pBuf->Y();
  CPelBuf* pcPatternKey = &tmpPattern;
  PelBuf tmpOrgLuma;

  if ((pu.cs->slice->getLmcsEnabledFlag() && m_pcReshape->getCTUFlag()))
  {
    const CompArea &area = pu.blocks[COMPONENT_Y];
    CompArea    tmpArea(COMPONENT_Y, area.chromaFormat, Position(0, 0), area.size());
    tmpOrgLuma = m_tmpStorageLCU.getBuf(tmpArea);
    tmpOrgLuma.copyFrom(tmpPattern);
    tmpOrgLuma.rspSignal(m_pcReshape->getFwdLUT());
    pcPatternKey = (CPelBuf*)&tmpOrgLuma;
  }

  m_lumaClpRng = pu.cs->slice->clpRng(COMPONENT_Y);
  Picture* refPic = pu.cu->slice->getPic();
  const CPelBuf refBuf = refPic->getRecoBuf(pu.blocks[COMPONENT_Y]);

  IntTZSearchStruct cStruct;
  cStruct.pcPatternKey = pcPatternKey;
  cStruct.iRefStride = refBuf.stride;
  cStruct.piRefY = refBuf.buf;
  CHECK(pu.cu->imv == IMV_HPEL, "IF_IBC");
  cStruct.imvShift = pu.cu->imv << 1;
  cStruct.subShiftMode = 0; // used by intra pattern search function

  // disable weighted prediction
  setWpScalingDistParam(-1, REF_PIC_LIST_X, pu.cs->slice);

  m_pcRdCost->getMotionCost(0, pu.cu->transQuantBypass);
  m_pcRdCost->setPredictors(pcMvPred);
  m_pcRdCost->setCostScale(0);

  m_cDistParam.useMR = false;
  m_pcRdCost->setDistParam(m_cDistParam, *cStruct.pcPatternKey, cStruct.piRefY, cStruct.iRefStride, m_lumaClpRng.bd, COMPONENT_Y, cStruct.subShiftMode);
  bool buffered = false;
  if (m_pcEncCfg->getIBCFastMethod() & IBC_FAST_METHOD_BUFFERBV)
  {
    ruiCost = MAX_UINT;
    std::unordered_map<Mv, Distortion>& history = m_ctuRecord[pu.lumaPos()][pu.lumaSize()].bvRecord;
    for (std::unordered_map<Mv, Distortion>::iterator p = history.begin(); p != history.end(); p++)
    {
      const Mv& bv = p->first;

      int xBv = bv.hor;
      int yBv = bv.ver;
      if (searchBv(pu, cuPelX, cuPelY, iRoiWidth, iRoiHeight, iPicWidth, iPicHeight, xBv, yBv, lcuWidth))
      {
        buffered = true;
        Distortion sad = m_pcRdCost->getBvCostMultiplePreds(xBv, yBv, pu.cs->sps->getAMVREnabledFlag());
        m_cDistParam.cur.buf = cStruct.piRefY + cStruct.iRefStride * yBv + xBv;
        sad += m_cDistParam.distFunc(m_cDistParam);
        if (sad < ruiCost)
        {
          rcMv = bv;
          ruiCost = sad;
        }
        else if (sad == ruiCost)
        {
          // stabilise the search through the unordered list
          if (bv.hor < rcMv.getHor()
            || (bv.hor == rcMv.getHor() && bv.ver < rcMv.getVer()))
          {
            // update the vector.
            rcMv = bv;
          }
        }
      }
    }

    if (buffered)
    {
      Mv cMvPredEncOnly[IBC_NUM_CANDIDATES];
      int nbPreds = 0;
      PU::getIbcMVPsEncOnly(pu, cMvPredEncOnly, nbPreds);

      for (unsigned int cand = 0; cand < nbPreds; cand++)
      {
        int xPred = cMvPredEncOnly[cand].getHor();
        int yPred = cMvPredEncOnly[cand].getVer();

        if (searchBv(pu, cuPelX, cuPelY, iRoiWidth, iRoiHeight, iPicWidth, iPicHeight, xPred, yPred, lcuWidth))
        {
          Distortion sad = m_pcRdCost->getBvCostMultiplePreds(xPred, yPred, pu.cs->sps->getAMVREnabledFlag());
          m_cDistParam.cur.buf = cStruct.piRefY + cStruct.iRefStride * yPred + xPred;
          sad += m_cDistParam.distFunc(m_cDistParam);
          if (sad < ruiCost)
          {
            rcMv.set(xPred, yPred);
            ruiCost = sad;
          }
          else if (sad == ruiCost)
          {
            // stabilise the search through the unordered list
            if (xPred < rcMv.getHor()
              || (xPred == rcMv.getHor() && yPred < rcMv.getVer()))
            {
              // update the vector.
              rcMv.set(xPred, yPred);
            }
          }

          m_ctuRecord[pu.lumaPos()][pu.lumaSize()].bvRecord[Mv(xPred, yPred)] = sad;
        }
      }
    }
  }

  if (!buffered)
  {
    Mv        cMvSrchRngLT;
    Mv        cMvSrchRngRB;

    // assume that intra BV is integer-pel precision
    xSetIntraSearchRange(pu, pu.lwidth(), pu.lheight(), localSearchRangeX, localSearchRangeY, cMvSrchRngLT, cMvSrchRngRB);

    //  Do integer search
    xIntraPatternSearch(pu, cStruct, rcMv, ruiCost, &cMvSrchRngLT, &cMvSrchRngRB, pcMvPred);
  }
}

// based on xSetSearchRange
void InterSearch::xSetIntraSearchRange(PredictionUnit& pu, int iRoiWidth, int iRoiHeight, const int localSearchRangeX, const int localSearchRangeY, Mv& rcMvSrchRngLT, Mv& rcMvSrchRngRB)
{
  const SPS &sps = *pu.cs->sps;

  int srLeft, srRight, srTop, srBottom;

  const int cuPelX = pu.Y().x;
  const int cuPelY = pu.Y().y;

  const int lcuWidth = pu.cs->slice->getSPS()->getMaxCUWidth();
  const int ctuSizeLog2 = floorLog2(lcuWidth);
  int numLeftCTUs = (1 << ((7 - ctuSizeLog2) << 1)) - ((ctuSizeLog2 < 7) ? 1 : 0);

  srLeft = -(numLeftCTUs * lcuWidth + (cuPelX % lcuWidth));
  srTop = -(cuPelY % lcuWidth);

  srRight = lcuWidth - (cuPelX % lcuWidth) - iRoiWidth;
  srBottom = lcuWidth - (cuPelY % lcuWidth) - iRoiHeight;

  rcMvSrchRngLT.setHor(srLeft);
  rcMvSrchRngLT.setVer(srTop);
  rcMvSrchRngRB.setHor(srRight);
  rcMvSrchRngRB.setVer(srBottom);

  rcMvSrchRngLT <<= 2;
  rcMvSrchRngRB <<= 2;
  xClipMv(rcMvSrchRngLT, pu.cu->lumaPos(),
         pu.cu->lumaSize(),
         sps
      , *pu.cs->pps
  );
  xClipMv(rcMvSrchRngRB, pu.cu->lumaPos(),
         pu.cu->lumaSize(),
         sps
      , *pu.cs->pps
  );
  rcMvSrchRngLT >>= 2;
  rcMvSrchRngRB >>= 2;
}

bool InterSearch::predIBCSearch(CodingUnit& cu, Partitioner& partitioner, const int localSearchRangeX, const int localSearchRangeY, IbcHashMap& ibcHashMap)
{
  Mv           cMvSrchRngLT;
  Mv           cMvSrchRngRB;

  Mv           cMv;
  Mv           cMvPred;

  for (auto &pu : CU::traversePUs(cu))
  {
    m_maxCompIDToPred = MAX_NUM_COMPONENT;

    CHECK(pu.cu != &cu, "PU is contained in another CU");
    //////////////////////////////////////////////////////////
    /// ibc search
    pu.cu->imv = 2;
    AMVPInfo amvpInfo4Pel;
    PU::fillIBCMvpCand(pu, amvpInfo4Pel);

    pu.cu->imv = 0;// (Int)cu.cs->sps->getUseIMV(); // set as IMV=0 initially
    Mv    cMv, cMvPred[2];
    AMVPInfo amvpInfo;
    PU::fillIBCMvpCand(pu, amvpInfo);
    // store in full pel accuracy, shift before use in search
    cMvPred[0] = amvpInfo.mvCand[0];
    cMvPred[0].changePrecision(MV_PRECISION_INTERNAL, MV_PRECISION_INT);
    cMvPred[1] = amvpInfo.mvCand[1];
    cMvPred[1].changePrecision(MV_PRECISION_INTERNAL, MV_PRECISION_INT);

    int iBvpNum = 2;
    int bvpIdxBest = 0;
    cMv.setZero();
    Distortion cost = 0;

    if ( pu.cu->slice->getMaxNumIBCMergeCand() == 1 )
    {
      iBvpNum = 1;
      cMvPred[1] = cMvPred[0];
    }

    if (m_pcEncCfg->getIBCHashSearch())
    {
      xxIBCHashSearch(pu, cMvPred, iBvpNum, cMv, bvpIdxBest, ibcHashMap);
    }

    if (cMv.getHor() == 0 && cMv.getVer() == 0)
    {
      // if hash search does not work or is not enabled
      PelUnitBuf origBuf = pu.cs->getOrgBuf(pu);
      xIBCEstimation(pu, origBuf, cMvPred, cMv, cost, localSearchRangeX, localSearchRangeY);
    }

    if (cMv.getHor() == 0 && cMv.getVer() == 0)
    {
      return false;
    }
    /// ibc search
    /////////////////////////////////////////////////////////
    unsigned int bitsBVPBest, bitsBVPTemp;
    bitsBVPBest = MAX_INT;
    m_pcRdCost->setCostScale(0);

    for (int bvpIdxTemp = 0; bvpIdxTemp<iBvpNum; bvpIdxTemp++)
    {
      m_pcRdCost->setPredictor(cMvPred[bvpIdxTemp]);

      bitsBVPTemp = m_pcRdCost->getBitsOfVectorWithPredictor(cMv.getHor(), cMv.getVer(), 0);

      if (bitsBVPTemp < bitsBVPBest)
      {
        bitsBVPBest = bitsBVPTemp;
        bvpIdxBest = bvpIdxTemp;

        if (cu.cs->sps->getAMVREnabledFlag() && cMv != cMvPred[bvpIdxTemp])
          pu.cu->imv = 1; // set as full-pel
        else
          pu.cu->imv = 0; // set as fractional-pel

      }

      unsigned int bitsBVPQP = MAX_UINT;


      Mv mvPredQuadPel;
      if ((cMv.getHor() % 4 == 0) && (cMv.getVer() % 4 == 0) && (pu.cs->sps->getAMVREnabledFlag()))
      {
        mvPredQuadPel = amvpInfo4Pel.mvCand[bvpIdxTemp];// cMvPred[bvpIdxTemp];

        mvPredQuadPel.changePrecision(MV_PRECISION_INTERNAL, MV_PRECISION_4PEL);

        m_pcRdCost->setPredictor(mvPredQuadPel);

        bitsBVPQP = m_pcRdCost->getBitsOfVectorWithPredictor(cMv.getHor() >> 2, cMv.getVer() >> 2, 0);

      }
      mvPredQuadPel.changePrecision(MV_PRECISION_4PEL, MV_PRECISION_INT);
      if (bitsBVPQP < bitsBVPBest && cMv != mvPredQuadPel)
      {
        bitsBVPBest = bitsBVPQP;
        bvpIdxBest = bvpIdxTemp;

        if (cu.cs->sps->getAMVREnabledFlag())
          pu.cu->imv = 2; // set as quad-pel
      }

    }

    pu.bv = cMv; // bv is always at integer accuracy
    cMv.changePrecision(MV_PRECISION_INT, MV_PRECISION_INTERNAL);
    pu.mv[REF_PIC_LIST_0] = cMv; // store in fractional pel accuracy

    pu.mvpIdx[REF_PIC_LIST_0] = bvpIdxBest;

    if(pu.cu->imv == 2 && cMv != amvpInfo4Pel.mvCand[bvpIdxBest])
      pu.mvd[REF_PIC_LIST_0] = cMv - amvpInfo4Pel.mvCand[bvpIdxBest];
    else
      pu.mvd[REF_PIC_LIST_0] = cMv - amvpInfo.mvCand[bvpIdxBest];

    if (pu.mvd[REF_PIC_LIST_0] == Mv(0, 0))
      pu.cu->imv = 0;
    if (pu.cu->imv == 2)
      assert((cMv.getHor() % 16 == 0) && (cMv.getVer() % 16 == 0));
    if (cu.cs->sps->getAMVREnabledFlag())
      assert(pu.cu->imv>0 || pu.mvd[REF_PIC_LIST_0] == Mv());

    pu.refIdx[REF_PIC_LIST_0] = MAX_NUM_REF;

  }

  return true;
}

void InterSearch::xxIBCHashSearch(PredictionUnit& pu, Mv* mvPred, int numMvPred, Mv &mv, int& idxMvPred, IbcHashMap& ibcHashMap)
{
  mv.setZero();
  m_pcRdCost->setCostScale(0);

  std::vector<Position> candPos;
  if (ibcHashMap.ibcHashMatch(pu.Y(), candPos, *pu.cs, m_pcEncCfg->getIBCHashSearchMaxCand(), m_pcEncCfg->getIBCHashSearchRange4SmallBlk()))
  {
    unsigned int minCost = MAX_UINT;

    const unsigned int  lcuWidth = pu.cs->slice->getSPS()->getMaxCUWidth();
    const int   cuPelX = pu.Y().x;
    const int   cuPelY = pu.Y().y;
    const int   picWidth = pu.cs->slice->getPPS()->getPicWidthInLumaSamples();
    const int   picHeight = pu.cs->slice->getPPS()->getPicHeightInLumaSamples();
    int         roiWidth = pu.lwidth();
    int         roiHeight = pu.lheight();

    for (std::vector<Position>::iterator pos = candPos.begin(); pos != candPos.end(); pos++)
    {
      Position bottomRight = pos->offset(pu.Y().width - 1, pu.Y().height - 1);
      if (pu.cs->isDecomp(*pos, CHANNEL_TYPE_LUMA) && pu.cs->isDecomp(bottomRight, CHANNEL_TYPE_LUMA))
      {
        Position tmp = *pos - pu.Y().pos();
        Mv candMv;
        candMv.set(tmp.x, tmp.y);

        if (!searchBv(pu, cuPelX, cuPelY, roiWidth, roiHeight, picWidth, picHeight, candMv.getHor(), candMv.getVer(), lcuWidth))
        {
          continue;
        }

        for (int n = 0; n < numMvPred; n++)
        {
          m_pcRdCost->setPredictor(mvPred[n]);

          unsigned int cost = m_pcRdCost->getBitsOfVectorWithPredictor(candMv.getHor(), candMv.getVer(), 0);

          if (cost < minCost)
          {
            mv = candMv;
            idxMvPred = n;
            minCost = cost;
          }

          int costQuadPel = MAX_UINT;
          if ((candMv.getHor() % 4 == 0) && (candMv.getVer() % 4 == 0) && (pu.cs->sps->getAMVREnabledFlag()))
          {
            Mv mvPredQuadPel;
            int imvShift = 2;
            int offset = 1 << (imvShift - 1);

            int x = (mvPred[n].hor + offset - (mvPred[n].hor >= 0)) >> 2;
            int y = (mvPred[n].ver + offset - (mvPred[n].ver >= 0)) >> 2;
            mvPredQuadPel.set(x, y);

            m_pcRdCost->setPredictor(mvPredQuadPel);

            costQuadPel = m_pcRdCost->getBitsOfVectorWithPredictor(candMv.getHor() >> 2, candMv.getVer() >> 2, 0);

          }
          if (costQuadPel < minCost)
          {
            mv = candMv;
            idxMvPred = n;
            minCost = costQuadPel;
          }

        }
      }
    }
  }

}


void InterSearch::addToSortList(std::list<BlockHash>& listBlockHash, std::list<int>& listCost, int cost, const BlockHash& blockHash)
{
  std::list<BlockHash>::iterator itBlockHash = listBlockHash.begin();
  std::list<int>::iterator itCost = listCost.begin();

  while (itCost != listCost.end())
  {
    if (cost < (*itCost))
    {
      listCost.insert(itCost, cost);
      listBlockHash.insert(itBlockHash, blockHash);
      return;
    }

    ++itCost;
    ++itBlockHash;
  }

  listCost.push_back(cost);
  listBlockHash.push_back(blockHash);
}

void InterSearch::selectMatchesInter(const MapIterator& itBegin, int count, std::list<BlockHash>& listBlockHash, const BlockHash& currBlockHash)
{
  const int maxReturnNumber = 5;

  listBlockHash.clear();
  std::list<int> listCost;
  listCost.clear();

  MapIterator it = itBegin;
  for (int i = 0; i < count; i++, it++)
  {
    if ((*it).hashValue2 != currBlockHash.hashValue2)
    {
      continue;
    }

    int currCost = RdCost::xGetExpGolombNumberOfBits((*it).x - currBlockHash.x) +
      RdCost::xGetExpGolombNumberOfBits((*it).y - currBlockHash.y);

    if (listBlockHash.size() < maxReturnNumber)
    {
      addToSortList(listBlockHash, listCost, currCost, (*it));
    }
    else if (!listCost.empty() && currCost < listCost.back())
    {
      listCost.pop_back();
      listBlockHash.pop_back();
      addToSortList(listBlockHash, listCost, currCost, (*it));
    }
  }
}
void InterSearch::selectRectangleMatchesInter(const MapIterator& itBegin, int count, std::list<BlockHash>& listBlockHash, const BlockHash& currBlockHash, int width, int height, int idxNonSimple, unsigned int* &hashValues, int baseNum, int picWidth, int picHeight, bool isHorizontal, uint16_t* curHashPic)
{
  const int maxReturnNumber = 5;
  int baseSize = min(width, height);
  unsigned int crcMask = 1 << 16;
  crcMask -= 1;

  listBlockHash.clear();
  std::list<int> listCost;
  listCost.clear();

  MapIterator it = itBegin;

  for (int i = 0; i < count; i++, it++)
  {
    if ((*it).hashValue2 != currBlockHash.hashValue2)
    {
      continue;
    }
    int xRef = (*it).x;
    int yRef = (*it).y;
    if (isHorizontal)
    {
      xRef -= idxNonSimple * baseSize;
    }
    else
    {
      yRef -= idxNonSimple * baseSize;
    }
    if (xRef < 0 || yRef < 0 || xRef + width >= picWidth || yRef + height >= picHeight)
    {
      continue;
    }
    //check Other baseSize hash values
    uint16_t* refHashValue = curHashPic + yRef * picWidth + xRef;
    bool isSame = true;

    for (int k = 0; k < baseNum; k++)
    {
      if ((*refHashValue) != (uint16_t)(hashValues[k] & crcMask))
      {
        isSame = false;
        break;
      }
      refHashValue += (isHorizontal ? baseSize : (baseSize*picWidth));
    }
    if (!isSame)
    {
      continue;
    }

    int currCost = RdCost::xGetExpGolombNumberOfBits(xRef - currBlockHash.x) +
      RdCost::xGetExpGolombNumberOfBits(yRef - currBlockHash.y);

    BlockHash refBlockHash;
    refBlockHash.hashValue2 = (*it).hashValue2;
    refBlockHash.x = xRef;
    refBlockHash.y = yRef;

    if (listBlockHash.size() < maxReturnNumber)
    {
      addToSortList(listBlockHash, listCost, currCost, refBlockHash);
    }
    else if (!listCost.empty() && currCost < listCost.back())
    {
      listCost.pop_back();
      listBlockHash.pop_back();
      addToSortList(listBlockHash, listCost, currCost, refBlockHash);
    }
  }
}

bool InterSearch::xRectHashInterEstimation(PredictionUnit& pu, RefPicList& bestRefPicList, int& bestRefIndex, Mv& bestMv, Mv& bestMvd, int& bestMVPIndex, bool& isPerfectMatch)
{
  int width = pu.cu->lumaSize().width;
  int height = pu.cu->lumaSize().height;

  int baseSize = min(width, height);
  bool isHorizontal = true;;
  int baseNum = 0;
  if (height < width)
  {
    isHorizontal = true;
    baseNum = 1 << (floorLog2(width) - floorLog2(height));
  }
  else
  {
    isHorizontal = false;
    baseNum = 1 << (floorLog2(height) - floorLog2(width));
  }

  int xPos = pu.cu->lumaPos().x;
  int yPos = pu.cu->lumaPos().y;
  const int currStride = pu.cs->picture->getOrigBuf().get(COMPONENT_Y).stride;
  const Pel* curPel = pu.cs->picture->getOrigBuf().get(COMPONENT_Y).buf + yPos * currStride + xPos;
  int picWidth = pu.cu->slice->getPPS()->getPicWidthInLumaSamples();
  int picHeight = pu.cu->slice->getPPS()->getPicHeightInLumaSamples();

  int xBase = xPos;
  int yBase = yPos;
  const Pel* basePel = curPel;
  int idxNonSimple = -1;
  unsigned int* hashValue1s = new unsigned int[baseNum];
  unsigned int* hashValue2s = new unsigned int[baseNum];

  for (int k = 0; k < baseNum; k++)
  {
    if (isHorizontal)
    {
      xBase = xPos + k * baseSize;
      basePel = curPel + k * baseSize;
    }
    else
    {
      yBase = yPos + k * baseSize;
      basePel = curPel + k * baseSize * currStride;
    }

    if (idxNonSimple == -1 && !TComHash::isHorizontalPerfectLuma(basePel, currStride, baseSize, baseSize) && !TComHash::isVerticalPerfectLuma(basePel, currStride, baseSize, baseSize))
    {
      idxNonSimple = k;
    }
    TComHash::getBlockHashValue((pu.cs->picture->getOrigBuf()), baseSize, baseSize, xBase, yBase, pu.cu->slice->getSPS()->getBitDepths(), hashValue1s[k], hashValue2s[k]);
  }
  if (idxNonSimple == -1)
  {
    idxNonSimple = 0;
  }

  Distortion bestCost = UINT64_MAX;

  BlockHash currBlockHash;
  currBlockHash.x = xPos;//still use the first base block location
  currBlockHash.y = yPos;

  currBlockHash.hashValue2 = hashValue2s[idxNonSimple];

  m_pcRdCost->setDistParam(m_cDistParam, pu.cs->getOrgBuf(pu).Y(), 0, 0, m_lumaClpRng.bd, COMPONENT_Y, 0, 1, false);

  int imvBest = 0;
  int numPredDir = pu.cu->slice->isInterP() ? 1 : 2;
  for (int refList = 0; refList < numPredDir; refList++)
  {
    RefPicList eRefPicList = (refList == 0) ? REF_PIC_LIST_0 : REF_PIC_LIST_1;
    int refPicNumber = pu.cu->slice->getNumRefIdx(eRefPicList);

    for (int refIdx = 0; refIdx < refPicNumber; refIdx++)
    {
      int bitsOnRefIdx = 1;
      if (refPicNumber > 1)
      {
        bitsOnRefIdx += refIdx + 1;
        if (refIdx == refPicNumber - 1)
        {
          bitsOnRefIdx--;
        }
      }
      m_numHashMVStoreds[eRefPicList][refIdx] = 0;

      const std::pair<int, int>& scaleRatio = pu.cu->slice->getScalingRatio( eRefPicList, refIdx );
      if( scaleRatio != SCALE_1X )
      {
        continue;
      }

      CHECK( pu.cu->slice->getRefPic( eRefPicList, refIdx )->getHashMap() == nullptr, "Hash table is not initialized" );

      if (refList == 0 || pu.cu->slice->getList1IdxToList0Idx(refIdx) < 0)
      {
        int count = static_cast<int>(pu.cu->slice->getRefPic(eRefPicList, refIdx)->getHashMap()->count(hashValue1s[idxNonSimple]));
        if (count == 0)
        {
          continue;
        }

        list<BlockHash> listBlockHash;
        selectRectangleMatchesInter(pu.cu->slice->getRefPic(eRefPicList, refIdx)->getHashMap()->getFirstIterator(hashValue1s[idxNonSimple]), count, listBlockHash, currBlockHash, width, height, idxNonSimple, hashValue2s, baseNum, picWidth, picHeight, isHorizontal, pu.cu->slice->getRefPic(eRefPicList, refIdx)->getHashMap()->getHashPic(baseSize));

        m_numHashMVStoreds[eRefPicList][refIdx] = int(listBlockHash.size());
        if (listBlockHash.empty())
        {
          continue;
        }
        AMVPInfo currAMVPInfoPel;
        AMVPInfo currAMVPInfo4Pel;
        AMVPInfo currAMVPInfoQPel;
        pu.cu->imv = 2;
        PU::fillMvpCand(pu, eRefPicList, refIdx, currAMVPInfo4Pel);
        pu.cu->imv = 1;
        PU::fillMvpCand(pu, eRefPicList, refIdx, currAMVPInfoPel);
        pu.cu->imv = 0;
        PU::fillMvpCand(pu, eRefPicList, refIdx, currAMVPInfoQPel);
        for (int mvpIdxTemp = 0; mvpIdxTemp < 2; mvpIdxTemp++)
        {
          currAMVPInfoQPel.mvCand[mvpIdxTemp].changePrecision(MV_PRECISION_INTERNAL, MV_PRECISION_QUARTER);
          currAMVPInfoPel.mvCand[mvpIdxTemp].changePrecision(MV_PRECISION_INTERNAL, MV_PRECISION_QUARTER);
          currAMVPInfo4Pel.mvCand[mvpIdxTemp].changePrecision(MV_PRECISION_INTERNAL, MV_PRECISION_QUARTER);
        }

        const Pel* refBufStart = pu.cu->slice->getRefPic(eRefPicList, refIdx)->getRecoBuf(pu.cs->sps->getWrapAroundEnabledFlag()).get(COMPONENT_Y).buf;
        const int refStride = pu.cu->slice->getRefPic(eRefPicList, refIdx)->getRecoBuf(pu.cs->sps->getWrapAroundEnabledFlag()).get(COMPONENT_Y).stride;
        m_cDistParam.cur.stride = refStride;

        m_pcRdCost->selectMotionLambda(pu.cu->transQuantBypass);
        m_pcRdCost->setCostScale(0);

        list<BlockHash>::iterator it;
        int countMV = 0;
        for (it = listBlockHash.begin(); it != listBlockHash.end(); ++it)
        {
          int curMVPIdx = 0;
          unsigned int curMVPbits = MAX_UINT;
          Mv cMv((*it).x - currBlockHash.x, (*it).y - currBlockHash.y);
          m_hashMVStoreds[eRefPicList][refIdx][countMV++] = cMv;
          cMv.changePrecision(MV_PRECISION_INT, MV_PRECISION_QUARTER);

          for (int mvpIdxTemp = 0; mvpIdxTemp < 2; mvpIdxTemp++)
          {
            Mv cMvPredPel = currAMVPInfoQPel.mvCand[mvpIdxTemp];
            m_pcRdCost->setPredictor(cMvPredPel);

            unsigned int tempMVPbits = m_pcRdCost->getBitsOfVectorWithPredictor(cMv.getHor(), cMv.getVer(), 0);

            if (tempMVPbits < curMVPbits)
            {
              curMVPbits = tempMVPbits;
              curMVPIdx = mvpIdxTemp;
              pu.cu->imv = 0;
            }

            if (pu.cu->slice->getSPS()->getAMVREnabledFlag())
            {
              unsigned int bitsMVP1Pel = MAX_UINT;
              Mv mvPred1Pel = currAMVPInfoPel.mvCand[mvpIdxTemp];
              m_pcRdCost->setPredictor(mvPred1Pel);
              bitsMVP1Pel = m_pcRdCost->getBitsOfVectorWithPredictor(cMv.getHor(), cMv.getVer(), 2);
              if (bitsMVP1Pel < curMVPbits)
              {
                curMVPbits = bitsMVP1Pel;
                curMVPIdx = mvpIdxTemp;
                pu.cu->imv = 1;
              }

              if ((cMv.getHor() % 16 == 0) && (cMv.getVer() % 16 == 0))
              {
                unsigned int bitsMVP4Pel = MAX_UINT;
                Mv mvPred4Pel = currAMVPInfo4Pel.mvCand[mvpIdxTemp];
                m_pcRdCost->setPredictor(mvPred4Pel);
                bitsMVP4Pel = m_pcRdCost->getBitsOfVectorWithPredictor(cMv.getHor(), cMv.getVer(), 4);
                if (bitsMVP4Pel < curMVPbits)
                {
                  curMVPbits = bitsMVP4Pel;
                  curMVPIdx = mvpIdxTemp;
                  pu.cu->imv = 2;
                }
              }
            }
          }
          curMVPbits += bitsOnRefIdx;

          m_cDistParam.cur.buf = refBufStart + (*it).y*refStride + (*it).x;
          Distortion currSad = m_cDistParam.distFunc(m_cDistParam);
          Distortion currCost = currSad + m_pcRdCost->getCost(curMVPbits);

          if (!isPerfectMatch)
          {
            if (pu.cu->slice->getRefPic(eRefPicList, refIdx)->slices[0]->getSliceQp() <= pu.cu->slice->getSliceQp())
            {
              isPerfectMatch = true;
            }
          }

          if (currCost < bestCost)
          {
            bestCost = currCost;
            bestRefPicList = eRefPicList;
            bestRefIndex = refIdx;
            bestMv = cMv;
            bestMVPIndex = curMVPIdx;
            imvBest = pu.cu->imv;
            if (pu.cu->imv == 2)
            {
              bestMvd = cMv - currAMVPInfo4Pel.mvCand[curMVPIdx];
            }
            else if (pu.cu->imv == 1)
            {
              bestMvd = cMv - currAMVPInfoPel.mvCand[curMVPIdx];
            }
            else
            {
              bestMvd = cMv - currAMVPInfoQPel.mvCand[curMVPIdx];
            }
          }
        }
      }
    }
  }
  delete[] hashValue1s;
  delete[] hashValue2s;
  pu.cu->imv = imvBest;
  if (bestMvd == Mv(0, 0))
  {
    pu.cu->imv = 0;
    return false;
  }
  return (bestCost < MAX_INT);
}

bool InterSearch::xHashInterEstimation(PredictionUnit& pu, RefPicList& bestRefPicList, int& bestRefIndex, Mv& bestMv, Mv& bestMvd, int& bestMVPIndex, bool& isPerfectMatch)
{
  int width = pu.cu->lumaSize().width;
  int height = pu.cu->lumaSize().height;
  if (width != height)
  {
    return xRectHashInterEstimation(pu, bestRefPicList, bestRefIndex, bestMv, bestMvd, bestMVPIndex, isPerfectMatch);
  }
  int xPos = pu.cu->lumaPos().x;
  int yPos = pu.cu->lumaPos().y;

  uint32_t hashValue1;
  uint32_t hashValue2;
  Distortion bestCost = UINT64_MAX;

  if (!TComHash::getBlockHashValue((pu.cs->picture->getOrigBuf()), width, height, xPos, yPos, pu.cu->slice->getSPS()->getBitDepths(), hashValue1, hashValue2))
  {
    return false;
  }

  BlockHash currBlockHash;
  currBlockHash.x = xPos;
  currBlockHash.y = yPos;
  currBlockHash.hashValue2 = hashValue2;

  m_pcRdCost->setDistParam(m_cDistParam, pu.cs->getOrgBuf(pu).Y(), 0, 0, m_lumaClpRng.bd, COMPONENT_Y, 0, 1, false);

  int imvBest = 0;

  int numPredDir = pu.cu->slice->isInterP() ? 1 : 2;
  for (int refList = 0; refList < numPredDir; refList++)
  {
    RefPicList eRefPicList = (refList == 0) ? REF_PIC_LIST_0 : REF_PIC_LIST_1;
    int refPicNumber = pu.cu->slice->getNumRefIdx(eRefPicList);


    for (int refIdx = 0; refIdx < refPicNumber; refIdx++)
    {
      int bitsOnRefIdx = 1;
      if (refPicNumber > 1)
      {
        bitsOnRefIdx += refIdx + 1;
        if (refIdx == refPicNumber - 1)
        {
          bitsOnRefIdx--;
        }
      }
      m_numHashMVStoreds[eRefPicList][refIdx] = 0;

      const std::pair<int, int>& scaleRatio = pu.cu->slice->getScalingRatio( eRefPicList, refIdx );
      if( scaleRatio != SCALE_1X )
      {
        continue;
      }

      CHECK( pu.cu->slice->getRefPic( eRefPicList, refIdx )->getHashMap() == nullptr, "Hash table is not initialized" );

      if (refList == 0 || pu.cu->slice->getList1IdxToList0Idx(refIdx) < 0)
      {
        int count = static_cast<int>(pu.cu->slice->getRefPic(eRefPicList, refIdx)->getHashMap()->count(hashValue1));
        if (count == 0)
        {
          continue;
        }

        list<BlockHash> listBlockHash;
        selectMatchesInter(pu.cu->slice->getRefPic(eRefPicList, refIdx)->getHashMap()->getFirstIterator(hashValue1), count, listBlockHash, currBlockHash);
        m_numHashMVStoreds[eRefPicList][refIdx] = (int)listBlockHash.size();
        if (listBlockHash.empty())
        {
          continue;
        }
        AMVPInfo currAMVPInfoPel;
        AMVPInfo currAMVPInfo4Pel;
        pu.cu->imv = 2;
        PU::fillMvpCand(pu, eRefPicList, refIdx, currAMVPInfo4Pel);
        pu.cu->imv = 1;
        PU::fillMvpCand(pu, eRefPicList, refIdx, currAMVPInfoPel);
        AMVPInfo currAMVPInfoQPel;
        pu.cu->imv = 0;
        PU::fillMvpCand(pu, eRefPicList, refIdx, currAMVPInfoQPel);
        CHECK(currAMVPInfoPel.numCand <= 1, "Wrong")
        for (int mvpIdxTemp = 0; mvpIdxTemp < 2; mvpIdxTemp++)
        {
          currAMVPInfoQPel.mvCand[mvpIdxTemp].changePrecision(MV_PRECISION_INTERNAL, MV_PRECISION_QUARTER);
          currAMVPInfoPel.mvCand[mvpIdxTemp].changePrecision(MV_PRECISION_INTERNAL, MV_PRECISION_QUARTER);
          currAMVPInfo4Pel.mvCand[mvpIdxTemp].changePrecision(MV_PRECISION_INTERNAL, MV_PRECISION_QUARTER);
        }

        const Pel* refBufStart = pu.cu->slice->getRefPic(eRefPicList, refIdx)->getRecoBuf(pu.cs->sps->getWrapAroundEnabledFlag()).get(COMPONENT_Y).buf;
        const int refStride = pu.cu->slice->getRefPic(eRefPicList, refIdx)->getRecoBuf(pu.cs->sps->getWrapAroundEnabledFlag()).get(COMPONENT_Y).stride;

        m_cDistParam.cur.stride = refStride;

        m_pcRdCost->selectMotionLambda(pu.cu->transQuantBypass);
        m_pcRdCost->setCostScale(0);

        list<BlockHash>::iterator it;
        int countMV = 0;
        for (it = listBlockHash.begin(); it != listBlockHash.end(); ++it)
        {
          int curMVPIdx = 0;
          unsigned int curMVPbits = MAX_UINT;
          Mv cMv((*it).x - currBlockHash.x, (*it).y - currBlockHash.y);
          m_hashMVStoreds[eRefPicList][refIdx][countMV++] = cMv;
          cMv.changePrecision(MV_PRECISION_INT, MV_PRECISION_QUARTER);

          for (int mvpIdxTemp = 0; mvpIdxTemp < 2; mvpIdxTemp++)
          {
            Mv cMvPredPel = currAMVPInfoQPel.mvCand[mvpIdxTemp];
            m_pcRdCost->setPredictor(cMvPredPel);

            unsigned int tempMVPbits = m_pcRdCost->getBitsOfVectorWithPredictor(cMv.getHor(), cMv.getVer(), 0);

            if (tempMVPbits < curMVPbits)
            {
              curMVPbits = tempMVPbits;
              curMVPIdx = mvpIdxTemp;
              pu.cu->imv = 0;
            }

            if (pu.cu->slice->getSPS()->getAMVREnabledFlag())
            {
              unsigned int bitsMVP1Pel = MAX_UINT;
              Mv mvPred1Pel = currAMVPInfoPel.mvCand[mvpIdxTemp];
              m_pcRdCost->setPredictor(mvPred1Pel);
              bitsMVP1Pel = m_pcRdCost->getBitsOfVectorWithPredictor(cMv.getHor(), cMv.getVer(), 2);
              if (bitsMVP1Pel < curMVPbits)
              {
                curMVPbits = bitsMVP1Pel;
                curMVPIdx = mvpIdxTemp;
                pu.cu->imv = 1;
              }

              if ((cMv.getHor() % 16 == 0) && (cMv.getVer() % 16 == 0))
              {
                unsigned int bitsMVP4Pel = MAX_UINT;
                Mv mvPred4Pel = currAMVPInfo4Pel.mvCand[mvpIdxTemp];
                m_pcRdCost->setPredictor(mvPred4Pel);
                bitsMVP4Pel = m_pcRdCost->getBitsOfVectorWithPredictor(cMv.getHor(), cMv.getVer(), 4);
                if (bitsMVP4Pel < curMVPbits)
                {
                  curMVPbits = bitsMVP4Pel;
                  curMVPIdx = mvpIdxTemp;
                  pu.cu->imv = 2;
                }
              }
            }
          }

          curMVPbits += bitsOnRefIdx;

          m_cDistParam.cur.buf = refBufStart + (*it).y*refStride + (*it).x;
          Distortion currSad = m_cDistParam.distFunc(m_cDistParam);
          Distortion currCost = currSad + m_pcRdCost->getCost(curMVPbits);

          if (!isPerfectMatch)
          {
            if (pu.cu->slice->getRefPic(eRefPicList, refIdx)->slices[0]->getSliceQp() <= pu.cu->slice->getSliceQp())
            {
              isPerfectMatch = true;
            }
          }

          if (currCost < bestCost)
          {
            bestCost = currCost;
            bestRefPicList = eRefPicList;
            bestRefIndex = refIdx;
            bestMv = cMv;
            bestMVPIndex = curMVPIdx;
            imvBest = pu.cu->imv;
            if (pu.cu->imv == 2)
            {
              bestMvd = cMv - currAMVPInfo4Pel.mvCand[curMVPIdx];
            }
            else if (pu.cu->imv == 1)
            {
              bestMvd = cMv - currAMVPInfoPel.mvCand[curMVPIdx];
            }
            else
            {
              bestMvd = cMv - currAMVPInfoQPel.mvCand[curMVPIdx];
            }
          }
        }
      }
    }
  }
  pu.cu->imv = imvBest;
  if (bestMvd == Mv(0, 0))
  {
    pu.cu->imv = 0;
    return false;
  }
  return (bestCost < MAX_INT);
}

bool InterSearch::predInterHashSearch(CodingUnit& cu, Partitioner& partitioner, bool& isPerfectMatch)
{
  Mv       bestMv, bestMvd;
  RefPicList   bestRefPicList;
  int          bestRefIndex;
  int          bestMVPIndex;

  auto &pu = *cu.firstPU;

  Mv cMvZero;
  pu.mv[REF_PIC_LIST_0] = Mv();
  pu.mv[REF_PIC_LIST_1] = Mv();
  pu.mvd[REF_PIC_LIST_0] = cMvZero;
  pu.mvd[REF_PIC_LIST_1] = cMvZero;
  pu.refIdx[REF_PIC_LIST_0] = NOT_VALID;
  pu.refIdx[REF_PIC_LIST_1] = NOT_VALID;
  pu.mvpIdx[REF_PIC_LIST_0] = NOT_VALID;
  pu.mvpIdx[REF_PIC_LIST_1] = NOT_VALID;
  pu.mvpNum[REF_PIC_LIST_0] = NOT_VALID;
  pu.mvpNum[REF_PIC_LIST_1] = NOT_VALID;

  if (xHashInterEstimation(pu, bestRefPicList, bestRefIndex, bestMv, bestMvd, bestMVPIndex, isPerfectMatch))
  {
    pu.interDir = static_cast<int>(bestRefPicList) + 1;
    pu.mv[bestRefPicList] = bestMv;
    pu.mv[bestRefPicList].changePrecision(MV_PRECISION_QUARTER, MV_PRECISION_INTERNAL);

    pu.mvd[bestRefPicList] = bestMvd;
    pu.mvd[bestRefPicList].changePrecision(MV_PRECISION_QUARTER, MV_PRECISION_INTERNAL);
    pu.refIdx[bestRefPicList] = bestRefIndex;
    pu.mvpIdx[bestRefPicList] = bestMVPIndex;

    pu.mvpNum[bestRefPicList] = 2;

    PU::spanMotionInfo(pu);
    PelUnitBuf predBuf = pu.cs->getPredBuf(pu);
    motionCompensation(pu, predBuf, REF_PIC_LIST_X);
    return true;
  }
  else
  {
    return false;
  }

  return true;
}


//! search of the best candidate for inter prediction
void InterSearch::predInterSearch(CodingUnit& cu, Partitioner& partitioner)
{
  CodingStructure& cs = *cu.cs;

  AMVPInfo     amvp[2];
  Mv           cMvSrchRngLT;
  Mv           cMvSrchRngRB;

  Mv           cMvZero;

  Mv           cMv[2];
  Mv           cMvBi[2];
  Mv           cMvTemp[2][33];
  Mv           cMvHevcTemp[2][33];
  int          iNumPredDir = cs.slice->isInterP() ? 1 : 2;

  Mv           cMvPred[2][33];

  Mv           cMvPredBi[2][33];
  int          aaiMvpIdxBi[2][33];

  int          aaiMvpIdx[2][33];
  int          aaiMvpNum[2][33];

  AMVPInfo     aacAMVPInfo[2][33];

  int          iRefIdx[2]={0,0}; //If un-initialized, may cause SEGV in bi-directional prediction iterative stage.
  int          iRefIdxBi[2] = { -1, -1 };

  uint32_t         uiMbBits[3] = {1, 1, 0};

  uint32_t         uiLastMode = 0;
  uint32_t         uiLastModeTemp = 0;
  int          iRefStart, iRefEnd;

  int          symMode = 0;

  int          bestBiPRefIdxL1 = 0;
  int          bestBiPMvpL1    = 0;
  Distortion   biPDistTemp     = std::numeric_limits<Distortion>::max();

  uint8_t      gbiIdx          = (cu.cs->slice->isInterB() ? cu.GBiIdx : GBI_DEFAULT);
  bool         enforceGBiPred = false;
  MergeCtx     mergeCtx;

  // Loop over Prediction Units
  CHECK(!cu.firstPU, "CU does not contain any PUs");
  uint32_t         puIdx = 0;
  auto &pu = *cu.firstPU;
  WPScalingParam *wp0;
  WPScalingParam *wp1;
  int tryBipred = 0;
  bool checkAffine    = (pu.cu->imv == 0 || pu.cu->slice->getSPS()->getAffineAmvrEnabledFlag()) && pu.cu->imv != IMV_HPEL;
  bool checkNonAffine = pu.cu->imv == 0 || pu.cu->imv == IMV_HPEL || (pu.cu->slice->getSPS()->getAMVREnabledFlag() &&
                                            pu.cu->imv <= (pu.cu->slice->getSPS()->getAMVREnabledFlag() ? IMV_4PEL : 0));
  CodingUnit *bestCU  = pu.cu->cs->bestCS != nullptr ? pu.cu->cs->bestCS->getCU( CHANNEL_TYPE_LUMA ) : nullptr;
  bool trySmvd        = ( bestCU != nullptr && pu.cu->imv == 2 && checkAffine ) ? ( !bestCU->firstPU->mergeFlag && !bestCU->affine ) : true;
  if ( pu.cu->imv && bestCU != nullptr && checkAffine )
  {
    checkAffine = !( bestCU->firstPU->mergeFlag || !bestCU->affine );
  }

  if ( pu.cu->imv == 2 && checkNonAffine && pu.cu->slice->getSPS()->getAffineAmvrEnabledFlag() )
  {
    checkNonAffine = m_affineMotion.hevcCost[1] < m_affineMotion.hevcCost[0] * 1.06f;
  }

  {
    if (pu.cu->cs->bestParent != nullptr && pu.cu->cs->bestParent->getCU(CHANNEL_TYPE_LUMA) != nullptr && pu.cu->cs->bestParent->getCU(CHANNEL_TYPE_LUMA)->affine == false)
    {
      m_skipPROF = true;
    }
    m_encOnly = true;
    // motion estimation only evaluates luma component
    m_maxCompIDToPred = MAX_NUM_COMPONENT;
//    m_maxCompIDToPred = COMPONENT_Y;

    CHECK(pu.cu != &cu, "PU is contained in another CU");

    if (cu.cs->sps->getSBTMVPEnabledFlag())
    {
      Size bufSize = g_miScaling.scale(pu.lumaSize());
      mergeCtx.subPuMvpMiBuf = MotionBuf(m_SubPuMiBuf, bufSize);
    }

    PU::spanMotionInfo( pu );
    Distortion   uiHevcCost = std::numeric_limits<Distortion>::max();
    Distortion   uiAffineCost = std::numeric_limits<Distortion>::max();
    Distortion   uiCost[2] = { std::numeric_limits<Distortion>::max(), std::numeric_limits<Distortion>::max() };
    Distortion   uiCostBi  =   std::numeric_limits<Distortion>::max();
    Distortion   uiCostTemp;

    uint32_t         uiBits[3];
    uint32_t         uiBitsTemp;
    Distortion   bestBiPDist = std::numeric_limits<Distortion>::max();

    Distortion   uiCostTempL0[MAX_NUM_REF];
    for (int iNumRef=0; iNumRef < MAX_NUM_REF; iNumRef++)
    {
      uiCostTempL0[iNumRef] = std::numeric_limits<Distortion>::max();
    }
    uint32_t         uiBitsTempL0[MAX_NUM_REF];

    Mv           mvValidList1;
    int          refIdxValidList1 = 0;
    uint32_t         bitsValidList1   = MAX_UINT;
    Distortion   costValidList1   = std::numeric_limits<Distortion>::max();

    PelUnitBuf origBuf = pu.cs->getOrgBuf( pu );

    xGetBlkBits( cs.slice->isInterP(), puIdx, uiLastMode, uiMbBits );

    m_pcRdCost->selectMotionLambda( cu.transQuantBypass );

    unsigned imvShift = pu.cu->imv == IMV_HPEL ? 1 : (pu.cu->imv << 1);
    if ( checkNonAffine )
    {
      //  Uni-directional prediction
      for ( int iRefList = 0; iRefList < iNumPredDir; iRefList++ )
      {
        RefPicList  eRefPicList = ( iRefList ? REF_PIC_LIST_1 : REF_PIC_LIST_0 );
        for (int iRefIdxTemp = 0; iRefIdxTemp < cs.slice->getNumRefIdx(eRefPicList); iRefIdxTemp++)
        {
          uiBitsTemp = uiMbBits[iRefList];
          if ( cs.slice->getNumRefIdx(eRefPicList) > 1 )
          {
            uiBitsTemp += iRefIdxTemp+1;
            if ( iRefIdxTemp == cs.slice->getNumRefIdx(eRefPicList)-1 )
            {
              uiBitsTemp--;
            }
          }
          xEstimateMvPredAMVP( pu, origBuf, eRefPicList, iRefIdxTemp, cMvPred[iRefList][iRefIdxTemp], amvp[eRefPicList], false, &biPDistTemp);

          aaiMvpIdx[iRefList][iRefIdxTemp] = pu.mvpIdx[eRefPicList];
          aaiMvpNum[iRefList][iRefIdxTemp] = pu.mvpNum[eRefPicList];

          if(cs.slice->getMvdL1ZeroFlag() && iRefList==1 && biPDistTemp < bestBiPDist)
          {
            bestBiPDist = biPDistTemp;
            bestBiPMvpL1 = aaiMvpIdx[iRefList][iRefIdxTemp];
            bestBiPRefIdxL1 = iRefIdxTemp;
          }

          uiBitsTemp += m_auiMVPIdxCost[aaiMvpIdx[iRefList][iRefIdxTemp]][AMVP_MAX_NUM_CANDS];

          if ( m_pcEncCfg->getFastMEForGenBLowDelayEnabled() && iRefList == 1 )    // list 1
          {
            if ( cs.slice->getList1IdxToList0Idx( iRefIdxTemp ) >= 0 )
            {
              cMvTemp[1][iRefIdxTemp] = cMvTemp[0][cs.slice->getList1IdxToList0Idx( iRefIdxTemp )];
              uiCostTemp = uiCostTempL0[cs.slice->getList1IdxToList0Idx( iRefIdxTemp )];
              /*first subtract the bit-rate part of the cost of the other list*/
              uiCostTemp -= m_pcRdCost->getCost( uiBitsTempL0[cs.slice->getList1IdxToList0Idx( iRefIdxTemp )] );
              /*correct the bit-rate part of the current ref*/
              m_pcRdCost->setPredictor  ( cMvPred[iRefList][iRefIdxTemp] );
              uiBitsTemp += m_pcRdCost->getBitsOfVectorWithPredictor( cMvTemp[1][iRefIdxTemp].getHor(), cMvTemp[1][iRefIdxTemp].getVer(), imvShift + MV_FRACTIONAL_BITS_DIFF );
              /*calculate the correct cost*/
              uiCostTemp += m_pcRdCost->getCost( uiBitsTemp );
            }
            else
            {
              xMotionEstimation( pu, origBuf, eRefPicList, cMvPred[iRefList][iRefIdxTemp], iRefIdxTemp, cMvTemp[iRefList][iRefIdxTemp], aaiMvpIdx[iRefList][iRefIdxTemp], uiBitsTemp, uiCostTemp, amvp[eRefPicList] );
            }
          }
          else
          {
            xMotionEstimation( pu, origBuf, eRefPicList, cMvPred[iRefList][iRefIdxTemp], iRefIdxTemp, cMvTemp[iRefList][iRefIdxTemp], aaiMvpIdx[iRefList][iRefIdxTemp], uiBitsTemp, uiCostTemp, amvp[eRefPicList] );
          }
          if( cu.cs->sps->getUseGBi() && cu.GBiIdx == GBI_DEFAULT && cu.cs->slice->isInterB() )
          {
            const bool checkIdentical = true;
            m_uniMotions.setReadMode(checkIdentical, (uint32_t)iRefList, (uint32_t)iRefIdxTemp);
            m_uniMotions.copyFrom(cMvTemp[iRefList][iRefIdxTemp], uiCostTemp - m_pcRdCost->getCost(uiBitsTemp), (uint32_t)iRefList, (uint32_t)iRefIdxTemp);
          }
          xCopyAMVPInfo( &amvp[eRefPicList], &aacAMVPInfo[iRefList][iRefIdxTemp]); // must always be done ( also when AMVP_MODE = AM_NONE )
          xCheckBestMVP( eRefPicList, cMvTemp[iRefList][iRefIdxTemp], cMvPred[iRefList][iRefIdxTemp], aaiMvpIdx[iRefList][iRefIdxTemp], amvp[eRefPicList], uiBitsTemp, uiCostTemp, pu.cu->imv );

          if ( iRefList == 0 )
          {
            uiCostTempL0[iRefIdxTemp] = uiCostTemp;
            uiBitsTempL0[iRefIdxTemp] = uiBitsTemp;
          }
          if ( uiCostTemp < uiCost[iRefList] )
          {
            uiCost[iRefList] = uiCostTemp;
            uiBits[iRefList] = uiBitsTemp; // storing for bi-prediction

            // set motion
            cMv    [iRefList] = cMvTemp[iRefList][iRefIdxTemp];
            iRefIdx[iRefList] = iRefIdxTemp;
          }

          if ( iRefList == 1 && uiCostTemp < costValidList1 && cs.slice->getList1IdxToList0Idx( iRefIdxTemp ) < 0 )
          {
            costValidList1 = uiCostTemp;
            bitsValidList1 = uiBitsTemp;

            // set motion
            mvValidList1     = cMvTemp[iRefList][iRefIdxTemp];
            refIdxValidList1 = iRefIdxTemp;
          }
        }
      }

      ::memcpy(cMvHevcTemp, cMvTemp, sizeof(cMvTemp));
      if (cu.imv == 0 && (!cu.slice->getSPS()->getUseGBi() || gbiIdx == GBI_DEFAULT))
      {
        insertUniMvCands(pu.Y(), cMvTemp);

        unsigned idx1, idx2, idx3, idx4;
        getAreaIdx(cu.Y(), *cu.slice->getPPS()->pcv, idx1, idx2, idx3, idx4);
        ::memcpy(&(g_reusedUniMVs[idx1][idx2][idx3][idx4][0][0]), cMvTemp, 2 * 33 * sizeof(Mv));
        g_isReusedUniMVsFilled[idx1][idx2][idx3][idx4] = true;
      }
      //  Bi-predictive Motion estimation
      if( ( cs.slice->isInterB() ) && ( PU::isBipredRestriction( pu ) == false )
        && (cu.slice->getCheckLDC() || gbiIdx == GBI_DEFAULT || !m_affineModeSelected || !m_pcEncCfg->getUseGBiFast())
        )
      {
        bool doBiPred = true;
        tryBipred = 1;
        cMvBi[0] = cMv[0];
        cMvBi[1] = cMv[1];
        iRefIdxBi[0] = iRefIdx[0];
        iRefIdxBi[1] = iRefIdx[1];

        ::memcpy( cMvPredBi,   cMvPred,   sizeof( cMvPred   ) );
        ::memcpy( aaiMvpIdxBi, aaiMvpIdx, sizeof( aaiMvpIdx ) );

        uint32_t uiMotBits[2];

        if(cs.slice->getMvdL1ZeroFlag())
        {
          xCopyAMVPInfo(&aacAMVPInfo[1][bestBiPRefIdxL1], &amvp[REF_PIC_LIST_1]);
          aaiMvpIdxBi[1][bestBiPRefIdxL1] = bestBiPMvpL1;
          cMvPredBi  [1][bestBiPRefIdxL1] = amvp[REF_PIC_LIST_1].mvCand[bestBiPMvpL1];

          cMvBi    [1] = cMvPredBi[1][bestBiPRefIdxL1];
          iRefIdxBi[1] = bestBiPRefIdxL1;
          pu.mv    [REF_PIC_LIST_1] = cMvBi[1];
          pu.refIdx[REF_PIC_LIST_1] = iRefIdxBi[1];
          pu.mvpIdx[REF_PIC_LIST_1] = bestBiPMvpL1;

          if( m_pcEncCfg->getMCTSEncConstraint() )
          {
            Mv restrictedMv = pu.mv[REF_PIC_LIST_1];
            Area curTileAreaRestricted;
            curTileAreaRestricted = pu.cs->picture->mctsInfo.getTileAreaSubPelRestricted( pu );
            MCTSHelper::clipMvToArea( restrictedMv, pu.cu->Y(), curTileAreaRestricted, *pu.cs->sps );
            // If sub-pel filter samples are not inside of allowed area
            if( restrictedMv != pu.mv[REF_PIC_LIST_1] )
            {
              uiCostBi = std::numeric_limits<Distortion>::max();
              doBiPred = false;
            }
          }
          PelUnitBuf predBufTmp = m_tmpPredStorage[REF_PIC_LIST_1].getBuf( UnitAreaRelative(cu, pu) );
          motionCompensation( pu, predBufTmp, REF_PIC_LIST_1 );

          uiMotBits[0] = uiBits[0] - uiMbBits[0];
          uiMotBits[1] = uiMbBits[1];

          if ( cs.slice->getNumRefIdx(REF_PIC_LIST_1) > 1 )
          {
            uiMotBits[1] += bestBiPRefIdxL1 + 1;
            if ( bestBiPRefIdxL1 == cs.slice->getNumRefIdx(REF_PIC_LIST_1)-1 )
            {
              uiMotBits[1]--;
            }
          }

          uiMotBits[1] += m_auiMVPIdxCost[aaiMvpIdxBi[1][bestBiPRefIdxL1]][AMVP_MAX_NUM_CANDS];

          uiBits[2] = uiMbBits[2] + uiMotBits[0] + uiMotBits[1];

          cMvTemp[1][bestBiPRefIdxL1] = cMvBi[1];
        }
        else
        {
          uiMotBits[0] = uiBits[0] - uiMbBits[0];
          uiMotBits[1] = uiBits[1] - uiMbBits[1];
          uiBits[2] = uiMbBits[2] + uiMotBits[0] + uiMotBits[1];
        }

        if( doBiPred )
        {
        // 4-times iteration (default)
        int iNumIter = 4;

        // fast encoder setting: only one iteration
        if ( m_pcEncCfg->getFastInterSearchMode()==FASTINTERSEARCH_MODE1 || m_pcEncCfg->getFastInterSearchMode()==FASTINTERSEARCH_MODE2 || cs.slice->getMvdL1ZeroFlag() )
        {
          iNumIter = 1;
        }

        enforceGBiPred = (gbiIdx != GBI_DEFAULT);
        for ( int iIter = 0; iIter < iNumIter; iIter++ )
        {
          int         iRefList    = iIter % 2;

          if ( m_pcEncCfg->getFastInterSearchMode()==FASTINTERSEARCH_MODE1 || m_pcEncCfg->getFastInterSearchMode()==FASTINTERSEARCH_MODE2 )
          {
            if( uiCost[0] <= uiCost[1] )
            {
              iRefList = 1;
            }
            else
            {
              iRefList = 0;
            }
            if( gbiIdx != GBI_DEFAULT )
            {
              iRefList = ( abs( getGbiWeight(gbiIdx, REF_PIC_LIST_0 ) ) > abs( getGbiWeight(gbiIdx, REF_PIC_LIST_1 ) ) ? 1 : 0 );
            }
          }
          else if ( iIter == 0 )
          {
            iRefList = 0;
          }
          if ( iIter == 0 && !cs.slice->getMvdL1ZeroFlag())
          {
            pu.mv    [1 - iRefList] = cMv    [1 - iRefList];
            pu.refIdx[1 - iRefList] = iRefIdx[1 - iRefList];

            PelUnitBuf predBufTmp = m_tmpPredStorage[1 - iRefList].getBuf( UnitAreaRelative(cu, pu) );
            motionCompensation( pu, predBufTmp, RefPicList(1 - iRefList) );
          }

          RefPicList  eRefPicList = ( iRefList ? REF_PIC_LIST_1 : REF_PIC_LIST_0 );

          if(cs.slice->getMvdL1ZeroFlag())
          {
            iRefList = 0;
            eRefPicList = REF_PIC_LIST_0;
          }

          bool bChanged = false;

          iRefStart = 0;
          iRefEnd   = cs.slice->getNumRefIdx(eRefPicList)-1;
          for (int iRefIdxTemp = iRefStart; iRefIdxTemp <= iRefEnd; iRefIdxTemp++)
          {
            if( m_pcEncCfg->getUseGBiFast() && (gbiIdx != GBI_DEFAULT)
              && (pu.cu->slice->getRefPic(eRefPicList, iRefIdxTemp)->getPOC() == pu.cu->slice->getRefPic(RefPicList(1 - iRefList), pu.refIdx[1 - iRefList])->getPOC())
              && (!pu.cu->imv && pu.cu->slice->getTLayer()>1))
            {
              continue;
            }
            uiBitsTemp = uiMbBits[2] + uiMotBits[1-iRefList];
            uiBitsTemp += ((cs.slice->getSPS()->getUseGBi() == true) ? getWeightIdxBits(gbiIdx) : 0);
            if ( cs.slice->getNumRefIdx(eRefPicList) > 1 )
            {
              uiBitsTemp += iRefIdxTemp+1;
              if ( iRefIdxTemp == cs.slice->getNumRefIdx(eRefPicList)-1 )
              {
                uiBitsTemp--;
              }
            }
            uiBitsTemp += m_auiMVPIdxCost[aaiMvpIdxBi[iRefList][iRefIdxTemp]][AMVP_MAX_NUM_CANDS];
            if ( cs.slice->getBiDirPred() )
            {
              uiBitsTemp += 1; // add one bit for symmetrical MVD mode
            }
            // call ME
            xCopyAMVPInfo(&aacAMVPInfo[iRefList][iRefIdxTemp], &amvp[eRefPicList] );
            xMotionEstimation ( pu, origBuf, eRefPicList, cMvPredBi[iRefList][iRefIdxTemp], iRefIdxTemp, cMvTemp[iRefList][iRefIdxTemp], aaiMvpIdxBi[iRefList][iRefIdxTemp], uiBitsTemp, uiCostTemp, amvp[eRefPicList], true );
            xCheckBestMVP( eRefPicList, cMvTemp[iRefList][iRefIdxTemp], cMvPredBi[iRefList][iRefIdxTemp], aaiMvpIdxBi[iRefList][iRefIdxTemp], amvp[eRefPicList], uiBitsTemp, uiCostTemp, pu.cu->imv);
            if ( uiCostTemp < uiCostBi )
            {
              bChanged = true;

              cMvBi[iRefList]     = cMvTemp[iRefList][iRefIdxTemp];
              iRefIdxBi[iRefList] = iRefIdxTemp;

              uiCostBi            = uiCostTemp;
              uiMotBits[iRefList] = uiBitsTemp - uiMbBits[2] - uiMotBits[1-iRefList];
              uiMotBits[iRefList] -= ((cs.slice->getSPS()->getUseGBi() == true) ? getWeightIdxBits(gbiIdx) : 0);
              uiBits[2]           = uiBitsTemp;

              if(iNumIter!=1)
              {
                //  Set motion
                pu.mv    [eRefPicList] = cMvBi    [iRefList];
                pu.refIdx[eRefPicList] = iRefIdxBi[iRefList];

                PelUnitBuf predBufTmp = m_tmpPredStorage[iRefList].getBuf( UnitAreaRelative(cu, pu) );
                motionCompensation( pu, predBufTmp, eRefPicList );
              }
            }
          } // for loop-iRefIdxTemp

          if ( !bChanged )
          {
            if ((uiCostBi <= uiCost[0] && uiCostBi <= uiCost[1]) || enforceGBiPred)
            {
              xCopyAMVPInfo(&aacAMVPInfo[0][iRefIdxBi[0]], &amvp[REF_PIC_LIST_0]);
              xCheckBestMVP( REF_PIC_LIST_0, cMvBi[0], cMvPredBi[0][iRefIdxBi[0]], aaiMvpIdxBi[0][iRefIdxBi[0]], amvp[REF_PIC_LIST_0], uiBits[2], uiCostBi, pu.cu->imv);
              if(!cs.slice->getMvdL1ZeroFlag())
              {
                xCopyAMVPInfo(&aacAMVPInfo[1][iRefIdxBi[1]], &amvp[REF_PIC_LIST_1]);
                xCheckBestMVP( REF_PIC_LIST_1, cMvBi[1], cMvPredBi[1][iRefIdxBi[1]], aaiMvpIdxBi[1][iRefIdxBi[1]], amvp[REF_PIC_LIST_1], uiBits[2], uiCostBi, pu.cu->imv);
              }
            }
            break;
          }
        } // for loop-iter
        }
        cu.refIdxBi[0] = iRefIdxBi[0];
        cu.refIdxBi[1] = iRefIdxBi[1];

        if ( cs.slice->getBiDirPred() && trySmvd )
        {
          Distortion symCost;
          Mv cMvPredSym[2];
          int mvpIdxSym[2];

          int curRefList = REF_PIC_LIST_0;
          int tarRefList = 1 - curRefList;
          RefPicList eCurRefList = (curRefList ? REF_PIC_LIST_1 : REF_PIC_LIST_0);
          int refIdxCur = cs.slice->getSymRefIdx( curRefList );
          int refIdxTar = cs.slice->getSymRefIdx( tarRefList );

#if JVET_P0092_SMVD_SPEED_UP
          if ( aacAMVPInfo[curRefList][refIdxCur].mvCand[0] == aacAMVPInfo[curRefList][refIdxCur].mvCand[1] )
            aacAMVPInfo[curRefList][refIdxCur].numCand = 1;
          if ( aacAMVPInfo[tarRefList][refIdxTar].mvCand[0] == aacAMVPInfo[tarRefList][refIdxTar].mvCand[1] )
            aacAMVPInfo[tarRefList][refIdxTar].numCand = 1;
#endif

          MvField cCurMvField, cTarMvField;
          Distortion costStart = std::numeric_limits<Distortion>::max();
          for ( int i = 0; i < aacAMVPInfo[curRefList][refIdxCur].numCand; i++ )
          {
            for ( int j = 0; j < aacAMVPInfo[tarRefList][refIdxTar].numCand; j++ )
            {
              cCurMvField.setMvField( aacAMVPInfo[curRefList][refIdxCur].mvCand[i], refIdxCur );
              cTarMvField.setMvField( aacAMVPInfo[tarRefList][refIdxTar].mvCand[j], refIdxTar );
              Distortion cost = xGetSymmetricCost( pu, origBuf, eCurRefList, cCurMvField, cTarMvField, gbiIdx );
              if ( cost < costStart )
              {
                costStart = cost;
                cMvPredSym[curRefList] = aacAMVPInfo[curRefList][refIdxCur].mvCand[i];
                cMvPredSym[tarRefList] = aacAMVPInfo[tarRefList][refIdxTar].mvCand[j];
                mvpIdxSym[curRefList] = i;
                mvpIdxSym[tarRefList] = j;
              }
            }
          }
          cCurMvField.mv = cMvPredSym[curRefList];
          cTarMvField.mv = cMvPredSym[tarRefList];

          m_pcRdCost->setCostScale(0);
          Mv pred = cMvPredSym[curRefList];
          pred.changeTransPrecInternal2Amvr(pu.cu->imv);
          m_pcRdCost->setPredictor(pred);
          Mv mv = cCurMvField.mv;
          mv.changeTransPrecInternal2Amvr(pu.cu->imv);
          uint32_t bits = m_pcRdCost->getBitsOfVectorWithPredictor(mv.hor, mv.ver, 0);
          bits += m_auiMVPIdxCost[mvpIdxSym[curRefList]][AMVP_MAX_NUM_CANDS];
          bits += m_auiMVPIdxCost[mvpIdxSym[tarRefList]][AMVP_MAX_NUM_CANDS];
          costStart += m_pcRdCost->getCost(bits);

          std::vector<Mv> symmvdCands;
          auto smmvdCandsGen = [&](Mv mvCand, bool mvPrecAdj)
          {
            if (mvPrecAdj && pu.cu->imv)
            {
              mvCand.roundTransPrecInternal2Amvr(pu.cu->imv);
            }

            bool toAddMvCand = true;
            for (std::vector<Mv>::iterator pos = symmvdCands.begin(); pos != symmvdCands.end(); pos++)
            {
              if (*pos == mvCand)
              {
                toAddMvCand = false;
                break;
              }
            }

            if (toAddMvCand)
            {
              symmvdCands.push_back(mvCand);
            }
          };

          smmvdCandsGen(cMvHevcTemp[curRefList][refIdxCur], false);
          smmvdCandsGen(cMvTemp[curRefList][refIdxCur], false);
          if (iRefIdxBi[curRefList] == refIdxCur)
          {
            smmvdCandsGen(cMvBi[curRefList], false);
          }
          for (int i = 0; i < m_uniMvListSize; i++)
          {
#if JVET_P0092_SMVD_SPEED_UP
            if ( symmvdCands.size() >= 5 )
              break;
#endif
            BlkUniMvInfo* curMvInfo = m_uniMvList + ((m_uniMvListIdx - 1 - i + m_uniMvListMaxSize) % (m_uniMvListMaxSize));
            smmvdCandsGen(curMvInfo->uniMvs[curRefList][refIdxCur], true);
          }

          for (auto mvStart : symmvdCands)
          {
            bool checked = false; //if it has been checkin in the mvPred.
            for (int i = 0; i < aacAMVPInfo[curRefList][refIdxCur].numCand && !checked; i++)
            {
              checked |= (mvStart == aacAMVPInfo[curRefList][refIdxCur].mvCand[i]);
            }
            if (checked)
            {
              continue;
            }

            Distortion bestCost = costStart;
            symmvdCheckBestMvp(pu, origBuf, mvStart, (RefPicList)curRefList, aacAMVPInfo, gbiIdx, cMvPredSym, mvpIdxSym, costStart);
            if (costStart < bestCost)
            {
              cCurMvField.setMvField(mvStart, refIdxCur);
              cTarMvField.setMvField(mvStart.getSymmvdMv(cMvPredSym[curRefList], cMvPredSym[tarRefList]), refIdxTar);
            }
          }
          Mv startPtMv = cCurMvField.mv;

          Distortion mvpCost = m_pcRdCost->getCost(m_auiMVPIdxCost[mvpIdxSym[curRefList]][AMVP_MAX_NUM_CANDS] + m_auiMVPIdxCost[mvpIdxSym[tarRefList]][AMVP_MAX_NUM_CANDS]);
          symCost = costStart - mvpCost;

          // ME
          xSymmetricMotionEstimation( pu, origBuf, cMvPredSym[curRefList], cMvPredSym[tarRefList], eCurRefList, cCurMvField, cTarMvField, symCost, gbiIdx );

          symCost += mvpCost;

          if (startPtMv != cCurMvField.mv)
          { // if ME change MV, run a final check for best MVP.
            symmvdCheckBestMvp(pu, origBuf, cCurMvField.mv, (RefPicList)curRefList, aacAMVPInfo, gbiIdx, cMvPredSym, mvpIdxSym, symCost, true);
          }

          bits = uiMbBits[2];
          bits += 1; // add one bit for #symmetrical MVD mode
          bits += ((cs.slice->getSPS()->getUseGBi() == true) ? getWeightIdxBits(gbiIdx) : 0);
          symCost += m_pcRdCost->getCost(bits);
          cTarMvField.setMvField(cCurMvField.mv.getSymmvdMv(cMvPredSym[curRefList], cMvPredSym[tarRefList]), refIdxTar);

          if( m_pcEncCfg->getMCTSEncConstraint() )
          {
            if( !( MCTSHelper::checkMvForMCTSConstraint( pu, cCurMvField.mv ) && MCTSHelper::checkMvForMCTSConstraint( pu, cTarMvField.mv ) ) )
              symCost = std::numeric_limits<Distortion>::max();
          }
          // save results
          if ( symCost < uiCostBi )
          {
            uiCostBi = symCost;
            symMode = 1 + curRefList;

            cMvBi[curRefList] = cCurMvField.mv;
            iRefIdxBi[curRefList] = cCurMvField.refIdx;
            aaiMvpIdxBi[curRefList][cCurMvField.refIdx] = mvpIdxSym[curRefList];
            cMvPredBi[curRefList][iRefIdxBi[curRefList]] = cMvPredSym[curRefList];

            cMvBi[tarRefList] = cTarMvField.mv;
            iRefIdxBi[tarRefList] = cTarMvField.refIdx;
            aaiMvpIdxBi[tarRefList][cTarMvField.refIdx] = mvpIdxSym[tarRefList];
            cMvPredBi[tarRefList][iRefIdxBi[tarRefList]] = cMvPredSym[tarRefList];
          }
        }
      } // if (B_SLICE)



      //  Clear Motion Field
    pu.mv    [REF_PIC_LIST_0] = Mv();
    pu.mv    [REF_PIC_LIST_1] = Mv();
    pu.mvd   [REF_PIC_LIST_0] = cMvZero;
    pu.mvd   [REF_PIC_LIST_1] = cMvZero;
    pu.refIdx[REF_PIC_LIST_0] = NOT_VALID;
    pu.refIdx[REF_PIC_LIST_1] = NOT_VALID;
    pu.mvpIdx[REF_PIC_LIST_0] = NOT_VALID;
    pu.mvpIdx[REF_PIC_LIST_1] = NOT_VALID;
    pu.mvpNum[REF_PIC_LIST_0] = NOT_VALID;
    pu.mvpNum[REF_PIC_LIST_1] = NOT_VALID;


    // Set Motion Field

    cMv    [1] = mvValidList1;
    iRefIdx[1] = refIdxValidList1;
    uiBits [1] = bitsValidList1;
    uiCost [1] = costValidList1;
    if (cu.cs->pps->getWPBiPred() == true && tryBipred && (gbiIdx != GBI_DEFAULT))
    {
      CHECK(iRefIdxBi[0]<0, "Invalid picture reference index");
      CHECK(iRefIdxBi[1]<0, "Invalid picture reference index");
      cu.cs->slice->getWpScaling(REF_PIC_LIST_0, iRefIdxBi[0], wp0);
      cu.cs->slice->getWpScaling(REF_PIC_LIST_1, iRefIdxBi[1], wp1);
      if ((wp0[COMPONENT_Y].bPresentFlag || wp0[COMPONENT_Cb].bPresentFlag || wp0[COMPONENT_Cr].bPresentFlag
        || wp1[COMPONENT_Y].bPresentFlag || wp1[COMPONENT_Cb].bPresentFlag || wp1[COMPONENT_Cr].bPresentFlag))
      {
        uiCostBi = MAX_UINT;
        enforceGBiPred = false;
      }
    }
    if( enforceGBiPred )
    {
      uiCost[0] = uiCost[1] = MAX_UINT;
    }

      uiLastModeTemp = uiLastMode;
      if ( uiCostBi <= uiCost[0] && uiCostBi <= uiCost[1])
      {
        uiLastMode = 2;
        pu.mv    [REF_PIC_LIST_0] = cMvBi[0];
        pu.mv    [REF_PIC_LIST_1] = cMvBi[1];
        pu.mvd   [REF_PIC_LIST_0] = cMvBi[0] - cMvPredBi[0][iRefIdxBi[0]];
        pu.mvd   [REF_PIC_LIST_1] = cMvBi[1] - cMvPredBi[1][iRefIdxBi[1]];
        pu.refIdx[REF_PIC_LIST_0] = iRefIdxBi[0];
        pu.refIdx[REF_PIC_LIST_1] = iRefIdxBi[1];
        pu.mvpIdx[REF_PIC_LIST_0] = aaiMvpIdxBi[0][iRefIdxBi[0]];
        pu.mvpIdx[REF_PIC_LIST_1] = aaiMvpIdxBi[1][iRefIdxBi[1]];
        pu.mvpNum[REF_PIC_LIST_0] = aaiMvpNum[0][iRefIdxBi[0]];
        pu.mvpNum[REF_PIC_LIST_1] = aaiMvpNum[1][iRefIdxBi[1]];
        pu.interDir = 3;

        pu.cu->smvdMode = symMode;
      }
      else if ( uiCost[0] <= uiCost[1] )
      {
        uiLastMode = 0;
        pu.mv    [REF_PIC_LIST_0] = cMv[0];
        pu.mvd   [REF_PIC_LIST_0] = cMv[0] - cMvPred[0][iRefIdx[0]];
        pu.refIdx[REF_PIC_LIST_0] = iRefIdx[0];
        pu.mvpIdx[REF_PIC_LIST_0] = aaiMvpIdx[0][iRefIdx[0]];
        pu.mvpNum[REF_PIC_LIST_0] = aaiMvpNum[0][iRefIdx[0]];
        pu.interDir = 1;
      }
      else
      {
        uiLastMode = 1;
        pu.mv    [REF_PIC_LIST_1] = cMv[1];
        pu.mvd   [REF_PIC_LIST_1] = cMv[1] - cMvPred[1][iRefIdx[1]];
        pu.refIdx[REF_PIC_LIST_1] = iRefIdx[1];
        pu.mvpIdx[REF_PIC_LIST_1] = aaiMvpIdx[1][iRefIdx[1]];
        pu.mvpNum[REF_PIC_LIST_1] = aaiMvpNum[1][iRefIdx[1]];
        pu.interDir = 2;
      }

      if( gbiIdx != GBI_DEFAULT )
      {
        cu.GBiIdx = GBI_DEFAULT; // Reset to default for the Non-NormalMC modes.
      }

    uiHevcCost = ( uiCostBi <= uiCost[0] && uiCostBi <= uiCost[1] ) ? uiCostBi : ( ( uiCost[0] <= uiCost[1] ) ? uiCost[0] : uiCost[1] );
    }
    if (cu.Y().width > 8 && cu.Y().height > 8 && cu.slice->getSPS()->getUseAffine()
      && checkAffine
      && (gbiIdx == GBI_DEFAULT || m_affineModeSelected || !m_pcEncCfg->getUseGBiFast())
      )
    {
      m_hevcCost = uiHevcCost;
      // save normal hevc result
      uint32_t uiMRGIndex = pu.mergeIdx;
      bool bMergeFlag = pu.mergeFlag;
      uint32_t uiInterDir = pu.interDir;
      int  iSymMode = cu.smvdMode;

      Mv cMvd[2];
      uint32_t uiMvpIdx[2], uiMvpNum[2];
      uiMvpIdx[0] = pu.mvpIdx[REF_PIC_LIST_0];
      uiMvpIdx[1] = pu.mvpIdx[REF_PIC_LIST_1];
      uiMvpNum[0] = pu.mvpNum[REF_PIC_LIST_0];
      uiMvpNum[1] = pu.mvpNum[REF_PIC_LIST_1];
      cMvd[0]     = pu.mvd[REF_PIC_LIST_0];
      cMvd[1]     = pu.mvd[REF_PIC_LIST_1];

      MvField cHevcMvField[2];
      cHevcMvField[0].setMvField( pu.mv[REF_PIC_LIST_0], pu.refIdx[REF_PIC_LIST_0] );
      cHevcMvField[1].setMvField( pu.mv[REF_PIC_LIST_1], pu.refIdx[REF_PIC_LIST_1] );

      // do affine ME & Merge
      cu.affineType = AFFINEMODEL_4PARAM;
      Mv acMvAffine4Para[2][33][3];
      int refIdx4Para[2] = { -1, -1 };

      xPredAffineInterSearch(pu, origBuf, puIdx, uiLastModeTemp, uiAffineCost, cMvHevcTemp, acMvAffine4Para, refIdx4Para, gbiIdx, enforceGBiPred,
        ((cu.slice->getSPS()->getUseGBi() == true) ? getWeightIdxBits(gbiIdx) : 0));

      if ( pu.cu->imv == 0 )
      {
        storeAffineMotion( pu.mvAffi, pu.refIdx, AFFINEMODEL_4PARAM, gbiIdx );
      }

      if ( cu.slice->getSPS()->getUseAffineType() )
      {
        if ( uiAffineCost < uiHevcCost * 1.05 ) ///< condition for 6 parameter affine ME
        {
          // save 4 parameter results
          Mv bestMv[2][3], bestMvd[2][3];
          int bestMvpIdx[2], bestMvpNum[2], bestRefIdx[2];
          uint8_t bestInterDir;

          bestInterDir = pu.interDir;
          bestRefIdx[0] = pu.refIdx[0];
          bestRefIdx[1] = pu.refIdx[1];
          bestMvpIdx[0] = pu.mvpIdx[0];
          bestMvpIdx[1] = pu.mvpIdx[1];
          bestMvpNum[0] = pu.mvpNum[0];
          bestMvpNum[1] = pu.mvpNum[1];

          for ( int refList = 0; refList < 2; refList++ )
          {
            bestMv[refList][0] = pu.mvAffi[refList][0];
            bestMv[refList][1] = pu.mvAffi[refList][1];
            bestMv[refList][2] = pu.mvAffi[refList][2];
            bestMvd[refList][0] = pu.mvdAffi[refList][0];
            bestMvd[refList][1] = pu.mvdAffi[refList][1];
            bestMvd[refList][2] = pu.mvdAffi[refList][2];
          }

          refIdx4Para[0] = bestRefIdx[0];
          refIdx4Para[1] = bestRefIdx[1];

          Distortion uiAffine6Cost = std::numeric_limits<Distortion>::max();
          cu.affineType = AFFINEMODEL_6PARAM;
          xPredAffineInterSearch(pu, origBuf, puIdx, uiLastModeTemp, uiAffine6Cost, cMvHevcTemp, acMvAffine4Para, refIdx4Para, gbiIdx, enforceGBiPred,
            ((cu.slice->getSPS()->getUseGBi() == true) ? getWeightIdxBits(gbiIdx) : 0));

          if ( pu.cu->imv == 0 )
          {
            storeAffineMotion( pu.mvAffi, pu.refIdx, AFFINEMODEL_6PARAM, gbiIdx );
          }

          // reset to 4 parameter affine inter mode
          if ( uiAffineCost <= uiAffine6Cost )
          {
            cu.affineType = AFFINEMODEL_4PARAM;
            pu.interDir = bestInterDir;
            pu.refIdx[0] = bestRefIdx[0];
            pu.refIdx[1] = bestRefIdx[1];
            pu.mvpIdx[0] = bestMvpIdx[0];
            pu.mvpIdx[1] = bestMvpIdx[1];
            pu.mvpNum[0] = bestMvpNum[0];
            pu.mvpNum[1] = bestMvpNum[1];

            for ( int verIdx = 0; verIdx < 3; verIdx++ )
            {
              pu.mvdAffi[REF_PIC_LIST_0][verIdx] = bestMvd[0][verIdx];
              pu.mvdAffi[REF_PIC_LIST_1][verIdx] = bestMvd[1][verIdx];
            }

            PU::setAllAffineMv( pu, bestMv[0][0], bestMv[0][1], bestMv[0][2], REF_PIC_LIST_0);
            PU::setAllAffineMv( pu, bestMv[1][0], bestMv[1][1], bestMv[1][2], REF_PIC_LIST_1);
          }
          else
          {
            uiAffineCost = uiAffine6Cost;
          }
        }

        uiAffineCost += m_pcRdCost->getCost( 1 ); // add one bit for affine_type
      }

      if( uiAffineCost < uiHevcCost )
      {
        if( m_pcEncCfg->getMCTSEncConstraint() && !MCTSHelper::checkMvBufferForMCTSConstraint( pu ) )
        {
          uiAffineCost = std::numeric_limits<Distortion>::max();
        }
      }
      if ( uiHevcCost <= uiAffineCost )
      {
        // set hevc me result
        cu.affine = false;
        pu.mergeFlag = bMergeFlag;
        pu.regularMergeFlag = false;
        pu.mergeIdx = uiMRGIndex;
        pu.interDir = uiInterDir;
        cu.smvdMode = iSymMode;
        pu.mv    [REF_PIC_LIST_0] = cHevcMvField[0].mv;
        pu.refIdx[REF_PIC_LIST_0] = cHevcMvField[0].refIdx;
        pu.mv    [REF_PIC_LIST_1] = cHevcMvField[1].mv;
        pu.refIdx[REF_PIC_LIST_1] = cHevcMvField[1].refIdx;
        pu.mvpIdx[REF_PIC_LIST_0] = uiMvpIdx[0];
        pu.mvpIdx[REF_PIC_LIST_1] = uiMvpIdx[1];
        pu.mvpNum[REF_PIC_LIST_0] = uiMvpNum[0];
        pu.mvpNum[REF_PIC_LIST_1] = uiMvpNum[1];
        pu.mvd[REF_PIC_LIST_0] = cMvd[0];
        pu.mvd[REF_PIC_LIST_1] = cMvd[1];
      }
      else
      {
        cu.smvdMode = 0;
        CHECK( !cu.affine, "Wrong." );
        uiLastMode = uiLastModeTemp;
      }
    }

    if( cu.firstPU->interDir == 3 && !cu.firstPU->mergeFlag )
    {
      if (gbiIdx != GBI_DEFAULT)
      {
        cu.GBiIdx = gbiIdx;
      }
    }
    m_maxCompIDToPred = MAX_NUM_COMPONENT;

    {
      PU::spanMotionInfo( pu, mergeCtx );
    }

    m_skipPROF = false;
    m_encOnly = false;
    //  MC
    PelUnitBuf predBuf = pu.cs->getPredBuf(pu);
    if ( gbiIdx == GBI_DEFAULT || !m_affineMotion.affine4ParaAvail || !m_affineMotion.affine6ParaAvail )
    {
      m_affineMotion.hevcCost[pu.cu->imv] = uiHevcCost;
    }
    motionCompensation( pu, predBuf, REF_PIC_LIST_X );
    puIdx++;
  }

  setWpScalingDistParam( -1, REF_PIC_LIST_X, cu.cs->slice );

  return;
}

uint32_t InterSearch::xCalcAffineMVBits( PredictionUnit& pu, Mv acMvTemp[3], Mv acMvPred[3] )
{
  int mvNum  = pu.cu->affineType ? 3 : 2;
  m_pcRdCost->setCostScale( 0 );
  uint32_t bitsTemp = 0;

  for ( int verIdx = 0; verIdx < mvNum; verIdx++ )
  {
    Mv pred = verIdx == 0 ? acMvPred[verIdx] : acMvPred[verIdx] + acMvTemp[0] - acMvPred[0];
    pred.changeAffinePrecInternal2Amvr(pu.cu->imv);
    m_pcRdCost->setPredictor( pred );
    Mv mv = acMvTemp[verIdx];
    mv.changeAffinePrecInternal2Amvr(pu.cu->imv);

    bitsTemp += m_pcRdCost->getBitsOfVectorWithPredictor( mv.getHor(), mv.getVer(), 0 );
  }

  return bitsTemp;
}

// AMVP
void InterSearch::xEstimateMvPredAMVP( PredictionUnit& pu, PelUnitBuf& origBuf, RefPicList eRefPicList, int iRefIdx, Mv& rcMvPred, AMVPInfo& rAMVPInfo, bool bFilled, Distortion* puiDistBiP )
{
  Mv         cBestMv;
  int        iBestIdx   = 0;
  Distortion uiBestCost = std::numeric_limits<Distortion>::max();
  int        i;

  AMVPInfo*  pcAMVPInfo = &rAMVPInfo;

  // Fill the MV Candidates
  if (!bFilled)
  {
    PU::fillMvpCand( pu, eRefPicList, iRefIdx, *pcAMVPInfo );
  }

  // initialize Mvp index & Mvp
  iBestIdx = 0;
  cBestMv  = pcAMVPInfo->mvCand[0];

  PelUnitBuf predBuf = m_tmpStorageLCU.getBuf( UnitAreaRelative(*pu.cu, pu) );

  //-- Check Minimum Cost.
  for( i = 0 ; i < pcAMVPInfo->numCand; i++)
  {
    Distortion uiTmpCost = xGetTemplateCost( pu, origBuf, predBuf, pcAMVPInfo->mvCand[i], i, AMVP_MAX_NUM_CANDS, eRefPicList, iRefIdx );
    if( uiBestCost > uiTmpCost )
    {
      uiBestCost     = uiTmpCost;
      cBestMv        = pcAMVPInfo->mvCand[i];
      iBestIdx       = i;
      (*puiDistBiP)  = uiTmpCost;
    }
  }

  // Setting Best MVP
  rcMvPred = cBestMv;
  pu.mvpIdx[eRefPicList] = iBestIdx;
  pu.mvpNum[eRefPicList] = pcAMVPInfo->numCand;

  return;
}

uint32_t InterSearch::xGetMvpIdxBits(int iIdx, int iNum)
{
  CHECK(iIdx < 0 || iNum < 0 || iIdx >= iNum, "Invalid parameters");

  if (iNum == 1)
  {
    return 0;
  }

  uint32_t uiLength = 1;
  int iTemp = iIdx;
  if ( iTemp == 0 )
  {
    return uiLength;
  }

  bool bCodeLast = ( iNum-1 > iTemp );

  uiLength += (iTemp-1);

  if( bCodeLast )
  {
    uiLength++;
  }

  return uiLength;
}

void InterSearch::xGetBlkBits( bool bPSlice, int iPartIdx, uint32_t uiLastMode, uint32_t uiBlkBit[3])
{
  uiBlkBit[0] = (! bPSlice) ? 3 : 1;
  uiBlkBit[1] = 3;
  uiBlkBit[2] = 5;
}

void InterSearch::xCopyAMVPInfo (AMVPInfo* pSrc, AMVPInfo* pDst)
{
  pDst->numCand = pSrc->numCand;
  for (int i = 0; i < pSrc->numCand; i++)
  {
    pDst->mvCand[i] = pSrc->mvCand[i];
  }
}

void InterSearch::xCheckBestMVP ( RefPicList eRefPicList, Mv cMv, Mv& rcMvPred, int& riMVPIdx, AMVPInfo& amvpInfo, uint32_t& ruiBits, Distortion& ruiCost, const uint8_t imv )
{
  if ( imv > 0 && imv < 3 )
  {
    return;
  }

  AMVPInfo* pcAMVPInfo = &amvpInfo;

  CHECK(pcAMVPInfo->mvCand[riMVPIdx] != rcMvPred, "Invalid MV prediction candidate");

  if (pcAMVPInfo->numCand < 2)
  {
    return;
  }

  m_pcRdCost->setCostScale ( 0    );

  int iBestMVPIdx = riMVPIdx;

  Mv pred = rcMvPred;
  pred.changeTransPrecInternal2Amvr(imv);
  m_pcRdCost->setPredictor( pred );
  Mv mv = cMv;
  mv.changeTransPrecInternal2Amvr(imv);
  int iOrgMvBits = m_pcRdCost->getBitsOfVectorWithPredictor(mv.getHor(), mv.getVer(), 0);
  iOrgMvBits += m_auiMVPIdxCost[riMVPIdx][AMVP_MAX_NUM_CANDS];
  int iBestMvBits = iOrgMvBits;

  for (int iMVPIdx = 0; iMVPIdx < pcAMVPInfo->numCand; iMVPIdx++)
  {
    if (iMVPIdx == riMVPIdx)
    {
      continue;
    }

    pred = pcAMVPInfo->mvCand[iMVPIdx];
    pred.changeTransPrecInternal2Amvr(imv);
    m_pcRdCost->setPredictor( pred );
    int iMvBits = m_pcRdCost->getBitsOfVectorWithPredictor(mv.getHor(), mv.getVer(), 0);
    iMvBits += m_auiMVPIdxCost[iMVPIdx][AMVP_MAX_NUM_CANDS];

    if (iMvBits < iBestMvBits)
    {
      iBestMvBits = iMvBits;
      iBestMVPIdx = iMVPIdx;
    }
  }

  if (iBestMVPIdx != riMVPIdx)  //if changed
  {
    rcMvPred = pcAMVPInfo->mvCand[iBestMVPIdx];

    riMVPIdx = iBestMVPIdx;
    uint32_t uiOrgBits = ruiBits;
    ruiBits = uiOrgBits - iOrgMvBits + iBestMvBits;
    ruiCost = (ruiCost - m_pcRdCost->getCost( uiOrgBits ))  + m_pcRdCost->getCost( ruiBits );
  }
}


Distortion InterSearch::xGetTemplateCost( const PredictionUnit& pu,
                                          PelUnitBuf& origBuf,
                                          PelUnitBuf& predBuf,
                                          Mv          cMvCand,
                                          int         iMVPIdx,
                                          int         iMVPNum,
                                          RefPicList  eRefPicList,
                                          int         iRefIdx
)
{
  Distortion uiCost = std::numeric_limits<Distortion>::max();

  const Picture* picRef = pu.cu->slice->getRefPic( eRefPicList, iRefIdx );
  clipMv( cMvCand, pu.cu->lumaPos(), pu.cu->lumaSize(), *pu.cs->sps, *pu.cs->pps );
  // prediction pattern
  const bool bi = pu.cu->slice->testWeightPred() && pu.cu->slice->getSliceType()==P_SLICE;


  xPredInterBlk( COMPONENT_Y, pu, picRef, cMvCand, predBuf, bi, pu.cu->slice->clpRng( COMPONENT_Y )
                , false
                , false
                );

  if ( bi )
  {
    xWeightedPredictionUni( pu, predBuf, eRefPicList, predBuf, iRefIdx, m_maxCompIDToPred );
  }

  // calc distortion

  uiCost = m_pcRdCost->getDistPart(origBuf.Y(), predBuf.Y(), pu.cs->sps->getBitDepth(CHANNEL_TYPE_LUMA), COMPONENT_Y, DF_SAD);
  uiCost += m_pcRdCost->getCost( m_auiMVPIdxCost[iMVPIdx][iMVPNum] );

  return uiCost;
}

Distortion InterSearch::xGetAffineTemplateCost( PredictionUnit& pu, PelUnitBuf& origBuf, PelUnitBuf& predBuf, Mv acMvCand[3], int iMVPIdx, int iMVPNum, RefPicList eRefPicList, int iRefIdx )
{
  Distortion uiCost = std::numeric_limits<Distortion>::max();

  const Picture* picRef = pu.cu->slice->getRefPic( eRefPicList, iRefIdx );

  // prediction pattern
  const bool bi = pu.cu->slice->testWeightPred() && pu.cu->slice->getSliceType()==P_SLICE;
  Mv mv[3];
  memcpy(mv, acMvCand, sizeof(mv));
  m_iRefListIdx = eRefPicList;
  xPredAffineBlk(COMPONENT_Y, pu, picRef, mv, predBuf, bi, pu.cu->slice->clpRng(COMPONENT_Y));
  if( bi )
  {
    xWeightedPredictionUni( pu, predBuf, eRefPicList, predBuf, iRefIdx, m_maxCompIDToPred );
  }

  // calc distortion
  enum DFunc distFunc = (pu.cu->transQuantBypass || pu.cs->slice->getDisableSATDForRD()) ? DF_SAD : DF_HAD;
  uiCost  = m_pcRdCost->getDistPart( origBuf.Y(), predBuf.Y(), pu.cs->sps->getBitDepth(CHANNEL_TYPE_LUMA), COMPONENT_Y
    , distFunc
  );
  uiCost += m_pcRdCost->getCost( m_auiMVPIdxCost[iMVPIdx][iMVPNum] );
  DTRACE( g_trace_ctx, D_COMMON, " (%d) affineTemplateCost=%d\n", DTRACE_GET_COUNTER(g_trace_ctx,D_COMMON), uiCost );
  return uiCost;
}

void InterSearch::xMotionEstimation(PredictionUnit& pu, PelUnitBuf& origBuf, RefPicList eRefPicList, Mv& rcMvPred, int iRefIdxPred, Mv& rcMv, int& riMVPIdx, uint32_t& ruiBits, Distortion& ruiCost, const AMVPInfo& amvpInfo, bool bBi)
{
  if( pu.cu->cs->sps->getUseGBi() && pu.cu->GBiIdx != GBI_DEFAULT && !bBi && xReadBufferedUniMv(pu, eRefPicList, iRefIdxPred, rcMvPred, rcMv, ruiBits, ruiCost) )
  {
    return;
  }

  Mv cMvHalf, cMvQter;

  CHECK(eRefPicList >= MAX_NUM_REF_LIST_ADAPT_SR || iRefIdxPred>=int(MAX_IDX_ADAPT_SR), "Invalid reference picture list");
  m_iSearchRange = m_aaiAdaptSR[eRefPicList][iRefIdxPred];

  int    iSrchRng   = (bBi ? m_bipredSearchRange : m_iSearchRange);
  double fWeight    = 1.0;

  PelUnitBuf  origBufTmp = m_tmpStorageLCU.getBuf( UnitAreaRelative(*pu.cu, pu) );
  PelUnitBuf* pBuf       = &origBuf;

  if(bBi) // Bi-predictive ME
  {
    // NOTE: Other buf contains predicted signal from another direction
    PelUnitBuf otherBuf = m_tmpPredStorage[1 - (int)eRefPicList].getBuf( UnitAreaRelative(*pu.cu, pu ));
    origBufTmp.copyFrom(origBuf);
    origBufTmp.removeHighFreq( otherBuf, m_pcEncCfg->getClipForBiPredMeEnabled(), pu.cu->slice->clpRngs()
                              ,getGbiWeight( pu.cu->GBiIdx, eRefPicList )
                              );
    pBuf = &origBufTmp;

    fWeight = xGetMEDistortionWeight( pu.cu->GBiIdx, eRefPicList );
  }
  m_cDistParam.isBiPred = bBi;

  //  Search key pattern initialization
  CPelBuf  tmpPattern   = pBuf->Y();
  CPelBuf* pcPatternKey = &tmpPattern;

  m_lumaClpRng = pu.cs->slice->clpRng( COMPONENT_Y );

  CPelBuf buf = pu.cu->slice->getRefPic(eRefPicList, iRefIdxPred)->getRecoBuf(pu.blocks[COMPONENT_Y], pu.cs->sps->getWrapAroundEnabledFlag());

  IntTZSearchStruct cStruct;
  cStruct.pcPatternKey  = pcPatternKey;
  cStruct.iRefStride    = buf.stride;
  cStruct.piRefY        = buf.buf;
  cStruct.imvShift = pu.cu->imv == IMV_HPEL ? 1 : (pu.cu->imv << 1);
  cStruct.useAltHpelIf = pu.cu->imv == IMV_HPEL;
  cStruct.inCtuSearch = false;
  cStruct.zeroMV = false;
  {
    if (m_useCompositeRef && pu.cs->slice->getRefPic(eRefPicList, iRefIdxPred)->longTerm)
    {
      cStruct.inCtuSearch = true;
    }
  }

  auto blkCache = dynamic_cast<CacheBlkInfoCtrl*>( m_modeCtrl );

  bool bQTBTMV  = false;
  bool bQTBTMV2 = false;
  Mv cIntMv;
  if( !bBi )
  {
    bool bValid = blkCache && blkCache->getMv( pu, eRefPicList, iRefIdxPred, cIntMv );
    if( bValid )
    {
      bQTBTMV2 = true;
      cIntMv.changePrecision( MV_PRECISION_INT, MV_PRECISION_INTERNAL);
    }
  }

  Mv predQuarter = rcMvPred;
  predQuarter.changePrecision(MV_PRECISION_INTERNAL, MV_PRECISION_QUARTER);
  m_pcRdCost->setPredictor( predQuarter );

  m_pcRdCost->setCostScale(2);

  {
    setWpScalingDistParam(iRefIdxPred, eRefPicList, pu.cu->slice);
  }
  m_currRefPicList = eRefPicList;
  m_currRefPicIndex = iRefIdxPred;
  m_skipFracME = false;
  //  Do integer search
  if( ( m_motionEstimationSearchMethod == MESEARCH_FULL ) || bBi || bQTBTMV )
  {
    cStruct.subShiftMode = m_pcEncCfg->getFastInterSearchMode() == FASTINTERSEARCH_MODE1 || m_pcEncCfg->getFastInterSearchMode() == FASTINTERSEARCH_MODE3 ? 2 : 0;
    m_pcRdCost->setDistParam(m_cDistParam, *cStruct.pcPatternKey, cStruct.piRefY, cStruct.iRefStride, m_lumaClpRng.bd, COMPONENT_Y, cStruct.subShiftMode);

    Mv bestInitMv = (bBi ? rcMv : rcMvPred);
    Mv cTmpMv = bestInitMv;
    clipMv( cTmpMv, pu.cu->lumaPos(), pu.cu->lumaSize(), *pu.cs->sps, *pu.cs->pps );
    cTmpMv.changePrecision(MV_PRECISION_INTERNAL, MV_PRECISION_INT);
    m_cDistParam.cur.buf = cStruct.piRefY + (cTmpMv.ver * cStruct.iRefStride) + cTmpMv.hor;
    Distortion uiBestSad = m_cDistParam.distFunc(m_cDistParam);
    uiBestSad += m_pcRdCost->getCostOfVectorWithPredictor(cTmpMv.hor, cTmpMv.ver, cStruct.imvShift);

    for (int i = 0; i < m_uniMvListSize; i++)
    {
      BlkUniMvInfo* curMvInfo = m_uniMvList + ((m_uniMvListIdx - 1 - i + m_uniMvListMaxSize) % (m_uniMvListMaxSize));

      int j = 0;
      for (; j < i; j++)
      {
        BlkUniMvInfo *prevMvInfo = m_uniMvList + ((m_uniMvListIdx - 1 - j + m_uniMvListMaxSize) % (m_uniMvListMaxSize));
        if (curMvInfo->uniMvs[eRefPicList][iRefIdxPred] == prevMvInfo->uniMvs[eRefPicList][iRefIdxPred])
        {
          break;
        }
      }
      if (j < i)
        continue;

      cTmpMv = curMvInfo->uniMvs[eRefPicList][iRefIdxPred];
      clipMv( cTmpMv, pu.cu->lumaPos(), pu.cu->lumaSize(), *pu.cs->sps, *pu.cs->pps );
      cTmpMv.changePrecision(MV_PRECISION_INTERNAL, MV_PRECISION_INT);
      m_cDistParam.cur.buf = cStruct.piRefY + (cTmpMv.ver * cStruct.iRefStride) + cTmpMv.hor;

      Distortion uiSad = m_cDistParam.distFunc(m_cDistParam);
      uiSad += m_pcRdCost->getCostOfVectorWithPredictor(cTmpMv.hor, cTmpMv.ver, cStruct.imvShift);
      if (uiSad < uiBestSad)
      {
        uiBestSad = uiSad;
        bestInitMv = curMvInfo->uniMvs[eRefPicList][iRefIdxPred];
        m_cDistParam.maximumDistortionForEarlyExit = uiSad;
      }
    }

    if( !bQTBTMV )
    {
      xSetSearchRange(pu, bestInitMv, iSrchRng, cStruct.searchRange
        , cStruct
      );
    }
    xPatternSearch( cStruct, rcMv, ruiCost);
  }
  else if( bQTBTMV2 )
  {
    rcMv = cIntMv;

    cStruct.subShiftMode = ( !m_pcEncCfg->getRestrictMESampling() && m_pcEncCfg->getMotionEstimationSearchMethod() == MESEARCH_SELECTIVE ) ? 1 :
                            ( m_pcEncCfg->getFastInterSearchMode() == FASTINTERSEARCH_MODE1 || m_pcEncCfg->getFastInterSearchMode() == FASTINTERSEARCH_MODE3 ) ? 2 : 0;
    xTZSearch(pu, eRefPicList, iRefIdxPred, cStruct, rcMv, ruiCost, NULL, false, true);
  }
  else
  {
    cStruct.subShiftMode = ( !m_pcEncCfg->getRestrictMESampling() && m_pcEncCfg->getMotionEstimationSearchMethod() == MESEARCH_SELECTIVE ) ? 1 :
                            ( m_pcEncCfg->getFastInterSearchMode() == FASTINTERSEARCH_MODE1 || m_pcEncCfg->getFastInterSearchMode() == FASTINTERSEARCH_MODE3 ) ? 2 : 0;
    rcMv = rcMvPred;
    const Mv *pIntegerMv2Nx2NPred = 0;
    xPatternSearchFast(pu, eRefPicList, iRefIdxPred, cStruct, rcMv, ruiCost, pIntegerMv2Nx2NPred);
    if( blkCache )
    {
      blkCache->setMv( pu.cs->area, eRefPicList, iRefIdxPred, rcMv );
    }
    else
    {
      m_integerMv2Nx2N[eRefPicList][iRefIdxPred] = rcMv;
    }
  }

  DTRACE( g_trace_ctx, D_ME, "%d %d %d :MECostFPel<L%d,%d>: %d,%d,%dx%d, %d", DTRACE_GET_COUNTER( g_trace_ctx, D_ME ), pu.cu->slice->getPOC(), 0, ( int ) eRefPicList, ( int ) bBi, pu.Y().x, pu.Y().y, pu.Y().width, pu.Y().height, ruiCost );
  // sub-pel refinement for sub-pel resolution
  if ( pu.cu->imv == 0 || pu.cu->imv == IMV_HPEL )
  {
    if( m_pcEncCfg->getMCTSEncConstraint() )
    {
      Area curTileAreaSubPelRestricted = pu.cs->picture->mctsInfo.getTileAreaSubPelRestricted( pu );
      // Area adjustment, because subpel refinement is going to (x-1;y-1) direction
      curTileAreaSubPelRestricted.x += 1;
      curTileAreaSubPelRestricted.y += 1;
      curTileAreaSubPelRestricted.width -= 1;
      curTileAreaSubPelRestricted.height -= 1;
      if( ! MCTSHelper::checkMvIsNotInRestrictedArea( pu, rcMv, curTileAreaSubPelRestricted, MV_PRECISION_INT ) )
      {
        MCTSHelper::clipMvToArea( rcMv, pu.Y(), curTileAreaSubPelRestricted, *pu.cs->sps, 0 );
      }
    }
    xPatternSearchFracDIF( pu, eRefPicList, iRefIdxPred, cStruct, rcMv, cMvHalf, cMvQter, ruiCost );
    m_pcRdCost->setCostScale( 0 );
    rcMv <<= 2;
    rcMv  += ( cMvHalf <<= 1 );
    rcMv  += cMvQter;
    uint32_t uiMvBits = m_pcRdCost->getBitsOfVectorWithPredictor( rcMv.getHor(), rcMv.getVer(), cStruct.imvShift );
    ruiBits += uiMvBits;
    ruiCost = ( Distortion ) ( floor( fWeight * ( ( double ) ruiCost - ( double ) m_pcRdCost->getCost( uiMvBits ) ) ) + ( double ) m_pcRdCost->getCost( ruiBits ) );
    rcMv.changePrecision(MV_PRECISION_QUARTER, MV_PRECISION_INTERNAL);
  }
  else // integer refinement for integer-pel and 4-pel resolution
  {
    rcMv.changePrecision(MV_PRECISION_INT, MV_PRECISION_INTERNAL);
    xPatternSearchIntRefine( pu, cStruct, rcMv, rcMvPred, riMVPIdx, ruiBits, ruiCost, amvpInfo, fWeight);
  }
  DTRACE(g_trace_ctx, D_ME, "   MECost<L%d,%d>: %6d (%d)  MV:%d,%d\n", (int)eRefPicList, (int)bBi, ruiCost, ruiBits, rcMv.getHor() << 2, rcMv.getVer() << 2);
}



void InterSearch::xSetSearchRange ( const PredictionUnit& pu,
                                    const Mv& cMvPred,
                                    const int iSrchRng,
                                    SearchRange& sr
                                  , IntTZSearchStruct& cStruct
)
{
  const int iMvShift = MV_FRACTIONAL_BITS_INTERNAL;
  Mv cFPMvPred = cMvPred;
  clipMv( cFPMvPred, pu.cu->lumaPos(), pu.cu->lumaSize(), *pu.cs->sps, *pu.cs->pps );

  Mv mvTL(cFPMvPred.getHor() - (iSrchRng << iMvShift), cFPMvPred.getVer() - (iSrchRng << iMvShift));
  Mv mvBR(cFPMvPred.getHor() + (iSrchRng << iMvShift), cFPMvPred.getVer() + (iSrchRng << iMvShift));

  if (m_pcEncCfg->getMCTSEncConstraint())
  {
    MCTSHelper::clipMvToArea( mvTL, pu.Y(), pu.cs->picture->mctsInfo.getTileArea(), *pu.cs->sps );
    MCTSHelper::clipMvToArea( mvBR, pu.Y(), pu.cs->picture->mctsInfo.getTileArea(), *pu.cs->sps );
  }
  else
  {
    xClipMv( mvTL, pu.cu->lumaPos(),
            pu.cu->lumaSize(),
            *pu.cs->sps
          , *pu.cs->pps
    );
    xClipMv( mvBR, pu.cu->lumaPos(),
            pu.cu->lumaSize(),
            *pu.cs->sps
          , *pu.cs->pps
    );
  }

  mvTL.divideByPowerOf2( iMvShift );
  mvBR.divideByPowerOf2( iMvShift );

  sr.left   = mvTL.hor;
  sr.top    = mvTL.ver;
  sr.right  = mvBR.hor;
  sr.bottom = mvBR.ver;

  if (m_useCompositeRef && cStruct.inCtuSearch)
  {
    Position posRB = pu.Y().bottomRight();
    Position posTL = pu.Y().topLeft();
    const PreCalcValues *pcv = pu.cs->pcv;
    Position posRBinCTU(posRB.x & pcv->maxCUWidthMask, posRB.y & pcv->maxCUHeightMask);
    Position posLTinCTU = Position(posTL.x & pcv->maxCUWidthMask, posTL.y & pcv->maxCUHeightMask).offset(-4, -4);
    if (sr.left < -posLTinCTU.x)
      sr.left = -posLTinCTU.x;
    if (sr.top < -posLTinCTU.y)
      sr.top = -posLTinCTU.y;
    if (sr.right >((int)pcv->maxCUWidth - 4 - posRBinCTU.x))
      sr.right = (int)pcv->maxCUWidth - 4 - posRBinCTU.x;
    if (sr.bottom >((int)pcv->maxCUHeight - 4 - posRBinCTU.y))
      sr.bottom = (int)pcv->maxCUHeight - 4 - posRBinCTU.y;
    if (posLTinCTU.x == -4 || posLTinCTU.y == -4)
    {
      sr.left = sr.right = sr.bottom = sr.top = 0;
      cStruct.zeroMV = 1;
    }
    if (posRBinCTU.x == pcv->maxCUWidthMask || posRBinCTU.y == pcv->maxCUHeightMask)
    {
      sr.left = sr.right = sr.bottom = sr.top = 0;
      cStruct.zeroMV = 1;
    }
  }
}


void InterSearch::xPatternSearch( IntTZSearchStruct&    cStruct,
                                  Mv&            rcMv,
                                  Distortion&    ruiSAD )
{
  Distortion  uiSad;
  Distortion  uiSadBest = std::numeric_limits<Distortion>::max();
  int         iBestX = 0;
  int         iBestY = 0;

  //-- jclee for using the SAD function pointer
  m_pcRdCost->setDistParam( m_cDistParam, *cStruct.pcPatternKey, cStruct.piRefY, cStruct.iRefStride, m_lumaClpRng.bd, COMPONENT_Y, cStruct.subShiftMode );

  const SearchRange& sr = cStruct.searchRange;

  const Pel* piRef = cStruct.piRefY + (sr.top * cStruct.iRefStride);
  for ( int y = sr.top; y <= sr.bottom; y++ )
  {
    for ( int x = sr.left; x <= sr.right; x++ )
    {
      //  find min. distortion position
      m_cDistParam.cur.buf = piRef + x;

      uiSad = m_cDistParam.distFunc( m_cDistParam );

      // motion cost
      uiSad += m_pcRdCost->getCostOfVectorWithPredictor( x, y, cStruct.imvShift );

      if ( uiSad < uiSadBest )
      {
        uiSadBest = uiSad;
        iBestX    = x;
        iBestY    = y;
        m_cDistParam.maximumDistortionForEarlyExit = uiSad;
      }
    }
    piRef += cStruct.iRefStride;
  }
  rcMv.set( iBestX, iBestY );

  cStruct.uiBestSad = uiSadBest; // th for testing
  ruiSAD = uiSadBest - m_pcRdCost->getCostOfVectorWithPredictor( iBestX, iBestY, cStruct.imvShift );
  return;
}


void InterSearch::xPatternSearchFast( const PredictionUnit& pu,
                                      RefPicList            eRefPicList,
                                      int                   iRefIdxPred,
                                      IntTZSearchStruct&    cStruct,
                                      Mv&                   rcMv,
                                      Distortion&           ruiSAD,
                                      const Mv* const       pIntegerMv2Nx2NPred )
{
  switch ( m_motionEstimationSearchMethod )
  {
  case MESEARCH_DIAMOND:
    xTZSearch         ( pu, eRefPicList, iRefIdxPred, cStruct, rcMv, ruiSAD, pIntegerMv2Nx2NPred, false );
    break;

  case MESEARCH_SELECTIVE:
    xTZSearchSelective( pu, eRefPicList, iRefIdxPred, cStruct, rcMv, ruiSAD, pIntegerMv2Nx2NPred );
    break;

  case MESEARCH_DIAMOND_ENHANCED:
    xTZSearch         ( pu, eRefPicList, iRefIdxPred, cStruct, rcMv, ruiSAD, pIntegerMv2Nx2NPred, true );
    break;

  case MESEARCH_FULL: // shouldn't get here.
  default:
    break;
  }
}


void InterSearch::xTZSearch( const PredictionUnit& pu,
                             RefPicList            eRefPicList,
                             int                   iRefIdxPred,
                             IntTZSearchStruct&    cStruct,
                             Mv&                   rcMv,
                             Distortion&           ruiSAD,
                             const Mv* const       pIntegerMv2Nx2NPred,
                             const bool            bExtendedSettings,
                             const bool            bFastSettings)
{
  const bool bUseRasterInFastMode                    = true; //toggle this to further reduce runtime

  const bool bUseAdaptiveRaster                      = bExtendedSettings;
  const int  iRaster                                 = (bFastSettings && bUseRasterInFastMode) ? 8 : 5;
  const bool bTestZeroVector                         = true && !bFastSettings;
  const bool bTestZeroVectorStart                    = bExtendedSettings;
  const bool bTestZeroVectorStop                     = false;
  const bool bFirstSearchDiamond                     = true;  // 1 = xTZ8PointDiamondSearch   0 = xTZ8PointSquareSearch
  const bool bFirstCornersForDiamondDist1            = bExtendedSettings;
  const bool bFirstSearchStop                        = m_pcEncCfg->getFastMEAssumingSmootherMVEnabled();
  const uint32_t uiFirstSearchRounds                     = bFastSettings ? (bUseRasterInFastMode?3:2) : 3;     // first search stop X rounds after best match (must be >=1)
  const bool bEnableRasterSearch                     = bFastSettings ? bUseRasterInFastMode : true;
  const bool bAlwaysRasterSearch                     = bExtendedSettings;  // true: BETTER but factor 2 slower
  const bool bRasterRefinementEnable                 = false; // enable either raster refinement or star refinement
  const bool bRasterRefinementDiamond                = false; // 1 = xTZ8PointDiamondSearch   0 = xTZ8PointSquareSearch
  const bool bRasterRefinementCornersForDiamondDist1 = bExtendedSettings;
  const bool bStarRefinementEnable                   = true;  // enable either star refinement or raster refinement
  const bool bStarRefinementDiamond                  = true;  // 1 = xTZ8PointDiamondSearch   0 = xTZ8PointSquareSearch
  const bool bStarRefinementCornersForDiamondDist1   = bExtendedSettings;
  const bool bStarRefinementStop                     = false || bFastSettings;
  const uint32_t uiStarRefinementRounds                  = 2;  // star refinement stop X rounds after best match (must be >=1)
  const bool bNewZeroNeighbourhoodTest               = bExtendedSettings;

  int iSearchRange = m_iSearchRange;
  if( m_pcEncCfg->getMCTSEncConstraint() )
  {
    MCTSHelper::clipMvToArea( rcMv, pu.Y(), pu.cs->picture->mctsInfo.getTileArea(), *pu.cs->sps );
  }
  else
  {
    clipMv( rcMv, pu.cu->lumaPos(), pu.cu->lumaSize(), *pu.cs->sps, *pu.cs->pps );
  }
  rcMv.changePrecision(MV_PRECISION_INTERNAL, MV_PRECISION_QUARTER);
  rcMv.divideByPowerOf2(2);

  // init TZSearchStruct
  cStruct.uiBestSad = std::numeric_limits<Distortion>::max();

  //
  m_cDistParam.maximumDistortionForEarlyExit = cStruct.uiBestSad;
  m_pcRdCost->setDistParam( m_cDistParam, *cStruct.pcPatternKey, cStruct.piRefY, cStruct.iRefStride, m_lumaClpRng.bd, COMPONENT_Y, cStruct.subShiftMode );

  // distortion


  // set rcMv (Median predictor) as start point and as best point
  xTZSearchHelp( cStruct, rcMv.getHor(), rcMv.getVer(), 0, 0 );

  // test whether zero Mv is better start point than Median predictor
  if ( bTestZeroVector )
  {
    if ((rcMv.getHor() != 0 || rcMv.getVer() != 0) &&
      (0 != cStruct.iBestX || 0 != cStruct.iBestY))
    {
      // only test 0-vector if not obviously previously tested.
      xTZSearchHelp( cStruct, 0, 0, 0, 0 );
    }
  }

  SearchRange& sr = cStruct.searchRange;

  if (pIntegerMv2Nx2NPred != 0)
  {
    Mv integerMv2Nx2NPred = *pIntegerMv2Nx2NPred;
    integerMv2Nx2NPred.changePrecision(MV_PRECISION_INT, MV_PRECISION_INTERNAL);
    if( m_pcEncCfg->getMCTSEncConstraint() )
    {
      MCTSHelper::clipMvToArea( integerMv2Nx2NPred, pu.Y(), pu.cs->picture->mctsInfo.getTileArea(), *pu.cs->sps );
    }
    else
    {
      clipMv( integerMv2Nx2NPred, pu.cu->lumaPos(), pu.cu->lumaSize(), *pu.cs->sps, *pu.cs->pps );
    }
    integerMv2Nx2NPred.changePrecision(MV_PRECISION_INTERNAL, MV_PRECISION_QUARTER);
    integerMv2Nx2NPred.divideByPowerOf2(2);

    if ((rcMv != integerMv2Nx2NPred) &&
      (integerMv2Nx2NPred.getHor() != cStruct.iBestX || integerMv2Nx2NPred.getVer() != cStruct.iBestY))
    {
      // only test integerMv2Nx2NPred if not obviously previously tested.
      xTZSearchHelp( cStruct, integerMv2Nx2NPred.getHor(), integerMv2Nx2NPred.getVer(), 0, 0);
    }
  }

  for (int i = 0; i < m_uniMvListSize; i++)
  {
    BlkUniMvInfo* curMvInfo = m_uniMvList + ((m_uniMvListIdx - 1 - i + m_uniMvListMaxSize) % (m_uniMvListMaxSize));

    int j = 0;
    for (; j < i; j++)
    {
      BlkUniMvInfo *prevMvInfo = m_uniMvList + ((m_uniMvListIdx - 1 - j + m_uniMvListMaxSize) % (m_uniMvListMaxSize));
      if (curMvInfo->uniMvs[eRefPicList][iRefIdxPred] == prevMvInfo->uniMvs[eRefPicList][iRefIdxPred])
      {
        break;
      }
    }
    if (j < i)
      continue;

    Mv cTmpMv = curMvInfo->uniMvs[eRefPicList][iRefIdxPred];
    clipMv( cTmpMv, pu.cu->lumaPos(), pu.cu->lumaSize(), *pu.cs->sps, *pu.cs->pps );
    cTmpMv.changePrecision(MV_PRECISION_INTERNAL, MV_PRECISION_INT);
    m_cDistParam.cur.buf = cStruct.piRefY + (cTmpMv.ver * cStruct.iRefStride) + cTmpMv.hor;

    Distortion uiSad = m_cDistParam.distFunc(m_cDistParam);
    uiSad += m_pcRdCost->getCostOfVectorWithPredictor(cTmpMv.hor, cTmpMv.ver, cStruct.imvShift);
    if (uiSad < cStruct.uiBestSad)
    {
      cStruct.uiBestSad = uiSad;
      cStruct.iBestX = cTmpMv.hor;
      cStruct.iBestY = cTmpMv.ver;
      m_cDistParam.maximumDistortionForEarlyExit = uiSad;
    }
  }

  {
    // set search range
    Mv currBestMv(cStruct.iBestX, cStruct.iBestY );
    currBestMv <<= MV_FRACTIONAL_BITS_INTERNAL;
    xSetSearchRange(pu, currBestMv, m_iSearchRange >> (bFastSettings ? 1 : 0), sr
      , cStruct
    );
  }
  if (m_pcEncCfg->getUseHashME() && (m_currRefPicList == 0 || pu.cu->slice->getList1IdxToList0Idx(m_currRefPicIndex) < 0))
  {
    int minSize = min(pu.cu->lumaSize().width, pu.cu->lumaSize().height);
    if (minSize < 128 && minSize >= 4)
    {
      int numberOfOtherMvps = m_numHashMVStoreds[m_currRefPicList][m_currRefPicIndex];
      for (int i = 0; i < numberOfOtherMvps; i++)
      {
        xTZSearchHelp(cStruct, m_hashMVStoreds[m_currRefPicList][m_currRefPicIndex][i].getHor(), m_hashMVStoreds[m_currRefPicList][m_currRefPicIndex][i].getVer(), 0, 0);
      }
      if (numberOfOtherMvps > 0)
      {
        // write out best match
        rcMv.set(cStruct.iBestX, cStruct.iBestY);
        ruiSAD = cStruct.uiBestSad - m_pcRdCost->getCostOfVectorWithPredictor(cStruct.iBestX, cStruct.iBestY, cStruct.imvShift);
        m_skipFracME = true;
        return;
      }
    }
  }

  // start search
  int  iDist = 0;
  int  iStartX = cStruct.iBestX;
  int  iStartY = cStruct.iBestY;

  const bool bBestCandidateZero = (cStruct.iBestX == 0) && (cStruct.iBestY == 0);

  // first search around best position up to now.
  // The following works as a "subsampled/log" window search around the best candidate
  for ( iDist = 1; iDist <= iSearchRange; iDist*=2 )
  {
    if ( bFirstSearchDiamond == 1 )
    {
      xTZ8PointDiamondSearch ( cStruct, iStartX, iStartY, iDist, bFirstCornersForDiamondDist1 );
    }
    else
    {
      xTZ8PointSquareSearch  ( cStruct, iStartX, iStartY, iDist );
    }

    if ( bFirstSearchStop && ( cStruct.uiBestRound >= uiFirstSearchRounds ) ) // stop criterion
    {
      break;
    }
  }

  if (!bNewZeroNeighbourhoodTest)
  {
    // test whether zero Mv is a better start point than Median predictor
    if ( bTestZeroVectorStart && ((cStruct.iBestX != 0) || (cStruct.iBestY != 0)) )
    {
      xTZSearchHelp( cStruct, 0, 0, 0, 0 );
      if ( (cStruct.iBestX == 0) && (cStruct.iBestY == 0) )
      {
        // test its neighborhood
        for ( iDist = 1; iDist <= iSearchRange; iDist*=2 )
        {
          xTZ8PointDiamondSearch( cStruct, 0, 0, iDist, false );
          if ( bTestZeroVectorStop && (cStruct.uiBestRound > 0) ) // stop criterion
          {
            break;
          }
        }
      }
    }
  }
  else
  {
    // Test also zero neighbourhood but with half the range
    // It was reported that the original (above) search scheme using bTestZeroVectorStart did not
    // make sense since one would have already checked the zero candidate earlier
    // and thus the conditions for that test would have not been satisfied
    if (bTestZeroVectorStart == true && bBestCandidateZero != true)
    {
      for ( iDist = 1; iDist <= (iSearchRange >> 1); iDist*=2 )
      {
        xTZ8PointDiamondSearch( cStruct, 0, 0, iDist, false );
        if ( bTestZeroVectorStop && (cStruct.uiBestRound > 2) ) // stop criterion
        {
          break;
        }
      }
    }
  }

  // calculate only 2 missing points instead 8 points if cStruct.uiBestDistance == 1
  if ( cStruct.uiBestDistance == 1 )
  {
    cStruct.uiBestDistance = 0;
    xTZ2PointSearch( cStruct );
  }

  // raster search if distance is too big
  if (bUseAdaptiveRaster)
  {
    int iWindowSize     = iRaster;
    SearchRange localsr = sr;

    if (!(bEnableRasterSearch && ( ((int)(cStruct.uiBestDistance) >= iRaster))))
    {
      iWindowSize ++;
      localsr.left   /= 2;
      localsr.right  /= 2;
      localsr.top    /= 2;
      localsr.bottom /= 2;
    }
    cStruct.uiBestDistance = iWindowSize;
    for ( iStartY = localsr.top; iStartY <= localsr.bottom; iStartY += iWindowSize )
    {
      for ( iStartX = localsr.left; iStartX <= localsr.right; iStartX += iWindowSize )
      {
        xTZSearchHelp( cStruct, iStartX, iStartY, 0, iWindowSize );
      }
    }
  }
  else
  {
    if ( bEnableRasterSearch && ( ((int)(cStruct.uiBestDistance) >= iRaster) || bAlwaysRasterSearch ) )
    {
      cStruct.uiBestDistance = iRaster;
      for ( iStartY = sr.top; iStartY <= sr.bottom; iStartY += iRaster )
      {
        for ( iStartX = sr.left; iStartX <= sr.right; iStartX += iRaster )
        {
          xTZSearchHelp( cStruct, iStartX, iStartY, 0, iRaster );
        }
      }
    }
  }

  // raster refinement

  if ( bRasterRefinementEnable && cStruct.uiBestDistance > 0 )
  {
    while ( cStruct.uiBestDistance > 0 )
    {
      iStartX = cStruct.iBestX;
      iStartY = cStruct.iBestY;
      if ( cStruct.uiBestDistance > 1 )
      {
        iDist = cStruct.uiBestDistance >>= 1;
        if ( bRasterRefinementDiamond == 1 )
        {
          xTZ8PointDiamondSearch ( cStruct, iStartX, iStartY, iDist, bRasterRefinementCornersForDiamondDist1 );
        }
        else
        {
          xTZ8PointSquareSearch  ( cStruct, iStartX, iStartY, iDist );
        }
      }

      // calculate only 2 missing points instead 8 points if cStruct.uiBestDistance == 1
      if ( cStruct.uiBestDistance == 1 )
      {
        cStruct.uiBestDistance = 0;
        if ( cStruct.ucPointNr != 0 )
        {
          xTZ2PointSearch( cStruct );
        }
      }
    }
  }

  // star refinement
  if ( bStarRefinementEnable && cStruct.uiBestDistance > 0 )
  {
    while ( cStruct.uiBestDistance > 0 )
    {
      iStartX = cStruct.iBestX;
      iStartY = cStruct.iBestY;
      cStruct.uiBestDistance = 0;
      cStruct.ucPointNr = 0;
      for ( iDist = 1; iDist < iSearchRange + 1; iDist*=2 )
      {
        if ( bStarRefinementDiamond == 1 )
        {
          xTZ8PointDiamondSearch ( cStruct, iStartX, iStartY, iDist, bStarRefinementCornersForDiamondDist1 );
        }
        else
        {
          xTZ8PointSquareSearch  ( cStruct, iStartX, iStartY, iDist );
        }
        if ( bStarRefinementStop && (cStruct.uiBestRound >= uiStarRefinementRounds) ) // stop criterion
        {
          break;
        }
      }

      // calculate only 2 missing points instead 8 points if cStrukt.uiBestDistance == 1
      if ( cStruct.uiBestDistance == 1 )
      {
        cStruct.uiBestDistance = 0;
        if ( cStruct.ucPointNr != 0 )
        {
          xTZ2PointSearch( cStruct );
        }
      }
    }
  }

  // write out best match
  rcMv.set( cStruct.iBestX, cStruct.iBestY );
  ruiSAD = cStruct.uiBestSad - m_pcRdCost->getCostOfVectorWithPredictor( cStruct.iBestX, cStruct.iBestY, cStruct.imvShift );
}


void InterSearch::xTZSearchSelective( const PredictionUnit& pu,
                                      RefPicList            eRefPicList,
                                      int                   iRefIdxPred,
                                      IntTZSearchStruct&    cStruct,
                                      Mv                    &rcMv,
                                      Distortion            &ruiSAD,
                                      const Mv* const       pIntegerMv2Nx2NPred )
{
  const bool bTestZeroVector          = true;
  const bool bEnableRasterSearch      = true;
  const bool bAlwaysRasterSearch      = false;  // 1: BETTER but factor 15x slower
  const bool bStarRefinementEnable    = true;   // enable either star refinement or raster refinement
  const bool bStarRefinementDiamond   = true;   // 1 = xTZ8PointDiamondSearch   0 = xTZ8PointSquareSearch
  const bool bStarRefinementStop      = false;
  const uint32_t uiStarRefinementRounds   = 2;  // star refinement stop X rounds after best match (must be >=1)
  const int  iSearchRange             = m_iSearchRange;
  const int  iSearchRangeInitial      = m_iSearchRange >> 2;
  const int  uiSearchStep             = 4;
  const int  iMVDistThresh            = 8;

  int   iStartX                 = 0;
  int   iStartY                 = 0;
  int   iDist                   = 0;
  clipMv( rcMv, pu.cu->lumaPos(), pu.cu->lumaSize(), *pu.cs->sps, *pu.cs->pps );
  rcMv.changePrecision(MV_PRECISION_INTERNAL, MV_PRECISION_QUARTER);
  rcMv.divideByPowerOf2(2);

  // init TZSearchStruct
  cStruct.uiBestSad = std::numeric_limits<Distortion>::max();
  cStruct.iBestX = 0;
  cStruct.iBestY = 0;

  m_cDistParam.maximumDistortionForEarlyExit = cStruct.uiBestSad;
  m_pcRdCost->setDistParam( m_cDistParam, *cStruct.pcPatternKey, cStruct.piRefY, cStruct.iRefStride, m_lumaClpRng.bd, COMPONENT_Y, cStruct.subShiftMode );


  // set rcMv (Median predictor) as start point and as best point
  xTZSearchHelp( cStruct, rcMv.getHor(), rcMv.getVer(), 0, 0 );

  // test whether zero Mv is better start point than Median predictor
  if ( bTestZeroVector )
  {
    xTZSearchHelp( cStruct, 0, 0, 0, 0 );
  }

  SearchRange& sr = cStruct.searchRange;

  if ( pIntegerMv2Nx2NPred != 0 )
  {
    Mv integerMv2Nx2NPred = *pIntegerMv2Nx2NPred;
    integerMv2Nx2NPred.changePrecision(MV_PRECISION_INT, MV_PRECISION_INTERNAL);
    clipMv( integerMv2Nx2NPred, pu.cu->lumaPos(), pu.cu->lumaSize(), *pu.cs->sps, *pu.cs->pps );
    integerMv2Nx2NPred.changePrecision(MV_PRECISION_INTERNAL, MV_PRECISION_QUARTER);
    integerMv2Nx2NPred.divideByPowerOf2(2);

    xTZSearchHelp( cStruct, integerMv2Nx2NPred.getHor(), integerMv2Nx2NPred.getVer(), 0, 0);

  }

  for (int i = 0; i < m_uniMvListSize; i++)
  {
    BlkUniMvInfo* curMvInfo = m_uniMvList + ((m_uniMvListIdx - 1 - i + m_uniMvListMaxSize) % (m_uniMvListMaxSize));

    int j = 0;
    for (; j < i; j++)
    {
      BlkUniMvInfo *prevMvInfo = m_uniMvList + ((m_uniMvListIdx - 1 - j + m_uniMvListMaxSize) % (m_uniMvListMaxSize));
      if (curMvInfo->uniMvs[eRefPicList][iRefIdxPred] == prevMvInfo->uniMvs[eRefPicList][iRefIdxPred])
      {
        break;
      }
    }
    if (j < i)
      continue;

    Mv cTmpMv = curMvInfo->uniMvs[eRefPicList][iRefIdxPred];
    clipMv( cTmpMv, pu.cu->lumaPos(), pu.cu->lumaSize(), *pu.cs->sps, *pu.cs->pps );
    cTmpMv.changePrecision(MV_PRECISION_INTERNAL, MV_PRECISION_INT);
    m_cDistParam.cur.buf = cStruct.piRefY + (cTmpMv.ver * cStruct.iRefStride) + cTmpMv.hor;

    Distortion uiSad = m_cDistParam.distFunc(m_cDistParam);
    uiSad += m_pcRdCost->getCostOfVectorWithPredictor(cTmpMv.hor, cTmpMv.ver, cStruct.imvShift);
    if (uiSad < cStruct.uiBestSad)
    {
      cStruct.uiBestSad = uiSad;
      cStruct.iBestX = cTmpMv.hor;
      cStruct.iBestY = cTmpMv.ver;
      m_cDistParam.maximumDistortionForEarlyExit = uiSad;
    }
  }

  {
    // set search range
    Mv currBestMv(cStruct.iBestX, cStruct.iBestY );
    currBestMv <<= 2;
    xSetSearchRange( pu, currBestMv, m_iSearchRange, sr
      , cStruct
    );
  }
  if (m_pcEncCfg->getUseHashME() && (m_currRefPicList == 0 || pu.cu->slice->getList1IdxToList0Idx(m_currRefPicIndex) < 0))
  {
    int minSize = min(pu.cu->lumaSize().width, pu.cu->lumaSize().height);
    if (minSize < 128 && minSize >= 4)
    {
      int numberOfOtherMvps = m_numHashMVStoreds[m_currRefPicList][m_currRefPicIndex];
      for (int i = 0; i < numberOfOtherMvps; i++)
      {
        xTZSearchHelp(cStruct, m_hashMVStoreds[m_currRefPicList][m_currRefPicIndex][i].getHor(), m_hashMVStoreds[m_currRefPicList][m_currRefPicIndex][i].getVer(), 0, 0);
      }
      if (numberOfOtherMvps > 0)
      {
        // write out best match
        rcMv.set(cStruct.iBestX, cStruct.iBestY);
        ruiSAD = cStruct.uiBestSad - m_pcRdCost->getCostOfVectorWithPredictor(cStruct.iBestX, cStruct.iBestY, cStruct.imvShift);
        m_skipFracME = true;
        return;
      }
    }
  }

  // Initial search
  int iBestX = cStruct.iBestX;
  int iBestY = cStruct.iBestY;
  int iFirstSrchRngHorLeft    = ((iBestX - iSearchRangeInitial) > sr.left)   ? (iBestX - iSearchRangeInitial) : sr.left;
  int iFirstSrchRngVerTop     = ((iBestY - iSearchRangeInitial) > sr.top)    ? (iBestY - iSearchRangeInitial) : sr.top;
  int iFirstSrchRngHorRight   = ((iBestX + iSearchRangeInitial) < sr.right)  ? (iBestX + iSearchRangeInitial) : sr.right;
  int iFirstSrchRngVerBottom  = ((iBestY + iSearchRangeInitial) < sr.bottom) ? (iBestY + iSearchRangeInitial) : sr.bottom;

  for ( iStartY = iFirstSrchRngVerTop; iStartY <= iFirstSrchRngVerBottom; iStartY += uiSearchStep )
  {
    for ( iStartX = iFirstSrchRngHorLeft; iStartX <= iFirstSrchRngHorRight; iStartX += uiSearchStep )
    {
      xTZSearchHelp( cStruct, iStartX, iStartY, 0, 0 );
      xTZ8PointDiamondSearch ( cStruct, iStartX, iStartY, 1, false );
      xTZ8PointDiamondSearch ( cStruct, iStartX, iStartY, 2, false );
    }
  }

  int iMaxMVDistToPred = (abs(cStruct.iBestX - iBestX) > iMVDistThresh || abs(cStruct.iBestY - iBestY) > iMVDistThresh);

  //full search with early exit if MV is distant from predictors
  if ( bEnableRasterSearch && (iMaxMVDistToPred || bAlwaysRasterSearch) )
  {
    for ( iStartY = sr.top; iStartY <= sr.bottom; iStartY += 1 )
    {
      for ( iStartX = sr.left; iStartX <= sr.right; iStartX += 1 )
      {
        xTZSearchHelp( cStruct, iStartX, iStartY, 0, 1 );
      }
    }
  }
  //Smaller MV, refine around predictor
  else if ( bStarRefinementEnable && cStruct.uiBestDistance > 0 )
  {
    // start refinement
    while ( cStruct.uiBestDistance > 0 )
    {
      iStartX = cStruct.iBestX;
      iStartY = cStruct.iBestY;
      cStruct.uiBestDistance = 0;
      cStruct.ucPointNr = 0;
      for ( iDist = 1; iDist < iSearchRange + 1; iDist*=2 )
      {
        if ( bStarRefinementDiamond == 1 )
        {
          xTZ8PointDiamondSearch ( cStruct, iStartX, iStartY, iDist, false );
        }
        else
        {
          xTZ8PointSquareSearch  ( cStruct, iStartX, iStartY, iDist );
        }
        if ( bStarRefinementStop && (cStruct.uiBestRound >= uiStarRefinementRounds) ) // stop criterion
        {
          break;
        }
      }

      // calculate only 2 missing points instead 8 points if cStrukt.uiBestDistance == 1
      if ( cStruct.uiBestDistance == 1 )
      {
        cStruct.uiBestDistance = 0;
        if ( cStruct.ucPointNr != 0 )
        {
          xTZ2PointSearch( cStruct );
        }
      }
    }
  }

  // write out best match
  rcMv.set( cStruct.iBestX, cStruct.iBestY );
  ruiSAD = cStruct.uiBestSad - m_pcRdCost->getCostOfVectorWithPredictor( cStruct.iBestX, cStruct.iBestY, cStruct.imvShift );
}

void InterSearch::xPatternSearchIntRefine(PredictionUnit& pu, IntTZSearchStruct&  cStruct, Mv& rcMv, Mv& rcMvPred, int& riMVPIdx, uint32_t& ruiBits, Distortion& ruiCost, const AMVPInfo& amvpInfo, double fWeight)
{

  CHECK( pu.cu->imv == 0 || pu.cu->imv == IMV_HPEL , "xPatternSearchIntRefine(): Sub-pel MV used.");
  CHECK( amvpInfo.mvCand[riMVPIdx] != rcMvPred, "xPatternSearchIntRefine(): MvPred issue.");

  const SPS &sps = *pu.cs->sps;
  m_pcRdCost->setDistParam(m_cDistParam, *cStruct.pcPatternKey, cStruct.piRefY, cStruct.iRefStride, m_lumaClpRng.bd, COMPONENT_Y, 0, 1, m_pcEncCfg->getUseHADME() && !pu.cu->transQuantBypass && !pu.cs->slice->getDisableSATDForRD());

  // -> set MV scale for cost calculation to QPEL (0)
  m_pcRdCost->setCostScale ( 0 );

  Distortion  uiDist, uiSATD = 0;
  Distortion  uiBestDist  = std::numeric_limits<Distortion>::max();
  // subtract old MVP costs because costs for all newly tested MVPs are added in here
  ruiBits -= m_auiMVPIdxCost[riMVPIdx][AMVP_MAX_NUM_CANDS];

  Mv cBestMv = rcMv;
  Mv cBaseMvd[2];
  int iBestBits = 0;
  int iBestMVPIdx = riMVPIdx;
  Mv testPos[9] = { { 0, 0}, { -1, -1},{ -1, 0},{ -1, 1},{ 0, -1},{ 0, 1},{ 1, -1},{ 1, 0},{ 1, 1} };


  cBaseMvd[0] = (rcMv - amvpInfo.mvCand[0]);
  cBaseMvd[1] = (rcMv - amvpInfo.mvCand[1]);
  CHECK( (cBaseMvd[0].getHor() & 0x03) != 0 || (cBaseMvd[0].getVer() & 0x03) != 0 , "xPatternSearchIntRefine(): AMVP cand 0 Mvd issue.");
  CHECK( (cBaseMvd[1].getHor() & 0x03) != 0 || (cBaseMvd[1].getVer() & 0x03) != 0 , "xPatternSearchIntRefine(): AMVP cand 1 Mvd issue.");

  cBaseMvd[0].roundTransPrecInternal2Amvr(pu.cu->imv);
  cBaseMvd[1].roundTransPrecInternal2Amvr(pu.cu->imv);

  // test best integer position and all 8 neighboring positions
  for (int pos = 0; pos < 9; pos ++)
  {
    Mv cTestMv[2];
    // test both AMVP candidates for each position
    for (int iMVPIdx = 0; iMVPIdx < amvpInfo.numCand; iMVPIdx++)
    {
      cTestMv[iMVPIdx] = testPos[pos];
      cTestMv[iMVPIdx].changeTransPrecAmvr2Internal(pu.cu->imv);
      cTestMv[iMVPIdx] += cBaseMvd[iMVPIdx];
      cTestMv[iMVPIdx] += amvpInfo.mvCand[iMVPIdx];

      // MCTS and IMV
      if( m_pcEncCfg->getMCTSEncConstraint() )
      {
        Mv cTestMVRestr = cTestMv[iMVPIdx];
        MCTSHelper::clipMvToArea( cTestMVRestr, pu.cu->Y(), pu.cs->picture->mctsInfo.getTileAreaIntPelRestricted( pu ), *pu.cs->sps );

        if( cTestMVRestr != cTestMv[iMVPIdx] )
        {
          // Skip this IMV pos, cause clipping affects IMV scaling
          continue;
        }
      }
      if ( iMVPIdx == 0 || cTestMv[0] != cTestMv[1])
      {
        Mv cTempMV = cTestMv[iMVPIdx];
        if( !m_pcEncCfg->getMCTSEncConstraint() )
        {
          clipMv( cTempMV, pu.cu->lumaPos(), pu.cu->lumaSize(), sps, *pu.cs->pps );
        }
        m_cDistParam.cur.buf = cStruct.piRefY  + cStruct.iRefStride * (cTempMV.getVer() >>  MV_FRACTIONAL_BITS_INTERNAL) + (cTempMV.getHor() >> MV_FRACTIONAL_BITS_INTERNAL);
        uiDist = uiSATD = (Distortion) (m_cDistParam.distFunc( m_cDistParam ) * fWeight);
      }
      else
      {
        uiDist = uiSATD;
      }

      int iMvBits = m_auiMVPIdxCost[iMVPIdx][AMVP_MAX_NUM_CANDS];
      Mv pred = amvpInfo.mvCand[iMVPIdx];
      pred.changeTransPrecInternal2Amvr(pu.cu->imv);
      m_pcRdCost->setPredictor( pred );
      Mv mv = cTestMv[iMVPIdx];
      mv.changeTransPrecInternal2Amvr(pu.cu->imv);
      iMvBits += m_pcRdCost->getBitsOfVectorWithPredictor( mv.getHor(), mv.getVer(), 0 );
      uiDist += m_pcRdCost->getCost(iMvBits);

      if (uiDist < uiBestDist)
      {
        uiBestDist = uiDist;
        cBestMv = cTestMv[iMVPIdx];
        iBestMVPIdx = iMVPIdx;
        iBestBits = iMvBits;
      }
    }
  }
  if( uiBestDist == std::numeric_limits<Distortion>::max() )
  {
    ruiCost = std::numeric_limits<Distortion>::max();
    return;
  }

  rcMv = cBestMv;
  rcMvPred = amvpInfo.mvCand[iBestMVPIdx];
  riMVPIdx = iBestMVPIdx;
  m_pcRdCost->setPredictor( rcMvPred );

  ruiBits += iBestBits;
  // taken from JEM 5.0
  // verify since it makes no sence to subtract Lamda*(Rmvd+Rmvpidx) from D+Lamda(Rmvd)
  // this would take the rate for the MVP idx out of the cost calculation
  // however this rate is always 1 so impact is small
  ruiCost = uiBestDist - m_pcRdCost->getCost(iBestBits) + m_pcRdCost->getCost(ruiBits);
  // taken from JEM 5.0
  // verify since it makes no sense to add rate for MVDs twicce

  return;
}

void InterSearch::xPatternSearchFracDIF(
  const PredictionUnit& pu,
  RefPicList            eRefPicList,
  int                   iRefIdx,
  IntTZSearchStruct&    cStruct,
  const Mv&             rcMvInt,
  Mv&                   rcMvHalf,
  Mv&                   rcMvQter,
  Distortion&           ruiCost
)
{
  const bool bIsLosslessCoded = pu.cu->transQuantBypass;

  //  Reference pattern initialization (integer scale)
  int         iOffset    = rcMvInt.getHor() + rcMvInt.getVer() * cStruct.iRefStride;
  CPelBuf cPatternRoi(cStruct.piRefY + iOffset, cStruct.iRefStride, *cStruct.pcPatternKey);
  if (m_skipFracME)
  {
    Mv baseRefMv(0, 0);
    rcMvHalf.setZero();
    m_pcRdCost->setCostScale(0);
    xExtDIFUpSamplingH(&cPatternRoi, cStruct.useAltHpelIf);
    rcMvQter = rcMvInt;   rcMvQter <<= 2;    // for mv-cost
    ruiCost = xPatternRefinement(cStruct.pcPatternKey, baseRefMv, 1, rcMvQter, !bIsLosslessCoded && !pu.cs->slice->getDisableSATDForRD());
    return;
  }


  if (cStruct.imvShift > IMV_FPEL || (m_useCompositeRef && cStruct.zeroMV))
  {
    m_pcRdCost->setDistParam(m_cDistParam, *cStruct.pcPatternKey, cStruct.piRefY + iOffset, cStruct.iRefStride, m_lumaClpRng.bd, COMPONENT_Y, 0, 1, m_pcEncCfg->getUseHADME() && !bIsLosslessCoded && !pu.cs->slice->getDisableSATDForRD());
    ruiCost = m_cDistParam.distFunc( m_cDistParam );
    ruiCost += m_pcRdCost->getCostOfVectorWithPredictor( rcMvInt.getHor(), rcMvInt.getVer(), cStruct.imvShift );
    return;
  }

  //  Half-pel refinement
  m_pcRdCost->setCostScale(1);
  xExtDIFUpSamplingH(&cPatternRoi, cStruct.useAltHpelIf);

  rcMvHalf = rcMvInt;   rcMvHalf <<= 1;    // for mv-cost
  Mv baseRefMv(0, 0);
  ruiCost = xPatternRefinement(cStruct.pcPatternKey, baseRefMv, 2, rcMvHalf, (!bIsLosslessCoded && !pu.cs->slice->getDisableSATDForRD()));

  //  quarter-pel refinement
  if (cStruct.imvShift == IMV_OFF)
  {
  m_pcRdCost->setCostScale( 0 );
  xExtDIFUpSamplingQ ( &cPatternRoi, rcMvHalf );
  baseRefMv = rcMvHalf;
  baseRefMv <<= 1;

  rcMvQter = rcMvInt;    rcMvQter <<= 1;    // for mv-cost
  rcMvQter += rcMvHalf;  rcMvQter <<= 1;
  ruiCost = xPatternRefinement(cStruct.pcPatternKey, baseRefMv, 1, rcMvQter, (!bIsLosslessCoded && !pu.cs->slice->getDisableSATDForRD()));
  }
}

Distortion InterSearch::xGetSymmetricCost( PredictionUnit& pu, PelUnitBuf& origBuf, RefPicList eCurRefPicList, const MvField& cCurMvField, MvField& cTarMvField, int gbiIdx )
{
  Distortion cost = std::numeric_limits<Distortion>::max();
  RefPicList eTarRefPicList = (RefPicList)(1 - (int)eCurRefPicList);

  // get prediction of eCurRefPicList
  PelUnitBuf predBufA = m_tmpPredStorage[eCurRefPicList].getBuf( UnitAreaRelative( *pu.cu, pu ) );
  const Picture* picRefA = pu.cu->slice->getRefPic( eCurRefPicList, cCurMvField.refIdx );
  Mv mvA = cCurMvField.mv;
  clipMv( mvA, pu.cu->lumaPos(), pu.cu->lumaSize(), *pu.cs->sps, *pu.cs->pps );
#if JVET_P0092_SMVD_SPEED_UP
  if ( (mvA.hor & 15) == 0 && (mvA.ver & 15) == 0 )
  {
    Position offset = pu.blocks[COMPONENT_Y].pos().offset( mvA.getHor() >> 4, mvA.getVer() >> 4 );
    CPelBuf pelBufA = picRefA->getRecoBuf( CompArea( COMPONENT_Y, pu.chromaFormat, offset, pu.blocks[COMPONENT_Y].size() ), false );
    predBufA.bufs[0].buf = const_cast<Pel *>(pelBufA.buf);
    predBufA.bufs[0].stride = pelBufA.stride;
    predBufA.bufs[0].width = pelBufA.width;
    predBufA.bufs[0].height = pelBufA.height;
  }
  else
  {
    xPredInterBlk( COMPONENT_Y, pu, picRefA, mvA, predBufA, false, pu.cu->slice->clpRng( COMPONENT_Y ), false, false );
  }
#else
  xPredInterBlk( COMPONENT_Y, pu, picRefA, mvA, predBufA, true, pu.cu->slice->clpRng( COMPONENT_Y ), false, false );
#endif

  // get prediction of eTarRefPicList
  PelUnitBuf predBufB = m_tmpPredStorage[eTarRefPicList].getBuf( UnitAreaRelative( *pu.cu, pu ) );
  const Picture* picRefB = pu.cu->slice->getRefPic( eTarRefPicList, cTarMvField.refIdx );
  Mv mvB = cTarMvField.mv;
  clipMv( mvB, pu.cu->lumaPos(), pu.cu->lumaSize(), *pu.cs->sps, *pu.cs->pps );
#if JVET_P0092_SMVD_SPEED_UP
  if ( (mvB.hor & 15) == 0 && (mvB.ver & 15) == 0 )
  {
    Position offset = pu.blocks[COMPONENT_Y].pos().offset( mvB.getHor() >> 4, mvB.getVer() >> 4 );
    CPelBuf pelBufB = picRefB->getRecoBuf( CompArea( COMPONENT_Y, pu.chromaFormat, offset, pu.blocks[COMPONENT_Y].size() ), false );
    predBufB.bufs[0].buf = const_cast<Pel *>(pelBufB.buf);
    predBufB.bufs[0].stride = pelBufB.stride;
  }
  else
  {
    xPredInterBlk( COMPONENT_Y, pu, picRefB, mvB, predBufB, false, pu.cu->slice->clpRng( COMPONENT_Y ), false, false );
  }
#else
  xPredInterBlk( COMPONENT_Y, pu, picRefB, mvB, predBufB, true, pu.cu->slice->clpRng( COMPONENT_Y ), false, false );
#endif

  PelUnitBuf bufTmp = m_tmpStorageLCU.getBuf( UnitAreaRelative( *pu.cu, pu ) );
#if JVET_P0092_SMVD_SPEED_UP
  bufTmp.copyFrom( origBuf );
  bufTmp.removeHighFreq( predBufA, m_pcEncCfg->getClipForBiPredMeEnabled(), pu.cu->slice->clpRngs(), getGbiWeight( pu.cu->GBiIdx, eTarRefPicList ) );
  double fWeight = xGetMEDistortionWeight( pu.cu->GBiIdx, eTarRefPicList );

  // calc distortion
  DFunc distFunc = (!pu.cu->transQuantBypass && !pu.cu->slice->getDisableSATDForRD()) ? DF_HAD : DF_SAD;
  cost = (Distortion)floor( fWeight * (double)m_pcRdCost->getDistPart( bufTmp.Y(), predBufB.Y(), pu.cs->sps->getBitDepth( CHANNEL_TYPE_LUMA ), COMPONENT_Y, distFunc ) );
#else
  if (gbiIdx != GBI_DEFAULT)
    bufTmp.Y().addWeightedAvg(predBufA.Y(), predBufB.Y(), pu.cu->slice->clpRng(COMPONENT_Y), gbiIdx);
  else
    bufTmp.Y().addAvg( predBufA.Y(), predBufB.Y(), pu.cu->slice->clpRng( COMPONENT_Y ) );

  // calc distortion
  DFunc distFunc = (!pu.cu->transQuantBypass && !pu.cu->slice->getDisableSATDForRD()) ? DF_HAD : DF_SAD;
  cost = m_pcRdCost->getDistPart(bufTmp.Y(), origBuf.Y(), pu.cs->sps->getBitDepth(CHANNEL_TYPE_LUMA), COMPONENT_Y, distFunc);
#endif
  return(cost);
}

Distortion InterSearch::xSymmeticRefineMvSearch( PredictionUnit &pu, PelUnitBuf& origBuf, Mv& rcMvCurPred, Mv& rcMvTarPred
  , RefPicList eRefPicList, MvField& rCurMvField, MvField& rTarMvField, Distortion uiMinCost, int SearchPattern, int nSearchStepShift, uint32_t uiMaxSearchRounds, int gbiIdx )
{
  const Mv mvSearchOffsetCross[4] = { Mv( 0 , 1 ) , Mv( 1 , 0 ) , Mv( 0 , -1 ) , Mv( -1 ,  0 ) };
  const Mv mvSearchOffsetSquare[8] = { Mv( -1 , 1 ) , Mv( 0 , 1 ) , Mv( 1 ,  1 ) , Mv( 1 ,  0 ) , Mv( 1 , -1 ) , Mv( 0 , -1 ) , Mv( -1 , -1 ) , Mv( -1 , 0 ) };
  const Mv mvSearchOffsetDiamond[8] = { Mv( 0 , 2 ) , Mv( 1 , 1 ) , Mv( 2 ,  0 ) , Mv( 1 , -1 ) , Mv( 0 , -2 ) , Mv( -1 , -1 ) , Mv( -2 ,  0 ) , Mv( -1 , 1 ) };
  const Mv mvSearchOffsetHexagon[6] = { Mv( 2 , 0 ) , Mv( 1 , 2 ) , Mv( -1 ,  2 ) , Mv( -2 ,  0 ) , Mv( -1 , -2 ) , Mv( 1 , -2 ) };

  int nDirectStart = 0, nDirectEnd = 0, nDirectRounding = 0, nDirectMask = 0;
  const Mv * pSearchOffset;
  if ( SearchPattern == 0 )
  {
    nDirectEnd = 3;
    nDirectRounding = 4;
    nDirectMask = 0x03;
    pSearchOffset = mvSearchOffsetCross;
  }
  else if ( SearchPattern == 1 )
  {
    nDirectEnd = 7;
    nDirectRounding = 8;
    nDirectMask = 0x07;
    pSearchOffset = mvSearchOffsetSquare;
  }
  else if ( SearchPattern == 2 )
  {
    nDirectEnd = 7;
    nDirectRounding = 8;
    nDirectMask = 0x07;
    pSearchOffset = mvSearchOffsetDiamond;
  }
  else if ( SearchPattern == 3 )
  {
    nDirectEnd = 5;
    pSearchOffset = mvSearchOffsetHexagon;
  }
  else
  {
    THROW( "Invalid search pattern" );
  }

  int nBestDirect;
  for ( uint32_t uiRound = 0; uiRound < uiMaxSearchRounds; uiRound++ )
  {
    nBestDirect = -1;
    MvField mvCurCenter = rCurMvField;
    for ( int nIdx = nDirectStart; nIdx <= nDirectEnd; nIdx++ )
    {
      int nDirect;
      if ( SearchPattern == 3 )
      {
        nDirect = nIdx < 0 ? nIdx + 6 : nIdx >= 6 ? nIdx - 6 : nIdx;
      }
      else
      {
        nDirect = (nIdx + nDirectRounding) & nDirectMask;
      }

      Mv mvOffset = pSearchOffset[nDirect];
      mvOffset <<= nSearchStepShift;
      MvField mvCand = mvCurCenter, mvPair;
      mvCand.mv += mvOffset;

      if( m_pcEncCfg->getMCTSEncConstraint() )
      {
        if( !( MCTSHelper::checkMvForMCTSConstraint( pu, mvCand.mv ) ) )
          continue; // Skip this this pos
      }
      // get MVD cost
      Mv pred = rcMvCurPred;
      pred.changeTransPrecInternal2Amvr(pu.cu->imv);
      m_pcRdCost->setPredictor( pred );
      m_pcRdCost->setCostScale( 0 );
      Mv mv = mvCand.mv;
      mv.changeTransPrecInternal2Amvr(pu.cu->imv);
      uint32_t uiMvBits = m_pcRdCost->getBitsOfVectorWithPredictor( mv.getHor(), mv.getVer(), 0 );
      Distortion uiCost = m_pcRdCost->getCost( uiMvBits );

      // get MVD pair and set target MV
      mvPair.refIdx = rTarMvField.refIdx;
      mvPair.mv.set( rcMvTarPred.hor - (mvCand.mv.hor - rcMvCurPred.hor), rcMvTarPred.ver - (mvCand.mv.ver - rcMvCurPred.ver) );
      if( m_pcEncCfg->getMCTSEncConstraint() )
      {
        if( !( MCTSHelper::checkMvForMCTSConstraint( pu, mvPair.mv ) ) )
          continue; // Skip this this pos
      }
      uiCost += xGetSymmetricCost( pu, origBuf, eRefPicList, mvCand, mvPair, gbiIdx );
      if ( uiCost < uiMinCost )
      {
        uiMinCost = uiCost;
        rCurMvField = mvCand;
        rTarMvField = mvPair;
        nBestDirect = nDirect;
      }
    }

    if ( nBestDirect == -1 )
    {
      break;
    }
    int nStep = 1;
    if ( SearchPattern == 1 || SearchPattern == 2 )
    {
      nStep = 2 - (nBestDirect & 0x01);
    }
    nDirectStart = nBestDirect - nStep;
    nDirectEnd = nBestDirect + nStep;
  }

  return(uiMinCost);
}


void InterSearch::xSymmetricMotionEstimation( PredictionUnit& pu, PelUnitBuf& origBuf, Mv& rcMvCurPred, Mv& rcMvTarPred, RefPicList eRefPicList, MvField& rCurMvField, MvField& rTarMvField, Distortion& ruiCost, int gbiIdx )
{
  // Refine Search
  int nSearchStepShift = MV_FRACTIONAL_BITS_DIFF;
  int nDiamondRound = 8;
  int nCrossRound = 1;

  nSearchStepShift += pu.cu->imv == IMV_HPEL ? 1 : (pu.cu->imv << 1);
  nDiamondRound >>= pu.cu->imv;

  ruiCost = xSymmeticRefineMvSearch( pu, origBuf, rcMvCurPred, rcMvTarPred, eRefPicList, rCurMvField, rTarMvField, ruiCost, 2, nSearchStepShift, nDiamondRound, gbiIdx );
  ruiCost = xSymmeticRefineMvSearch( pu, origBuf, rcMvCurPred, rcMvTarPred, eRefPicList, rCurMvField, rTarMvField, ruiCost, 0, nSearchStepShift, nCrossRound, gbiIdx );
}

void InterSearch::xPredAffineInterSearch( PredictionUnit&       pu,
                                          PelUnitBuf&           origBuf,
                                          int                   puIdx,
                                          uint32_t&                 lastMode,
                                          Distortion&           affineCost,
                                          Mv                    hevcMv[2][33]
                                        , Mv                    mvAffine4Para[2][33][3]
                                        , int                   refIdx4Para[2]
                                        , uint8_t               gbiIdx
                                        , bool                  enforceGBiPred
                                        , uint32_t              gbiIdxBits
                                         )
{
  const Slice &slice = *pu.cu->slice;

  affineCost = std::numeric_limits<Distortion>::max();

  Mv        cMvZero;
  Mv        aacMv[2][3];
  Mv        cMvBi[2][3];
  Mv        cMvTemp[2][33][3];

  int       iNumPredDir = slice.isInterP() ? 1 : 2;

  int mvNum = 2;
  mvNum = pu.cu->affineType ? 3 : 2;

  // Mvp
  Mv        cMvPred[2][33][3];
  Mv        cMvPredBi[2][33][3];
  int       aaiMvpIdxBi[2][33];
  int       aaiMvpIdx[2][33];
  int       aaiMvpNum[2][33];

  AffineAMVPInfo aacAffineAMVPInfo[2][33];
  AffineAMVPInfo affiAMVPInfoTemp[2];

  int           iRefIdx[2]={0,0}; // If un-initialized, may cause SEGV in bi-directional prediction iterative stage.
  int           iRefIdxBi[2];

  uint32_t          uiMbBits[3] = {1, 1, 0};

  int           iRefStart, iRefEnd;

  int           bestBiPRefIdxL1 = 0;
  int           bestBiPMvpL1 = 0;
  Distortion biPDistTemp = std::numeric_limits<Distortion>::max();

  Distortion    uiCost[2] = { std::numeric_limits<Distortion>::max(), std::numeric_limits<Distortion>::max() };
  Distortion    uiCostBi  = std::numeric_limits<Distortion>::max();
  Distortion    uiCostTemp;

  uint32_t          uiBits[3] = { 0 };
  uint32_t          uiBitsTemp;
  Distortion    bestBiPDist = std::numeric_limits<Distortion>::max();

  Distortion    uiCostTempL0[MAX_NUM_REF];
  for (int iNumRef=0; iNumRef < MAX_NUM_REF; iNumRef++)
  {
    uiCostTempL0[iNumRef] = std::numeric_limits<Distortion>::max();
  }
  uint32_t uiBitsTempL0[MAX_NUM_REF];

  Mv            mvValidList1[4];
  int           refIdxValidList1 = 0;
  uint32_t          bitsValidList1 = MAX_UINT;
  Distortion costValidList1 = std::numeric_limits<Distortion>::max();
  Mv            mvHevc[3];
  const bool affineAmvrEnabled = pu.cu->slice->getSPS()->getAffineAmvrEnabledFlag();
  int tryBipred = 0;
  WPScalingParam *wp0;
  WPScalingParam *wp1;
  xGetBlkBits( slice.isInterP(), puIdx, lastMode, uiMbBits);

  pu.cu->affine = true;
  pu.mergeFlag = false;
  pu.regularMergeFlag = false;
  if( gbiIdx != GBI_DEFAULT )
  {
    pu.cu->GBiIdx = gbiIdx;
  }

  // Uni-directional prediction
  for ( int iRefList = 0; iRefList < iNumPredDir; iRefList++ )
  {
    RefPicList  eRefPicList = ( iRefList ? REF_PIC_LIST_1 : REF_PIC_LIST_0 );
    pu.interDir = ( iRefList ? 2 : 1 );
    for (int iRefIdxTemp = 0; iRefIdxTemp < slice.getNumRefIdx(eRefPicList); iRefIdxTemp++)
    {
      // Get RefIdx bits
      uiBitsTemp = uiMbBits[iRefList];
      if ( slice.getNumRefIdx(eRefPicList) > 1 )
      {
        uiBitsTemp += iRefIdxTemp+1;
        if ( iRefIdxTemp == slice.getNumRefIdx(eRefPicList)-1 )
        {
          uiBitsTemp--;
        }
      }

      // Do Affine AMVP
      xEstimateAffineAMVP( pu, affiAMVPInfoTemp[eRefPicList], origBuf, eRefPicList, iRefIdxTemp, cMvPred[iRefList][iRefIdxTemp], &biPDistTemp );
      if ( affineAmvrEnabled )
      {
        biPDistTemp += m_pcRdCost->getCost( xCalcAffineMVBits( pu, cMvPred[iRefList][iRefIdxTemp], cMvPred[iRefList][iRefIdxTemp] ) );
      }
      aaiMvpIdx[iRefList][iRefIdxTemp] = pu.mvpIdx[eRefPicList];
      aaiMvpNum[iRefList][iRefIdxTemp] = pu.mvpNum[eRefPicList];;
      if ( pu.cu->affineType == AFFINEMODEL_6PARAM && refIdx4Para[iRefList] != iRefIdxTemp )
      {
        xCopyAffineAMVPInfo( affiAMVPInfoTemp[eRefPicList], aacAffineAMVPInfo[iRefList][iRefIdxTemp] );
        continue;
      }

      // set hevc ME result as start search position when it is best than mvp
      for ( int i=0; i<3; i++ )
      {
        mvHevc[i] = hevcMv[iRefList][iRefIdxTemp];
        mvHevc[i].roundAffinePrecInternal2Amvr(pu.cu->imv);
      }
      PelUnitBuf predBuf = m_tmpStorageLCU.getBuf( UnitAreaRelative(*pu.cu, pu) );

      Distortion uiCandCost = xGetAffineTemplateCost(pu, origBuf, predBuf, mvHevc, aaiMvpIdx[iRefList][iRefIdxTemp],
                                                     AMVP_MAX_NUM_CANDS, eRefPicList, iRefIdxTemp);

      if ( affineAmvrEnabled )
      {
        uiCandCost += m_pcRdCost->getCost( xCalcAffineMVBits( pu, mvHevc, cMvPred[iRefList][iRefIdxTemp] ) );
      }

      //check stored affine motion
      bool affine4Para    = pu.cu->affineType == AFFINEMODEL_4PARAM;
      bool savedParaAvail = pu.cu->imv && ( ( m_affineMotion.affine4ParaRefIdx[iRefList] == iRefIdxTemp && affine4Para && m_affineMotion.affine4ParaAvail ) ||
                                            ( m_affineMotion.affine6ParaRefIdx[iRefList] == iRefIdxTemp && !affine4Para && m_affineMotion.affine6ParaAvail ) );

      if ( savedParaAvail )
      {
        Mv mvFour[3];
        for ( int i = 0; i < mvNum; i++ )
        {
          mvFour[i] = affine4Para ? m_affineMotion.acMvAffine4Para[iRefList][i] : m_affineMotion.acMvAffine6Para[iRefList][i];
          mvFour[i].roundAffinePrecInternal2Amvr(pu.cu->imv);
        }

        Distortion candCostInherit = xGetAffineTemplateCost( pu, origBuf, predBuf, mvFour, aaiMvpIdx[iRefList][iRefIdxTemp], AMVP_MAX_NUM_CANDS, eRefPicList, iRefIdxTemp );
        candCostInherit += m_pcRdCost->getCost( xCalcAffineMVBits( pu, mvFour, cMvPred[iRefList][iRefIdxTemp] ) );

        if ( candCostInherit < uiCandCost )
        {
          uiCandCost = candCostInherit;
          memcpy( mvHevc, mvFour, 3 * sizeof( Mv ) );
        }
      }

      if (pu.cu->affineType == AFFINEMODEL_4PARAM && m_affMVListSize
        && (!pu.cu->cs->sps->getUseGBi() || gbiIdx == GBI_DEFAULT)
        )
      {
        int shift = MAX_CU_DEPTH;
        for (int i = 0; i < m_affMVListSize; i++)
        {
          AffineMVInfo *mvInfo = m_affMVList + ((m_affMVListIdx - i - 1 + m_affMVListMaxSize) % (m_affMVListMaxSize));
          //check;
          int j = 0;
          for (; j < i; j++)
          {
            AffineMVInfo *prevMvInfo = m_affMVList + ((m_affMVListIdx - j - 1 + m_affMVListMaxSize) % (m_affMVListMaxSize));
            if ((mvInfo->affMVs[iRefList][iRefIdxTemp][0] == prevMvInfo->affMVs[iRefList][iRefIdxTemp][0]) &&
              (mvInfo->affMVs[iRefList][iRefIdxTemp][1] == prevMvInfo->affMVs[iRefList][iRefIdxTemp][1])
              && (mvInfo->x == prevMvInfo->x) && (mvInfo->y == prevMvInfo->y)
              && (mvInfo->w == prevMvInfo->w)
              )
            {
              break;
            }
          }
          if (j < i)
            continue;

          Mv mvTmp[3], *nbMv = mvInfo->affMVs[iRefList][iRefIdxTemp];
          int vx, vy;
          int dMvHorX, dMvHorY, dMvVerX, dMvVerY;
          int mvScaleHor = nbMv[0].getHor() << shift;
          int mvScaleVer = nbMv[0].getVer() << shift;
          Mv dMv = nbMv[1] - nbMv[0];
          dMvHorX = dMv.getHor() << (shift - floorLog2(mvInfo->w));
          dMvHorY = dMv.getVer() << (shift - floorLog2(mvInfo->w));
          dMvVerX = -dMvHorY;
          dMvVerY = dMvHorX;
          vx = mvScaleHor + dMvHorX * (pu.Y().x - mvInfo->x) + dMvVerX * (pu.Y().y - mvInfo->y);
          vy = mvScaleVer + dMvHorY * (pu.Y().x - mvInfo->x) + dMvVerY * (pu.Y().y - mvInfo->y);
          roundAffineMv(vx, vy, shift);
          mvTmp[0] = Mv(vx, vy);
          mvTmp[0].clipToStorageBitDepth();
          clipMv( mvTmp[0], pu.cu->lumaPos(), pu.cu->lumaSize(), *pu.cs->sps, *pu.cs->pps );
          mvTmp[0].roundAffinePrecInternal2Amvr(pu.cu->imv);
          vx = mvScaleHor + dMvHorX * (pu.Y().x + pu.Y().width - mvInfo->x) + dMvVerX * (pu.Y().y - mvInfo->y);
          vy = mvScaleVer + dMvHorY * (pu.Y().x + pu.Y().width - mvInfo->x) + dMvVerY * (pu.Y().y - mvInfo->y);
          roundAffineMv(vx, vy, shift);
          mvTmp[1] = Mv(vx, vy);
          mvTmp[1].clipToStorageBitDepth();
          clipMv( mvTmp[1], pu.cu->lumaPos(), pu.cu->lumaSize(), *pu.cs->sps, *pu.cs->pps );
          mvTmp[0].roundAffinePrecInternal2Amvr(pu.cu->imv);
          mvTmp[1].roundAffinePrecInternal2Amvr(pu.cu->imv);
          Distortion tmpCost = xGetAffineTemplateCost(pu, origBuf, predBuf, mvTmp, aaiMvpIdx[iRefList][iRefIdxTemp], AMVP_MAX_NUM_CANDS, eRefPicList, iRefIdxTemp);
          if ( affineAmvrEnabled )
          {
            tmpCost += m_pcRdCost->getCost( xCalcAffineMVBits( pu, mvTmp, cMvPred[iRefList][iRefIdxTemp] ) );
          }
          if (tmpCost < uiCandCost)
          {
            uiCandCost = tmpCost;
            std::memcpy(mvHevc, mvTmp, 3 * sizeof(Mv));
          }
        }
      }
      if ( pu.cu->affineType == AFFINEMODEL_6PARAM )
      {
        Mv mvFour[3];
        mvFour[0] = mvAffine4Para[iRefList][iRefIdxTemp][0];
        mvFour[1] = mvAffine4Para[iRefList][iRefIdxTemp][1];
        mvAffine4Para[iRefList][iRefIdxTemp][0].roundAffinePrecInternal2Amvr(pu.cu->imv);
        mvAffine4Para[iRefList][iRefIdxTemp][1].roundAffinePrecInternal2Amvr(pu.cu->imv);

        int shift = MAX_CU_DEPTH;
        int vx2 = (mvFour[0].getHor() << shift) - ((mvFour[1].getVer() - mvFour[0].getVer()) << (shift + floorLog2(pu.lheight()) - floorLog2(pu.lwidth())));
        int vy2 = (mvFour[0].getVer() << shift) + ((mvFour[1].getHor() - mvFour[0].getHor()) << (shift + floorLog2(pu.lheight()) - floorLog2(pu.lwidth())));
        int offset = (1 << (shift - 1));
        vx2 = (vx2 + offset - (vx2 >= 0)) >> shift;
        vy2 = (vy2 + offset - (vy2 >= 0)) >> shift;
        mvFour[2].hor = vx2;
        mvFour[2].ver = vy2;
        mvFour[2].clipToStorageBitDepth();
        mvFour[0].roundAffinePrecInternal2Amvr(pu.cu->imv);
        mvFour[1].roundAffinePrecInternal2Amvr(pu.cu->imv);
        mvFour[2].roundAffinePrecInternal2Amvr(pu.cu->imv);
        Distortion uiCandCostInherit = xGetAffineTemplateCost( pu, origBuf, predBuf, mvFour, aaiMvpIdx[iRefList][iRefIdxTemp], AMVP_MAX_NUM_CANDS, eRefPicList, iRefIdxTemp );
        if ( affineAmvrEnabled )
        {
          uiCandCostInherit += m_pcRdCost->getCost( xCalcAffineMVBits( pu, mvFour, cMvPred[iRefList][iRefIdxTemp] ) );
        }
        if ( uiCandCostInherit < uiCandCost )
        {
          uiCandCost = uiCandCostInherit;
          for ( int i = 0; i < 3; i++ )
          {
            mvHevc[i] = mvFour[i];
          }
        }
      }

      if ( uiCandCost < biPDistTemp )
      {
        ::memcpy( cMvTemp[iRefList][iRefIdxTemp], mvHevc, sizeof(Mv)*3 );
      }
      else
      {
        ::memcpy( cMvTemp[iRefList][iRefIdxTemp], cMvPred[iRefList][iRefIdxTemp], sizeof(Mv)*3 );
      }

      // GPB list 1, save the best MvpIdx, RefIdx and Cost
      if ( slice.getMvdL1ZeroFlag() && iRefList==1 && biPDistTemp < bestBiPDist )
      {
        bestBiPDist = biPDistTemp;
        bestBiPMvpL1 = aaiMvpIdx[iRefList][iRefIdxTemp];
        bestBiPRefIdxL1 = iRefIdxTemp;
      }

      // Update bits
      uiBitsTemp += m_auiMVPIdxCost[aaiMvpIdx[iRefList][iRefIdxTemp]][AMVP_MAX_NUM_CANDS];

      if ( m_pcEncCfg->getFastMEForGenBLowDelayEnabled() && iRefList == 1 )   // list 1
      {
        if ( slice.getList1IdxToList0Idx( iRefIdxTemp ) >= 0 && (pu.cu->affineType != AFFINEMODEL_6PARAM || slice.getList1IdxToList0Idx( iRefIdxTemp ) == refIdx4Para[0]) )
        {
          int iList1ToList0Idx = slice.getList1IdxToList0Idx( iRefIdxTemp );
          ::memcpy( cMvTemp[1][iRefIdxTemp], cMvTemp[0][iList1ToList0Idx], sizeof(Mv)*3 );
          uiCostTemp = uiCostTempL0[iList1ToList0Idx];

          uiCostTemp -= m_pcRdCost->getCost( uiBitsTempL0[iList1ToList0Idx] );
          uiBitsTemp += xCalcAffineMVBits( pu, cMvTemp[iRefList][iRefIdxTemp], cMvPred[iRefList][iRefIdxTemp] );
          /*calculate the correct cost*/
          uiCostTemp += m_pcRdCost->getCost( uiBitsTemp );
          DTRACE( g_trace_ctx, D_COMMON, " (%d) uiCostTemp=%d\n", DTRACE_GET_COUNTER(g_trace_ctx,D_COMMON), uiCostTemp );
        }
        else
        {
          xAffineMotionEstimation( pu, origBuf, eRefPicList, cMvPred[iRefList][iRefIdxTemp], iRefIdxTemp, cMvTemp[iRefList][iRefIdxTemp], uiBitsTemp, uiCostTemp
                                   , aaiMvpIdx[iRefList][iRefIdxTemp], affiAMVPInfoTemp[eRefPicList]
          );
        }
      }
      else
      {
        xAffineMotionEstimation( pu, origBuf, eRefPicList, cMvPred[iRefList][iRefIdxTemp], iRefIdxTemp, cMvTemp[iRefList][iRefIdxTemp], uiBitsTemp, uiCostTemp
                                 , aaiMvpIdx[iRefList][iRefIdxTemp], affiAMVPInfoTemp[eRefPicList]
        );
      }
      if(pu.cu->cs->sps->getUseGBi() && pu.cu->GBiIdx == GBI_DEFAULT && pu.cu->slice->isInterB())
      {
        m_uniMotions.setReadModeAffine(true, (uint8_t)iRefList, (uint8_t)iRefIdxTemp, pu.cu->affineType);
        m_uniMotions.copyAffineMvFrom(cMvTemp[iRefList][iRefIdxTemp], uiCostTemp - m_pcRdCost->getCost(uiBitsTemp), (uint8_t)iRefList, (uint8_t)iRefIdxTemp, pu.cu->affineType
                                      , aaiMvpIdx[iRefList][iRefIdxTemp]
        );
      }
      // Set best AMVP Index
      xCopyAffineAMVPInfo( affiAMVPInfoTemp[eRefPicList], aacAffineAMVPInfo[iRefList][iRefIdxTemp] );
      if ( pu.cu->imv != 2 || !m_pcEncCfg->getUseAffineAmvrEncOpt() )
      xCheckBestAffineMVP( pu, affiAMVPInfoTemp[eRefPicList], eRefPicList, cMvTemp[iRefList][iRefIdxTemp], cMvPred[iRefList][iRefIdxTemp], aaiMvpIdx[iRefList][iRefIdxTemp], uiBitsTemp, uiCostTemp );

      if ( iRefList == 0 )
      {
        uiCostTempL0[iRefIdxTemp] = uiCostTemp;
        uiBitsTempL0[iRefIdxTemp] = uiBitsTemp;
      }
      DTRACE( g_trace_ctx, D_COMMON, " (%d) uiCostTemp=%d, uiCost[iRefList]=%d\n", DTRACE_GET_COUNTER(g_trace_ctx,D_COMMON), uiCostTemp, uiCost[iRefList] );
      if ( uiCostTemp < uiCost[iRefList] )
      {
        uiCost[iRefList] = uiCostTemp;
        uiBits[iRefList] = uiBitsTemp; // storing for bi-prediction

        // set best motion
        ::memcpy( aacMv[iRefList], cMvTemp[iRefList][iRefIdxTemp], sizeof(Mv) * 3 );
        iRefIdx[iRefList] = iRefIdxTemp;
      }

      if ( iRefList == 1 && uiCostTemp < costValidList1 && slice.getList1IdxToList0Idx( iRefIdxTemp ) < 0 )
      {
        costValidList1 = uiCostTemp;
        bitsValidList1 = uiBitsTemp;

        // set motion
        memcpy( mvValidList1, cMvTemp[iRefList][iRefIdxTemp], sizeof(Mv)*3 );
        refIdxValidList1 = iRefIdxTemp;
      }
    } // End refIdx loop
  } // end Uni-prediction

  if ( pu.cu->affineType == AFFINEMODEL_4PARAM )
  {
    ::memcpy( mvAffine4Para, cMvTemp, sizeof( cMvTemp ) );
    if ( pu.cu->imv == 0 && ( !pu.cu->cs->sps->getUseGBi() || gbiIdx == GBI_DEFAULT ) )
    {
      AffineMVInfo *affMVInfo = m_affMVList + m_affMVListIdx;

      //check;
      int j = 0;
      for (; j < m_affMVListSize; j++)
      {
        AffineMVInfo *prevMvInfo = m_affMVList + ((m_affMVListIdx - j - 1 + m_affMVListMaxSize) % (m_affMVListMaxSize));
        if ((pu.Y().x == prevMvInfo->x) && (pu.Y().y == prevMvInfo->y) && (pu.Y().width == prevMvInfo->w) && (pu.Y().height == prevMvInfo->h))
        {
          break;
        }
      }
      if (j < m_affMVListSize)
        affMVInfo = m_affMVList + ((m_affMVListIdx - j - 1 + m_affMVListMaxSize) % (m_affMVListMaxSize));

      ::memcpy(affMVInfo->affMVs, cMvTemp, sizeof(cMvTemp));

      if (j == m_affMVListSize)
      {
        affMVInfo->x = pu.Y().x;
        affMVInfo->y = pu.Y().y;
        affMVInfo->w = pu.Y().width;
        affMVInfo->h = pu.Y().height;
        m_affMVListSize = std::min(m_affMVListSize + 1, m_affMVListMaxSize);
        m_affMVListIdx = (m_affMVListIdx + 1) % (m_affMVListMaxSize);
      }
    }
  }

  // Bi-directional prediction
  if ( slice.isInterB() && !PU::isBipredRestriction(pu) )
  {
    tryBipred = 1;
    pu.interDir = 3;
    m_isBi = true;
    // Set as best list0 and list1
    iRefIdxBi[0] = iRefIdx[0];
    iRefIdxBi[1] = iRefIdx[1];

    ::memcpy( cMvBi,       aacMv,     sizeof(aacMv)     );
    ::memcpy( cMvPredBi,   cMvPred,   sizeof(cMvPred)   );
    ::memcpy( aaiMvpIdxBi, aaiMvpIdx, sizeof(aaiMvpIdx) );

    uint32_t uiMotBits[2];
    bool doBiPred = true;

    if ( slice.getMvdL1ZeroFlag() ) // GPB, list 1 only use Mvp
    {
      xCopyAffineAMVPInfo( aacAffineAMVPInfo[1][bestBiPRefIdxL1], affiAMVPInfoTemp[REF_PIC_LIST_1] );
      pu.mvpIdx[REF_PIC_LIST_1] = bestBiPMvpL1;
      aaiMvpIdxBi[1][bestBiPRefIdxL1] = bestBiPMvpL1;

      // Set Mv for list1
      Mv pcMvTemp[3] = { affiAMVPInfoTemp[REF_PIC_LIST_1].mvCandLT[bestBiPMvpL1],
                         affiAMVPInfoTemp[REF_PIC_LIST_1].mvCandRT[bestBiPMvpL1],
                         affiAMVPInfoTemp[REF_PIC_LIST_1].mvCandLB[bestBiPMvpL1] };
      ::memcpy( cMvPredBi[1][bestBiPRefIdxL1], pcMvTemp, sizeof(Mv)*3 );
      ::memcpy( cMvBi[1],                      pcMvTemp, sizeof(Mv)*3 );
      ::memcpy( cMvTemp[1][bestBiPRefIdxL1],   pcMvTemp, sizeof(Mv)*3 );
      iRefIdxBi[1] = bestBiPRefIdxL1;

      if( m_pcEncCfg->getMCTSEncConstraint() )
      {
        Area curTileAreaRestricted;
        curTileAreaRestricted = pu.cs->picture->mctsInfo.getTileAreaSubPelRestricted( pu );
        for( int i = 0; i < mvNum; i++ )
        {
          Mv restrictedMv = pcMvTemp[i];
          MCTSHelper::clipMvToArea( restrictedMv, pu.cu->Y(), curTileAreaRestricted, *pu.cs->sps );

          // If sub-pel filter samples are not inside of allowed area
          if( restrictedMv != pcMvTemp[i] )
          {
            uiCostBi = std::numeric_limits<Distortion>::max();
            doBiPred = false;
          }
        }
      }
      // Get list1 prediction block
      PU::setAllAffineMv( pu, cMvBi[1][0], cMvBi[1][1], cMvBi[1][2], REF_PIC_LIST_1);
      pu.refIdx[REF_PIC_LIST_1] = iRefIdxBi[1];

      PelUnitBuf predBufTmp = m_tmpPredStorage[REF_PIC_LIST_1].getBuf( UnitAreaRelative(*pu.cu, pu) );
      motionCompensation( pu, predBufTmp, REF_PIC_LIST_1 );

      // Update bits
      uiMotBits[0] = uiBits[0] - uiMbBits[0];
      uiMotBits[1] = uiMbBits[1];

      if( slice.getNumRefIdx(REF_PIC_LIST_1) > 1 )
      {
        uiMotBits[1] += bestBiPRefIdxL1+1;
        if( bestBiPRefIdxL1 == slice.getNumRefIdx(REF_PIC_LIST_1)-1 )
        {
          uiMotBits[1]--;
        }
      }
      uiMotBits[1] += m_auiMVPIdxCost[aaiMvpIdxBi[1][bestBiPRefIdxL1]][AMVP_MAX_NUM_CANDS];
      uiBits[2] = uiMbBits[2] + uiMotBits[0] + uiMotBits[1];
    }
    else
    {
      uiMotBits[0] = uiBits[0] - uiMbBits[0];
      uiMotBits[1] = uiBits[1] - uiMbBits[1];
      uiBits[2] = uiMbBits[2] + uiMotBits[0] + uiMotBits[1];
    }

    if( doBiPred )
    {
    // 4-times iteration (default)
    int iNumIter = 4;
    // fast encoder setting or GPB: only one iteration
    if ( m_pcEncCfg->getFastInterSearchMode()==FASTINTERSEARCH_MODE1 || m_pcEncCfg->getFastInterSearchMode()==FASTINTERSEARCH_MODE2 || slice.getMvdL1ZeroFlag() )
    {
      iNumIter = 1;
    }

    for ( int iIter = 0; iIter < iNumIter; iIter++ )
    {
      // Set RefList
      int iRefList = iIter % 2;
      if ( m_pcEncCfg->getFastInterSearchMode()==FASTINTERSEARCH_MODE1 || m_pcEncCfg->getFastInterSearchMode()==FASTINTERSEARCH_MODE2 )
      {
        if( uiCost[0] <= uiCost[1] )
        {
          iRefList = 1;
        }
        else
        {
          iRefList = 0;
        }
        if( gbiIdx != GBI_DEFAULT )
        {
          iRefList = ( abs( getGbiWeight( gbiIdx, REF_PIC_LIST_0 ) ) > abs( getGbiWeight( gbiIdx, REF_PIC_LIST_1 ) ) ? 1 : 0 );
        }
      }
      else if ( iIter == 0 )
      {
        iRefList = 0;
      }

      // First iterate, get prediction block of opposite direction
      if( iIter == 0 && !slice.getMvdL1ZeroFlag() )
      {
        PU::setAllAffineMv( pu, aacMv[1-iRefList][0], aacMv[1-iRefList][1], aacMv[1-iRefList][2], RefPicList(1-iRefList));
        pu.refIdx[1-iRefList] = iRefIdx[1-iRefList];

        PelUnitBuf predBufTmp = m_tmpPredStorage[1 - iRefList].getBuf( UnitAreaRelative(*pu.cu, pu) );
        motionCompensation( pu, predBufTmp, RefPicList(1 - iRefList) );
      }

      RefPicList eRefPicList = ( iRefList ? REF_PIC_LIST_1 : REF_PIC_LIST_0 );

      if ( slice.getMvdL1ZeroFlag() ) // GPB, fix List 1, search List 0
      {
        iRefList = 0;
        eRefPicList = REF_PIC_LIST_0;
      }

      bool bChanged = false;

      iRefStart = 0;
      iRefEnd   = slice.getNumRefIdx(eRefPicList) - 1;
      for ( int iRefIdxTemp = iRefStart; iRefIdxTemp <= iRefEnd; iRefIdxTemp++ )
      {
        if ( pu.cu->affineType == AFFINEMODEL_6PARAM && refIdx4Para[iRefList] != iRefIdxTemp )
        {
          continue;
        }
        if(m_pcEncCfg->getUseGBiFast() && (gbiIdx != GBI_DEFAULT)
          && (pu.cu->slice->getRefPic(eRefPicList, iRefIdxTemp)->getPOC() == pu.cu->slice->getRefPic(RefPicList(1 - iRefList), pu.refIdx[1 - iRefList])->getPOC())
          && (pu.cu->affineType == AFFINEMODEL_4PARAM && pu.cu->slice->getTLayer()>1))
        {
          continue;
        }
        // update bits
        uiBitsTemp = uiMbBits[2] + uiMotBits[1-iRefList];
        uiBitsTemp += ((pu.cu->slice->getSPS()->getUseGBi() == true) ? gbiIdxBits : 0);
        if( slice.getNumRefIdx(eRefPicList) > 1 )
        {
          uiBitsTemp += iRefIdxTemp+1;
          if ( iRefIdxTemp == slice.getNumRefIdx(eRefPicList)-1 )
          {
            uiBitsTemp--;
          }
        }
        uiBitsTemp += m_auiMVPIdxCost[aaiMvpIdxBi[iRefList][iRefIdxTemp]][AMVP_MAX_NUM_CANDS];

        // call Affine ME
        xAffineMotionEstimation( pu, origBuf, eRefPicList, cMvPredBi[iRefList][iRefIdxTemp], iRefIdxTemp, cMvTemp[iRefList][iRefIdxTemp], uiBitsTemp, uiCostTemp,
                                 aaiMvpIdxBi[iRefList][iRefIdxTemp], aacAffineAMVPInfo[iRefList][iRefIdxTemp],
          true );
        xCopyAffineAMVPInfo( aacAffineAMVPInfo[iRefList][iRefIdxTemp], affiAMVPInfoTemp[eRefPicList] );
        if ( pu.cu->imv != 2 || !m_pcEncCfg->getUseAffineAmvrEncOpt() )
        xCheckBestAffineMVP( pu, affiAMVPInfoTemp[eRefPicList], eRefPicList, cMvTemp[iRefList][iRefIdxTemp], cMvPredBi[iRefList][iRefIdxTemp], aaiMvpIdxBi[iRefList][iRefIdxTemp], uiBitsTemp, uiCostTemp );

        if ( uiCostTemp < uiCostBi )
        {
          bChanged = true;
          ::memcpy( cMvBi[iRefList], cMvTemp[iRefList][iRefIdxTemp], sizeof(Mv)*3 );
          iRefIdxBi[iRefList] = iRefIdxTemp;

          uiCostBi            = uiCostTemp;
          uiMotBits[iRefList] = uiBitsTemp - uiMbBits[2] - uiMotBits[1-iRefList];
          uiMotBits[iRefList] -= ((pu.cu->slice->getSPS()->getUseGBi() == true) ? gbiIdxBits : 0);
          uiBits[2]           = uiBitsTemp;

          if ( iNumIter != 1 ) // MC for next iter
          {
            //  Set motion
            PU::setAllAffineMv( pu, cMvBi[iRefList][0], cMvBi[iRefList][1], cMvBi[iRefList][2], eRefPicList);
            pu.refIdx[eRefPicList] = iRefIdxBi[eRefPicList];
            PelUnitBuf predBufTmp = m_tmpPredStorage[iRefList].getBuf( UnitAreaRelative(*pu.cu, pu) );
            motionCompensation( pu, predBufTmp, eRefPicList );
          }
        }
      } // for loop-iRefIdxTemp

      if ( !bChanged )
      {
        if ((uiCostBi <= uiCost[0] && uiCostBi <= uiCost[1]) || enforceGBiPred)
        {
          xCopyAffineAMVPInfo( aacAffineAMVPInfo[0][iRefIdxBi[0]], affiAMVPInfoTemp[REF_PIC_LIST_0] );
          xCheckBestAffineMVP( pu, affiAMVPInfoTemp[REF_PIC_LIST_0], REF_PIC_LIST_0, cMvBi[0], cMvPredBi[0][iRefIdxBi[0]], aaiMvpIdxBi[0][iRefIdxBi[0]], uiBits[2], uiCostBi );

          if ( !slice.getMvdL1ZeroFlag() )
          {
            xCopyAffineAMVPInfo( aacAffineAMVPInfo[1][iRefIdxBi[1]], affiAMVPInfoTemp[REF_PIC_LIST_1] );
            xCheckBestAffineMVP( pu, affiAMVPInfoTemp[REF_PIC_LIST_1], REF_PIC_LIST_1, cMvBi[1], cMvPredBi[1][iRefIdxBi[1]], aaiMvpIdxBi[1][iRefIdxBi[1]], uiBits[2], uiCostBi );
          }
        }
        break;
      }
    } // for loop-iter
    }
    m_isBi = false;
  } // if (B_SLICE)

  pu.mv    [REF_PIC_LIST_0] = Mv();
  pu.mv    [REF_PIC_LIST_1] = Mv();
  pu.mvd   [REF_PIC_LIST_0] = cMvZero;
  pu.mvd   [REF_PIC_LIST_1] = cMvZero;
  pu.refIdx[REF_PIC_LIST_0] = NOT_VALID;
  pu.refIdx[REF_PIC_LIST_1] = NOT_VALID;
  pu.mvpIdx[REF_PIC_LIST_0] = NOT_VALID;
  pu.mvpIdx[REF_PIC_LIST_1] = NOT_VALID;
  pu.mvpNum[REF_PIC_LIST_0] = NOT_VALID;
  pu.mvpNum[REF_PIC_LIST_1] = NOT_VALID;

  for ( int verIdx = 0; verIdx < 3; verIdx++ )
  {
    pu.mvdAffi[REF_PIC_LIST_0][verIdx] = cMvZero;
    pu.mvdAffi[REF_PIC_LIST_1][verIdx] = cMvZero;
  }

  // Set Motion Field
  memcpy( aacMv[1], mvValidList1, sizeof(Mv)*3 );
  iRefIdx[1] = refIdxValidList1;
  uiBits[1]  = bitsValidList1;
  uiCost[1]  = costValidList1;
  if (pu.cs->pps->getWPBiPred() == true && tryBipred && (gbiIdx != GBI_DEFAULT))
  {
    CHECK(iRefIdxBi[0]<0, "Invalid picture reference index");
    CHECK(iRefIdxBi[1]<0, "Invalid picture reference index");
    pu.cs->slice->getWpScaling(REF_PIC_LIST_0, iRefIdxBi[0], wp0);
    pu.cs->slice->getWpScaling(REF_PIC_LIST_1, iRefIdxBi[1], wp1);
    if ((wp0[COMPONENT_Y].bPresentFlag || wp0[COMPONENT_Cb].bPresentFlag || wp0[COMPONENT_Cr].bPresentFlag
      || wp1[COMPONENT_Y].bPresentFlag || wp1[COMPONENT_Cb].bPresentFlag || wp1[COMPONENT_Cr].bPresentFlag))
    {
      uiCostBi = MAX_UINT;
      enforceGBiPred = false;
    }
  }
  if( enforceGBiPred )
  {
    uiCost[0] = uiCost[1] = MAX_UINT;
  }

  // Affine ME result set
  if ( uiCostBi <= uiCost[0] && uiCostBi <= uiCost[1] ) // Bi
  {
    lastMode = 2;
    affineCost = uiCostBi;
    pu.interDir = 3;
    PU::setAllAffineMv( pu, cMvBi[0][0], cMvBi[0][1], cMvBi[0][2], REF_PIC_LIST_0);
    PU::setAllAffineMv( pu, cMvBi[1][0], cMvBi[1][1], cMvBi[1][2], REF_PIC_LIST_1);
    pu.refIdx[REF_PIC_LIST_0] = iRefIdxBi[0];
    pu.refIdx[REF_PIC_LIST_1] = iRefIdxBi[1];

    for ( int verIdx = 0; verIdx < mvNum; verIdx++ )
    {
      pu.mvdAffi[REF_PIC_LIST_0][verIdx] = cMvBi[0][verIdx] - cMvPredBi[0][iRefIdxBi[0]][verIdx];
      pu.mvdAffi[REF_PIC_LIST_1][verIdx] = cMvBi[1][verIdx] - cMvPredBi[1][iRefIdxBi[1]][verIdx];
      if ( verIdx != 0 )
      {
        pu.mvdAffi[0][verIdx] = pu.mvdAffi[0][verIdx] - pu.mvdAffi[0][0];
        pu.mvdAffi[1][verIdx] = pu.mvdAffi[1][verIdx] - pu.mvdAffi[1][0];
      }
    }


    pu.mvpIdx[REF_PIC_LIST_0] = aaiMvpIdxBi[0][iRefIdxBi[0]];
    pu.mvpNum[REF_PIC_LIST_0] = aaiMvpNum[0][iRefIdxBi[0]];
    pu.mvpIdx[REF_PIC_LIST_1] = aaiMvpIdxBi[1][iRefIdxBi[1]];
    pu.mvpNum[REF_PIC_LIST_1] = aaiMvpNum[1][iRefIdxBi[1]];
  }
  else if ( uiCost[0] <= uiCost[1] ) // List 0
  {
    lastMode = 0;
    affineCost = uiCost[0];
    pu.interDir = 1;
    PU::setAllAffineMv( pu, aacMv[0][0], aacMv[0][1], aacMv[0][2], REF_PIC_LIST_0);
    pu.refIdx[REF_PIC_LIST_0] = iRefIdx[0];

    for ( int verIdx = 0; verIdx < mvNum; verIdx++ )
    {
      pu.mvdAffi[REF_PIC_LIST_0][verIdx] = aacMv[0][verIdx] - cMvPred[0][iRefIdx[0]][verIdx];
      if ( verIdx != 0 )
      {
        pu.mvdAffi[0][verIdx] = pu.mvdAffi[0][verIdx] - pu.mvdAffi[0][0];
      }
    }

    pu.mvpIdx[REF_PIC_LIST_0] = aaiMvpIdx[0][iRefIdx[0]];
    pu.mvpNum[REF_PIC_LIST_0] = aaiMvpNum[0][iRefIdx[0]];
  }
  else
  {
    lastMode = 1;
    affineCost = uiCost[1];
    pu.interDir = 2;
    PU::setAllAffineMv( pu, aacMv[1][0], aacMv[1][1], aacMv[1][2], REF_PIC_LIST_1);
    pu.refIdx[REF_PIC_LIST_1] = iRefIdx[1];

    for ( int verIdx = 0; verIdx < mvNum; verIdx++ )
    {
      pu.mvdAffi[REF_PIC_LIST_1][verIdx] = aacMv[1][verIdx] - cMvPred[1][iRefIdx[1]][verIdx];
      if ( verIdx != 0 )
      {
        pu.mvdAffi[1][verIdx] = pu.mvdAffi[1][verIdx] - pu.mvdAffi[1][0];
      }
    }

    pu.mvpIdx[REF_PIC_LIST_1] = aaiMvpIdx[1][iRefIdx[1]];
    pu.mvpNum[REF_PIC_LIST_1] = aaiMvpNum[1][iRefIdx[1]];
  }
  if( gbiIdx != GBI_DEFAULT )
  {
    pu.cu->GBiIdx = GBI_DEFAULT;
  }
}

void solveEqual(double dEqualCoeff[7][7], int iOrder, double *dAffinePara)
{
  for ( int k = 0; k < iOrder; k++ )
  {
    dAffinePara[k] = 0.;
  }

  // row echelon
  for ( int i = 1; i < iOrder; i++ )
  {
    // find column max
    double temp = fabs(dEqualCoeff[i][i-1]);
    int tempIdx = i;
    for ( int j = i+1; j < iOrder+1; j++ )
    {
      if ( fabs(dEqualCoeff[j][i-1]) > temp )
      {
        temp = fabs(dEqualCoeff[j][i-1]);
        tempIdx = j;
      }
    }

    // swap line
    if ( tempIdx != i )
    {
      for ( int j = 0; j < iOrder+1; j++ )
      {
        dEqualCoeff[0][j] = dEqualCoeff[i][j];
        dEqualCoeff[i][j] = dEqualCoeff[tempIdx][j];
        dEqualCoeff[tempIdx][j] = dEqualCoeff[0][j];
      }
    }

    // elimination first column
    if ( dEqualCoeff[i][i - 1] == 0. )
    {
      return;
    }
    for ( int j = i+1; j < iOrder+1; j++ )
    {
      for ( int k = i; k < iOrder+1; k++ )
      {
        dEqualCoeff[j][k] = dEqualCoeff[j][k] - dEqualCoeff[i][k] * dEqualCoeff[j][i-1] / dEqualCoeff[i][i-1];
      }
    }
  }

  if ( dEqualCoeff[iOrder][iOrder - 1] == 0. )
  {
    return;
  }
  dAffinePara[iOrder-1] = dEqualCoeff[iOrder][iOrder] / dEqualCoeff[iOrder][iOrder-1];
  for ( int i = iOrder-2; i >= 0; i-- )
  {
    if ( dEqualCoeff[i + 1][i] == 0. )
    {
      for ( int k = 0; k < iOrder; k++ )
      {
        dAffinePara[k] = 0.;
      }
      return;
    }
    double temp = 0;
    for ( int j = i+1; j < iOrder; j++ )
    {
      temp += dEqualCoeff[i+1][j] * dAffinePara[j];
    }
    dAffinePara[i] = ( dEqualCoeff[i+1][iOrder] - temp ) / dEqualCoeff[i+1][i];
  }
}

void InterSearch::xCheckBestAffineMVP( PredictionUnit &pu, AffineAMVPInfo &affineAMVPInfo, RefPicList eRefPicList, Mv acMv[3], Mv acMvPred[3], int& riMVPIdx, uint32_t& ruiBits, Distortion& ruiCost )
{
  if ( affineAMVPInfo.numCand < 2 )
  {
    return;
  }

  int mvNum = pu.cu->affineType ? 3 : 2;

  m_pcRdCost->selectMotionLambda( pu.cu->transQuantBypass );
  m_pcRdCost->setCostScale ( 0 );

  int iBestMVPIdx = riMVPIdx;

  // Get origin MV bits
  Mv tmpPredMv[3];
  int iOrgMvBits = xCalcAffineMVBits( pu, acMv, acMvPred );
  iOrgMvBits += m_auiMVPIdxCost[riMVPIdx][AMVP_MAX_NUM_CANDS];

  int iBestMvBits = iOrgMvBits;
  for (int iMVPIdx = 0; iMVPIdx < affineAMVPInfo.numCand; iMVPIdx++)
  {
    if (iMVPIdx == riMVPIdx)
    {
      continue;
    }
    tmpPredMv[0] = affineAMVPInfo.mvCandLT[iMVPIdx];
    tmpPredMv[1] = affineAMVPInfo.mvCandRT[iMVPIdx];
    if ( mvNum == 3 )
    {
      tmpPredMv[2] = affineAMVPInfo.mvCandLB[iMVPIdx];
    }
    int iMvBits = xCalcAffineMVBits( pu, acMv, tmpPredMv );
    iMvBits += m_auiMVPIdxCost[iMVPIdx][AMVP_MAX_NUM_CANDS];

    if (iMvBits < iBestMvBits)
    {
      iBestMvBits = iMvBits;
      iBestMVPIdx = iMVPIdx;
    }
  }

  if (iBestMVPIdx != riMVPIdx)  // if changed
  {
    acMvPred[0] = affineAMVPInfo.mvCandLT[iBestMVPIdx];
    acMvPred[1] = affineAMVPInfo.mvCandRT[iBestMVPIdx];
    acMvPred[2] = affineAMVPInfo.mvCandLB[iBestMVPIdx];
    riMVPIdx = iBestMVPIdx;
    uint32_t uiOrgBits = ruiBits;
    ruiBits = uiOrgBits - iOrgMvBits + iBestMvBits;
    ruiCost = (ruiCost - m_pcRdCost->getCost( uiOrgBits )) + m_pcRdCost->getCost( ruiBits );
  }
}

void InterSearch::xAffineMotionEstimation( PredictionUnit& pu,
                                           PelUnitBuf&     origBuf,
                                           RefPicList      eRefPicList,
                                           Mv              acMvPred[3],
                                           int             iRefIdxPred,
                                           Mv              acMv[3],
                                           uint32_t&           ruiBits,
                                           Distortion&     ruiCost,
                                           int&            mvpIdx,
                                           const AffineAMVPInfo& aamvpi,
                                           bool            bBi)
{
  if( pu.cu->cs->sps->getUseGBi() && pu.cu->GBiIdx != GBI_DEFAULT && !bBi && xReadBufferedAffineUniMv(pu, eRefPicList, iRefIdxPred, acMvPred, acMv, ruiBits, ruiCost
      , mvpIdx, aamvpi
  ) )
  {
    return;
  }

  uint32_t dirBits = ruiBits - m_auiMVPIdxCost[mvpIdx][aamvpi.numCand];
  int bestMvpIdx   = mvpIdx;
  const int width  = pu.Y().width;
  const int height = pu.Y().height;

  const Picture* refPic = pu.cu->slice->getRefPic(eRefPicList, iRefIdxPred);

  // Set Origin YUV: pcYuv
  PelUnitBuf*   pBuf = &origBuf;
  double        fWeight       = 1.0;

  PelUnitBuf  origBufTmp = m_tmpStorageLCU.getBuf( UnitAreaRelative( *pu.cu, pu ) );
  enum DFunc distFunc = (pu.cu->transQuantBypass || pu.cs->slice->getDisableSATDForRD()) ? DF_SAD : DF_HAD;
  m_iRefListIdx = eRefPicList;

  // if Bi, set to ( 2 * Org - ListX )
  if ( bBi )
  {
    // NOTE: Other buf contains predicted signal from another direction
    PelUnitBuf otherBuf = m_tmpPredStorage[1 - (int)eRefPicList].getBuf( UnitAreaRelative( *pu.cu, pu ) );
    origBufTmp.copyFrom(origBuf);
    origBufTmp.removeHighFreq(otherBuf, m_pcEncCfg->getClipForBiPredMeEnabled(), pu.cu->slice->clpRngs()
                             ,getGbiWeight(pu.cu->GBiIdx, eRefPicList)
                             );
    pBuf = &origBufTmp;

    fWeight = xGetMEDistortionWeight( pu.cu->GBiIdx, eRefPicList );
  }

  // pred YUV
  PelUnitBuf  predBuf = m_tmpAffiStorage.getBuf( UnitAreaRelative(*pu.cu, pu) );

  // Set start Mv position, use input mv as started search mv
  Mv acMvTemp[3];
  ::memcpy( acMvTemp, acMv, sizeof(Mv)*3 );
  // Set delta mv
  // malloc buffer
  int iParaNum = pu.cu->affineType ? 7 : 5;
  int affineParaNum = iParaNum - 1;
  int mvNum = pu.cu->affineType ? 3 : 2;
  double pdEqualCoeff[7][7];

  int64_t  i64EqualCoeff[7][7];
  Pel    *piError = m_tmpAffiError;
  int    *pdDerivate[2];
  pdDerivate[0] = m_tmpAffiDeri[0];
  pdDerivate[1] = m_tmpAffiDeri[1];

  Distortion uiCostBest = std::numeric_limits<Distortion>::max();
  uint32_t uiBitsBest = 0;

  // do motion compensation with origin mv
  if( m_pcEncCfg->getMCTSEncConstraint() )
  {
    Area curTileAreaRestricted = pu.cs->picture->mctsInfo.getTileAreaSubPelRestricted( pu );
    MCTSHelper::clipMvToArea( acMvTemp[0], pu.cu->Y(), curTileAreaRestricted, *pu.cs->sps );
    MCTSHelper::clipMvToArea( acMvTemp[1], pu.cu->Y(), curTileAreaRestricted, *pu.cs->sps );
    if( pu.cu->affineType == AFFINEMODEL_6PARAM )
    {
      MCTSHelper::clipMvToArea( acMvTemp[2], pu.cu->Y(), curTileAreaRestricted, *pu.cs->sps );
    }
  }
  else
  {
    clipMv( acMvTemp[0], pu.cu->lumaPos(), pu.cu->lumaSize(), *pu.cs->sps, *pu.cs->pps );
    clipMv( acMvTemp[1], pu.cu->lumaPos(), pu.cu->lumaSize(), *pu.cs->sps, *pu.cs->pps );
    if( pu.cu->affineType == AFFINEMODEL_6PARAM )
    {
      clipMv( acMvTemp[2], pu.cu->lumaPos(), pu.cu->lumaSize(), *pu.cs->sps, *pu.cs->pps );
    }
  }
  acMvTemp[0].roundAffinePrecInternal2Amvr(pu.cu->imv);
  acMvTemp[1].roundAffinePrecInternal2Amvr(pu.cu->imv);
  if (pu.cu->affineType == AFFINEMODEL_6PARAM)
  {
    acMvTemp[2].roundAffinePrecInternal2Amvr(pu.cu->imv);
  }
  xPredAffineBlk( COMPONENT_Y, pu, refPic, acMvTemp, predBuf, false, pu.cs->slice->clpRng( COMPONENT_Y ) );

  // get error
  uiCostBest = m_pcRdCost->getDistPart(predBuf.Y(), pBuf->Y(), pu.cs->sps->getBitDepth(CHANNEL_TYPE_LUMA), COMPONENT_Y, distFunc);

  // get cost with mv
  m_pcRdCost->setCostScale(0);
  uiBitsBest = ruiBits;
  if ( pu.cu->imv == 2 && m_pcEncCfg->getUseAffineAmvrEncOpt() )
  {
    uiBitsBest  = dirBits + xDetermineBestMvp( pu, acMvTemp, mvpIdx, aamvpi );
    acMvPred[0] = aamvpi.mvCandLT[mvpIdx];
    acMvPred[1] = aamvpi.mvCandRT[mvpIdx];
    acMvPred[2] = aamvpi.mvCandLB[mvpIdx];
  }
  else
  {
    DTRACE( g_trace_ctx, D_COMMON, " (%d) xx uiBitsBest=%d\n", DTRACE_GET_COUNTER(g_trace_ctx,D_COMMON), uiBitsBest );
    uiBitsBest += xCalcAffineMVBits( pu, acMvTemp, acMvPred );
    DTRACE( g_trace_ctx, D_COMMON, " (%d) yy uiBitsBest=%d\n", DTRACE_GET_COUNTER(g_trace_ctx,D_COMMON), uiBitsBest );
  }
  uiCostBest = (Distortion)( floor( fWeight * (double)uiCostBest ) + (double)m_pcRdCost->getCost( uiBitsBest ) );

  DTRACE( g_trace_ctx, D_COMMON, " (%d) uiBitsBest=%d, uiCostBest=%d\n", DTRACE_GET_COUNTER(g_trace_ctx,D_COMMON), uiBitsBest, uiCostBest );

  ::memcpy( acMv, acMvTemp, sizeof(Mv) * 3 );

  const int bufStride = pBuf->Y().stride;
  const int predBufStride = predBuf.Y().stride;
  Mv prevIterMv[7][3];
  int iIterTime;
  if ( pu.cu->affineType == AFFINEMODEL_6PARAM )
  {
    iIterTime = bBi ? 3 : 4;
  }
  else
  {
    iIterTime = bBi ? 3 : 5;
  }

  if ( !pu.cu->cs->sps->getUseAffineType() )
  {
    iIterTime = bBi ? 5 : 7;
  }
  for ( int iter=0; iter<iIterTime; iter++ )    // iterate loop
  {
    memcpy( prevIterMv[iter], acMvTemp, sizeof( Mv ) * 3 );
    /*********************************************************************************
     *                         use gradient to update mv
     *********************************************************************************/
    // get Error Matrix
    Pel* pOrg  = pBuf->Y().buf;
    Pel* pPred = predBuf.Y().buf;
    for ( int j=0; j< height; j++ )
    {
      for ( int i=0; i< width; i++ )
      {
        piError[i + j * width] = pOrg[i] - pPred[i];
      }
      pOrg  += bufStride;
      pPred += predBufStride;
    }

    // sobel x direction
    // -1 0 1
    // -2 0 2
    // -1 0 1
    pPred = predBuf.Y().buf;
    m_HorizontalSobelFilter( pPred, predBufStride, pdDerivate[0], width, width, height );

    // sobel y direction
    // -1 -2 -1
    //  0  0  0
    //  1  2  1
    m_VerticalSobelFilter( pPred, predBufStride, pdDerivate[1], width, width, height );

    // solve delta x and y
    for ( int row = 0; row < iParaNum; row++ )
    {
      memset( &i64EqualCoeff[row][0], 0, iParaNum * sizeof( int64_t ) );
    }

    m_EqualCoeffComputer( piError, width, pdDerivate, width, i64EqualCoeff, width, height
      , (pu.cu->affineType == AFFINEMODEL_6PARAM)
    );

    for ( int row = 0; row < iParaNum; row++ )
    {
      for ( int i = 0; i < iParaNum; i++ )
      {
        pdEqualCoeff[row][i] = (double)i64EqualCoeff[row][i];
      }
    }

    double dAffinePara[6];
    double dDeltaMv[6]={0.0, 0.0, 0.0, 0.0, 0.0, 0.0,};
    Mv acDeltaMv[3];

    solveEqual( pdEqualCoeff, affineParaNum, dAffinePara );

    // convert to delta mv
    dDeltaMv[0] = dAffinePara[0];
    dDeltaMv[2] = dAffinePara[2];
    if ( pu.cu->affineType == AFFINEMODEL_6PARAM )
    {
      dDeltaMv[1] = dAffinePara[1] * width + dAffinePara[0];
      dDeltaMv[3] = dAffinePara[3] * width + dAffinePara[2];
      dDeltaMv[4] = dAffinePara[4] * height + dAffinePara[0];
      dDeltaMv[5] = dAffinePara[5] * height + dAffinePara[2];
    }
    else
    {
      dDeltaMv[1] = dAffinePara[1] * width + dAffinePara[0];
      dDeltaMv[3] = -dAffinePara[3] * width + dAffinePara[2];
    }

    const int normShiftTab[3] = { MV_PRECISION_QUARTER - MV_PRECISION_INT, MV_PRECISION_SIXTEENTH - MV_PRECISION_INT, MV_PRECISION_QUARTER - MV_PRECISION_INT };
    const int stepShiftTab[3] = { MV_PRECISION_INTERNAL - MV_PRECISION_QUARTER, MV_PRECISION_INTERNAL - MV_PRECISION_SIXTEENTH, MV_PRECISION_INTERNAL - MV_PRECISION_QUARTER };
    const int multiShift = 1 << normShiftTab[pu.cu->imv];
    const int mvShift = stepShiftTab[pu.cu->imv];
    acDeltaMv[0] = Mv( ( int ) ( dDeltaMv[0] * multiShift + SIGN( dDeltaMv[0] ) * 0.5 ) << mvShift, ( int ) ( dDeltaMv[2] * multiShift + SIGN( dDeltaMv[2] ) * 0.5 ) << mvShift );
    acDeltaMv[1] = Mv( ( int ) ( dDeltaMv[1] * multiShift + SIGN( dDeltaMv[1] ) * 0.5 ) << mvShift, ( int ) ( dDeltaMv[3] * multiShift + SIGN( dDeltaMv[3] ) * 0.5 ) << mvShift );
    if ( pu.cu->affineType == AFFINEMODEL_6PARAM )
    {
      acDeltaMv[2] = Mv( ( int ) ( dDeltaMv[4] * multiShift + SIGN( dDeltaMv[4] ) * 0.5 ) << mvShift, ( int ) ( dDeltaMv[5] * multiShift + SIGN( dDeltaMv[5] ) * 0.5 ) << mvShift );
    }
    if ( !m_pcEncCfg->getUseAffineAmvrEncOpt() )
    {
      bool bAllZero = false;
      for ( int i = 0; i < mvNum; i++ )
      {
        Mv deltaMv = acDeltaMv[i];
        if ( pu.cu->imv == 2 )
        {
          deltaMv.roundToPrecision( MV_PRECISION_INTERNAL, MV_PRECISION_HALF );
        }
        if ( deltaMv.getHor() != 0 || deltaMv.getVer() != 0 )
        {
          bAllZero = false;
          break;
        }
        bAllZero = true;
      }

      if ( bAllZero )
        break;
    }
    // do motion compensation with updated mv
    for ( int i = 0; i < mvNum; i++ )
    {
      acMvTemp[i] += acDeltaMv[i];
      acMvTemp[i].hor = Clip3(MV_MIN, MV_MAX, acMvTemp[i].hor );
      acMvTemp[i].ver = Clip3(MV_MIN, MV_MAX, acMvTemp[i].ver );
      acMvTemp[i].roundAffinePrecInternal2Amvr(pu.cu->imv);
      if( m_pcEncCfg->getMCTSEncConstraint() )
      {
        MCTSHelper::clipMvToArea( acMvTemp[i], pu.cu->Y(), pu.cs->picture->mctsInfo.getTileAreaSubPelRestricted( pu ), *pu.cs->sps );
      }
      else
      {
        clipMv( acMvTemp[i], pu.cu->lumaPos(), pu.cu->lumaSize(), *pu.cs->sps, *pu.cs->pps );
      }
    }

    if ( m_pcEncCfg->getUseAffineAmvrEncOpt() )
    {
      bool identical = false;
      for ( int k = iter; k >= 0; k-- )
      {
        if ( acMvTemp[0] == prevIterMv[k][0] && acMvTemp[1] == prevIterMv[k][1] )
        {
          identical = pu.cu->affineType ? acMvTemp[2] == prevIterMv[k][2] : true;
          if ( identical )
          {
            break;
          }
        }
      }
      if ( identical )
      {
        break;
      }
    }

    xPredAffineBlk( COMPONENT_Y, pu, refPic, acMvTemp, predBuf, false, pu.cu->slice->clpRng( COMPONENT_Y ) );

    // get error
    Distortion uiCostTemp = m_pcRdCost->getDistPart(predBuf.Y(), pBuf->Y(), pu.cs->sps->getBitDepth(CHANNEL_TYPE_LUMA), COMPONENT_Y, distFunc);
    DTRACE( g_trace_ctx, D_COMMON, " (%d) uiCostTemp=%d\n", DTRACE_GET_COUNTER(g_trace_ctx,D_COMMON), uiCostTemp );

    // get cost with mv
    m_pcRdCost->setCostScale(0);
    uint32_t uiBitsTemp = ruiBits;
    if ( pu.cu->imv == 2 && m_pcEncCfg->getUseAffineAmvrEncOpt() )
    {
      uiBitsTemp  = dirBits + xDetermineBestMvp( pu, acMvTemp, bestMvpIdx, aamvpi );
      acMvPred[0] = aamvpi.mvCandLT[bestMvpIdx];
      acMvPred[1] = aamvpi.mvCandRT[bestMvpIdx];
      acMvPred[2] = aamvpi.mvCandLB[bestMvpIdx];
    }
    else
    {
      uiBitsTemp += xCalcAffineMVBits( pu, acMvTemp, acMvPred );
    }
    uiCostTemp = (Distortion)( floor( fWeight * (double)uiCostTemp ) + (double)m_pcRdCost->getCost( uiBitsTemp ) );

    // store best cost and mv
    if ( uiCostTemp < uiCostBest )
    {
      uiCostBest = uiCostTemp;
      uiBitsBest = uiBitsTemp;
      memcpy( acMv, acMvTemp, sizeof(Mv) * 3 );
      mvpIdx = bestMvpIdx;
    }
  }

  auto checkCPMVRdCost = [&](Mv ctrlPtMv[3])
  {
    xPredAffineBlk(COMPONENT_Y, pu, refPic, ctrlPtMv, predBuf, false, pu.cu->slice->clpRng(COMPONENT_Y));
    // get error
    Distortion costTemp = m_pcRdCost->getDistPart(predBuf.Y(), pBuf->Y(), pu.cs->sps->getBitDepth(CHANNEL_TYPE_LUMA), COMPONENT_Y, distFunc);
    // get cost with mv
    m_pcRdCost->setCostScale(0);
    uint32_t bitsTemp = ruiBits;
    bitsTemp += xCalcAffineMVBits( pu, ctrlPtMv, acMvPred );
    costTemp = (Distortion)(floor(fWeight * (double)costTemp) + (double)m_pcRdCost->getCost(bitsTemp));
    // store best cost and mv
    if (costTemp < uiCostBest)
    {
      uiCostBest = costTemp;
      uiBitsBest = bitsTemp;
      ::memcpy(acMv, ctrlPtMv, sizeof(Mv) * 3);
    }
  };

  const uint32_t mvShiftTable[3] = {MV_PRECISION_INTERNAL - MV_PRECISION_QUARTER, MV_PRECISION_INTERNAL - MV_PRECISION_INTERNAL, MV_PRECISION_INTERNAL - MV_PRECISION_INT};
  const uint32_t mvShift = mvShiftTable[pu.cu->imv];
  if (uiCostBest <= AFFINE_ME_LIST_MVP_TH*m_hevcCost)
  {

    Mv mvPredTmp[3] = { acMvPred[0], acMvPred[1], acMvPred[2] };
    Mv mvME[3];
    ::memcpy(mvME, acMv, sizeof(Mv) * 3);
    Mv dMv = mvME[0] - mvPredTmp[0];

    for (int j = 0; j < mvNum; j++)
    {
      if ((!j && mvME[j] != mvPredTmp[j]) || (j && mvME[j] != (mvPredTmp[j] + dMv)))
      {
        ::memcpy(acMvTemp, mvME, sizeof(Mv) * 3);
        acMvTemp[j] = mvPredTmp[j];

        if (j)
          acMvTemp[j] += dMv;

        checkCPMVRdCost(acMvTemp);
      }
    }

    //keep the rotation/zoom;
    if (mvME[0] != mvPredTmp[0])
    {
      ::memcpy(acMvTemp, mvME, sizeof(Mv) * 3);
      for (int i = 1; i < mvNum; i++)
      {
        acMvTemp[i] -= dMv;
      }
      acMvTemp[0] = mvPredTmp[0];

      checkCPMVRdCost(acMvTemp);
    }

    //keep the translation;
    if (pu.cu->affineType == AFFINEMODEL_6PARAM && mvME[1] != (mvPredTmp[1] + dMv) && mvME[2] != (mvPredTmp[2] + dMv))
    {
      ::memcpy(acMvTemp, mvME, sizeof(Mv) * 3);

      acMvTemp[1] = mvPredTmp[1] + dMv;
      acMvTemp[2] = mvPredTmp[2] + dMv;

      checkCPMVRdCost(acMvTemp);
    }

    // 8 nearest neighbor search
    int testPos[8][2] = { { -1, 0 },{ 0, -1 },{ 0, 1 },{ 1, 0 },{ -1, -1 },{ -1, 1 },{ 1, 1 },{ 1, -1 } };
    const int maxSearchRound = (pu.cu->imv) ? 3 : ((m_pcEncCfg->getUseAffineAmvrEncOpt() && m_pcEncCfg->getIntraPeriod() == (uint32_t)-1) ? 2 : 3);

    for (int rnd = 0; rnd < maxSearchRound; rnd++)
    {
      bool modelChange = false;
      //search the model parameters with finear granularity;
      for (int j = 0; j < mvNum; j++)
      {
        bool loopChange = false;
        for (int iter = 0; iter < 2; iter++)
        {
          if (iter == 1 && !loopChange)
          {
            break;
          }
          Mv centerMv[3];
          memcpy(centerMv, acMv, sizeof(Mv) * 3);
          memcpy(acMvTemp, acMv, sizeof(Mv) * 3);

          for (int i = ((iter == 0) ? 0 : 4); i < ((iter == 0) ? 4 : 8); i++)
          {
            acMvTemp[j].set(centerMv[j].getHor() + (testPos[i][0] << mvShift), centerMv[j].getVer() + (testPos[i][1] << mvShift));
            clipMv( acMvTemp[j], pu.cu->lumaPos(), pu.cu->lumaSize(), *pu.cs->sps, *pu.cs->pps );
            xPredAffineBlk(COMPONENT_Y, pu, refPic, acMvTemp, predBuf, false, pu.cu->slice->clpRng(COMPONENT_Y));

            Distortion costTemp = m_pcRdCost->getDistPart(predBuf.Y(), pBuf->Y(), pu.cs->sps->getBitDepth(CHANNEL_TYPE_LUMA), COMPONENT_Y, distFunc);
            uint32_t bitsTemp = ruiBits;
            bitsTemp += xCalcAffineMVBits(pu, acMvTemp, acMvPred);
            costTemp = (Distortion)(floor(fWeight * (double)costTemp) + (double)m_pcRdCost->getCost(bitsTemp));

            if (costTemp < uiCostBest)
            {
              uiCostBest = costTemp;
              uiBitsBest = bitsTemp;
              ::memcpy(acMv, acMvTemp, sizeof(Mv) * 3);
              modelChange = true;
              loopChange = true;
            }
          }
        }
      }

      if (!modelChange)
      {
        break;
      }
    }
  }
  acMvPred[0] = aamvpi.mvCandLT[mvpIdx];
  acMvPred[1] = aamvpi.mvCandRT[mvpIdx];
  acMvPred[2] = aamvpi.mvCandLB[mvpIdx];

  ruiBits = uiBitsBest;
  ruiCost = uiCostBest;
  DTRACE( g_trace_ctx, D_COMMON, " (%d) uiBitsBest=%d, uiCostBest=%d\n", DTRACE_GET_COUNTER(g_trace_ctx,D_COMMON), uiBitsBest, uiCostBest );
}

void InterSearch::xEstimateAffineAMVP( PredictionUnit&  pu,
                                       AffineAMVPInfo&  affineAMVPInfo,
                                       PelUnitBuf&      origBuf,
                                       RefPicList       eRefPicList,
                                       int              iRefIdx,
                                       Mv               acMvPred[3],
                                       Distortion*      puiDistBiP )
{
  Mv         bestMvLT, bestMvRT, bestMvLB;
  int        iBestIdx = 0;
  Distortion uiBestCost = std::numeric_limits<Distortion>::max();

  // Fill the MV Candidates
  PU::fillAffineMvpCand( pu, eRefPicList, iRefIdx, affineAMVPInfo );
  CHECK( affineAMVPInfo.numCand == 0, "Assertion failed." );

  PelUnitBuf predBuf = m_tmpStorageLCU.getBuf( UnitAreaRelative(*pu.cu, pu) );

  // initialize Mvp index & Mvp
  iBestIdx = 0;
  for( int i = 0 ; i < affineAMVPInfo.numCand; i++ )
  {
    Mv mv[3] = { affineAMVPInfo.mvCandLT[i], affineAMVPInfo.mvCandRT[i], affineAMVPInfo.mvCandLB[i] };

    Distortion uiTmpCost = xGetAffineTemplateCost( pu, origBuf, predBuf, mv, i, AMVP_MAX_NUM_CANDS, eRefPicList, iRefIdx );

    if ( uiBestCost > uiTmpCost )
    {
      uiBestCost = uiTmpCost;
      bestMvLT = affineAMVPInfo.mvCandLT[i];
      bestMvRT = affineAMVPInfo.mvCandRT[i];
      bestMvLB = affineAMVPInfo.mvCandLB[i];
      iBestIdx  = i;
      *puiDistBiP = uiTmpCost;
    }
  }

  // Setting Best MVP
  acMvPred[0] = bestMvLT;
  acMvPred[1] = bestMvRT;
  acMvPred[2] = bestMvLB;

  pu.mvpIdx[eRefPicList] = iBestIdx;
  pu.mvpNum[eRefPicList] = affineAMVPInfo.numCand;
  DTRACE( g_trace_ctx, D_COMMON, "#estAffi=%d \n", affineAMVPInfo.numCand );
}

void InterSearch::xCopyAffineAMVPInfo (AffineAMVPInfo& src, AffineAMVPInfo& dst)
{
  dst.numCand = src.numCand;
  DTRACE( g_trace_ctx, D_COMMON, " (%d) #copyAffi=%d \n", DTRACE_GET_COUNTER( g_trace_ctx, D_COMMON ), src.numCand );
  ::memcpy( dst.mvCandLT, src.mvCandLT, sizeof(Mv)*src.numCand );
  ::memcpy( dst.mvCandRT, src.mvCandRT, sizeof(Mv)*src.numCand );
  ::memcpy( dst.mvCandLB, src.mvCandLB, sizeof(Mv)*src.numCand );
}


/**
* \brief Generate half-sample interpolated block
*
* \param pattern Reference picture ROI
* \param biPred    Flag indicating whether block is for biprediction
*/
void InterSearch::xExtDIFUpSamplingH(CPelBuf* pattern, bool useAltHpelIf)
{
  const ClpRng& clpRng = m_lumaClpRng;
  int width      = pattern->width;
  int height     = pattern->height;
  int srcStride  = pattern->stride;

  int intStride = width + 1;
  int dstStride = width + 1;
  Pel *intPtr;
  Pel *dstPtr;
  int filterSize = NTAPS_LUMA;
  int halfFilterSize = (filterSize>>1);
  const Pel *srcPtr = pattern->buf - halfFilterSize*srcStride - 1;

  const ChromaFormat chFmt = m_currChromaFormat;

  m_if.filterHor(COMPONENT_Y, srcPtr, srcStride, m_filteredBlockTmp[0][0], intStride, width + 1, height + filterSize, 0 << MV_FRACTIONAL_BITS_DIFF, false, chFmt, clpRng, 0, false, useAltHpelIf);
  if (!m_skipFracME)
  {
    m_if.filterHor(COMPONENT_Y, srcPtr, srcStride, m_filteredBlockTmp[2][0], intStride, width + 1, height + filterSize, 2 << MV_FRACTIONAL_BITS_DIFF, false, chFmt, clpRng, 0, false, useAltHpelIf);
  }

  intPtr = m_filteredBlockTmp[0][0] + halfFilterSize * intStride + 1;
  dstPtr = m_filteredBlock[0][0][0];
  m_if.filterVer(COMPONENT_Y, intPtr, intStride, dstPtr, dstStride, width + 0, height + 0, 0 << MV_FRACTIONAL_BITS_DIFF, false, true, chFmt, clpRng, 0, false, useAltHpelIf);
  if (m_skipFracME)
  {
    return;
  }

  intPtr = m_filteredBlockTmp[0][0] + (halfFilterSize - 1) * intStride + 1;
  dstPtr = m_filteredBlock[2][0][0];
  m_if.filterVer(COMPONENT_Y, intPtr, intStride, dstPtr, dstStride, width + 0, height + 1, 2 << MV_FRACTIONAL_BITS_DIFF, false, true, chFmt, clpRng, 0, false, useAltHpelIf);

  intPtr = m_filteredBlockTmp[2][0] + halfFilterSize * intStride;
  dstPtr = m_filteredBlock[0][2][0];
  m_if.filterVer(COMPONENT_Y, intPtr, intStride, dstPtr, dstStride, width + 1, height + 0, 0 << MV_FRACTIONAL_BITS_DIFF, false, true, chFmt, clpRng, 0, false, useAltHpelIf);

  intPtr = m_filteredBlockTmp[2][0] + (halfFilterSize - 1) * intStride;
  dstPtr = m_filteredBlock[2][2][0];
  m_if.filterVer(COMPONENT_Y, intPtr, intStride, dstPtr, dstStride, width + 1, height + 1, 2 << MV_FRACTIONAL_BITS_DIFF, false, true, chFmt, clpRng, 0, false, useAltHpelIf);
}





/**
* \brief Generate quarter-sample interpolated blocks
*
* \param pattern    Reference picture ROI
* \param halfPelRef Half-pel mv
* \param biPred     Flag indicating whether block is for biprediction
*/
void InterSearch::xExtDIFUpSamplingQ( CPelBuf* pattern, Mv halfPelRef )
{
  const ClpRng& clpRng = m_lumaClpRng;
  int width      = pattern->width;
  int height     = pattern->height;
  int srcStride  = pattern->stride;

  Pel const* srcPtr;
  int intStride = width + 1;
  int dstStride = width + 1;
  Pel *intPtr;
  Pel *dstPtr;
  int filterSize = NTAPS_LUMA;

  int halfFilterSize = (filterSize>>1);

  int extHeight = (halfPelRef.getVer() == 0) ? height + filterSize : height + filterSize-1;

  const ChromaFormat chFmt = m_currChromaFormat;

  // Horizontal filter 1/4
  srcPtr = pattern->buf - halfFilterSize * srcStride - 1;
  intPtr = m_filteredBlockTmp[1][0];
  if (halfPelRef.getVer() > 0)
  {
    srcPtr += srcStride;
  }
  if (halfPelRef.getHor() >= 0)
  {
    srcPtr += 1;
  }
  m_if.filterHor(COMPONENT_Y, srcPtr, srcStride, intPtr, intStride, width, extHeight, 1 << MV_FRACTIONAL_BITS_DIFF, false, chFmt, clpRng);

  // Horizontal filter 3/4
  srcPtr = pattern->buf - halfFilterSize*srcStride - 1;
  intPtr = m_filteredBlockTmp[3][0];
  if (halfPelRef.getVer() > 0)
  {
    srcPtr += srcStride;
  }
  if (halfPelRef.getHor() > 0)
  {
    srcPtr += 1;
  }
  m_if.filterHor(COMPONENT_Y, srcPtr, srcStride, intPtr, intStride, width, extHeight, 3 << MV_FRACTIONAL_BITS_DIFF, false, chFmt, clpRng);

  // Generate @ 1,1
  intPtr = m_filteredBlockTmp[1][0] + (halfFilterSize-1) * intStride;
  dstPtr = m_filteredBlock[1][1][0];
  if (halfPelRef.getVer() == 0)
  {
    intPtr += intStride;
  }
  m_if.filterVer(COMPONENT_Y, intPtr, intStride, dstPtr, dstStride, width, height, 1 << MV_FRACTIONAL_BITS_DIFF, false, true, chFmt, clpRng);

  // Generate @ 3,1
  intPtr = m_filteredBlockTmp[1][0] + (halfFilterSize-1) * intStride;
  dstPtr = m_filteredBlock[3][1][0];
  m_if.filterVer(COMPONENT_Y, intPtr, intStride, dstPtr, dstStride, width, height, 3 << MV_FRACTIONAL_BITS_DIFF, false, true, chFmt, clpRng);

  if (halfPelRef.getVer() != 0)
  {
    // Generate @ 2,1
    intPtr = m_filteredBlockTmp[1][0] + (halfFilterSize - 1) * intStride;
    dstPtr = m_filteredBlock[2][1][0];
    if (halfPelRef.getVer() == 0)
    {
      intPtr += intStride;
    }
    m_if.filterVer(COMPONENT_Y, intPtr, intStride, dstPtr, dstStride, width, height, 2 << MV_FRACTIONAL_BITS_DIFF, false, true, chFmt, clpRng);

    // Generate @ 2,3
    intPtr = m_filteredBlockTmp[3][0] + (halfFilterSize - 1) * intStride;
    dstPtr = m_filteredBlock[2][3][0];
    if (halfPelRef.getVer() == 0)
    {
      intPtr += intStride;
    }
    m_if.filterVer(COMPONENT_Y, intPtr, intStride, dstPtr, dstStride, width, height, 2 << MV_FRACTIONAL_BITS_DIFF, false, true, chFmt, clpRng);
  }
  else
  {
    // Generate @ 0,1
    intPtr = m_filteredBlockTmp[1][0] + halfFilterSize * intStride;
    dstPtr = m_filteredBlock[0][1][0];
    m_if.filterVer(COMPONENT_Y, intPtr, intStride, dstPtr, dstStride, width, height, 0 << MV_FRACTIONAL_BITS_DIFF, false, true, chFmt, clpRng);

    // Generate @ 0,3
    intPtr = m_filteredBlockTmp[3][0] + halfFilterSize * intStride;
    dstPtr = m_filteredBlock[0][3][0];
    m_if.filterVer(COMPONENT_Y, intPtr, intStride, dstPtr, dstStride, width, height, 0 << MV_FRACTIONAL_BITS_DIFF, false, true, chFmt, clpRng);
  }

  if (halfPelRef.getHor() != 0)
  {
    // Generate @ 1,2
    intPtr = m_filteredBlockTmp[2][0] + (halfFilterSize - 1) * intStride;
    dstPtr = m_filteredBlock[1][2][0];
    if (halfPelRef.getHor() > 0)
    {
      intPtr += 1;
    }
    if (halfPelRef.getVer() >= 0)
    {
      intPtr += intStride;
    }
    m_if.filterVer(COMPONENT_Y, intPtr, intStride, dstPtr, dstStride, width, height, 1 << MV_FRACTIONAL_BITS_DIFF, false, true, chFmt, clpRng);

    // Generate @ 3,2
    intPtr = m_filteredBlockTmp[2][0] + (halfFilterSize - 1) * intStride;
    dstPtr = m_filteredBlock[3][2][0];
    if (halfPelRef.getHor() > 0)
    {
      intPtr += 1;
    }
    if (halfPelRef.getVer() > 0)
    {
      intPtr += intStride;
    }
    m_if.filterVer(COMPONENT_Y, intPtr, intStride, dstPtr, dstStride, width, height, 3 << MV_FRACTIONAL_BITS_DIFF, false, true, chFmt, clpRng);
  }
  else
  {
    // Generate @ 1,0
    intPtr = m_filteredBlockTmp[0][0] + (halfFilterSize - 1) * intStride + 1;
    dstPtr = m_filteredBlock[1][0][0];
    if (halfPelRef.getVer() >= 0)
    {
      intPtr += intStride;
    }
    m_if.filterVer(COMPONENT_Y, intPtr, intStride, dstPtr, dstStride, width, height, 1 << MV_FRACTIONAL_BITS_DIFF, false, true, chFmt, clpRng);

    // Generate @ 3,0
    intPtr = m_filteredBlockTmp[0][0] + (halfFilterSize - 1) * intStride + 1;
    dstPtr = m_filteredBlock[3][0][0];
    if (halfPelRef.getVer() > 0)
    {
      intPtr += intStride;
    }
    m_if.filterVer(COMPONENT_Y, intPtr, intStride, dstPtr, dstStride, width, height, 3 << MV_FRACTIONAL_BITS_DIFF, false, true, chFmt, clpRng);
  }

  // Generate @ 1,3
  intPtr = m_filteredBlockTmp[3][0] + (halfFilterSize - 1) * intStride;
  dstPtr = m_filteredBlock[1][3][0];
  if (halfPelRef.getVer() == 0)
  {
    intPtr += intStride;
  }
  m_if.filterVer(COMPONENT_Y, intPtr, intStride, dstPtr, dstStride, width, height, 1 << MV_FRACTIONAL_BITS_DIFF, false, true, chFmt, clpRng);

  // Generate @ 3,3
  intPtr = m_filteredBlockTmp[3][0] + (halfFilterSize - 1) * intStride;
  dstPtr = m_filteredBlock[3][3][0];
  m_if.filterVer(COMPONENT_Y, intPtr, intStride, dstPtr, dstStride, width, height, 3 << MV_FRACTIONAL_BITS_DIFF, false, true, chFmt, clpRng);
}





//! set wp tables
void InterSearch::setWpScalingDistParam( int iRefIdx, RefPicList eRefPicListCur, Slice *pcSlice )
{
  if ( iRefIdx<0 )
  {
    m_cDistParam.applyWeight = false;
    return;
  }

  WPScalingParam  *wp0 , *wp1;

  m_cDistParam.applyWeight = ( pcSlice->getSliceType()==P_SLICE && pcSlice->testWeightPred() ) || ( pcSlice->getSliceType()==B_SLICE && pcSlice->testWeightBiPred() ) ;

  if ( !m_cDistParam.applyWeight )
  {
    return;
  }

  int iRefIdx0 = ( eRefPicListCur == REF_PIC_LIST_0 ) ? iRefIdx : (-1);
  int iRefIdx1 = ( eRefPicListCur == REF_PIC_LIST_1 ) ? iRefIdx : (-1);

  getWpScaling( pcSlice, iRefIdx0, iRefIdx1, wp0 , wp1 );

  if ( iRefIdx0 < 0 )
  {
    wp0 = NULL;
  }
  if ( iRefIdx1 < 0 )
  {
    wp1 = NULL;
  }

  m_cDistParam.wpCur  = NULL;

  if ( eRefPicListCur == REF_PIC_LIST_0 )
  {
    m_cDistParam.wpCur = wp0;
  }
  else
  {
    m_cDistParam.wpCur = wp1;
  }
}

void InterSearch::xEncodeInterResidualQT(CodingStructure &cs, Partitioner &partitioner, const ComponentID &compID)
{
  const UnitArea& currArea    = partitioner.currArea();
  const TransformUnit &currTU = *cs.getTU(isLuma(partitioner.chType) ? currArea.lumaPos() : currArea.chromaPos(), partitioner.chType);
  const CodingUnit &cu        = *currTU.cu;
  const unsigned currDepth    = partitioner.currTrDepth;

  const bool bSubdiv          = currDepth != currTU.depth;

  if (compID == MAX_NUM_TBLOCKS)  // we are not processing a channel, instead we always recurse and code the CBFs
  {
    if( partitioner.canSplit( TU_MAX_TR_SPLIT, cs ) )
    {
      CHECK( !bSubdiv, "Not performing the implicit TU split" );
    }
    else if( cu.sbtInfo && partitioner.canSplit( PartSplit( cu.getSbtTuSplit() ), cs ) )
    {
      CHECK( !bSubdiv, "Not performing the implicit TU split - sbt" );
    }
    else
    {
      CHECK( bSubdiv, "transformsplit not supported" );
    }

    CHECK(CU::isIntra(cu), "Inter search provided with intra CU");

    if( cu.chromaFormat != CHROMA_400
      && (!cu.isSepTree() || isChroma(partitioner.chType))
      )
    {
      {
        {
          const bool  chroma_cbf = TU::getCbfAtDepth( currTU, COMPONENT_Cb, currDepth );
          if (!(cu.sbtInfo && (currDepth == 0 || (currDepth == 1 && currTU.noResidual))))
          m_CABACEstimator->cbf_comp( cs, chroma_cbf, currArea.blocks[COMPONENT_Cb], currDepth );
        }
        {
          const bool  chroma_cbf = TU::getCbfAtDepth( currTU, COMPONENT_Cr, currDepth );
          if (!(cu.sbtInfo && (currDepth == 0 || (currDepth == 1 && currTU.noResidual))))
          m_CABACEstimator->cbf_comp( cs, chroma_cbf, currArea.blocks[COMPONENT_Cr], currDepth, TU::getCbfAtDepth( currTU, COMPONENT_Cb, currDepth ) );
        }
      }
    }

    if( !bSubdiv && !( cu.sbtInfo && currTU.noResidual )
      && !isChroma(partitioner.chType)
      )
    {
      m_CABACEstimator->cbf_comp( cs, TU::getCbfAtDepth( currTU, COMPONENT_Y, currDepth ), currArea.Y(), currDepth );
    }
  }

  if (!bSubdiv)
  {
    if (compID != MAX_NUM_TBLOCKS) // we have already coded the CBFs, so now we code coefficients
    {
      if( currArea.blocks[compID].valid() )
      {
        if( compID == COMPONENT_Cr )
        {
          const int cbfMask = ( TU::getCbf( currTU, COMPONENT_Cb ) ? 2 : 0) + ( TU::getCbf( currTU, COMPONENT_Cr ) ? 1 : 0 );
          m_CABACEstimator->joint_cb_cr( currTU, cbfMask );
        }
        if( TU::hasCrossCompPredInfo( currTU, compID ) )
        {
          m_CABACEstimator->cross_comp_pred( currTU, compID );
        }
        if( TU::getCbf( currTU, compID ) )
        {
          m_CABACEstimator->residual_coding( currTU, compID );
        }
      }
    }
  }
  else
  {
    if( compID == MAX_NUM_TBLOCKS || TU::getCbfAtDepth( currTU, compID, currDepth ) )
    {
      if( partitioner.canSplit( TU_MAX_TR_SPLIT, cs ) )
      {
        partitioner.splitCurrArea( TU_MAX_TR_SPLIT, cs );
      }
      else if( cu.sbtInfo && partitioner.canSplit( PartSplit( cu.getSbtTuSplit() ), cs ) )
      {
        partitioner.splitCurrArea( PartSplit( cu.getSbtTuSplit() ), cs );
      }
      else
        THROW( "Implicit TU split not available!" );

      do
      {
        xEncodeInterResidualQT( cs, partitioner, compID );
      } while( partitioner.nextPart( cs ) );

      partitioner.exitCurrSplit();
    }
  }
}

void InterSearch::calcMinDistSbt( CodingStructure &cs, const CodingUnit& cu, const uint8_t sbtAllowed )
{
  if( !sbtAllowed )
  {
    m_estMinDistSbt[NUMBER_SBT_MODE] = 0;
    for( int comp = 0; comp < getNumberValidTBlocks( *cs.pcv ); comp++ )
    {
      const ComponentID compID = ComponentID( comp );
      CPelBuf pred = cs.getPredBuf( compID );
      CPelBuf org  = cs.getOrgBuf( compID );
      m_estMinDistSbt[NUMBER_SBT_MODE] += m_pcRdCost->getDistPart( org, pred, cs.sps->getBitDepth( toChannelType( compID ) ), compID, DF_SSE );
    }
    return;
  }

  //SBT fast algorithm 2.1 : estimate a minimum RD cost of a SBT mode based on the luma distortion of uncoded part and coded part (assuming distorted can be reduced to 1/16);
  //                         if this cost is larger than the best cost, no need to try a specific SBT mode
  int cuWidth  = cu.lwidth();
  int cuHeight = cu.lheight();
  int numPartX = cuWidth  >= 16 ? 4 : ( cuWidth  == 4 ? 1 : 2 );
  int numPartY = cuHeight >= 16 ? 4 : ( cuHeight == 4 ? 1 : 2 );
  Distortion dist[4][4];
  memset( dist, 0, sizeof( Distortion ) * 16 );

  for( uint32_t c = 0; c < getNumberValidTBlocks( *cs.pcv ); c++ )
  {
    const ComponentID compID   = ComponentID( c );
    const CompArea&   compArea = cu.blocks[compID];
    const CPelBuf orgPel  = cs.getOrgBuf( compArea );
    const CPelBuf predPel = cs.getPredBuf( compArea );
    int lengthX = compArea.width / numPartX;
    int lengthY = compArea.height / numPartY;
    int strideOrg  = orgPel.stride;
    int stridePred = predPel.stride;
    uint32_t   uiShift = DISTORTION_PRECISION_ADJUSTMENT( ( *cs.sps.getBitDepth( toChannelType( compID ) ) - 8 ) << 1 );
    Intermediate_Int iTemp;

    //calc distY of 16 sub parts
    for( int j = 0; j < numPartY; j++ )
    {
      for( int i = 0; i < numPartX; i++ )
      {
        int posX = i * lengthX;
        int posY = j * lengthY;
        const Pel* ptrOrg  = orgPel.bufAt( posX, posY );
        const Pel* ptrPred = predPel.bufAt( posX, posY );
        Distortion uiSum = 0;
        for( int n = 0; n < lengthY; n++ )
        {
          for( int m = 0; m < lengthX; m++ )
          {
            iTemp = ptrOrg[m] - ptrPred[m];
            uiSum += Distortion( ( iTemp * iTemp ) >> uiShift );
          }
          ptrOrg += strideOrg;
          ptrPred += stridePred;
        }
        if( isChroma( compID ) )
        {
          uiSum = (Distortion)( uiSum * m_pcRdCost->getChromaWeight() );
        }
        dist[j][i] += uiSum;
      }
    }
  }

  //SSE of a CU
  m_estMinDistSbt[NUMBER_SBT_MODE] = 0;
  for( int j = 0; j < numPartY; j++ )
  {
    for( int i = 0; i < numPartX; i++ )
    {
      m_estMinDistSbt[NUMBER_SBT_MODE] += dist[j][i];
    }
  }
  //init per-mode dist
  for( int i = SBT_VER_H0; i < NUMBER_SBT_MODE; i++ )
  {
    m_estMinDistSbt[i] = std::numeric_limits<uint64_t>::max();
  }

  //SBT fast algorithm 1: not try SBT if the residual is too small to compensate bits for encoding residual info
  uint64_t minNonZeroResiFracBits = 12 << SCALE_BITS;
  if( m_pcRdCost->calcRdCost( 0, m_estMinDistSbt[NUMBER_SBT_MODE] ) < m_pcRdCost->calcRdCost( minNonZeroResiFracBits, 0 ) )
  {
    m_skipSbtAll = true;
    return;
  }

  //derive estimated minDist of SBT = zero-residual part distortion + non-zero residual part distortion / 16
  int shift = 5;
  Distortion distResiPart = 0, distNoResiPart = 0;

  if( CU::targetSbtAllowed( SBT_VER_HALF, sbtAllowed ) )
  {
    int offsetResiPart = 0;
    int offsetNoResiPart = numPartX / 2;
    distResiPart = distNoResiPart = 0;
    assert( numPartX >= 2 );
    for( int j = 0; j < numPartY; j++ )
    {
      for( int i = 0; i < numPartX / 2; i++ )
      {
        distResiPart   += dist[j][i + offsetResiPart];
        distNoResiPart += dist[j][i + offsetNoResiPart];
      }
    }
    m_estMinDistSbt[SBT_VER_H0] = ( distResiPart >> shift ) + distNoResiPart;
    m_estMinDistSbt[SBT_VER_H1] = ( distNoResiPart >> shift ) + distResiPart;
  }

  if( CU::targetSbtAllowed( SBT_HOR_HALF, sbtAllowed ) )
  {
    int offsetResiPart = 0;
    int offsetNoResiPart = numPartY / 2;
    assert( numPartY >= 2 );
    distResiPart = distNoResiPart = 0;
    for( int j = 0; j < numPartY / 2; j++ )
    {
      for( int i = 0; i < numPartX; i++ )
      {
        distResiPart   += dist[j + offsetResiPart][i];
        distNoResiPart += dist[j + offsetNoResiPart][i];
      }
    }
    m_estMinDistSbt[SBT_HOR_H0] = ( distResiPart >> shift ) + distNoResiPart;
    m_estMinDistSbt[SBT_HOR_H1] = ( distNoResiPart >> shift ) + distResiPart;
  }

  if( CU::targetSbtAllowed( SBT_VER_QUAD, sbtAllowed ) )
  {
    assert( numPartX == 4 );
    m_estMinDistSbt[SBT_VER_Q0] = m_estMinDistSbt[SBT_VER_Q1] = 0;
    for( int j = 0; j < numPartY; j++ )
    {
      m_estMinDistSbt[SBT_VER_Q0] += dist[j][0] + ( ( dist[j][1] + dist[j][2] + dist[j][3] ) << shift );
      m_estMinDistSbt[SBT_VER_Q1] += dist[j][3] + ( ( dist[j][0] + dist[j][1] + dist[j][2] ) << shift );
    }
    m_estMinDistSbt[SBT_VER_Q0] = m_estMinDistSbt[SBT_VER_Q0] >> shift;
    m_estMinDistSbt[SBT_VER_Q1] = m_estMinDistSbt[SBT_VER_Q1] >> shift;
  }

  if( CU::targetSbtAllowed( SBT_HOR_QUAD, sbtAllowed ) )
  {
    assert( numPartY == 4 );
    m_estMinDistSbt[SBT_HOR_Q0] = m_estMinDistSbt[SBT_HOR_Q1] = 0;
    for( int i = 0; i < numPartX; i++ )
    {
      m_estMinDistSbt[SBT_HOR_Q0] += dist[0][i] + ( ( dist[1][i] + dist[2][i] + dist[3][i] ) << shift );
      m_estMinDistSbt[SBT_HOR_Q1] += dist[3][i] + ( ( dist[0][i] + dist[1][i] + dist[2][i] ) << shift );
    }
    m_estMinDistSbt[SBT_HOR_Q0] = m_estMinDistSbt[SBT_HOR_Q0] >> shift;
    m_estMinDistSbt[SBT_HOR_Q1] = m_estMinDistSbt[SBT_HOR_Q1] >> shift;
  }

  //SBT fast algorithm 5: try N SBT modes with the lowest distortion
  Distortion temp[NUMBER_SBT_MODE];
  memcpy( temp, m_estMinDistSbt, sizeof( Distortion ) * NUMBER_SBT_MODE );
  memset( m_sbtRdoOrder, 255, NUMBER_SBT_MODE );
  int startIdx = 0, numRDO;
  numRDO = CU::targetSbtAllowed( SBT_VER_HALF, sbtAllowed ) + CU::targetSbtAllowed( SBT_HOR_HALF, sbtAllowed );
  numRDO = std::min( ( numRDO << 1 ), SBT_NUM_RDO );
  for( int i = startIdx; i < startIdx + numRDO; i++ )
  {
    Distortion minDist = std::numeric_limits<uint64_t>::max();
    for( int n = SBT_VER_H0; n <= SBT_HOR_H1; n++ )
    {
      if( temp[n] < minDist )
      {
        minDist = temp[n];
        m_sbtRdoOrder[i] = n;
      }
    }
    temp[m_sbtRdoOrder[i]] = std::numeric_limits<uint64_t>::max();
  }

  startIdx += numRDO;
  numRDO = CU::targetSbtAllowed( SBT_VER_QUAD, sbtAllowed ) + CU::targetSbtAllowed( SBT_HOR_QUAD, sbtAllowed );
  numRDO = std::min( ( numRDO << 1 ), SBT_NUM_RDO );
  for( int i = startIdx; i < startIdx + numRDO; i++ )
  {
    Distortion minDist = std::numeric_limits<uint64_t>::max();
    for( int n = SBT_VER_Q0; n <= SBT_HOR_Q1; n++ )
    {
      if( temp[n] < minDist )
      {
        minDist = temp[n];
        m_sbtRdoOrder[i] = n;
      }
    }
    temp[m_sbtRdoOrder[i]] = std::numeric_limits<uint64_t>::max();
  }
}

uint8_t InterSearch::skipSbtByRDCost( int width, int height, int mtDepth, uint8_t sbtIdx, uint8_t sbtPos, double bestCost, Distortion distSbtOff, double costSbtOff, bool rootCbfSbtOff )
{
  int sbtMode = CU::getSbtMode( sbtIdx, sbtPos );

  //SBT fast algorithm 2.2 : estimate a minimum RD cost of a SBT mode based on the luma distortion of uncoded part and coded part (assuming distorted can be reduced to 1/16);
  //                         if this cost is larger than the best cost, no need to try a specific SBT mode
  if( m_pcRdCost->calcRdCost( 11 << SCALE_BITS, m_estMinDistSbt[sbtMode] ) > bestCost )
  {
    return 0; //early skip type 0
  }

  if( costSbtOff != MAX_DOUBLE )
  {
    if( !rootCbfSbtOff )
    {
      //SBT fast algorithm 3: skip SBT when the residual is too small (estCost is more accurate than fast algorithm 1, counting PU mode bits)
      uint64_t minNonZeroResiFracBits = 10 << SCALE_BITS;
      Distortion distResiPart;
      if( sbtIdx == SBT_VER_HALF || sbtIdx == SBT_HOR_HALF )
      {
        distResiPart = (Distortion)( ( ( m_estMinDistSbt[NUMBER_SBT_MODE] - m_estMinDistSbt[sbtMode] ) * 9 ) >> 4 );
      }
      else
      {
        distResiPart = (Distortion)( ( ( m_estMinDistSbt[NUMBER_SBT_MODE] - m_estMinDistSbt[sbtMode] ) * 3 ) >> 3 );
      }

      double estCost = ( costSbtOff - m_pcRdCost->calcRdCost( 0 << SCALE_BITS, distSbtOff ) ) + m_pcRdCost->calcRdCost( minNonZeroResiFracBits, m_estMinDistSbt[sbtMode] + distResiPart );
      if( estCost > costSbtOff )
      {
        return 1;
      }
      if( estCost > bestCost )
      {
        return 2;
      }
    }
    else
    {
      //SBT fast algorithm 4: skip SBT when an estimated RD cost is larger than the bestCost
      double weight = sbtMode > SBT_HOR_H1 ? 0.4 : 0.6;
      double estCost = ( ( costSbtOff - m_pcRdCost->calcRdCost( 0 << SCALE_BITS, distSbtOff ) ) * weight ) + m_pcRdCost->calcRdCost( 0 << SCALE_BITS, m_estMinDistSbt[sbtMode] );
      if( estCost > bestCost )
      {
        return 3;
      }
    }
  }
  return MAX_UCHAR;
}

void InterSearch::xEstimateInterResidualQT(CodingStructure &cs, Partitioner &partitioner, Distortion *puiZeroDist /*= NULL*/
  , const bool luma, const bool chroma
#if ADAPTIVE_COLOR_TRANSFORM
  , PelUnitBuf* orgResi
#endif
)
{
  const UnitArea& currArea = partitioner.currArea();
  const SPS &sps           = *cs.sps;
  m_pcRdCost->setChromaFormat(sps.getChromaFormatIdc());

  const uint32_t numValidComp  = getNumberValidComponents( sps.getChromaFormatIdc() );
  const uint32_t numTBlocks    = getNumberValidTBlocks   ( *cs.pcv );
  const CodingUnit &cu = *cs.getCU(partitioner.chType);
  const unsigned currDepth = partitioner.currTrDepth;
#if ADAPTIVE_COLOR_TRANSFORM
  const bool colorTransFlag = cs.cus[0]->colorTransform;
#endif

  bool bCheckFull  = !partitioner.canSplit( TU_MAX_TR_SPLIT, cs );
  if( cu.sbtInfo && partitioner.canSplit( PartSplit( cu.getSbtTuSplit() ), cs ) )
  {
    bCheckFull = false;
  }
  bool bCheckSplit = !bCheckFull;

  // get temporary data
  CodingStructure *csSplit = nullptr;
  CodingStructure *csFull  = nullptr;
  if (bCheckSplit)
  {
    csSplit = &cs;
  }
  else if (bCheckFull)
  {
    csFull = &cs;
  }

  Distortion uiSingleDist         = 0;
  Distortion uiSingleDistComp [3] = { 0, 0, 0 };
#if ADAPTIVE_COLOR_TRANSFORM
  uint64_t   uiSingleFracBits[3] = { 0, 0, 0 };
#endif
  TCoeff     uiAbsSum         [3] = { 0, 0, 0 };

  const TempCtx ctxStart  ( m_CtxCache, m_CABACEstimator->getCtx() );
  TempCtx       ctxBest   ( m_CtxCache );

  if (bCheckFull)
  {
    TransformUnit &tu = csFull->addTU(CS::getArea(cs, currArea, partitioner.chType), partitioner.chType);
    tu.depth          = currDepth;
#if JVET_P0058_CHROMA_TS
    for (int i = 0; i<MAX_NUM_TBLOCKS; i++) tu.mtsIdx[i] = MTS_DCT2_DCT2;
#else
    tu.mtsIdx         = MTS_DCT2_DCT2;
#endif
    tu.checkTuNoResidual( partitioner.currPartIdx() );
#if ADAPTIVE_COLOR_TRANSFORM
    Position tuPos = tu.Y();
    tuPos.relativeTo(cu.Y());
    const UnitArea relativeUnitArea(tu.chromaFormat, Area(tuPos, tu.Y().size()));
#endif

    const Slice           &slice = *cs.slice;
    if (slice.getLmcsEnabledFlag() && slice.getLmcsChromaResidualScaleFlag() && !(CS::isDualITree(cs) && slice.isIntra() && tu.cu->predMode==MODE_IBC ))
    {
      const CompArea      &areaY = tu.blocks[COMPONENT_Y];
      int adj = m_pcReshape->calculateChromaAdjVpduNei(tu, areaY);
      tu.setChromaAdj(adj);
    }

    double minCost            [MAX_NUM_TBLOCKS];

    m_CABACEstimator->resetBits();

    memset(m_pTempPel, 0, sizeof(Pel) * tu.Y().area()); // not necessary needed for inside of recursion (only at the beginning)

    for (uint32_t i = 0; i < numTBlocks; i++)
    {
      minCost[i] = MAX_DOUBLE;
    }

    CodingStructure &saveCS = *m_pSaveCS[0];
    saveCS.pcv     = cs.pcv;
    saveCS.picture = cs.picture;
    saveCS.area.repositionTo(currArea);
    saveCS.clearTUs();
    TransformUnit & bestTU = saveCS.addTU(CS::getArea(cs, currArea, partitioner.chType), partitioner.chType);

    for( uint32_t c = 0; c < numTBlocks; c++ )
    {
      const ComponentID compID    = ComponentID(c);
      if (compID == COMPONENT_Y && !luma)
        continue;
      if (compID != COMPONENT_Y && !chroma)
        continue;
      const CompArea&   compArea  = tu.blocks[compID];
      const int channelBitDepth   = sps.getBitDepth(toChannelType(compID));

      if( !tu.blocks[compID].valid() )
      {
        continue;
      }


      const bool isCrossCPredictionAvailable = TU::hasCrossCompPredInfo( tu, compID );

      int8_t preCalcAlpha = 0;
      const CPelBuf lumaResi = csFull->getResiBuf(tu.Y());

      if (isCrossCPredictionAvailable)
      {
        csFull->getResiBuf( compArea ).copyFrom( cs.getOrgResiBuf( compArea ) );
        preCalcAlpha = xCalcCrossComponentPredictionAlpha( tu, compID, m_pcEncCfg->getUseReconBasedCrossCPredictionEstimate() );
      }

#if JVET_P0058_CHROMA_TS
      const bool tsAllowed  = TU::isTSAllowed(tu, compID) && (isLuma(compID) || (isChroma(compID) && m_pcEncCfg->getUseChromaTS()));
#else
      const bool tsAllowed  = TU::isTSAllowed ( tu, compID );
#endif
      const bool mtsAllowed = TU::isMTSAllowed( tu, compID );
      uint8_t nNumTransformCands = 1 + ( tsAllowed ? 1 : 0 ) + ( mtsAllowed ? 4 : 0 ); // DCT + TS + 4 MTS = 6 tests
      std::vector<TrMode> trModes;
      trModes.push_back( TrMode( 0, true ) ); //DCT2
      nNumTransformCands = 1;
      //for a SBT-no-residual TU, the RDO process should be called once, in order to get the RD cost
      if( tsAllowed && !tu.noResidual )
      {
        trModes.push_back( TrMode( 1, true ) );
        nNumTransformCands++;
      }

#if APPLY_SBT_SL_ON_MTS
      //skip MTS if DCT2 is the best
      if( mtsAllowed && ( !tu.cu->slice->getSPS()->getUseSBT() || CU::getSbtIdx( m_histBestSbt ) != SBT_OFF_DCT ) )
#else
      if( mtsAllowed )
#endif
      {
        for( int i = 2; i < 6; i++ )
        {
#if APPLY_SBT_SL_ON_MTS
          //skip the non-best Mts mode
          if( !tu.cu->slice->getSPS()->getUseSBT() || ( m_histBestMtsIdx == MAX_UCHAR || m_histBestMtsIdx == i ) )
          {
#endif
          trModes.push_back( TrMode( i, true ) );
          nNumTransformCands++;
#if APPLY_SBT_SL_ON_MTS
          }
#endif
        }
      }

#if ADAPTIVE_COLOR_TRANSFORM
      if (colorTransFlag)
      {
        m_pcTrQuant->lambdaAdjustColorTrans(true);
        m_pcRdCost->lambdaAdjustColorTrans(true, compID);
      }
#endif

      const int crossCPredictionModesToTest = preCalcAlpha != 0 ? 2 : 1;
      const int numTransformCandidates = nNumTransformCands;
      const bool isOneMode                  = crossCPredictionModesToTest == 1 && numTransformCandidates == 1;

      bool isLastBest = isOneMode;
      for( int transformMode = 0; transformMode < numTransformCandidates; transformMode++ )
      {
        for( int crossCPredictionModeId = 0; crossCPredictionModeId < crossCPredictionModesToTest; crossCPredictionModeId++ )
        {
          const bool isFirstMode  = transformMode == 0 && crossCPredictionModeId == 0;
          const bool isLastMode   = ( transformMode + 1 ) == numTransformCandidates && ( crossCPredictionModeId + 1 ) == crossCPredictionModesToTest;
          const bool bUseCrossCPrediction = crossCPredictionModeId != 0;

          // copy the original residual into the residual buffer
          csFull->getResiBuf(compArea).copyFrom(cs.getOrgResiBuf(compArea));

          m_CABACEstimator->getCtx() = ctxStart;
          m_CABACEstimator->resetBits();

#if JVET_P0058_CHROMA_TS
#else
          if( isLuma( compID ) )
#endif
          {
#if JVET_P0058_CHROMA_TS
            if (bestTU.mtsIdx[compID] == MTS_SKIP && m_pcEncCfg->getUseTransformSkipFast())
#else
            if( bestTU.mtsIdx == MTS_SKIP && m_pcEncCfg->getUseTransformSkipFast() )
#endif
            {
              continue;
            }
            if( !trModes[transformMode].second )
            {
              continue;
            }
#if JVET_P0058_CHROMA_TS
            tu.mtsIdx[compID] = trModes[transformMode].first;
#else
            tu.mtsIdx = trModes[transformMode].first;
#endif
          }
          tu.compAlpha[compID]      = bUseCrossCPrediction ? preCalcAlpha : 0;

#if ADAPTIVE_COLOR_TRANSFORM
          QpParam cQP(tu, compID);  // note: uses tu.transformSkip[compID]
          if (colorTransFlag)
          {
            for (int qpIdx = 0; qpIdx < 2; qpIdx++)
            {
              cQP.Qps[qpIdx] = cQP.Qps[qpIdx] + (compID == COMPONENT_Cr ? DELTA_QP_FOR_Co : DELTA_QP_FOR_Y_Cg);
              cQP.pers[qpIdx] = cQP.Qps[qpIdx] / 6;
              cQP.rems[qpIdx] = cQP.Qps[qpIdx] % 6;
            }
          }
#else
          const QpParam cQP(tu, compID);  // note: uses tu.transformSkip[compID]
#endif

#if RDOQ_CHROMA_LAMBDA
          m_pcTrQuant->selectLambda(compID);
#endif
          if (slice.getLmcsEnabledFlag() && isChroma(compID) && slice.getLmcsChromaResidualScaleFlag())
          {
            double cRescale = (double)(1 << CSCALE_FP_PREC) / (double)(tu.getChromaAdj());
            m_pcTrQuant->setLambda(m_pcTrQuant->getLambda() / (cRescale*cRescale));
          }
          if ( sps.getJointCbCrEnabledFlag() && isChroma( compID ) && ( tu.cu->cs->slice->getSliceQp() > 18 ) )
          {
            m_pcTrQuant->setLambda( 1.05 * m_pcTrQuant->getLambda() );
          }

          TCoeff     currAbsSum = 0;
          uint64_t   currCompFracBits = 0;
          Distortion currCompDist = 0;
          double     currCompCost = 0;
          uint64_t   nonCoeffFracBits = 0;
          Distortion nonCoeffDist = 0;
          double     nonCoeffCost = 0;

          if (bUseCrossCPrediction)
          {
            PelBuf resiBuf = csFull->getResiBuf( compArea );
            crossComponentPrediction( tu, compID, lumaResi, resiBuf, resiBuf, false );
          }
          if (slice.getLmcsEnabledFlag() && isChroma(compID) && slice.getLmcsChromaResidualScaleFlag() && tu.blocks[compID].width*tu.blocks[compID].height > 4)
          {
            PelBuf resiBuf = csFull->getResiBuf(compArea);
            resiBuf.scaleSignal(tu.getChromaAdj(), 1, tu.cu->cs->slice->clpRng(compID));
          }
          if( nNumTransformCands > 1 )
          {
            if( transformMode == 0 )
            {
#if JVET_P0273_MTSIntraMaxCand
              m_pcTrQuant->transformNxN( tu, compID, cQP, &trModes, m_pcEncCfg->getMTSInterMaxCand() );
#else
              m_pcTrQuant->transformNxN( tu, compID, cQP, &trModes, CU::isIntra( *tu.cu ) ? m_pcEncCfg->getIntraMTSMaxCand() : m_pcEncCfg->getInterMTSMaxCand() );
#endif
#if JVET_P0058_CHROMA_TS
              tu.mtsIdx[compID] = trModes[0].first;
#else
              tu.mtsIdx = trModes[0].first;
#endif
            }
            m_pcTrQuant->transformNxN( tu, compID, cQP, currAbsSum, m_CABACEstimator->getCtx(), true );
          }
          else
          {
            m_pcTrQuant->transformNxN( tu, compID, cQP, currAbsSum, m_CABACEstimator->getCtx() );
          }

          if (isFirstMode || (currAbsSum == 0))
          {
            const CPelBuf zeroBuf(m_pTempPel, compArea);
            const CPelBuf orgResi = csFull->getOrgResiBuf( compArea );

            if (bUseCrossCPrediction)
            {
              PelBuf resi = csFull->getResiBuf( compArea );
              crossComponentPrediction( tu, compID, lumaResi, zeroBuf, resi, true );
              nonCoeffDist = m_pcRdCost->getDistPart( orgResi, resi, channelBitDepth, compID, DF_SSE );
            }
            else
            {
              nonCoeffDist = m_pcRdCost->getDistPart( zeroBuf, orgResi, channelBitDepth, compID, DF_SSE ); // initialized with zero residual distortion
            }

            if( !tu.noResidual )
            {
            const bool prevCbf = ( compID == COMPONENT_Cr ? tu.cbf[COMPONENT_Cb] : false );
            m_CABACEstimator->cbf_comp( *csFull, false, compArea, currDepth, prevCbf );

            if( isCrossCPredictionAvailable )
            {
              m_CABACEstimator->cross_comp_pred( tu, compID );
            }
            }

            nonCoeffFracBits = m_CABACEstimator->getEstFracBits();
#if WCG_EXT
            if( m_pcEncCfg->getLumaLevelToDeltaQPMapping().isEnabled() )
            {
              nonCoeffCost   = m_pcRdCost->calcRdCost(nonCoeffFracBits, nonCoeffDist, false);
            }
            else
#endif
#if ADAPTIVE_COLOR_TRANSFORM
              if (cs.slice->getSPS()->getUseColorTrans())
              {
                nonCoeffCost = m_pcRdCost->calcRdCost(nonCoeffFracBits, nonCoeffDist, false);
              }
              else
              {
                nonCoeffCost = m_pcRdCost->calcRdCost(nonCoeffFracBits, nonCoeffDist);
              }
#else
            nonCoeffCost     = m_pcRdCost->calcRdCost(nonCoeffFracBits, nonCoeffDist);
#endif
          }

          if ((puiZeroDist != NULL) && isFirstMode)
          {
            *puiZeroDist += nonCoeffDist; // initialized with zero residual distortion
          }

          if (currAbsSum > 0) //if non-zero coefficients are present, a residual needs to be derived for further prediction
          {
            if (isFirstMode)
            {
              m_CABACEstimator->getCtx() = ctxStart;
              m_CABACEstimator->resetBits();
            }

            const bool prevCbf = ( compID == COMPONENT_Cr ? tu.cbf[COMPONENT_Cb] : false );
            m_CABACEstimator->cbf_comp( *csFull, true, compArea, currDepth, prevCbf );
            if( compID == COMPONENT_Cr )
            {
              const int cbfMask = ( tu.cbf[COMPONENT_Cb] ? 2 : 0 ) + 1;
              m_CABACEstimator->joint_cb_cr( tu, cbfMask );
            }

            if( isCrossCPredictionAvailable )
            {
              m_CABACEstimator->cross_comp_pred( tu, compID );
            }
            m_CABACEstimator->residual_coding( tu, compID );

            currCompFracBits = m_CABACEstimator->getEstFracBits();

            PelBuf resiBuf     = csFull->getResiBuf(compArea);
            CPelBuf orgResiBuf = csFull->getOrgResiBuf(compArea);

            m_pcTrQuant->invTransformNxN(tu, compID, resiBuf, cQP);
            if (slice.getLmcsEnabledFlag() && isChroma(compID) && slice.getLmcsChromaResidualScaleFlag() && tu.blocks[compID].width*tu.blocks[compID].height > 4)
            {
              resiBuf.scaleSignal(tu.getChromaAdj(), 0, tu.cu->cs->slice->clpRng(compID));
            }

            if (bUseCrossCPrediction)
            {
              crossComponentPrediction( tu, compID, lumaResi, resiBuf, resiBuf, true );
            }

            currCompDist = m_pcRdCost->getDistPart(orgResiBuf, resiBuf, channelBitDepth, compID, DF_SSE);

#if WCG_EXT
            currCompCost = m_pcRdCost->calcRdCost(currCompFracBits, currCompDist, false);
#else
            currCompCost = m_pcRdCost->calcRdCost(currCompFracBits, currCompDist);
#endif

            if (csFull->isLossless)
            {
              nonCoeffCost = MAX_DOUBLE;
            }
          }
          else if( transformMode > 0 && !bUseCrossCPrediction )
          {
            currCompCost = MAX_DOUBLE;
          }
          else
          {
            currCompFracBits = nonCoeffFracBits;
            currCompDist     = nonCoeffDist;
            currCompCost     = nonCoeffCost;

            tu.cbf[compID] = 0;
          }

          // evaluate
          if( ( currCompCost < minCost[compID] ) || ( transformMode == 1 && currCompCost == minCost[compID] ) )
          {
            // copy component
            if (isFirstMode && ((nonCoeffCost < currCompCost) || (currAbsSum == 0))) // check for forced null
            {
              tu.getCoeffs( compID ).fill( 0 );
              csFull->getResiBuf( compArea ).fill( 0 );
              tu.cbf[compID]   = 0;

              currAbsSum       = 0;
              currCompFracBits = nonCoeffFracBits;
              currCompDist     = nonCoeffDist;
              currCompCost     = nonCoeffCost;
            }

            uiAbsSum[compID]         = currAbsSum;
            uiSingleDistComp[compID] = currCompDist;
#if ADAPTIVE_COLOR_TRANSFORM
            uiSingleFracBits[compID] = currCompFracBits;
#endif
            minCost[compID]          = currCompCost;

            if (uiAbsSum[compID] == 0)
            {
              if (bUseCrossCPrediction)
              {
                const CPelBuf zeroBuf( m_pTempPel, compArea );
                PelBuf resiBuf = csFull->getResiBuf( compArea );

                crossComponentPrediction( tu, compID, lumaResi, zeroBuf, resiBuf, true );
              }
            }

            if( !isLastMode || (compID != COMPONENT_Y && !tu.noResidual) )
            {
              bestTU.copyComponentFrom( tu, compID );
              saveCS.getResiBuf( compArea ).copyFrom( csFull->getResiBuf( compArea ) );
            }

            isLastBest = isLastMode;
          }
          if( tu.noResidual )
          {
            CHECK( currCompFracBits > 0 || currAbsSum, "currCompFracBits > 0 when tu noResidual" );
          }
        }
      }

      if( !isLastBest )
      {
        // copy component
        tu.copyComponentFrom( bestTU, compID );
        csFull->getResiBuf( compArea ).copyFrom( saveCS.getResiBuf( compArea ) );
      }

#if ADAPTIVE_COLOR_TRANSFORM
      if (colorTransFlag)
      {
        m_pcTrQuant->lambdaAdjustColorTrans(false);
        m_pcRdCost->lambdaAdjustColorTrans(false, compID);
      }
#endif 

    } // component loop

#if ADAPTIVE_COLOR_TRANSFORM
    if (colorTransFlag)
    {
      PelUnitBuf     orgResidual = orgResi->subBuf(relativeUnitArea);
      PelUnitBuf     invColorTransResidual = m_colorTransResiBuf[2].getBuf(relativeUnitArea);
      csFull->getResiBuf(currArea).colorSpaceConvert(invColorTransResidual, false);

      for (uint32_t c = 0; c < numTBlocks; c++)
      {
        const ComponentID compID = (ComponentID)c;
        uiSingleDistComp[c] = m_pcRdCost->getDistPart(orgResidual.bufs[c], invColorTransResidual.bufs[c], sps.getBitDepth(toChannelType(compID)), compID, DF_SSE);
        minCost[c] = m_pcRdCost->calcRdCost(uiSingleFracBits[c], uiSingleDistComp[c]);
      }
    }
#endif

    if ( chroma && tu.blocks[COMPONENT_Cb].valid() )
    {
      const CompArea& cbArea = tu.blocks[COMPONENT_Cb];
      const CompArea& crArea = tu.blocks[COMPONENT_Cr];
      bool checkJointCbCr = (sps.getJointCbCrEnabledFlag()) && (!tu.noResidual) && (TU::getCbf(tu, COMPONENT_Cb) || TU::getCbf(tu, COMPONENT_Cr));
      const int channelBitDepth = sps.getBitDepth(toChannelType(COMPONENT_Cb));
      bool      reshape         = slice.getLmcsEnabledFlag() && slice.getLmcsChromaResidualScaleFlag()
                               && tu.blocks[COMPONENT_Cb].width * tu.blocks[COMPONENT_Cb].height > 4;
      double minCostCbCr = minCost[COMPONENT_Cb] + minCost[COMPONENT_Cr];
#if ADAPTIVE_COLOR_TRANSFORM
      if (colorTransFlag)
      {
        minCostCbCr += minCost[COMPONENT_Y];  // ACT should consider three-component cost
      }
#endif
      bool   isLastBest  = false;

      CompStorage      orgResiCb[4], orgResiCr[4];   // 0:std, 1-3:jointCbCr
      std::vector<int> jointCbfMasksToTest;
      if ( checkJointCbCr )
      {
        orgResiCb[0].create(cbArea);
        orgResiCr[0].create(crArea);
        orgResiCb[0].copyFrom(cs.getOrgResiBuf(cbArea));
        orgResiCr[0].copyFrom(cs.getOrgResiBuf(crArea));
        if (reshape)
        {
          orgResiCb[0].scaleSignal(tu.getChromaAdj(), 1, tu.cu->cs->slice->clpRng(COMPONENT_Cb));
          orgResiCr[0].scaleSignal(tu.getChromaAdj(), 1, tu.cu->cs->slice->clpRng(COMPONENT_Cr));
        }
        jointCbfMasksToTest = m_pcTrQuant->selectICTCandidates(tu, orgResiCb, orgResiCr);
      }

      for (int cbfMask: jointCbfMasksToTest)
      {
        TCoeff     currAbsSum       = 0;
        uint64_t   currCompFracBits = 0;
        Distortion currCompDistCb   = 0;
        Distortion currCompDistCr   = 0;
        double     currCompCost     = 0;

        tu.jointCbCr = (uint8_t) cbfMask;
        tu.compAlpha[COMPONENT_Cb] = tu.compAlpha[COMPONENT_Cr] = 0;
<<<<<<< HEAD

#if ADAPTIVE_COLOR_TRANSFORM
        int         codedCbfMask = 0;
        ComponentID codeCompId = (tu.jointCbCr >> 1 ? COMPONENT_Cb : COMPONENT_Cr);
        ComponentID otherCompId = (codeCompId == COMPONENT_Cr ? COMPONENT_Cb : COMPONENT_Cr);

        if (colorTransFlag)
        {
          m_pcTrQuant->lambdaAdjustColorTrans(true);
          m_pcTrQuant->selectLambda(codeCompId);
        }
        else
        {
          m_pcTrQuant->selectLambda(codeCompId);
        }
#else
=======
#if JVET_P0058_CHROMA_TS
        // encoder bugfix: initialize mtsIdx for chroma under JointCbCrMode.
        tu.mtsIdx[COMPONENT_Cb] = tu.mtsIdx[COMPONENT_Cr] = MTS_DCT2_DCT2;
#endif
>>>>>>> b72d7418
        const QpParam cQP(tu, COMPONENT_Cb);  // note: uses tu.transformSkip[compID]

#if RDOQ_CHROMA_LAMBDA
        m_pcTrQuant->selectLambda(COMPONENT_Cb);
#endif
#endif
        // Lambda is loosened for the joint mode with respect to single modes as the same residual is used for both chroma blocks
        const int    absIct = abs( TU::getICTMode(tu) );
        const double lfact  = ( absIct == 1 || absIct == 3 ? 0.8 : 0.5 );
        m_pcTrQuant->setLambda( lfact * m_pcTrQuant->getLambda() );
        if ( checkJointCbCr && (tu.cu->cs->slice->getSliceQp() > 18))
        {
          m_pcTrQuant->setLambda( 1.05 * m_pcTrQuant->getLambda() );
        }

        m_CABACEstimator->getCtx() = ctxStart;
        m_CABACEstimator->resetBits();

        PelBuf cbResi = csFull->getResiBuf(cbArea);
        PelBuf crResi = csFull->getResiBuf(crArea);
        cbResi.copyFrom(orgResiCb[cbfMask]);
        crResi.copyFrom(orgResiCr[cbfMask]);

        if ( reshape )
        {
          double cRescale = (double)(1 << CSCALE_FP_PREC) / (double)(tu.getChromaAdj());
          m_pcTrQuant->setLambda(m_pcTrQuant->getLambda() / (cRescale*cRescale));
        }

#if ADAPTIVE_COLOR_TRANSFORM
        Distortion currCompDistY = MAX_UINT64;
        QpParam qpCbCr(tu, codeCompId);
        if (colorTransFlag)
        {
          for (int qpIdx = 0; qpIdx < 2; qpIdx++)
          {
            qpCbCr.Qps[qpIdx] = qpCbCr.Qps[qpIdx] + (codeCompId == COMPONENT_Cr ? DELTA_QP_FOR_Co : DELTA_QP_FOR_Y_Cg);
            qpCbCr.pers[qpIdx] = qpCbCr.Qps[qpIdx] / 6;
            qpCbCr.rems[qpIdx] = qpCbCr.Qps[qpIdx] % 6;
          }
        }
#else
        int         codedCbfMask = 0;
        ComponentID codeCompId   = (tu.jointCbCr >> 1 ? COMPONENT_Cb : COMPONENT_Cr);
        ComponentID otherCompId  = (codeCompId == COMPONENT_Cr ? COMPONENT_Cb : COMPONENT_Cr);
        const QpParam qpCbCr(tu, codeCompId);
#endif

        tu.getCoeffs(otherCompId).fill(0);   // do we need that?
        TU::setCbfAtDepth(tu, otherCompId, tu.depth, false);

        PelBuf &codeResi   = (codeCompId == COMPONENT_Cr ? crResi : cbResi);
        TCoeff  compAbsSum = 0;
        m_pcTrQuant->transformNxN(tu, codeCompId, qpCbCr, compAbsSum, m_CABACEstimator->getCtx());
        if (compAbsSum > 0)
        {
          m_pcTrQuant->invTransformNxN(tu, codeCompId, codeResi, qpCbCr);
          codedCbfMask += (codeCompId == COMPONENT_Cb ? 2 : 1);
        }
        else
        {
          codeResi.fill(0);
        }

        if (tu.jointCbCr == 3 && codedCbfMask == 2)
        {
          codedCbfMask = 3;
          TU::setCbfAtDepth(tu, COMPONENT_Cr, tu.depth, true);
        }
        if (codedCbfMask && tu.jointCbCr != codedCbfMask)
        {
          codedCbfMask = 0;
        }
        currAbsSum = codedCbfMask;

        if (currAbsSum > 0)
        {
          m_CABACEstimator->cbf_comp(cs, codedCbfMask >> 1, cbArea, currDepth, false);
          m_CABACEstimator->cbf_comp(cs, codedCbfMask & 1, crArea, currDepth, codedCbfMask >> 1);
          m_CABACEstimator->joint_cb_cr(tu, codedCbfMask);
          if (codedCbfMask >> 1)
            m_CABACEstimator->residual_coding(tu, COMPONENT_Cb);
          if (codedCbfMask & 1)
            m_CABACEstimator->residual_coding(tu, COMPONENT_Cr);
          currCompFracBits = m_CABACEstimator->getEstFracBits();

          m_pcTrQuant->invTransformICT(tu, cbResi, crResi);
          if (reshape)
          {
            cbResi.scaleSignal(tu.getChromaAdj(), 0, tu.cu->cs->slice->clpRng(COMPONENT_Cb));
            crResi.scaleSignal(tu.getChromaAdj(), 0, tu.cu->cs->slice->clpRng(COMPONENT_Cr));
          }

#if ADAPTIVE_COLOR_TRANSFORM
          if (colorTransFlag)
          {
            PelUnitBuf     orgResidual = orgResi->subBuf(relativeUnitArea);
            PelUnitBuf     invColorTransResidual = m_colorTransResiBuf[2].getBuf(relativeUnitArea);
            csFull->getResiBuf(currArea).colorSpaceConvert(invColorTransResidual, false);

            currCompDistY = m_pcRdCost->getDistPart(orgResidual.bufs[COMPONENT_Y], invColorTransResidual.bufs[COMPONENT_Y], sps.getBitDepth(toChannelType(COMPONENT_Y)), COMPONENT_Y, DF_SSE);
            currCompDistCb = m_pcRdCost->getDistPart(orgResidual.bufs[COMPONENT_Cb], invColorTransResidual.bufs[COMPONENT_Cb], sps.getBitDepth(toChannelType(COMPONENT_Cb)), COMPONENT_Cb, DF_SSE);
            currCompDistCr = m_pcRdCost->getDistPart(orgResidual.bufs[COMPONENT_Cr], invColorTransResidual.bufs[COMPONENT_Cr], sps.getBitDepth(toChannelType(COMPONENT_Cr)), COMPONENT_Cr, DF_SSE);
            currCompCost = m_pcRdCost->calcRdCost(uiSingleFracBits[COMPONENT_Y] + currCompFracBits, currCompDistY + currCompDistCr + currCompDistCb, false);
          }
          else
          {
#endif
          currCompDistCb = m_pcRdCost->getDistPart(csFull->getOrgResiBuf(cbArea), cbResi, channelBitDepth, COMPONENT_Cb, DF_SSE);
          currCompDistCr = m_pcRdCost->getDistPart(csFull->getOrgResiBuf(crArea), crResi, channelBitDepth, COMPONENT_Cr, DF_SSE);
#if WCG_EXT
          currCompCost   = m_pcRdCost->calcRdCost(currCompFracBits, currCompDistCr + currCompDistCb, false);
#else
          currCompCost   = m_pcRdCost->calcRdCost(currCompFracBits, currCompDistCr + currCompDistCb);
#endif
#if ADAPTIVE_COLOR_TRANSFORM
          }
#endif
        }
        else
          currCompCost = MAX_DOUBLE;

        // evaluate
        if( currCompCost < minCostCbCr )
        {
          uiAbsSum[COMPONENT_Cb]         = currAbsSum;
          uiAbsSum[COMPONENT_Cr]         = currAbsSum;
          uiSingleDistComp[COMPONENT_Cb] = currCompDistCb;
          uiSingleDistComp[COMPONENT_Cr] = currCompDistCr;
#if ADAPTIVE_COLOR_TRANSFORM
          if (colorTransFlag)
          {
            uiSingleDistComp[COMPONENT_Y] = currCompDistY;
          }
#endif
          minCostCbCr                    = currCompCost;
          isLastBest = (cbfMask == jointCbfMasksToTest.back());
          if (!isLastBest)
          {
            bestTU.copyComponentFrom(tu, COMPONENT_Cb);
            bestTU.copyComponentFrom(tu, COMPONENT_Cr);
            saveCS.getResiBuf(cbArea).copyFrom(csFull->getResiBuf(cbArea));
            saveCS.getResiBuf(crArea).copyFrom(csFull->getResiBuf(crArea));
          }
        }

        if( !isLastBest )
        {
          // copy component
          tu.copyComponentFrom( bestTU, COMPONENT_Cb );
          tu.copyComponentFrom( bestTU, COMPONENT_Cr );
          csFull->getResiBuf( cbArea ).copyFrom( saveCS.getResiBuf( cbArea ) );
          csFull->getResiBuf( crArea ).copyFrom( saveCS.getResiBuf( crArea ) );
        }
#if ADAPTIVE_COLOR_TRANSFORM
        if (colorTransFlag)
        {
          m_pcTrQuant->lambdaAdjustColorTrans(false);
        }
#endif
      }
    }

    m_CABACEstimator->getCtx() = ctxStart;
    m_CABACEstimator->resetBits();
    if( !tu.noResidual )
    {
    static const ComponentID cbf_getComp[3] = { COMPONENT_Cb, COMPONENT_Cr, COMPONENT_Y };
    for( unsigned c = 0; c < numTBlocks; c++)
    {
      const ComponentID compID = cbf_getComp[c];
      if (compID == COMPONENT_Y && !luma)
        continue;
      if (compID != COMPONENT_Y && !chroma)
        continue;
      if( tu.blocks[compID].valid() )
      {
        const bool prevCbf = ( compID == COMPONENT_Cr ? TU::getCbfAtDepth( tu, COMPONENT_Cb, currDepth ) : false );
        m_CABACEstimator->cbf_comp( *csFull, TU::getCbfAtDepth( tu, compID, currDepth ), tu.blocks[compID], currDepth, prevCbf );
      }
    }
    }

    for (uint32_t ch = 0; ch < numValidComp; ch++)
    {
      const ComponentID compID = ComponentID(ch);
      if (compID == COMPONENT_Y && !luma)
        continue;
      if (compID != COMPONENT_Y && !chroma)
        continue;
      if (tu.blocks[compID].valid())
      {
        if( compID == COMPONENT_Cr )
        {
          const int cbfMask = ( TU::getCbf( tu, COMPONENT_Cb ) ? 2 : 0 ) + ( TU::getCbf( tu, COMPONENT_Cr ) ? 1 : 0 );
          m_CABACEstimator->joint_cb_cr(tu, cbfMask);
        }
        if( cs.pps->getPpsRangeExtension().getCrossComponentPredictionEnabledFlag() && isChroma(compID) && uiAbsSum[COMPONENT_Y] )
        {
          m_CABACEstimator->cross_comp_pred( tu, compID );
        }
        if( TU::getCbf( tu, compID ) )
        {
          m_CABACEstimator->residual_coding( tu, compID );
        }
        uiSingleDist += uiSingleDistComp[compID];
      }
    }
    if( tu.noResidual )
    {
      CHECK( m_CABACEstimator->getEstFracBits() > 0, "no residual TU's bits shall be 0" );
    }

    csFull->fracBits += m_CABACEstimator->getEstFracBits();
    csFull->dist     += uiSingleDist;
#if WCG_EXT
    if( m_pcEncCfg->getLumaLevelToDeltaQPMapping().isEnabled() )
    {
      csFull->cost    = m_pcRdCost->calcRdCost(csFull->fracBits, csFull->dist, false);
    }
    else
#endif
    csFull->cost      = m_pcRdCost->calcRdCost(csFull->fracBits, csFull->dist);
  } // check full

  // code sub-blocks
  if( bCheckSplit )
  {
    if( bCheckFull )
    {
      m_CABACEstimator->getCtx() = ctxStart;
    }

    if( partitioner.canSplit( TU_MAX_TR_SPLIT, cs ) )
    {
      partitioner.splitCurrArea( TU_MAX_TR_SPLIT, cs );
    }
    else if( cu.sbtInfo && partitioner.canSplit( PartSplit( cu.getSbtTuSplit() ), cs ) )
    {
      partitioner.splitCurrArea( PartSplit( cu.getSbtTuSplit() ), cs );
    }
    else
      THROW( "Implicit TU split not available!" );

    do
    {
      xEstimateInterResidualQT(*csSplit, partitioner, bCheckFull ? nullptr : puiZeroDist
        , luma, chroma
#if ADAPTIVE_COLOR_TRANSFORM
        , orgResi
#endif
      );

      csSplit->cost = m_pcRdCost->calcRdCost( csSplit->fracBits, csSplit->dist );
    } while( partitioner.nextPart( *csSplit ) );

    partitioner.exitCurrSplit();

    unsigned        anyCbfSet   =   0;
    unsigned        compCbf[3]  = { 0, 0, 0 };

    if( !bCheckFull )
    {
      for( auto &currTU : csSplit->traverseTUs( currArea, partitioner.chType ) )
      {
        for( unsigned ch = 0; ch < numTBlocks; ch++ )
        {
          compCbf[ ch ] |= ( TU::getCbfAtDepth( currTU, ComponentID(ch), currDepth + 1 ) ? 1 : 0 );
        }
      }

      {

        for( auto &currTU : csSplit->traverseTUs( currArea, partitioner.chType ) )
        {
          TU::setCbfAtDepth   ( currTU, COMPONENT_Y,  currDepth, compCbf[ COMPONENT_Y  ] );
          if( currArea.chromaFormat != CHROMA_400 )
          {
            TU::setCbfAtDepth ( currTU, COMPONENT_Cb, currDepth, compCbf[ COMPONENT_Cb ] );
            TU::setCbfAtDepth ( currTU, COMPONENT_Cr, currDepth, compCbf[ COMPONENT_Cr ] );
          }
        }

        anyCbfSet    = compCbf[ COMPONENT_Y  ];
        if( currArea.chromaFormat != CHROMA_400 )
        {
          anyCbfSet |= compCbf[ COMPONENT_Cb ];
          anyCbfSet |= compCbf[ COMPONENT_Cr ];
        }
      }

      m_CABACEstimator->getCtx() = ctxStart;
      m_CABACEstimator->resetBits();

      // when compID isn't a channel, code Cbfs:
      xEncodeInterResidualQT( *csSplit, partitioner, MAX_NUM_TBLOCKS );
      for (uint32_t ch = 0; ch < numValidComp; ch++)
      {
        const ComponentID compID = ComponentID(ch);
        if (compID == COMPONENT_Y && !luma)
          continue;
        if (compID != COMPONENT_Y && !chroma)
          continue;
        xEncodeInterResidualQT( *csSplit, partitioner, ComponentID( ch ) );
      }

      csSplit->fracBits = m_CABACEstimator->getEstFracBits();
      csSplit->cost     = m_pcRdCost->calcRdCost(csSplit->fracBits, csSplit->dist);

      if( bCheckFull && anyCbfSet && csSplit->cost < csFull->cost )
      {
        cs.useSubStructure( *csSplit, partitioner.chType, currArea, false, false, false, true );
        cs.cost = csSplit->cost;
      }
    }


    if( csSplit && csFull )
    {
      csSplit->releaseIntermediateData();
      csFull ->releaseIntermediateData();
    }
  }
}

void InterSearch::encodeResAndCalcRdInterCU(CodingStructure &cs, Partitioner &partitioner, const bool &skipResidual
  , const bool luma, const bool chroma
)
{
  m_pcRdCost->setChromaFormat(cs.sps->getChromaFormatIdc());

  CodingUnit &cu = *cs.getCU( partitioner.chType );
  if( cu.predMode == MODE_INTER )
    CHECK( cu.isSepTree(), "CU with Inter mode must be in single tree" );

  const ChromaFormat format     = cs.area.chromaFormat;;
  const int  numValidComponents = getNumberValidComponents(format);
  const SPS &sps                = *cs.sps;
  const PPS &pps                = *cs.pps;

#if ADAPTIVE_COLOR_TRANSFORM
  bool colorTransAllowed = cs.slice->getSPS()->getUseColorTrans() && luma && chroma;
  if (cs.slice->getSPS()->getUseColorTrans())
  {
    CHECK(cu.treeType != TREE_D || partitioner.treeType != TREE_D, "localtree should not be applied when adaptive color transform is enabled");
    CHECK(cu.modeType != MODE_TYPE_ALL || partitioner.modeType != MODE_TYPE_ALL, "localtree should not be applied when adaptive color transform is enabled");
  }
#endif 

  if( skipResidual ) //  No residual coding : SKIP mode
  {
    cu.skip    = true;
    cu.rootCbf = false;
#if ADAPTIVE_COLOR_TRANSFORM
    cu.colorTransform = false;
#endif 
    CHECK( cu.sbtInfo != 0, "sbtInfo shall be 0 if CU has no residual" );
    cs.getResiBuf().fill(0);
    {
      cs.getRecoBuf().copyFrom(cs.getPredBuf() );
      if (m_pcEncCfg->getReshaper() && (cs.slice->getLmcsEnabledFlag() && m_pcReshape->getCTUFlag()) && !cu.firstPU->mhIntraFlag && !CU::isIBC(cu))
      {
        cs.getRecoBuf().Y().rspSignal(m_pcReshape->getFwdLUT());
      }
    }


    // add an empty TU
    cs.addTU(CS::getArea(cs, cs.area, partitioner.chType), partitioner.chType);
    Distortion distortion = 0;

    for (int comp = 0; comp < numValidComponents; comp++)
    {
      const ComponentID compID = ComponentID(comp);
      if (compID == COMPONENT_Y && !luma)
        continue;
      if (compID != COMPONENT_Y && !chroma)
        continue;
      CPelBuf reco = cs.getRecoBuf (compID);
      CPelBuf org  = cs.getOrgBuf  (compID);
#if WCG_EXT
      if (m_pcEncCfg->getLumaLevelToDeltaQPMapping().isEnabled() || (
        m_pcEncCfg->getReshaper() && (cs.slice->getLmcsEnabledFlag() && m_pcReshape->getCTUFlag())) )
      {
        const CPelBuf orgLuma = cs.getOrgBuf( cs.area.blocks[COMPONENT_Y] );
        if (compID == COMPONENT_Y && !(m_pcEncCfg->getLumaLevelToDeltaQPMapping().isEnabled()))
        {
          const CompArea &areaY = cu.Y();
          CompArea      tmpArea1(COMPONENT_Y, areaY.chromaFormat, Position(0, 0), areaY.size());
          PelBuf tmpRecLuma = m_tmpStorageLCU.getBuf(tmpArea1);
          tmpRecLuma.copyFrom(reco);
          tmpRecLuma.rspSignal(m_pcReshape->getInvLUT());
          distortion += m_pcRdCost->getDistPart(org, tmpRecLuma, sps.getBitDepth(toChannelType(compID)), compID, DF_SSE_WTD, &orgLuma);
        }
        else
        distortion += m_pcRdCost->getDistPart( org, reco, sps.getBitDepth( toChannelType( compID ) ), compID, DF_SSE_WTD, &orgLuma );
      }
      else
#endif
      distortion += m_pcRdCost->getDistPart( org, reco, sps.getBitDepth( toChannelType( compID ) ), compID, DF_SSE );
    }

    m_CABACEstimator->resetBits();

    if( pps.getTransquantBypassEnabledFlag() )
    {
      m_CABACEstimator->cu_transquant_bypass_flag( cu );
    }

    PredictionUnit &pu = *cs.getPU( partitioner.chType );

    m_CABACEstimator->cu_skip_flag  ( cu );
    m_CABACEstimator->merge_data(pu);

    cs.dist     = distortion;
    cs.fracBits = m_CABACEstimator->getEstFracBits();
    cs.cost     = m_pcRdCost->calcRdCost(cs.fracBits, cs.dist);

    return;
  }

  //  Residual coding.
  if (luma)
  {
    cs.getResiBuf().bufs[0].copyFrom(cs.getOrgBuf().bufs[0]);
    if (cs.slice->getLmcsEnabledFlag() && m_pcReshape->getCTUFlag())
    {
      const CompArea &areaY = cu.Y();
      CompArea      tmpArea(COMPONENT_Y, areaY.chromaFormat, Position(0, 0), areaY.size());
      PelBuf tmpPred = m_tmpStorageLCU.getBuf(tmpArea);
      tmpPred.copyFrom(cs.getPredBuf(COMPONENT_Y));

      if (!cu.firstPU->mhIntraFlag && !CU::isIBC(cu))
        tmpPred.rspSignal(m_pcReshape->getFwdLUT());
      cs.getResiBuf(COMPONENT_Y).rspSignal(m_pcReshape->getFwdLUT());
      cs.getResiBuf(COMPONENT_Y).subtract(tmpPred);
    }
    else
    cs.getResiBuf().bufs[0].subtract(cs.getPredBuf().bufs[0]);
  }
  if (chroma)
  {
    cs.getResiBuf().bufs[1].copyFrom(cs.getOrgBuf().bufs[1]);
    cs.getResiBuf().bufs[2].copyFrom(cs.getOrgBuf().bufs[2]);
    cs.getResiBuf().bufs[1].subtract(cs.getPredBuf().bufs[1]);
    cs.getResiBuf().bufs[2].subtract(cs.getPredBuf().bufs[2]);
  }
#if ADAPTIVE_COLOR_TRANSFORM
  const UnitArea curUnitArea = partitioner.currArea();
  CodingStructure &saveCS = *m_pSaveCS[1];
  saveCS.pcv = cs.pcv;
  saveCS.picture = cs.picture;
  saveCS.area.repositionTo(curUnitArea);
  saveCS.clearCUs();
  saveCS.clearPUs();
  saveCS.clearTUs();
  for (const auto &ppcu : cs.cus)
  {
    CodingUnit &pcu = saveCS.addCU(*ppcu, ppcu->chType);
    pcu = *ppcu;
  }
  for (const auto &ppu : cs.pus)
  {
    PredictionUnit &pu = saveCS.addPU(*ppu, ppu->chType);
    pu = *ppu;
  }

  PelUnitBuf orgResidual, colorTransResidual;
  const UnitArea localUnitArea(cs.area.chromaFormat, Area(0, 0, cu.Y().width, cu.Y().height));
  orgResidual = m_colorTransResiBuf[0].getBuf(localUnitArea);
  colorTransResidual = m_colorTransResiBuf[1].getBuf(localUnitArea);
  orgResidual.copyFrom(cs.getResiBuf());
  if (colorTransAllowed)
  {
    cs.getResiBuf().colorSpaceConvert(colorTransResidual, true);
  }

  const TempCtx ctxStart(m_CtxCache, m_CABACEstimator->getCtx());
  int           numAllowedColorSpace = (colorTransAllowed ? 2 : 1);
  Distortion    zeroDistortion = 0;

  double  bestCost = MAX_DOUBLE;
  bool    bestColorTrans = false;
  bool    bestRootCbf = false;
  uint8_t bestsbtInfo = 0;
  uint8_t orgSbtInfo = cu.sbtInfo;
  int     bestIter = 0;

  auto blkCache = dynamic_cast<CacheBlkInfoCtrl*>(m_modeCtrl);
  bool rootCbfFirstColorSpace = true;

  for (int iter = 0; iter < numAllowedColorSpace; iter++)
  {
    if (colorTransAllowed && !m_pcEncCfg->getRGBFormatFlag() && iter)
    {
      continue;
    }
    char colorSpaceOption = blkCache->getSelectColorSpaceOption(cu);
    if (colorTransAllowed)
    {
      if (colorSpaceOption)
      {
        CHECK(colorSpaceOption > 2 || colorSpaceOption < 0, "invalid color space selection option");
        if (colorSpaceOption == 1 && iter)
        {
          continue;
        }
        if (colorSpaceOption == 2 && !iter)
        {
          continue;
        }
      }
    }
    if (!colorSpaceOption)
    {
      if (iter && !rootCbfFirstColorSpace)
      {
        continue;
      }
      if (colorTransAllowed && cs.bestParent && cs.bestParent->tmpColorSpaceCost != MAX_DOUBLE)
      {
        if (cs.bestParent->firstColorSpaceSelected && iter)
        {
          continue;
        }
        if (m_pcEncCfg->getRGBFormatFlag())
        {
          if (!cs.bestParent->firstColorSpaceSelected && !iter)
          {
            continue;
          }
        }
      }
    }
    bool colorTransFlag = (colorTransAllowed && m_pcEncCfg->getRGBFormatFlag()) ? (1 - iter) : iter;
    cu.colorTransform = colorTransFlag;
    cu.sbtInfo = orgSbtInfo;

    m_CABACEstimator->resetBits();
    m_CABACEstimator->getCtx() = ctxStart;
    cs.clearTUs();
    cs.fracBits = 0;
    cs.dist = 0;
    cs.cost = 0;
#else
  Distortion zeroDistortion = 0;

  const TempCtx ctxStart( m_CtxCache, m_CABACEstimator->getCtx() );
#endif

#if ADAPTIVE_COLOR_TRANSFORM
  if (colorTransFlag)
  {
    cs.getOrgResiBuf().bufs[0].copyFrom(colorTransResidual.bufs[0]);
    cs.getOrgResiBuf().bufs[1].copyFrom(colorTransResidual.bufs[1]);
    cs.getOrgResiBuf().bufs[2].copyFrom(colorTransResidual.bufs[2]);

    memset(m_pTempPel, 0, sizeof(Pel) * localUnitArea.blocks[0].area());
    zeroDistortion = 0;
    for (int compIdx = 0; compIdx < 3; compIdx++)
    {
      ComponentID componentID = (ComponentID)compIdx;
      const CPelBuf zeroBuf(m_pTempPel, localUnitArea.blocks[compIdx]);
      zeroDistortion += m_pcRdCost->getDistPart(zeroBuf, orgResidual.bufs[compIdx], sps.getBitDepth(toChannelType(componentID)), componentID, DF_SSE);
    }
    xEstimateInterResidualQT(cs, partitioner, NULL, luma, chroma, &orgResidual);
  }
  else
  {
    zeroDistortion = 0;
#endif
  if (luma)
  {
#if ADAPTIVE_COLOR_TRANSFORM
    cs.getOrgResiBuf().bufs[0].copyFrom(orgResidual.bufs[0]);
#else
    cs.getOrgResiBuf().bufs[0].copyFrom(cs.getResiBuf().bufs[0]);
#endif
  }
  if (chroma)
  {
#if ADAPTIVE_COLOR_TRANSFORM
    cs.getOrgResiBuf().bufs[1].copyFrom(orgResidual.bufs[1]);
    cs.getOrgResiBuf().bufs[2].copyFrom(orgResidual.bufs[2]);
#else
    cs.getOrgResiBuf().bufs[1].copyFrom(cs.getResiBuf().bufs[1]);
    cs.getOrgResiBuf().bufs[2].copyFrom(cs.getResiBuf().bufs[2]);
#endif
  }
  xEstimateInterResidualQT(cs, partitioner, &zeroDistortion, luma, chroma);
#if ADAPTIVE_COLOR_TRANSFORM
  }
#endif
  TransformUnit &firstTU = *cs.getTU( partitioner.chType );

  cu.rootCbf = false;
  m_CABACEstimator->resetBits();
  m_CABACEstimator->rqt_root_cbf( cu );
  const uint64_t  zeroFracBits = m_CABACEstimator->getEstFracBits();
  double zeroCost;
  {
#if WCG_EXT
    if( m_pcEncCfg->getLumaLevelToDeltaQPMapping().isEnabled() )
    {
      zeroCost = cs.isLossless ? ( cs.cost + 1 ) : m_pcRdCost->calcRdCost( zeroFracBits, zeroDistortion, false );
    }
    else
#endif
    zeroCost = cs.isLossless ? ( cs.cost + 1 ) : m_pcRdCost->calcRdCost( zeroFracBits, zeroDistortion );
  }

  const int  numValidTBlocks   = ::getNumberValidTBlocks( *cs.pcv );
  for (uint32_t i = 0; i < numValidTBlocks; i++)
  {
    cu.rootCbf |= TU::getCbfAtDepth(firstTU, ComponentID(i), 0);
  }

  // -------------------------------------------------------
  // If a block full of 0's is efficient, then just use 0's.
  // The costs at this point do not include header bits.

  if (zeroCost < cs.cost || !cu.rootCbf)
  {
#if ADAPTIVE_COLOR_TRANSFORM
    cs.cost = zeroCost;
    cu.colorTransform = false;
#endif
    cu.sbtInfo = 0;
    cu.rootCbf = false;

    cs.clearTUs();

    // add a new "empty" TU spanning the whole CU
    TransformUnit& tu = cs.addTU(cu, partitioner.chType);

    for (int comp = 0; comp < numValidComponents; comp++)
    {
      tu.rdpcm[comp] = RDPCM_OFF;
    }
    cu.firstTU = cu.lastTU = &tu;
  }
#if ADAPTIVE_COLOR_TRANSFORM
  if (!iter)
  {
    rootCbfFirstColorSpace = cu.rootCbf;
  }
  if (cs.cost < bestCost)
  {
    bestIter = iter;
    if (cu.rootCbf && cu.colorTransform)
    {
      cs.getResiBuf(curUnitArea).colorSpaceConvert(cs.getResiBuf(curUnitArea), false);
    }

    if (iter != (numAllowedColorSpace - 1))
    {
      bestCost = cs.cost;
      bestColorTrans = cu.colorTransform;
      bestRootCbf = cu.rootCbf;
      bestsbtInfo = cu.sbtInfo;

      saveCS.clearTUs();
      for (const auto &ptu : cs.tus)
      {
        TransformUnit &tu = saveCS.addTU(*ptu, ptu->chType);
        tu = *ptu;
      }
      saveCS.getResiBuf(curUnitArea).copyFrom(cs.getResiBuf(curUnitArea));
    }
  }
  }

  if (bestIter != (numAllowedColorSpace - 1))
  {
    cu.colorTransform = bestColorTrans;
    cu.rootCbf = bestRootCbf;
    cu.sbtInfo = bestsbtInfo;

    cs.clearTUs();
    for (const auto &ptu : saveCS.tus)
    {
      TransformUnit &tu = cs.addTU(*ptu, ptu->chType);
      tu = *ptu;
    }
    cs.getResiBuf(curUnitArea).copyFrom(saveCS.getResiBuf(curUnitArea));
  }
#endif

  // all decisions now made. Fully encode the CU, including the headers:
  m_CABACEstimator->getCtx() = ctxStart;

  uint64_t finalFracBits = xGetSymbolFracBitsInter( cs, partitioner );
  // we've now encoded the CU, and so have a valid bit cost
  if (!cu.rootCbf)
  {
    if (luma)
    {
      cs.getResiBuf().bufs[0].fill(0); // Clear the residual image, if we didn't code it.
    }
    if (chroma)
    {
      cs.getResiBuf().bufs[1].fill(0); // Clear the residual image, if we didn't code it.
      cs.getResiBuf().bufs[2].fill(0); // Clear the residual image, if we didn't code it.
    }
  }

  if (luma)
  {
    if (cu.rootCbf && cs.slice->getLmcsEnabledFlag() && m_pcReshape->getCTUFlag())
    {
      const CompArea &areaY = cu.Y();
      CompArea      tmpArea(COMPONENT_Y, areaY.chromaFormat, Position(0, 0), areaY.size());
      PelBuf tmpPred = m_tmpStorageLCU.getBuf(tmpArea);
      tmpPred.copyFrom(cs.getPredBuf(COMPONENT_Y));

      if (!cu.firstPU->mhIntraFlag && !CU::isIBC(cu))
        tmpPred.rspSignal(m_pcReshape->getFwdLUT());

      cs.getRecoBuf(COMPONENT_Y).reconstruct(tmpPred, cs.getResiBuf(COMPONENT_Y), cs.slice->clpRng(COMPONENT_Y));
    }
    else
    {
      cs.getRecoBuf().bufs[0].reconstruct(cs.getPredBuf().bufs[0], cs.getResiBuf().bufs[0], cs.slice->clpRngs().comp[0]);
      if (cs.slice->getLmcsEnabledFlag() && m_pcReshape->getCTUFlag() && !cu.firstPU->mhIntraFlag && !CU::isIBC(cu))
      {
        cs.getRecoBuf().bufs[0].rspSignal(m_pcReshape->getFwdLUT());
      }
    }
  }
  if (chroma)
  {
    cs.getRecoBuf().bufs[1].reconstruct(cs.getPredBuf().bufs[1], cs.getResiBuf().bufs[1], cs.slice->clpRngs().comp[1]);
    cs.getRecoBuf().bufs[2].reconstruct(cs.getPredBuf().bufs[2], cs.getResiBuf().bufs[2], cs.slice->clpRngs().comp[2]);
  }

  // update with clipped distortion and cost (previously unclipped reconstruction values were used)
  Distortion finalDistortion = 0;

  for (int comp = 0; comp < numValidComponents; comp++)
  {
    const ComponentID compID = ComponentID(comp);
    if (compID == COMPONENT_Y && !luma)
      continue;
    if (compID != COMPONENT_Y && !chroma)
      continue;
    CPelBuf reco = cs.getRecoBuf (compID);
    CPelBuf org  = cs.getOrgBuf  (compID);

#if WCG_EXT
    if (m_pcEncCfg->getLumaLevelToDeltaQPMapping().isEnabled() || (
      m_pcEncCfg->getReshaper() && (cs.slice->getLmcsEnabledFlag() && m_pcReshape->getCTUFlag())))
    {
      const CPelBuf orgLuma = cs.getOrgBuf( cs.area.blocks[COMPONENT_Y] );
      if (compID == COMPONENT_Y && !(m_pcEncCfg->getLumaLevelToDeltaQPMapping().isEnabled()) )
      {
        const CompArea &areaY = cu.Y();
        CompArea      tmpArea1(COMPONENT_Y, areaY.chromaFormat, Position(0, 0), areaY.size());
        PelBuf tmpRecLuma = m_tmpStorageLCU.getBuf(tmpArea1);
        tmpRecLuma.copyFrom(reco);
        tmpRecLuma.rspSignal(m_pcReshape->getInvLUT());
        finalDistortion += m_pcRdCost->getDistPart(org, tmpRecLuma, sps.getBitDepth(toChannelType(compID)), compID, DF_SSE_WTD, &orgLuma);
      }
      else
        finalDistortion += m_pcRdCost->getDistPart(org, reco, sps.getBitDepth(toChannelType(compID)), compID, DF_SSE_WTD, &orgLuma);
    }
    else
#endif
    {
      finalDistortion += m_pcRdCost->getDistPart( org, reco, sps.getBitDepth( toChannelType( compID ) ), compID, DF_SSE );
    }
  }

  cs.dist     = finalDistortion;
  cs.fracBits = finalFracBits;
  cs.cost     = m_pcRdCost->calcRdCost(cs.fracBits, cs.dist);
#if ADAPTIVE_COLOR_TRANSFORM
  if (cs.slice->getSPS()->getUseColorTrans())
  {
    if (cs.cost < cs.tmpColorSpaceCost)
    {
      cs.tmpColorSpaceCost = cs.cost;
      if (m_pcEncCfg->getRGBFormatFlag())
      {
        cs.firstColorSpaceSelected = cu.colorTransform || !cu.rootCbf;
      }
      else
      {
        cs.firstColorSpaceSelected = !cu.colorTransform || !cu.rootCbf;
      }
    }
  }
#endif

  CHECK(cs.tus.size() == 0, "No TUs present");
}

uint64_t InterSearch::xGetSymbolFracBitsInter(CodingStructure &cs, Partitioner &partitioner)
{
  uint64_t fracBits   = 0;
  CodingUnit &cu    = *cs.getCU( partitioner.chType );

  m_CABACEstimator->resetBits();

  if( cu.firstPU->mergeFlag && !cu.rootCbf )
  {
    cu.skip = true;
#if ADAPTIVE_COLOR_TRANSFORM
    CHECK(cu.colorTransform, "ACT should not be enabled for skip mode");
#endif
    if( cs.pps->getTransquantBypassEnabledFlag() )
    {
      m_CABACEstimator->cu_transquant_bypass_flag( cu );
    }

    m_CABACEstimator->cu_skip_flag  ( cu );
    if (cu.firstPU->mhIntraFlag)
    {
      // CIIP shouldn't be skip, the upper level function will deal with it, i.e. setting the overall cost to MAX_DOUBLE
    }
    else
    {
      m_CABACEstimator->merge_data(*cu.firstPU);
    }
    fracBits   += m_CABACEstimator->getEstFracBits();
  }
  else
  {
    CHECK( cu.skip, "Skip flag has to be off at this point!" );

    if( cs.pps->getTransquantBypassEnabledFlag() )
    {
      m_CABACEstimator->cu_transquant_bypass_flag( cu );
    }
    if (cu.Y().valid())
    m_CABACEstimator->cu_skip_flag( cu );
    m_CABACEstimator->pred_mode   ( cu );
    m_CABACEstimator->cu_pred_data( cu );
    CUCtx cuCtx;
    cuCtx.isDQPCoded = true;
    cuCtx.isChromaQpAdjCoded = true;
    m_CABACEstimator->cu_residual ( cu, partitioner, cuCtx );
    fracBits       += m_CABACEstimator->getEstFracBits();
  }

  return fracBits;
}

double InterSearch::xGetMEDistortionWeight(uint8_t gbiIdx, RefPicList eRefPicList)
{
  if( gbiIdx != GBI_DEFAULT )
  {
    return fabs((double)getGbiWeight(gbiIdx, eRefPicList) / (double)g_GbiWeightBase);
  }
  else
  {
    return 0.5;
  }
}
bool InterSearch::xReadBufferedUniMv(PredictionUnit& pu, RefPicList eRefPicList, int32_t iRefIdx, Mv& pcMvPred, Mv& rcMv, uint32_t& ruiBits, Distortion& ruiCost)
{
  if (m_uniMotions.isReadMode((uint32_t)eRefPicList, (uint32_t)iRefIdx))
  {
    m_uniMotions.copyTo(rcMv, ruiCost, (uint32_t)eRefPicList, (uint32_t)iRefIdx);

    Mv pred = pcMvPred;
    pred.changeTransPrecInternal2Amvr(pu.cu->imv);
    m_pcRdCost->setPredictor(pred);
    m_pcRdCost->setCostScale(0);

    Mv mv = rcMv;
    mv.changeTransPrecInternal2Amvr(pu.cu->imv);
    uint32_t mvBits = m_pcRdCost->getBitsOfVectorWithPredictor(mv.getHor(), mv.getVer(), 0);

    ruiBits += mvBits;
    ruiCost += m_pcRdCost->getCost(ruiBits);
    return true;
  }
  return false;
}

bool InterSearch::xReadBufferedAffineUniMv(PredictionUnit& pu, RefPicList eRefPicList, int32_t iRefIdx, Mv acMvPred[3], Mv acMv[3], uint32_t& ruiBits, Distortion& ruiCost
  , int& mvpIdx, const AffineAMVPInfo& aamvpi
)
{
  if (m_uniMotions.isReadModeAffine((uint32_t)eRefPicList, (uint32_t)iRefIdx, pu.cu->affineType))
  {
    m_uniMotions.copyAffineMvTo(acMv, ruiCost, (uint32_t)eRefPicList, (uint32_t)iRefIdx, pu.cu->affineType, mvpIdx);
    m_pcRdCost->setCostScale(0);
    acMvPred[0] = aamvpi.mvCandLT[mvpIdx];
    acMvPred[1] = aamvpi.mvCandRT[mvpIdx];
    acMvPred[2] = aamvpi.mvCandLB[mvpIdx];

    uint32_t mvBits = 0;
    for (int verIdx = 0; verIdx<(pu.cu->affineType ? 3 : 2); verIdx++)
    {
      Mv pred = verIdx ? acMvPred[verIdx] + acMv[0] - acMvPred[0] : acMvPred[verIdx];
      pred.changePrecision(MV_PRECISION_INTERNAL, MV_PRECISION_QUARTER);
      m_pcRdCost->setPredictor(pred);
      Mv mv = acMv[verIdx];
      mv.changePrecision(MV_PRECISION_INTERNAL, MV_PRECISION_QUARTER);
      mvBits += m_pcRdCost->getBitsOfVectorWithPredictor(mv.getHor(), mv.getVer(), 0);
    }
    ruiBits += mvBits;
    ruiCost += m_pcRdCost->getCost(ruiBits);
    return true;
  }
  return false;
}
void InterSearch::initWeightIdxBits()
{
  for (int n = 0; n < GBI_NUM; ++n)
  {
    m_estWeightIdxBits[n] = deriveWeightIdxBits(n);
  }
}

void InterSearch::xClipMv( Mv& rcMv, const Position& pos, const struct Size& size, const SPS& sps, const PPS& pps )
{
  int mvShift = MV_FRACTIONAL_BITS_INTERNAL;
  int offset = 8;
  int horMax = ( pps.getPicWidthInLumaSamples() + offset - (int)pos.x - 1 ) << mvShift;
  int horMin = ( -( int ) sps.getMaxCUWidth()   - offset - ( int ) pos.x + 1 ) << mvShift;

  int verMax = ( pps.getPicHeightInLumaSamples() + offset - (int)pos.y - 1 ) << mvShift;
  int verMin = ( -( int ) sps.getMaxCUHeight()   - offset - ( int ) pos.y + 1 ) << mvShift;

  if( sps.getWrapAroundEnabledFlag() )
  {
    int horMax = ( pps.getPicWidthInLumaSamples() + sps.getMaxCUWidth() - size.width + offset - (int)pos.x - 1 ) << mvShift;
    int horMin = ( -( int ) sps.getMaxCUWidth()                                      - offset - ( int ) pos.x + 1 ) << mvShift;
    rcMv.setHor( std::min( horMax, std::max( horMin, rcMv.getHor() ) ) );
    rcMv.setVer( std::min( verMax, std::max( verMin, rcMv.getVer() ) ) );
    return;
  }

  rcMv.setHor( std::min( horMax, std::max( horMin, rcMv.getHor() ) ) );
  rcMv.setVer( std::min( verMax, std::max( verMin, rcMv.getVer() ) ) );
}

uint32_t InterSearch::xDetermineBestMvp( PredictionUnit& pu, Mv acMvTemp[3], int& mvpIdx, const AffineAMVPInfo& aamvpi )
{
  bool mvpUpdated  = false;
  uint32_t minBits = std::numeric_limits<uint32_t>::max();
  for ( int i = 0; i < aamvpi.numCand; i++ )
  {
    Mv mvPred[3] = { aamvpi.mvCandLT[i], aamvpi.mvCandRT[i], aamvpi.mvCandLB[i] };
    uint32_t candBits = m_auiMVPIdxCost[i][aamvpi.numCand];
    candBits += xCalcAffineMVBits( pu, acMvTemp, mvPred );

    if ( candBits < minBits )
    {
      minBits    = candBits;
      mvpIdx     = i;
      mvpUpdated = true;
    }
  }
  CHECK( !mvpUpdated, "xDetermineBestMvp() error" );
  return minBits;
}

void InterSearch::symmvdCheckBestMvp(
  PredictionUnit& pu,
  PelUnitBuf& origBuf,
  Mv curMv,
  RefPicList curRefList,
  AMVPInfo amvpInfo[2][33],
  int32_t gbiIdx,
  Mv cMvPredSym[2],
  int32_t mvpIdxSym[2],
  Distortion& bestCost,
  bool skip
)
{
  RefPicList tarRefList = (RefPicList)(1 - curRefList);
  int32_t refIdxCur = pu.cu->slice->getSymRefIdx(curRefList);
  int32_t refIdxTar = pu.cu->slice->getSymRefIdx(tarRefList);

  MvField cCurMvField, cTarMvField;
  cCurMvField.setMvField(curMv, refIdxCur);
  AMVPInfo& amvpCur = amvpInfo[curRefList][refIdxCur];
  AMVPInfo& amvpTar = amvpInfo[tarRefList][refIdxTar];
  m_pcRdCost->setCostScale(0);


  // get prediction of eCurRefPicList
  PelUnitBuf predBufA = m_tmpPredStorage[curRefList].getBuf(UnitAreaRelative(*pu.cu, pu));
  const Picture* picRefA = pu.cu->slice->getRefPic(curRefList, cCurMvField.refIdx);
  Mv mvA = cCurMvField.mv;
  clipMv( mvA, pu.cu->lumaPos(), pu.cu->lumaSize(), *pu.cs->sps, *pu.cs->pps );
#if JVET_P0092_SMVD_SPEED_UP
  if ( (mvA.hor & 15) == 0 && (mvA.ver & 15) == 0 )
  {
    Position offset = pu.blocks[COMPONENT_Y].pos().offset( mvA.getHor() >> 4, mvA.getVer() >> 4 );
    CPelBuf pelBufA = picRefA->getRecoBuf( CompArea( COMPONENT_Y, pu.chromaFormat, offset, pu.blocks[COMPONENT_Y].size() ), false );
    predBufA.bufs[0].buf = const_cast<Pel *>(pelBufA.buf);
    predBufA.bufs[0].stride = pelBufA.stride;
  }
  else
  {
    xPredInterBlk( COMPONENT_Y, pu, picRefA, mvA, predBufA, false, pu.cu->slice->clpRng( COMPONENT_Y ), false, false );
  }
  PelUnitBuf bufTmp = m_tmpStorageLCU.getBuf( UnitAreaRelative( *pu.cu, pu ) );
  bufTmp.copyFrom( origBuf );
  bufTmp.removeHighFreq( predBufA, m_pcEncCfg->getClipForBiPredMeEnabled(), pu.cu->slice->clpRngs(), getGbiWeight( pu.cu->GBiIdx, tarRefList ) );

  double fWeight = xGetMEDistortionWeight( pu.cu->GBiIdx, tarRefList );
#else
  xPredInterBlk(COMPONENT_Y, pu, picRefA, mvA, predBufA, true, pu.cu->slice->clpRng(COMPONENT_Y), false, false);
#endif

  int32_t skipMvpIdx[2];
  skipMvpIdx[0] = skip ? mvpIdxSym[0] : -1;
  skipMvpIdx[1] = skip ? mvpIdxSym[1] : -1;

  for (int i = 0; i < amvpCur.numCand; i++)
  {
    for (int j = 0; j < amvpTar.numCand; j++)
    {
      if (skipMvpIdx[curRefList] == i && skipMvpIdx[tarRefList] == j)
        continue;

      cTarMvField.setMvField(curMv.getSymmvdMv(amvpCur.mvCand[i], amvpTar.mvCand[j]), refIdxTar);

      // get prediction of eTarRefPicList
      PelUnitBuf predBufB = m_tmpPredStorage[tarRefList].getBuf(UnitAreaRelative(*pu.cu, pu));
      const Picture* picRefB = pu.cu->slice->getRefPic(tarRefList, cTarMvField.refIdx);
      Mv mvB = cTarMvField.mv;
      clipMv( mvB, pu.cu->lumaPos(), pu.cu->lumaSize(), *pu.cs->sps, *pu.cs->pps );
#if JVET_P0092_SMVD_SPEED_UP
      if ( (mvB.hor & 15) == 0 && (mvB.ver & 15) == 0 )
      {
        Position offset = pu.blocks[COMPONENT_Y].pos().offset( mvB.getHor() >> 4, mvB.getVer() >> 4 );
        CPelBuf pelBufB = picRefB->getRecoBuf( CompArea( COMPONENT_Y, pu.chromaFormat, offset, pu.blocks[COMPONENT_Y].size() ), false );
        predBufB.bufs[0].buf = const_cast<Pel *>(pelBufB.buf);
        predBufB.bufs[0].stride = pelBufB.stride;
      }
      else
      {
        xPredInterBlk( COMPONENT_Y, pu, picRefB, mvB, predBufB, false, pu.cu->slice->clpRng( COMPONENT_Y ), false, false );
      }
      // calc distortion
      DFunc distFunc = (!pu.cu->transQuantBypass && !pu.cu->slice->getDisableSATDForRD()) ? DF_HAD : DF_SAD;
      Distortion cost = (Distortion)floor( fWeight * (double)m_pcRdCost->getDistPart( bufTmp.Y(), predBufB.Y(), pu.cs->sps->getBitDepth( CHANNEL_TYPE_LUMA ), COMPONENT_Y, distFunc ) );
#else
      xPredInterBlk(COMPONENT_Y, pu, picRefB, mvB, predBufB, true, pu.cu->slice->clpRng(COMPONENT_Y), false, false);

      PelUnitBuf bufTmp = m_tmpStorageLCU.getBuf(UnitAreaRelative(*pu.cu, pu));
      if (gbiIdx != GBI_DEFAULT)
        bufTmp.Y().addWeightedAvg(predBufA.Y(), predBufB.Y(), pu.cu->slice->clpRng(COMPONENT_Y), gbiIdx);
      else
        bufTmp.Y().addAvg(predBufA.Y(), predBufB.Y(), pu.cu->slice->clpRng(COMPONENT_Y));

      // calc distortion
      DFunc distFunc = (!pu.cu->transQuantBypass && !pu.cu->slice->getDisableSATDForRD()) ? DF_HAD : DF_SAD;
      Distortion cost = m_pcRdCost->getDistPart(bufTmp.Y(), origBuf.Y(), pu.cs->sps->getBitDepth(CHANNEL_TYPE_LUMA), COMPONENT_Y, distFunc);
#endif

      Mv pred = amvpCur.mvCand[i];
      pred.changeTransPrecInternal2Amvr(pu.cu->imv);
      m_pcRdCost->setPredictor(pred);
      Mv mv = curMv;
      mv.changeTransPrecInternal2Amvr(pu.cu->imv);
      uint32_t bits = m_pcRdCost->getBitsOfVectorWithPredictor(mv.hor, mv.ver, 0);
      bits += m_auiMVPIdxCost[i][AMVP_MAX_NUM_CANDS];
      bits += m_auiMVPIdxCost[j][AMVP_MAX_NUM_CANDS];
      cost += m_pcRdCost->getCost(bits);
      if (cost < bestCost)
      {
        bestCost = cost;
        cMvPredSym[curRefList] = amvpCur.mvCand[i];
        cMvPredSym[tarRefList] = amvpTar.mvCand[j];
        mvpIdxSym[curRefList] = i;
        mvpIdxSym[tarRefList] = j;
      }
    }
  }
}

uint64_t InterSearch::xCalcPuMeBits(PredictionUnit& pu)
{
  assert(pu.mergeFlag);
  assert(!CU::isIBC(*pu.cu));
  m_CABACEstimator->resetBits();
  m_CABACEstimator->merge_flag(pu);
  if (pu.mergeFlag)
  {
    m_CABACEstimator->merge_data(pu);
  }
  return m_CABACEstimator->getEstFracBits();
}

bool InterSearch::searchBv(PredictionUnit& pu, int xPos, int yPos, int width, int height, int picWidth, int picHeight, int xBv, int yBv, int ctuSize)
{
  const int ctuSizeLog2 = floorLog2(ctuSize);

  int refRightX = xPos + xBv + width - 1;
  int refBottomY = yPos + yBv + height - 1;

  int refLeftX = xPos + xBv;
  int refTopY = yPos + yBv;

  if ((xPos + xBv) < 0)
  {
    return false;
  }
  if (refRightX >= picWidth)
  {
    return false;
  }

  if ((yPos + yBv) < 0)
  {
    return false;
  }
  if (refBottomY >= picHeight)
  {
    return false;
  }
  if ((xBv + width) > 0 && (yBv + height) > 0)
  {
    return false;
  }

  // Don't search the above CTU row
  if (refTopY >> ctuSizeLog2 < yPos >> ctuSizeLog2)
    return false;

  // Don't search the below CTU row
  if (refBottomY >> ctuSizeLog2 > yPos >> ctuSizeLog2)
  {
    return false;
  }

  // in the same CTU line
  int numLeftCTUs = (1 << ((7 - ctuSizeLog2) << 1)) - ((ctuSizeLog2 < 7) ? 1 : 0);
  if ((refRightX >> ctuSizeLog2 <= xPos >> ctuSizeLog2) && (refLeftX >> ctuSizeLog2 >= (xPos >> ctuSizeLog2) - numLeftCTUs))
  {

    // in the same CTU, or left CTU
    // if part of ref block is in the left CTU, some area can be referred from the not-yet updated local CTU buffer
    if (((refLeftX >> ctuSizeLog2) == ((xPos >> ctuSizeLog2) - 1)) && (ctuSizeLog2 == 7))
    {
      // ref block's collocated block in current CTU
      const Position refPosCol = pu.Y().topLeft().offset(xBv + ctuSize, yBv);
      int offset64x = (refPosCol.x >> (ctuSizeLog2 - 1)) << (ctuSizeLog2 - 1);
      int offset64y = (refPosCol.y >> (ctuSizeLog2 - 1)) << (ctuSizeLog2 - 1);
      const Position refPosCol64x64 = {offset64x, offset64y};
      if (pu.cs->isDecomp(refPosCol64x64, toChannelType(COMPONENT_Y)))
        return false;
      if (refPosCol64x64 == pu.Y().topLeft())
        return false;
    }
  }
  else
    return false;

  // in the same CTU, or valid area from left CTU. Check if the reference block is already coded
  const Position refPosLT = pu.Y().topLeft().offset(xBv, yBv);
  const Position refPosBR = pu.Y().bottomRight().offset(xBv, yBv);
  const ChannelType      chType = toChannelType(COMPONENT_Y);
  if (!pu.cs->isDecomp(refPosBR, chType))
    return false;
  if (!pu.cs->isDecomp(refPosLT, chType))
    return false;
  return true;
}

//! \}<|MERGE_RESOLUTION|>--- conflicted
+++ resolved
@@ -6980,8 +6980,10 @@
 
         tu.jointCbCr = (uint8_t) cbfMask;
         tu.compAlpha[COMPONENT_Cb] = tu.compAlpha[COMPONENT_Cr] = 0;
-<<<<<<< HEAD
-
+#if JVET_P0058_CHROMA_TS
+        // encoder bugfix: initialize mtsIdx for chroma under JointCbCrMode.
+        tu.mtsIdx[COMPONENT_Cb] = tu.mtsIdx[COMPONENT_Cr] = MTS_DCT2_DCT2;
+#endif
 #if ADAPTIVE_COLOR_TRANSFORM
         int         codedCbfMask = 0;
         ComponentID codeCompId = (tu.jointCbCr >> 1 ? COMPONENT_Cb : COMPONENT_Cr);
@@ -6997,12 +6999,6 @@
           m_pcTrQuant->selectLambda(codeCompId);
         }
 #else
-=======
-#if JVET_P0058_CHROMA_TS
-        // encoder bugfix: initialize mtsIdx for chroma under JointCbCrMode.
-        tu.mtsIdx[COMPONENT_Cb] = tu.mtsIdx[COMPONENT_Cr] = MTS_DCT2_DCT2;
-#endif
->>>>>>> b72d7418
         const QpParam cQP(tu, COMPONENT_Cb);  // note: uses tu.transformSkip[compID]
 
 #if RDOQ_CHROMA_LAMBDA
