/* The copyright in this software is being made available under the BSD
 * License, included below. This software may be subject to other third party
 * and contributor rights, including patent rights, and no such rights are
 * granted under this license.
 *
 * Copyright (c) 2010-2022, ITU/ISO/IEC
 * All rights reserved.
 *
 * Redistribution and use in source and binary forms, with or without
 * modification, are permitted provided that the following conditions are met:
 *
 *  * Redistributions of source code must retain the above copyright notice,
 *    this list of conditions and the following disclaimer.
 *  * Redistributions in binary form must reproduce the above copyright notice,
 *    this list of conditions and the following disclaimer in the documentation
 *    and/or other materials provided with the distribution.
 *  * Neither the name of the ITU/ISO/IEC nor the names of its contributors may
 *    be used to endorse or promote products derived from this software without
 *    specific prior written permission.
 *
 * THIS SOFTWARE IS PROVIDED BY THE COPYRIGHT HOLDERS AND CONTRIBUTORS "AS IS"
 * AND ANY EXPRESS OR IMPLIED WARRANTIES, INCLUDING, BUT NOT LIMITED TO, THE
 * IMPLIED WARRANTIES OF MERCHANTABILITY AND FITNESS FOR A PARTICULAR PURPOSE
 * ARE DISCLAIMED. IN NO EVENT SHALL THE COPYRIGHT HOLDER OR CONTRIBUTORS
 * BE LIABLE FOR ANY DIRECT, INDIRECT, INCIDENTAL, SPECIAL, EXEMPLARY, OR
 * CONSEQUENTIAL DAMAGES (INCLUDING, BUT NOT LIMITED TO, PROCUREMENT OF
 * SUBSTITUTE GOODS OR SERVICES; LOSS OF USE, DATA, OR PROFITS; OR BUSINESS
 * INTERRUPTION) HOWEVER CAUSED AND ON ANY THEORY OF LIABILITY, WHETHER IN
 * CONTRACT, STRICT LIABILITY, OR TORT (INCLUDING NEGLIGENCE OR OTHERWISE)
 * ARISING IN ANY WAY OUT OF THE USE OF THIS SOFTWARE, EVEN IF ADVISED OF
 * THE POSSIBILITY OF SUCH DAMAGE.
 */

#include "CommonLib/CommonDef.h"
#include "CommonLib/SEI.h"
#include "EncGOP.h"
#include "EncLib.h"
#include <fstream>

using namespace std;

uint32_t calcMD5(const CPelUnitBuf& pic, PictureHash &digest, const BitDepths &bitDepths);
uint32_t calcCRC(const CPelUnitBuf& pic, PictureHash &digest, const BitDepths &bitDepths);
uint32_t calcChecksum(const CPelUnitBuf& pic, PictureHash &digest, const BitDepths &bitDepths);
std::string hashToString(const PictureHash &digest, int numChar);

//! \ingroup EncoderLib
//! \{

void SEIEncoder::initSEIFramePacking(SEIFramePacking *seiFramePacking, int currPicNum)
{
  CHECK(!(m_isInitialized), "Unspecified error");
  CHECK(!(seiFramePacking != nullptr), "Unspecified error");

  seiFramePacking->m_arrangementId = m_pcCfg->getFramePackingArrangementSEIId();
  seiFramePacking->m_arrangementCancelFlag = 0;
  seiFramePacking->m_arrangementType = m_pcCfg->getFramePackingArrangementSEIType();
  CHECK(!((seiFramePacking->m_arrangementType > 2) && (seiFramePacking->m_arrangementType < 6) ), "Unspecified error");
  seiFramePacking->m_quincunxSamplingFlag = m_pcCfg->getFramePackingArrangementSEIQuincunx();
  seiFramePacking->m_contentInterpretationType = m_pcCfg->getFramePackingArrangementSEIInterpretation();
  seiFramePacking->m_spatialFlippingFlag = 0;
  seiFramePacking->m_frame0FlippedFlag = 0;
  seiFramePacking->m_fieldViewsFlag = (seiFramePacking->m_arrangementType == 2);
  seiFramePacking->m_currentFrameIsFrame0Flag = ((seiFramePacking->m_arrangementType == 5) && (currPicNum&1) );
  seiFramePacking->m_frame0SelfContainedFlag = 0;
  seiFramePacking->m_frame1SelfContainedFlag = 0;
  seiFramePacking->m_frame0GridPositionX = 0;
  seiFramePacking->m_frame0GridPositionY = 0;
  seiFramePacking->m_frame1GridPositionX = 0;
  seiFramePacking->m_frame1GridPositionY = 0;
  seiFramePacking->m_arrangementReservedByte = 0;
  seiFramePacking->m_arrangementPersistenceFlag = true;
  seiFramePacking->m_upsampledAspectRatio = 0;
}


void SEIEncoder::initSEIParameterSetsInclusionIndication(SEIParameterSetsInclusionIndication* seiParameterSetsInclusionIndication)
{
  CHECK(!(m_isInitialized), "Unspecified error");
  CHECK(!(seiParameterSetsInclusionIndication != nullptr), "Unspecified error");

  seiParameterSetsInclusionIndication->m_selfContainedClvsFlag = m_pcCfg->getSelfContainedClvsFlag();
}

void SEIEncoder::initSEIBufferingPeriod(SEIBufferingPeriod *bufferingPeriodSEI, bool noLeadingPictures)
{
  CHECK(!(m_isInitialized), "bufferingPeriodSEI already initialized");
  CHECK(!(bufferingPeriodSEI != nullptr), "Need a bufferingPeriodSEI for initialization (got nullptr)");

  uint32_t uiInitialCpbRemovalDelay = (90000/2);                      // 0.5 sec
  bufferingPeriodSEI->m_bpNalCpbParamsPresentFlag = true;
  bufferingPeriodSEI->m_bpVclCpbParamsPresentFlag = true;
  bufferingPeriodSEI->m_bpMaxSubLayers = m_pcCfg->getMaxTempLayer() ;
  bufferingPeriodSEI->m_bpCpbCnt = 1;
  for(int i=0; i < bufferingPeriodSEI->m_bpMaxSubLayers; i++)
  {
    for(int j=0; j < bufferingPeriodSEI->m_bpCpbCnt; j++)
    {
      bufferingPeriodSEI->m_initialCpbRemovalDelay[i][j][0] = uiInitialCpbRemovalDelay;
      bufferingPeriodSEI->m_initialCpbRemovalDelay[i][j][1] = uiInitialCpbRemovalDelay;
      bufferingPeriodSEI->m_initialCpbRemovalOffset[i][j][0] = uiInitialCpbRemovalDelay;
      bufferingPeriodSEI->m_initialCpbRemovalOffset[i][j][1] = uiInitialCpbRemovalDelay;
    }
  }
  // We don't set concatenation_flag here. max_initial_removal_delay_for_concatenation depends on the usage scenario.
  // The parameters could be added to config file, but as long as the initialisation of generic buffering parameters is
  // not controllable, it does not seem to make sense to provide settings for these.
  bufferingPeriodSEI->m_concatenationFlag = false;
  bufferingPeriodSEI->m_maxInitialRemovalDelayForConcatenation = uiInitialCpbRemovalDelay;

  bufferingPeriodSEI->m_bpDecodingUnitHrdParamsPresentFlag = m_pcCfg->getNoPicPartitionFlag() == false;
  bufferingPeriodSEI->m_decodingUnitCpbParamsInPicTimingSeiFlag = !m_pcCfg->getDecodingUnitInfoSEIEnabled();

  bufferingPeriodSEI->m_initialCpbRemovalDelayLength = 16;                  // assuming 0.5 sec, log2( 90,000 * 0.5 ) = 16-bit
  // Note: The following parameters require some knowledge about the GOP structure.
  //       Using getIntraPeriod() should be avoided though, because it assumes certain GOP
  //       properties, which are only valid in CTC.
  //       Still copying this setting from HM for consistency, improvements welcome
  bool isRandomAccess  = m_pcCfg->getIntraPeriod() > 0;
  if( isRandomAccess )
  {
    bufferingPeriodSEI->m_cpbRemovalDelayLength = 6;                        // 32 = 2^5 (plus 1)
    bufferingPeriodSEI->m_dpbOutputDelayLength =  6;                        // 32 + 3 = 2^6
  }
  else
  {
    bufferingPeriodSEI->m_cpbRemovalDelayLength = 9;                        // max. 2^10
    bufferingPeriodSEI->m_dpbOutputDelayLength =  9;                        // max. 2^10
  }
  bufferingPeriodSEI->m_duCpbRemovalDelayIncrementLength = 7;               // ceil( log2( tick_divisor_minus2 + 2 ) )
  bufferingPeriodSEI->m_dpbOutputDelayDuLength = bufferingPeriodSEI->m_dpbOutputDelayLength + bufferingPeriodSEI->m_duCpbRemovalDelayIncrementLength;
  //for the concatenation, it can be set to one during splicing.
  bufferingPeriodSEI->m_concatenationFlag = 0;
  //since the temporal layer HRDParameters is not ready, we assumed it is fixed
  bufferingPeriodSEI->m_auCpbRemovalDelayDelta = 1;
  bufferingPeriodSEI->m_cpbRemovalDelayDeltasPresentFlag = m_pcCfg->getBpDeltasGOPStructure() ;
  if (bufferingPeriodSEI->m_cpbRemovalDelayDeltasPresentFlag)
  {
    switch (m_pcCfg->getGOPSize())
    {
      case 8:
      {
        if (noLeadingPictures)
        {
          bufferingPeriodSEI->m_numCpbRemovalDelayDeltas         = 5;
          bufferingPeriodSEI->m_cpbRemovalDelayDelta[0]          = 1;
          bufferingPeriodSEI->m_cpbRemovalDelayDelta[1]          = 2;
          bufferingPeriodSEI->m_cpbRemovalDelayDelta[2]          = 3;
          bufferingPeriodSEI->m_cpbRemovalDelayDelta[3]          = 6;
          bufferingPeriodSEI->m_cpbRemovalDelayDelta[4]          = 7;
        }
        else
        {
          bufferingPeriodSEI->m_numCpbRemovalDelayDeltas         = 3;
          bufferingPeriodSEI->m_cpbRemovalDelayDelta[0]          = 1;
          bufferingPeriodSEI->m_cpbRemovalDelayDelta[1]          = 2;
          bufferingPeriodSEI->m_cpbRemovalDelayDelta[2]          = 3;
        }
      }
        break;
      case 16:
      {
        if (noLeadingPictures)
        {
          bufferingPeriodSEI->m_numCpbRemovalDelayDeltas         = 9;
          bufferingPeriodSEI->m_cpbRemovalDelayDelta[0]          = 1;
          bufferingPeriodSEI->m_cpbRemovalDelayDelta[1]          = 2;
          bufferingPeriodSEI->m_cpbRemovalDelayDelta[2]          = 3;
          bufferingPeriodSEI->m_cpbRemovalDelayDelta[3]          = 4;
          bufferingPeriodSEI->m_cpbRemovalDelayDelta[4]          = 6;
          bufferingPeriodSEI->m_cpbRemovalDelayDelta[5]          = 7;
          bufferingPeriodSEI->m_cpbRemovalDelayDelta[6]          = 9;
          bufferingPeriodSEI->m_cpbRemovalDelayDelta[7]          = 14;
          bufferingPeriodSEI->m_cpbRemovalDelayDelta[8]          = 15;
        }
        else
        {
          bufferingPeriodSEI->m_numCpbRemovalDelayDeltas         = 5;
          bufferingPeriodSEI->m_cpbRemovalDelayDelta[0]          = 1;
          bufferingPeriodSEI->m_cpbRemovalDelayDelta[1]          = 2;
          bufferingPeriodSEI->m_cpbRemovalDelayDelta[2]          = 3;
          bufferingPeriodSEI->m_cpbRemovalDelayDelta[3]          = 6;
          bufferingPeriodSEI->m_cpbRemovalDelayDelta[4]          = 7;
        }
      }
        break;
      default:
      {
        THROW("m_cpbRemovalDelayDelta not applicable for the GOP size");
      }
        break;
    }
  }
  bufferingPeriodSEI->m_sublayerDpbOutputOffsetsPresentFlag = true;
  for(int i = 0; i < bufferingPeriodSEI->m_bpMaxSubLayers; i++)
  {
    bufferingPeriodSEI->m_dpbOutputTidOffset[i] = m_pcCfg->getMaxNumReorderPics(i) * static_cast<int>(pow(2, static_cast<double>(bufferingPeriodSEI->m_bpMaxSubLayers-1-i)));
    if(bufferingPeriodSEI->m_dpbOutputTidOffset[i] >= m_pcCfg->getMaxNumReorderPics(bufferingPeriodSEI->m_bpMaxSubLayers-1))
    {
      bufferingPeriodSEI->m_dpbOutputTidOffset[i] -= m_pcCfg->getMaxNumReorderPics(bufferingPeriodSEI->m_bpMaxSubLayers-1);
    }
    else
    {
      bufferingPeriodSEI->m_dpbOutputTidOffset[i] = 0;
    }
  }
  // A commercial encoder should track the buffer state for all layers and sub-layers
  // to ensure CPB conformance. Such tracking is required for calculating alternative
  // CPB parameters.
  // Unfortunately VTM does not have such tracking. Thus we cannot encode alternative
  // CPB parameters here.
  bufferingPeriodSEI->m_altCpbParamsPresentFlag = false;
  bufferingPeriodSEI->m_useAltCpbParamsFlag = false;
}

void SEIEncoder::initSEIErp(SEIEquirectangularProjection* seiEquirectangularProjection)
{
  CHECK(!(m_isInitialized), "seiEquirectangularProjection already initialized");
  CHECK(!(seiEquirectangularProjection != nullptr), "Need a seiEquirectangularProjection for initialization (got nullptr)");

  seiEquirectangularProjection->m_erpCancelFlag = m_pcCfg->getErpSEICancelFlag();
  if (!seiEquirectangularProjection->m_erpCancelFlag)
  {
    seiEquirectangularProjection->m_erpPersistenceFlag   = m_pcCfg->getErpSEIPersistenceFlag();
    seiEquirectangularProjection->m_erpGuardBandFlag     = m_pcCfg->getErpSEIGuardBandFlag();
    if (seiEquirectangularProjection->m_erpGuardBandFlag == 1)
    {
      seiEquirectangularProjection->m_erpGuardBandType       = m_pcCfg->getErpSEIGuardBandType();
      seiEquirectangularProjection->m_erpLeftGuardBandWidth  = m_pcCfg->getErpSEILeftGuardBandWidth();
      seiEquirectangularProjection->m_erpRightGuardBandWidth = m_pcCfg->getErpSEIRightGuardBandWidth();
    }
  }
}

#if GREEN_METADATA_SEI_ENABLED
void SEIEncoder::initSEIGreenMetadataInfo(SEIGreenMetadataInfo* seiGreenMetadataInfo, FeatureCounterStruct featureCounter, SEIQualityMetrics metrics,SEIComplexityMetrics greenMetadata)
{
  assert (m_isInitialized);
  assert (seiGreenMetadataInfo!=NULL);
  
  if (m_pcCfg->getSEIGreenMetadataType() == 1) //Metadata for quality recovery after low-power encoding
  {
    seiGreenMetadataInfo->m_greenMetadataType = m_pcCfg->getSEIGreenMetadataType();
    seiGreenMetadataInfo->m_xsdSubpicNumberMinus1 = m_pcCfg->getSEIXSDNumberMetrics()-1;
    seiGreenMetadataInfo->m_xsdSubPicIdc = 1; //Only 1 Picture is supported
    // Maximum valid value for 16-bit integer: 65535
    (m_pcCfg->getSEIXSDMetricTypePSNR()) ? seiGreenMetadataInfo->m_xsdMetricValuePSNR  = min(int(metrics.psnr*100),65535) :  seiGreenMetadataInfo->m_xsdMetricValuePSNR = 0;
    (m_pcCfg->getSEIXSDMetricTypeSSIM()) ? seiGreenMetadataInfo->m_xsdMetricValueSSIM  = min(int(metrics.ssim*100),65535) : seiGreenMetadataInfo->m_xsdMetricValueSSIM  = 0;
    (m_pcCfg->getSEIXSDMetricTypeWPSNR()) ? seiGreenMetadataInfo->m_xsdMetricValueWPSNR  = min(int(metrics.wpsnr*100),65535) : seiGreenMetadataInfo->m_xsdMetricValueWPSNR  = 0;
    (m_pcCfg->getSEIXSDMetricTypeWSPSNR()) ? seiGreenMetadataInfo->m_xsdMetricValueWSPSNR  = min(int(metrics.wspsnr*100),65535) : seiGreenMetadataInfo->m_xsdMetricValueWSPSNR  = 0;
    
    seiGreenMetadataInfo->m_xsdMetricTypePSNR = m_pcCfg->getSEIXSDMetricTypePSNR();
    seiGreenMetadataInfo->m_xsdMetricTypeSSIM = m_pcCfg->getSEIXSDMetricTypeSSIM();
    seiGreenMetadataInfo->m_xsdMetricTypeWPSNR = m_pcCfg->getSEIXSDMetricTypeWPSNR();
    seiGreenMetadataInfo->m_xsdMetricTypeWSPSNR = m_pcCfg->getSEIXSDMetricTypeWSPSNR();
  }
  else if(m_pcCfg->getSEIGreenMetadataType() == 0) // Metadata for decoder-complexity metrics
  {
    seiGreenMetadataInfo->m_greenMetadataType                   = m_pcCfg->getSEIGreenMetadataType();
    seiGreenMetadataInfo->m_greenMetadataGranularityType        = m_pcCfg->getSEIGreenMetadataGranularityType();
    seiGreenMetadataInfo->m_greenMetadataExtendedRepresentation = m_pcCfg->getSEIGreenMetadataExtendedRepresentation();
    switch (m_pcCfg->getSEIGreenMetadataPeriodType())   // Period type
    {
    case 0:   // 0x00 complexity metrics are applicable to a single picture
      seiGreenMetadataInfo->m_numPictures = m_pcCfg->getSEIGreenMetadataPeriodNumPictures();
      break;
    case 1:   // 0x01 complexity metrics are applicable to all pictures in decoding order, up to (but not including) the picture containing the next I slice
      //
      break;
    case 2:   // 0x02 complexity metrics are applicable over a specified time interval in seconds
      seiGreenMetadataInfo->m_numPictures = m_pcCfg->getSEIGreenMetadataPeriodNumPictures();
      break;
    case 3:   // 0x03 complexity metrics are applicable over a specified number of pictures counted in decoding order
      seiGreenMetadataInfo->m_numSeconds = m_pcCfg->getSEIGreenMetadataPeriodNumSeconds();
      break;
    default:   // 0x05-0xFF reserved
      break;   //
    }
  }
}
#endif

void SEIEncoder::initSEISphereRotation(SEISphereRotation* seiSphereRotation)
{
  CHECK(!(m_isInitialized), "seiSphereRotation already initialized");
  CHECK(!(seiSphereRotation != nullptr), "Need a seiSphereRotation for initialization (got nullptr)");

  seiSphereRotation->m_sphereRotationCancelFlag = m_pcCfg->getSphereRotationSEICancelFlag();
  if ( !seiSphereRotation->m_sphereRotationCancelFlag )
  {
    seiSphereRotation->m_sphereRotationPersistenceFlag = m_pcCfg->getSphereRotationSEIPersistenceFlag();
    seiSphereRotation->m_sphereRotationYaw = m_pcCfg->getSphereRotationSEIYaw();
    seiSphereRotation->m_sphereRotationPitch = m_pcCfg->getSphereRotationSEIPitch();
    seiSphereRotation->m_sphereRotationRoll = m_pcCfg->getSphereRotationSEIRoll();
  }
}

void SEIEncoder::initSEIOmniViewport(SEIOmniViewport* seiOmniViewport)
{
  CHECK(!(m_isInitialized), "seiOmniViewport already initialized");
  CHECK(!(seiOmniViewport != nullptr), "Need a seiOmniViewport for initialization (got nullptr)");

  seiOmniViewport->m_omniViewportId = m_pcCfg->getOmniViewportSEIId();
  seiOmniViewport->m_omniViewportCancelFlag = m_pcCfg->getOmniViewportSEICancelFlag();
  if ( !seiOmniViewport->m_omniViewportCancelFlag )
  {
    seiOmniViewport->m_omniViewportPersistenceFlag = m_pcCfg->getOmniViewportSEIPersistenceFlag();
    seiOmniViewport->m_omniViewportCntMinus1 = m_pcCfg->getOmniViewportSEICntMinus1();

    seiOmniViewport->m_omniViewportRegions.resize(seiOmniViewport->m_omniViewportCntMinus1+1);
    for (uint32_t i = 0; i <= seiOmniViewport->m_omniViewportCntMinus1; i++)
    {
      SEIOmniViewport::OmniViewport &viewport = seiOmniViewport->m_omniViewportRegions[i];
      viewport.azimuthCentre   = m_pcCfg->getOmniViewportSEIAzimuthCentre(i);
      viewport.elevationCentre = m_pcCfg->getOmniViewportSEIElevationCentre(i);
      viewport.tiltCentre      = m_pcCfg->getOmniViewportSEITiltCentre(i);
      viewport.horRange        = m_pcCfg->getOmniViewportSEIHorRange(i);
      viewport.verRange        = m_pcCfg->getOmniViewportSEIVerRange(i);
    }
  }
}

void SEIEncoder::initSEIRegionWisePacking(SEIRegionWisePacking *seiRegionWisePacking)
{
  CHECK(!(m_isInitialized), "seiRegionWisePacking already initialized");
  CHECK(!(seiRegionWisePacking != nullptr), "Need a seiRegionWisePacking for initialization (got nullptr)");

  seiRegionWisePacking->m_rwpCancelFlag                          = m_pcCfg->getRwpSEIRwpCancelFlag();
  seiRegionWisePacking->m_rwpPersistenceFlag                     = m_pcCfg->getRwpSEIRwpPersistenceFlag();
  seiRegionWisePacking->m_constituentPictureMatchingFlag         = m_pcCfg->getRwpSEIConstituentPictureMatchingFlag();
  seiRegionWisePacking->m_numPackedRegions                       = m_pcCfg->getRwpSEINumPackedRegions();
  seiRegionWisePacking->m_projPictureWidth                       = m_pcCfg->getRwpSEIProjPictureWidth();
  seiRegionWisePacking->m_projPictureHeight                      = m_pcCfg->getRwpSEIProjPictureHeight();
  seiRegionWisePacking->m_packedPictureWidth                     = m_pcCfg->getRwpSEIPackedPictureWidth();
  seiRegionWisePacking->m_packedPictureHeight                    = m_pcCfg->getRwpSEIPackedPictureHeight();
  seiRegionWisePacking->m_rwpTransformType.resize(seiRegionWisePacking->m_numPackedRegions);
  seiRegionWisePacking->m_rwpGuardBandFlag.resize(seiRegionWisePacking->m_numPackedRegions);
  seiRegionWisePacking->m_projRegionWidth.resize(seiRegionWisePacking->m_numPackedRegions);
  seiRegionWisePacking->m_projRegionHeight.resize(seiRegionWisePacking->m_numPackedRegions);
  seiRegionWisePacking->m_rwpProjRegionTop.resize(seiRegionWisePacking->m_numPackedRegions);
  seiRegionWisePacking->m_projRegionLeft.resize(seiRegionWisePacking->m_numPackedRegions);
  seiRegionWisePacking->m_packedRegionWidth.resize(seiRegionWisePacking->m_numPackedRegions);
  seiRegionWisePacking->m_packedRegionHeight.resize(seiRegionWisePacking->m_numPackedRegions);
  seiRegionWisePacking->m_packedRegionTop.resize(seiRegionWisePacking->m_numPackedRegions);
  seiRegionWisePacking->m_packedRegionLeft.resize(seiRegionWisePacking->m_numPackedRegions);
  seiRegionWisePacking->m_rwpLeftGuardBandWidth.resize(seiRegionWisePacking->m_numPackedRegions);
  seiRegionWisePacking->m_rwpRightGuardBandWidth.resize(seiRegionWisePacking->m_numPackedRegions);
  seiRegionWisePacking->m_rwpTopGuardBandHeight.resize(seiRegionWisePacking->m_numPackedRegions);
  seiRegionWisePacking->m_rwpBottomGuardBandHeight.resize(seiRegionWisePacking->m_numPackedRegions);
  seiRegionWisePacking->m_rwpGuardBandNotUsedForPredFlag.resize(seiRegionWisePacking->m_numPackedRegions);
  seiRegionWisePacking->m_rwpGuardBandType.resize(4*seiRegionWisePacking->m_numPackedRegions);
  for( int i=0; i < seiRegionWisePacking->m_numPackedRegions; i++ )
  {
    seiRegionWisePacking->m_rwpTransformType[i]                  = m_pcCfg->getRwpSEIRwpTransformType(i);
    seiRegionWisePacking->m_rwpGuardBandFlag[i]                  = m_pcCfg->getRwpSEIRwpGuardBandFlag(i);
    seiRegionWisePacking->m_projRegionWidth[i]                   = m_pcCfg->getRwpSEIProjRegionWidth(i);
    seiRegionWisePacking->m_projRegionHeight[i]                  = m_pcCfg->getRwpSEIProjRegionHeight(i);
    seiRegionWisePacking->m_rwpProjRegionTop[i]                  = m_pcCfg->getRwpSEIRwpSEIProjRegionTop(i);
    seiRegionWisePacking->m_projRegionLeft[i]                    = m_pcCfg->getRwpSEIProjRegionLeft(i);
    seiRegionWisePacking->m_packedRegionWidth[i]                 = m_pcCfg->getRwpSEIPackedRegionWidth(i);
    seiRegionWisePacking->m_packedRegionHeight[i]                = m_pcCfg->getRwpSEIPackedRegionHeight(i);
    seiRegionWisePacking->m_packedRegionTop[i]                   = m_pcCfg->getRwpSEIPackedRegionTop(i);
    seiRegionWisePacking->m_packedRegionLeft[i]                  = m_pcCfg->getRwpSEIPackedRegionLeft(i);
    if( seiRegionWisePacking->m_rwpGuardBandFlag[i] )
    {
      seiRegionWisePacking->m_rwpLeftGuardBandWidth[i]           =  m_pcCfg->getRwpSEIRwpLeftGuardBandWidth(i);
      seiRegionWisePacking->m_rwpRightGuardBandWidth[i]          =  m_pcCfg->getRwpSEIRwpRightGuardBandWidth(i);
      seiRegionWisePacking->m_rwpTopGuardBandHeight[i]           =  m_pcCfg->getRwpSEIRwpTopGuardBandHeight(i);
      seiRegionWisePacking->m_rwpBottomGuardBandHeight[i]        =  m_pcCfg->getRwpSEIRwpBottomGuardBandHeight(i);
      seiRegionWisePacking->m_rwpGuardBandNotUsedForPredFlag[i]  =  m_pcCfg->getRwpSEIRwpGuardBandNotUsedForPredFlag(i);
      for( int j=0; j < 4; j++ )
      {
        seiRegionWisePacking->m_rwpGuardBandType[i*4 + j]         =  m_pcCfg->getRwpSEIRwpGuardBandType(i*4 + j);
      }
    }
  }
}

void SEIEncoder::initSEIGcmp(SEIGeneralizedCubemapProjection* seiGeneralizedCubemapProjection)
{
  CHECK(!(m_isInitialized), "seiGeneralizedCubemapProjection already initialized");
  CHECK(!(seiGeneralizedCubemapProjection != nullptr), "Need a seiGeneralizedCubemapProjection for initialization (got nullptr)");

  seiGeneralizedCubemapProjection->m_gcmpCancelFlag                      = m_pcCfg->getGcmpSEICancelFlag();
  if (!seiGeneralizedCubemapProjection->m_gcmpCancelFlag)
  {
    seiGeneralizedCubemapProjection->m_gcmpPersistenceFlag               = m_pcCfg->getGcmpSEIPersistenceFlag();
    seiGeneralizedCubemapProjection->m_gcmpPackingType                   = m_pcCfg->getGcmpSEIPackingType();
    seiGeneralizedCubemapProjection->m_gcmpMappingFunctionType           = m_pcCfg->getGcmpSEIMappingFunctionType();

    int numFace = seiGeneralizedCubemapProjection->m_gcmpPackingType == 4 || seiGeneralizedCubemapProjection->m_gcmpPackingType == 5 ? 5 : 6;
    seiGeneralizedCubemapProjection->m_gcmpFaceIndex.resize(numFace);
    seiGeneralizedCubemapProjection->m_gcmpFaceRotation.resize(numFace);
    if (seiGeneralizedCubemapProjection->m_gcmpMappingFunctionType == 2)
    {
      seiGeneralizedCubemapProjection->m_gcmpFunctionCoeffU.resize(numFace);
      seiGeneralizedCubemapProjection->m_gcmpFunctionUAffectedByVFlag.resize(numFace);
      seiGeneralizedCubemapProjection->m_gcmpFunctionCoeffV.resize(numFace);
      seiGeneralizedCubemapProjection->m_gcmpFunctionVAffectedByUFlag.resize(numFace);
    }
    for (int i = 0; i < numFace; i++)
    {
      seiGeneralizedCubemapProjection->m_gcmpFaceIndex[i]                = m_pcCfg->getGcmpSEIFaceIndex(i);
      seiGeneralizedCubemapProjection->m_gcmpFaceRotation[i]             = m_pcCfg->getGcmpSEIFaceRotation(i);
      if (seiGeneralizedCubemapProjection->m_gcmpMappingFunctionType == 2)
      {
        seiGeneralizedCubemapProjection->m_gcmpFunctionCoeffU[i]           = std::max<uint8_t>(1, (uint8_t)(128.0 * m_pcCfg->getGcmpSEIFunctionCoeffU(i) + 0.5)) - 1;
        seiGeneralizedCubemapProjection->m_gcmpFunctionUAffectedByVFlag[i] = m_pcCfg->getGcmpSEIFunctionUAffectedByVFlag(i);
        seiGeneralizedCubemapProjection->m_gcmpFunctionCoeffV[i]           = std::max<uint8_t>(1, (uint8_t)(128.0 * m_pcCfg->getGcmpSEIFunctionCoeffV(i) + 0.5)) - 1;
        seiGeneralizedCubemapProjection->m_gcmpFunctionVAffectedByUFlag[i] = m_pcCfg->getGcmpSEIFunctionVAffectedByUFlag(i);
      }
    }

    seiGeneralizedCubemapProjection->m_gcmpGuardBandFlag                 = m_pcCfg->getGcmpSEIGuardBandFlag();
    if (seiGeneralizedCubemapProjection->m_gcmpGuardBandFlag)
    {
      seiGeneralizedCubemapProjection->m_gcmpGuardBandType                 = m_pcCfg->getGcmpSEIGuardBandType();
      seiGeneralizedCubemapProjection->m_gcmpGuardBandBoundaryExteriorFlag = m_pcCfg->getGcmpSEIGuardBandBoundaryExteriorFlag();
      seiGeneralizedCubemapProjection->m_gcmpGuardBandSamplesMinus1        = m_pcCfg->getGcmpSEIGuardBandSamplesMinus1();
    }
  }
}

void SEIEncoder::initSEISampleAspectRatioInfo(SEISampleAspectRatioInfo* seiSampleAspectRatioInfo)
{
  CHECK(!(m_isInitialized), "seiSampleAspectRatioInfo already initialized");
  CHECK(!(seiSampleAspectRatioInfo != nullptr), "Need a seiSampleAspectRatioInfo for initialization (got nullptr)");

  seiSampleAspectRatioInfo->m_sariCancelFlag = m_pcCfg->getSariCancelFlag();
  if (!seiSampleAspectRatioInfo->m_sariCancelFlag)
  {
    seiSampleAspectRatioInfo->m_sariPersistenceFlag   = m_pcCfg->getSariPersistenceFlag();
    seiSampleAspectRatioInfo->m_sariAspectRatioIdc    = m_pcCfg->getSariAspectRatioIdc();
    if (seiSampleAspectRatioInfo->m_sariAspectRatioIdc == 255)
    {
      seiSampleAspectRatioInfo->m_sariSarWidth   = m_pcCfg->getSariSarWidth();
      seiSampleAspectRatioInfo->m_sariSarHeight  = m_pcCfg->getSariSarHeight();
    }
    else
    {
      seiSampleAspectRatioInfo->m_sariSarWidth   = 0;
      seiSampleAspectRatioInfo->m_sariSarHeight  = 0;
    }
  }
}

void SEIEncoder::initSEIPhaseIndication(SEIPhaseIndication* seiPhaseIndication, int ppsId)
{
  CHECK(!(m_isInitialized), "seiPhaseIndication already initialized");
  CHECK(!(seiPhaseIndication != nullptr), "Need a seiPhaseIndication for initialization (got nullptr)");

  if (ppsId == 0)
  {
    seiPhaseIndication->m_horPhaseNum = m_pcCfg->getHorPhaseNumFullResolution();
    seiPhaseIndication->m_horPhaseDenMinus1 = m_pcCfg->getHorPhaseDenMinus1FullResolution();
    seiPhaseIndication->m_verPhaseNum = m_pcCfg->getVerPhaseNumFullResolution();
    seiPhaseIndication->m_verPhaseDenMinus1 = m_pcCfg->getVerPhaseDenMinus1FullResolution();
  }
  else if (ppsId == ENC_PPS_ID_RPR)
  {
    seiPhaseIndication->m_horPhaseNum = m_pcCfg->getHorPhaseNumReducedResolution();
    seiPhaseIndication->m_horPhaseDenMinus1 = m_pcCfg->getHorPhaseDenMinus1ReducedResolution();
    seiPhaseIndication->m_verPhaseNum = m_pcCfg->getVerPhaseNumReducedResolution();
    seiPhaseIndication->m_verPhaseDenMinus1 = m_pcCfg->getVerPhaseDenMinus1ReducedResolution();
  }
}

//! initialize scalable nesting SEI message.
//! Note: The SEI message structures input into this function will become part of the scalable nesting SEI and will be
//!       automatically freed, when the nesting SEI is disposed.
//  either targetOLS or targetLayer should be active, call with empty vector for the inactive mode
void SEIEncoder::initSEIScalableNesting(SEIScalableNesting *scalableNestingSEI, SEIMessages &nestedSEIs, const std::vector<int> &targetOLSs, const std::vector<int> &targetLayers, const std::vector<uint16_t> &subpictureIDs, uint16_t maxSubpicIdInPic)
{
  CHECK(!(m_isInitialized), "Scalable Nesting SEI already initialized ");
  CHECK(!(scalableNestingSEI != nullptr), "No Scalable Nesting SEI object passed");
  CHECK (targetOLSs.size() > 0 && targetLayers.size() > 0, "Scalable Nesting SEI can apply to either OLS or layer(s), not both");

  scalableNestingSEI->m_snOlsFlag = (targetOLSs.size() > 0) ? 1 : 0;  // If the nested SEI messages are picture buffering SEI messages, picture timing SEI messages or sub-picture timing SEI messages, nesting_ols_flag shall be equal to 1, by default case
  if (scalableNestingSEI->m_snOlsFlag)
  {
    scalableNestingSEI->m_snNumOlssMinus1 =  (uint32_t) targetOLSs.size() - 1;
    // initialize absolute indexes
    for (int i = 0; i <= scalableNestingSEI->m_snNumOlssMinus1; i++)
    {
      scalableNestingSEI->m_snOlsIdx[i] = targetOLSs[i];
    }
    // calculate delta indexes from absolute ones
    for (int i = 0; i <= scalableNestingSEI->m_snNumOlssMinus1; i++)
    {
      if (i == 0)
      {
        CHECK (scalableNestingSEI->m_snOlsIdx[i] < 0, "OLS indexes must be  equal to or greater than 0");
        // no "-1" operation for the first index although the name implies one
        scalableNestingSEI->m_snOlsIdxDeltaMinus1[i] = scalableNestingSEI->m_snOlsIdx[i];
      }
      else
      {
        CHECK (scalableNestingSEI->m_snOlsIdx[i] <= scalableNestingSEI->m_snOlsIdx[i - 1], "OLS indexes must be in ascending order");
        scalableNestingSEI->m_snOlsIdxDeltaMinus1[i] = scalableNestingSEI->m_snOlsIdx[i] - scalableNestingSEI->m_snOlsIdx[i - 1] - 1;
      }
    }
  }
  else
  {
    scalableNestingSEI->m_snAllLayersFlag = 0;                          // nesting is not applied to all layers
    scalableNestingSEI->m_snNumLayersMinus1 = (uint32_t) targetLayers.size() - 1;  //nesting_num_layers_minus1
    for (int i=0; i <= scalableNestingSEI->m_snNumLayersMinus1; i++ )
    {
      scalableNestingSEI->m_snLayerId[i] = targetLayers[i];
    }
  }
  if (!subpictureIDs.empty())
  {
    scalableNestingSEI->m_snSubpicFlag = 1;
    scalableNestingSEI->m_snNumSubpics = (uint32_t) subpictureIDs.size();
    scalableNestingSEI->m_snSubpicId   = subpictureIDs;
    scalableNestingSEI->m_snSubpicIdLen = max(1, ceilLog2(maxSubpicIdInPic + 1));
    CHECK ( scalableNestingSEI->m_snSubpicIdLen > 16, "Subpicture ID too large. Length must be <= 16 bits");
  }
  scalableNestingSEI->m_nestedSEIs.clear();
  for (SEIMessages::iterator it = nestedSEIs.begin(); it != nestedSEIs.end(); it++)
  {
    scalableNestingSEI->m_nestedSEIs.push_back((*it));
  }
}


//! calculate hashes for entire reconstructed picture
void SEIEncoder::initDecodedPictureHashSEI(SEIDecodedPictureHash *decodedPictureHashSEI, PelUnitBuf& pic, std::string &rHashString, const BitDepths &bitDepths)
{
  CHECK(!(m_isInitialized), "Unspecified error");
  CHECK(!(decodedPictureHashSEI != nullptr), "Unspecified error");

  decodedPictureHashSEI->method = m_pcCfg->getDecodedPictureHashSEIType();
  decodedPictureHashSEI->singleCompFlag = (m_pcCfg->getChromaFormatIdc() == 0);
  switch (m_pcCfg->getDecodedPictureHashSEIType())
  {
  case HashType::MD5:
  {
    uint32_t numChar = calcMD5(pic, decodedPictureHashSEI->m_pictureHash, bitDepths);
    rHashString      = hashToString(decodedPictureHashSEI->m_pictureHash, numChar);
    break;
  }
  break;
  case HashType::CRC:
  {
    uint32_t numChar = calcCRC(pic, decodedPictureHashSEI->m_pictureHash, bitDepths);
    rHashString      = hashToString(decodedPictureHashSEI->m_pictureHash, numChar);
    break;
  }
  case HashType::CHECKSUM:
  default:
  {
    uint32_t numChar = calcChecksum(pic, decodedPictureHashSEI->m_pictureHash, bitDepths);
    rHashString      = hashToString(decodedPictureHashSEI->m_pictureHash, numChar);
    break;
  }
  }
}

void SEIEncoder::initSEIDependentRAPIndication(SEIDependentRAPIndication *seiDependentRAPIndication)
{
  CHECK(!(m_isInitialized), "Unspecified error");
  CHECK(!(seiDependentRAPIndication != nullptr), "Unspecified error");
}

void SEIEncoder::initSEIExtendedDrapIndication(SEIExtendedDrapIndication *sei)
{
  CHECK(!(m_isInitialized), "Extended DRAP SEI already initialized");
  CHECK(!(sei != nullptr), "Need a seiExtendedDrapIndication for initialization (got nullptr)");
  sei->m_edrapIndicationRapIdMinus1 = 0;
  sei->m_edrapIndicationLeadingPicturesDecodableFlag = false;
  sei->m_edrapIndicationReservedZero12Bits = 0;
  sei->m_edrapIndicationNumRefRapPicsMinus1 = 0;
  sei->m_edrapIndicationRefRapId.resize(sei->m_edrapIndicationNumRefRapPicsMinus1 + 1);
  for (int i = 0; i <= sei->m_edrapIndicationNumRefRapPicsMinus1; i++)
  {
    sei->m_edrapIndicationRefRapId[i] = 0;
  }
}

void SEIEncoder::initSEIShutterIntervalInfo(SEIShutterIntervalInfo *seiShutterIntervalInfo)
{
  assert(m_isInitialized);
  assert(seiShutterIntervalInfo != nullptr);
  seiShutterIntervalInfo->m_siiTimeScale = m_pcCfg->getSiiSEITimeScale();
  seiShutterIntervalInfo->m_siiFixedSIwithinCLVS = m_pcCfg->getSiiSEIFixedSIwithinCLVS();
  if (seiShutterIntervalInfo->m_siiFixedSIwithinCLVS == true)
  {
    seiShutterIntervalInfo->m_siiNumUnitsInShutterInterval = m_pcCfg->getSiiSEINumUnitsInShutterInterval();
  }
  else
  {
    seiShutterIntervalInfo->m_siiMaxSubLayersMinus1 = m_pcCfg->getSiiSEIMaxSubLayersMinus1();
    seiShutterIntervalInfo->m_siiSubLayerNumUnitsInSI.resize(seiShutterIntervalInfo->m_siiMaxSubLayersMinus1 + 1);
    for (int32_t i = 0; i <= seiShutterIntervalInfo->m_siiMaxSubLayersMinus1; i++)
    {
      seiShutterIntervalInfo->m_siiSubLayerNumUnitsInSI[i] = m_pcCfg->getSiiSEISubLayerNumUnitsInSI(i);
    }
  }
}

void SEIEncoder::initSEIProcessingOrderInfo(SEIProcessingOrderInfo *seiProcessingOrderInfo)
{
  assert(m_isInitialized);
  assert(seiProcessingOrderInfo != nullptr);

  uint32_t numSEIMessages = m_pcCfg->getPoSEINumofSeiMessages();
  seiProcessingOrderInfo->m_posNumofSeiMessages = numSEIMessages;
  seiProcessingOrderInfo->m_posEnabled          = m_pcCfg->getPoSEIEnabled();

  seiProcessingOrderInfo->m_posPayloadType.resize(numSEIMessages);
  seiProcessingOrderInfo->m_posProcessingOrder.resize(numSEIMessages);

  for (uint32_t i = 0; i < numSEIMessages; i++) {
    seiProcessingOrderInfo->m_posPayloadType[i]     = m_pcCfg->getPoSEIPayloadType(i);
    seiProcessingOrderInfo->m_posProcessingOrder[i] = m_pcCfg->getPoSEIProcessingOrder(i);
  }
}

template <typename T>
static void readTokenValue(T            &returnedValue, /// value returned
                           bool         &failed,        /// used and updated
                           std::istream &is,            /// stream to read token from
                           const char  *pToken)        /// token string
{
  returnedValue=T();
  if (failed)
  {
    return;
  }

  int c;
  // Ignore any whitespace
  while ((c=is.get())!=EOF && isspace(c));
  // test for comment mark
  while (c=='#')
  {
    // Ignore to the end of the line
    while ((c=is.get())!=EOF && (c!=10 && c!=13));
    // Ignore any white space at the start of the next line
    while ((c=is.get())!=EOF && isspace(c));
  }
  // test first character of token
  failed=(c!=pToken[0]);
  // test remaining characters of token
  int pos;
  for(pos=1;!failed && pToken[pos]!=0 && is.get()==pToken[pos]; pos++);
  failed|=(pToken[pos]!=0);
  // Ignore any whitespace before the ':'
  while (!failed && (c=is.get())!=EOF && isspace(c));
  failed|=(c!=':');
  // Now read the value associated with the token:
  if (!failed)
  {
    is >> returnedValue;
    failed=!is.good();
    if (!failed)
    {
      c=is.get();
      failed=(c!=EOF && !isspace(c));
    }
  }
  if (failed)
  {
    std::cerr << "Unable to read token '" << pToken << "'\n";
  }
}

template <typename T>
static void readTokenValueAndValidate(T            &returnedValue, /// value returned
                                      bool         &failed,        /// used and updated
                                      std::istream &is,            /// stream to read token from
                                      const char  *pToken,        /// token string
                                      const T      &minInclusive,  /// minimum value allowed, inclusive
                                      const T      &maxInclusive)  /// maximum value allowed, inclusive
{
  readTokenValue(returnedValue, failed, is, pToken);
  if (!failed)
  {
    if (returnedValue<minInclusive || returnedValue>maxInclusive)
    {
      failed=true;
      std::cerr << "Value for token " << pToken << " must be in the range " << minInclusive << " to " << maxInclusive << " (inclusive); value read: " << returnedValue << std::endl;
    }
  }
}

void SEIEncoder::readAnnotatedRegionSEI(std::istream &fic, SEIAnnotatedRegions *seiAnnoRegion, bool &failed)
{
  readTokenValue(seiAnnoRegion->m_hdr.m_cancelFlag, failed, fic, "SEIArCancelFlag");
  if (!seiAnnoRegion->m_hdr.m_cancelFlag)
  {
    readTokenValue(seiAnnoRegion->m_hdr.m_notOptimizedForViewingFlag, failed, fic, "SEIArNotOptForViewingFlag");
    readTokenValue(seiAnnoRegion->m_hdr.m_trueMotionFlag, failed, fic, "SEIArTrueMotionFlag");
    readTokenValue(seiAnnoRegion->m_hdr.m_occludedObjectFlag, failed, fic, "SEIArOccludedObjsFlag");
    readTokenValue(seiAnnoRegion->m_hdr.m_partialObjectFlagPresentFlag, failed, fic, "SEIArPartialObjsFlagPresentFlag");
    readTokenValue(seiAnnoRegion->m_hdr.m_objectLabelPresentFlag, failed, fic, "SEIArObjLabelPresentFlag");
    readTokenValue(seiAnnoRegion->m_hdr.m_objectConfidenceInfoPresentFlag, failed, fic, "SEIArObjConfInfoPresentFlag");
    if (seiAnnoRegion->m_hdr.m_objectConfidenceInfoPresentFlag)
    {
      readTokenValueAndValidate<uint32_t>(seiAnnoRegion->m_hdr.m_objectConfidenceLength, failed, fic, "SEIArObjDetConfLength", uint32_t(0), uint32_t(255));
    }
    if (seiAnnoRegion->m_hdr.m_objectLabelPresentFlag)
    {
      readTokenValue(seiAnnoRegion->m_hdr.m_objectLabelLanguagePresentFlag, failed, fic, "SEIArObjLabelLangPresentFlag");
      if (seiAnnoRegion->m_hdr.m_objectLabelLanguagePresentFlag)
      {
        readTokenValue(seiAnnoRegion->m_hdr.m_annotatedRegionsObjectLabelLang, failed, fic, "SEIArLabelLanguage");
      }
      uint32_t numLabelUpdates=0;
      readTokenValueAndValidate<uint32_t>(numLabelUpdates, failed, fic, "SEIArNumLabelUpdates", uint32_t(0), uint32_t(255));
      seiAnnoRegion->m_annotatedLabels.resize(numLabelUpdates);
      for (auto it=seiAnnoRegion->m_annotatedLabels.begin(); it!=seiAnnoRegion->m_annotatedLabels.end(); it++)
      {
        SEIAnnotatedRegions::AnnotatedRegionLabel &ar=it->second;
        readTokenValueAndValidate(it->first, failed, fic, "SEIArLabelIdc[c]", uint32_t(0), uint32_t(255));
        bool cancelFlag;
        readTokenValue(cancelFlag, failed, fic, "SEIArLabelCancelFlag[c]");
        ar.labelValid=!cancelFlag;
        if (ar.labelValid)
        {
          readTokenValue(ar.label, failed, fic, "SEIArLabel[c]");
        }
      }
    }

    uint32_t numObjectUpdates=0;
    readTokenValueAndValidate<uint32_t>(numObjectUpdates, failed, fic, "SEIArNumObjUpdates", uint32_t(0), uint32_t(255));
    seiAnnoRegion->m_annotatedRegions.resize(numObjectUpdates);
    for (auto it=seiAnnoRegion->m_annotatedRegions.begin(); it!=seiAnnoRegion->m_annotatedRegions.end(); it++)
    {
      SEIAnnotatedRegions::AnnotatedRegionObject &ar = it->second;
      readTokenValueAndValidate(it->first, failed, fic, "SEIArObjIdx[c]", uint32_t(0), uint32_t(255));
      readTokenValue(ar.objectCancelFlag, failed, fic, "SEIArObjCancelFlag[c]");
      ar.objectLabelValid=false;
      ar.boundingBoxValid=false;
      ar.boundingBoxCancelFlag=false;

      if (!ar.objectCancelFlag)
      {
        if (seiAnnoRegion->m_hdr.m_objectLabelPresentFlag)
        {
          readTokenValue(ar.objectLabelValid, failed, fic, "SEIArObjLabelUpdateFlag[c]");
          if (ar.objectLabelValid)
          {
            readTokenValueAndValidate<uint32_t>(ar.objLabelIdx, failed, fic, "SEIArObjectLabelIdc[c]", uint32_t(0), uint32_t(255));
          }
        }
        readTokenValue(ar.boundingBoxValid, failed, fic, "SEIArBoundBoxUpdateFlag[c]");
        if (ar.boundingBoxValid)
        {
          readTokenValue(ar.boundingBoxCancelFlag, failed, fic, "SEIArBoundBoxCancelFlag[c]");
          if (!ar.boundingBoxCancelFlag)
          {
            readTokenValueAndValidate<uint32_t>(ar.boundingBoxTop, failed, fic, "SEIArObjTop[c]", uint32_t(0), uint32_t(0x7fffffff));
            readTokenValueAndValidate<uint32_t>(ar.boundingBoxLeft, failed, fic, "SEIArObjLeft[c]", uint32_t(0), uint32_t(0x7fffffff));
            readTokenValueAndValidate<uint32_t>(ar.boundingBoxWidth, failed, fic, "SEIArObjWidth[c]", uint32_t(0), uint32_t(0x7fffffff));
            readTokenValueAndValidate<uint32_t>(ar.boundingBoxHeight, failed, fic, "SEIArObjHeight[c]", uint32_t(0), uint32_t(0x7fffffff));
            if (seiAnnoRegion->m_hdr.m_partialObjectFlagPresentFlag)
            {
              readTokenValue(ar.partialObjectFlag, failed, fic, "SEIArObjPartUpdateFlag[c]");
            }
            if (seiAnnoRegion->m_hdr.m_objectConfidenceInfoPresentFlag)
            {
              readTokenValueAndValidate<uint32_t>(ar.objectConfidence, failed, fic, "SEIArObjDetConf[c]", uint32_t(0), uint32_t(1<<seiAnnoRegion->m_hdr.m_objectConfidenceLength)-1);
            }
          }
        }
        //Compare with existing attributes to decide whether it's a static object
        //First check whether it's an existing object (or) new object
        auto destIt = m_pcCfg->m_arObjects.find(it->first);
        //New object
        if (destIt == m_pcCfg->m_arObjects.end())
        {
           //New object arrived, needs to be appended to the map of tracked objects
           m_pcCfg->m_arObjects[it->first] = ar;
        }
        //Existing object
        else
        {
          // Size remains the same
          if(m_pcCfg->m_arObjects[it->first].boundingBoxWidth == ar.boundingBoxWidth &&
            m_pcCfg->m_arObjects[it->first].boundingBoxHeight == ar.boundingBoxHeight)
            {
              if(m_pcCfg->m_arObjects[it->first].boundingBoxTop == ar.boundingBoxTop &&
                m_pcCfg->m_arObjects[it->first].boundingBoxLeft == ar.boundingBoxLeft)
                {
                  ar.boundingBoxValid = 0;
                }
            }
        }
      }
    }
  }
}

bool SEIEncoder::initSEIAnnotatedRegions(SEIAnnotatedRegions* SEIAnnoReg, int currPOC)
{
  assert(m_isInitialized);
  assert(SEIAnnoReg != nullptr);

  // reading external Annotated Regions Information SEI message parameters from file
  if (!m_pcCfg->getAnnotatedRegionSEIFileRoot().empty())
  {
    bool failed = false;
    // building the annotated regions file name with poc num in prefix "_poc.txt"
    std::string AnnoRegionSEIFileWithPoc(m_pcCfg->getAnnotatedRegionSEIFileRoot());
    {
      std::stringstream suffix;
      suffix << "_" << currPOC << ".txt";
      AnnoRegionSEIFileWithPoc += suffix.str();
    }
    std::ifstream fic(AnnoRegionSEIFileWithPoc.c_str());
    if (!fic.good() || !fic.is_open())
    {
      std::cerr << "No Annotated Regions SEI parameters file " << AnnoRegionSEIFileWithPoc << " for POC " << currPOC << std::endl;
      return false;
    }
    //Read annotated region SEI parameters from the cfg file
    readAnnotatedRegionSEI(fic, SEIAnnoReg, failed);
    if (failed)
    {
      std::cerr << "Error while reading Annotated Regions SEI parameters file '" << AnnoRegionSEIFileWithPoc << "'" << std::endl;
      exit(EXIT_FAILURE);
    }
  }
  return true;
}


void SEIEncoder::initSEIAlternativeTransferCharacteristics(SEIAlternativeTransferCharacteristics *seiAltTransCharacteristics)
{
  CHECK(!(m_isInitialized), "Unspecified error");
  CHECK(!(seiAltTransCharacteristics != nullptr), "Unspecified error");
  //  Set SEI message parameters read from command line options
  seiAltTransCharacteristics->m_preferredTransferCharacteristics = m_pcCfg->getSEIPreferredTransferCharacteristics();
}
void SEIEncoder::initSEIFilmGrainCharacteristics(SEIFilmGrainCharacteristics *seiFilmGrain)
{
  CHECK(!(m_isInitialized), "Unspecified error");
  CHECK(!(seiFilmGrain != nullptr), "Unspecified error");
  //  Set SEI message parameters read from command line options
  seiFilmGrain->m_filmGrainCharacteristicsCancelFlag      = m_pcCfg->getFilmGrainCharactersticsSEICancelFlag();
  seiFilmGrain->m_filmGrainCharacteristicsPersistenceFlag = m_pcCfg->getFilmGrainCharactersticsSEIPersistenceFlag();
  seiFilmGrain->m_filmGrainModelId                        = m_pcCfg->getFilmGrainCharactersticsSEIModelID();
  seiFilmGrain->m_separateColourDescriptionPresentFlag    = m_pcCfg->getFilmGrainCharactersticsSEISepColourDescPresent();
  seiFilmGrain->m_blendingModeId                          = m_pcCfg->getFilmGrainCharactersticsSEIBlendingModeID();
  seiFilmGrain->m_log2ScaleFactor                         = m_pcCfg->getFilmGrainCharactersticsSEILog2ScaleFactor();
  for (int i = 0; i < MAX_NUM_COMPONENT; i++)
  {
    seiFilmGrain->m_compModel[i].presentFlag = m_pcCfg->getFGCSEICompModelPresent(i);
    if (seiFilmGrain->m_compModel[i].presentFlag)
    {
      seiFilmGrain->m_compModel[i].numModelValues = 1 + m_pcCfg->getFGCSEINumModelValuesMinus1(i);
      seiFilmGrain->m_compModel[i].numIntensityIntervals = 1 + m_pcCfg->getFGCSEINumIntensityIntervalMinus1(i);
      seiFilmGrain->m_compModel[i].intensityValues.resize(seiFilmGrain->m_compModel[i].numIntensityIntervals);
      for (int j = 0; j < seiFilmGrain->m_compModel[i].numIntensityIntervals; j++)
      {
        seiFilmGrain->m_compModel[i].intensityValues[j].intensityIntervalLowerBound = m_pcCfg->getFGCSEIIntensityIntervalLowerBound(i, j);
        seiFilmGrain->m_compModel[i].intensityValues[j].intensityIntervalUpperBound = m_pcCfg->getFGCSEIIntensityIntervalUpperBound(i, j);
        seiFilmGrain->m_compModel[i].intensityValues[j].compModelValue.resize(seiFilmGrain->m_compModel[i].numModelValues);
        for (int k = 0; k < seiFilmGrain->m_compModel[i].numModelValues; k++)
        {
          seiFilmGrain->m_compModel[i].intensityValues[j].compModelValue[k] = m_pcCfg->getFGCSEICompModelValue(i, j, k);
        }
      }
    }
  }
}

void SEIEncoder::initSEIMasteringDisplayColourVolume(SEIMasteringDisplayColourVolume *seiMDCV)
{
  CHECK(!(m_isInitialized), "Unspecified error");
  CHECK(!(seiMDCV != nullptr), "Unspecified error");
  //  Set SEI message parameters read from command line options
  for (int j = 0; j <= 1; j++)
  {
    for (int i = 0; i <= 2; i++)
    {
       seiMDCV->values.primaries[i][j] = m_pcCfg->getMasteringDisplaySEI().primaries[i][j];
    }
    seiMDCV->values.whitePoint[j] = m_pcCfg->getMasteringDisplaySEI().whitePoint[j];
  }
  seiMDCV->values.maxLuminance = m_pcCfg->getMasteringDisplaySEI().maxLuminance;
  seiMDCV->values.minLuminance = m_pcCfg->getMasteringDisplaySEI().minLuminance;
}

void SEIEncoder::initSEIContentLightLevel(SEIContentLightLevelInfo *seiCLL)
{
  CHECK(!(m_isInitialized), "Unspecified error");
  CHECK(!(seiCLL != nullptr), "Unspecified error");
  //  Set SEI message parameters read from command line options
  seiCLL->m_maxContentLightLevel    = m_pcCfg->getCLLSEIMaxContentLightLevel();
  seiCLL->m_maxPicAverageLightLevel = m_pcCfg->getCLLSEIMaxPicAvgLightLevel();
}

void SEIEncoder::initSEIAmbientViewingEnvironment(SEIAmbientViewingEnvironment *seiAmbViewEnvironment)
{
  CHECK(!(m_isInitialized), "Unspecified error");
  CHECK(!(seiAmbViewEnvironment != nullptr), "Unspecified error");
  //  Set SEI message parameters read from command line options
  seiAmbViewEnvironment->m_ambientIlluminance = m_pcCfg->getAmbientViewingEnvironmentSEIIlluminance();
  seiAmbViewEnvironment->m_ambientLightX      = m_pcCfg->getAmbientViewingEnvironmentSEIAmbientLightX();
  seiAmbViewEnvironment->m_ambientLightY      = m_pcCfg->getAmbientViewingEnvironmentSEIAmbientLightY();
}

void SEIEncoder::initSEIContentColourVolume(SEIContentColourVolume *seiContentColourVolume)
{
  assert(m_isInitialized);
  assert(seiContentColourVolume != nullptr);
  seiContentColourVolume->m_ccvCancelFlag = m_pcCfg->getCcvSEICancelFlag();
  seiContentColourVolume->m_ccvPersistenceFlag = m_pcCfg->getCcvSEIPersistenceFlag();

  seiContentColourVolume->m_ccvPrimariesPresentFlag = m_pcCfg->getCcvSEIPrimariesPresentFlag();
  seiContentColourVolume->m_ccvMinLuminanceValuePresentFlag = m_pcCfg->getCcvSEIMinLuminanceValuePresentFlag();
  seiContentColourVolume->m_ccvMaxLuminanceValuePresentFlag = m_pcCfg->getCcvSEIMaxLuminanceValuePresentFlag();
  seiContentColourVolume->m_ccvAvgLuminanceValuePresentFlag = m_pcCfg->getCcvSEIAvgLuminanceValuePresentFlag();

  // Currently we are using a floor operation for setting up the "integer" values for this SEI.
  // This applies to both primaries and luminance limits.
  if (seiContentColourVolume->m_ccvPrimariesPresentFlag == true)
  {
    for (int i = 0; i < MAX_NUM_COMPONENT; i++)
    {
      seiContentColourVolume->m_ccvPrimariesX[i] = (int32_t)(50000.0 * m_pcCfg->getCcvSEIPrimariesX(i));
      seiContentColourVolume->m_ccvPrimariesY[i] = (int32_t)(50000.0 * m_pcCfg->getCcvSEIPrimariesY(i));
    }
  }

  if (seiContentColourVolume->m_ccvMinLuminanceValuePresentFlag == true)
  {
    seiContentColourVolume->m_ccvMinLuminanceValue = (uint32_t)(10000000 * m_pcCfg->getCcvSEIMinLuminanceValue());
  }
  if (seiContentColourVolume->m_ccvMaxLuminanceValuePresentFlag == true)
  {
    seiContentColourVolume->m_ccvMaxLuminanceValue = (uint32_t)(10000000 * m_pcCfg->getCcvSEIMaxLuminanceValue());
  }
  if (seiContentColourVolume->m_ccvAvgLuminanceValuePresentFlag == true)
  {
    seiContentColourVolume->m_ccvAvgLuminanceValue = (uint32_t)(10000000 * m_pcCfg->getCcvSEIAvgLuminanceValue());
  }
}

void SEIEncoder::initSEIScalabilityDimensionInfo(SEIScalabilityDimensionInfo *sei)
{
  CHECK(!(m_isInitialized), "Scalability dimension information SEI already initialized");
  CHECK(!(sei != nullptr), "Need a seiScalabilityDimensionInfo for initialization (got nullptr)");
  sei->m_sdiMaxLayersMinus1 = m_pcCfg->getSdiSEIMaxLayersMinus1();
  sei->m_sdiMultiviewInfoFlag = m_pcCfg->getSdiSEIMultiviewInfoFlag();
  sei->m_sdiAuxiliaryInfoFlag = m_pcCfg->getSdiSEIAuxiliaryInfoFlag();
  if (sei->m_sdiMultiviewInfoFlag || sei->m_sdiAuxiliaryInfoFlag)
  {
    if (sei->m_sdiMultiviewInfoFlag)
    {
      sei->m_sdiViewIdLenMinus1 = m_pcCfg->getSdiSEIViewIdLenMinus1();
    }
    sei->m_sdiLayerId.resize(sei->m_sdiMaxLayersMinus1 + 1);
    for (int i = 0; i <= sei->m_sdiMaxLayersMinus1; i++)
    {
      sei->m_sdiLayerId[i] = m_pcCfg->getSdiSEILayerId(i);
      sei->m_sdiViewIdVal.resize(sei->m_sdiMaxLayersMinus1 + 1);
      if (sei->m_sdiMultiviewInfoFlag)
      {
        sei->m_sdiViewIdVal[i] = m_pcCfg->getSdiSEIViewIdVal(i);
      }
      sei->m_sdiAuxId.resize(sei->m_sdiMaxLayersMinus1 + 1);
      if (sei->m_sdiAuxiliaryInfoFlag)
      {
        sei->m_sdiAuxId[i] = m_pcCfg->getSdiSEIAuxId(i);
        sei->m_sdiNumAssociatedPrimaryLayersMinus1.resize(sei->m_sdiMaxLayersMinus1 + 1);
        sei->m_sdiAssociatedPrimaryLayerIdx.resize(sei->m_sdiMaxLayersMinus1 + 1);
        if (sei->m_sdiAuxId[i] > 0)
        {
          sei->m_sdiNumAssociatedPrimaryLayersMinus1[i] = m_pcCfg->getSdiSEINumAssociatedPrimaryLayersMinus1(i);
          sei->m_sdiAssociatedPrimaryLayerIdx[i].resize(sei->m_sdiNumAssociatedPrimaryLayersMinus1[i] + 1);
          for (int j = 0; j <= sei->m_sdiNumAssociatedPrimaryLayersMinus1[i]; j++)
          {
            sei->m_sdiAssociatedPrimaryLayerIdx[i][j] = 0;
          }
        }
      }
    }
    sei->m_sdiNumViews = 1;
    if (sei->m_sdiMultiviewInfoFlag)
    {
      for (int i = 1; i <= sei->m_sdiMaxLayersMinus1; i++)
      {
        bool newViewFlag = true;
        for (int j = 0; j < i; j++)
        {
          if (sei->m_sdiViewIdVal[i] == sei->m_sdiViewIdVal[j])
          {
            newViewFlag = false;
          }
        }
        if (newViewFlag)
        {
          sei->m_sdiNumViews++;
        }
      }
    }
  }
}

void SEIEncoder::initSEIMultiviewAcquisitionInfo(SEIMultiviewAcquisitionInfo *sei)
{
  CHECK(!(m_isInitialized), "Multiview acquisition information SEI already initialized");
  CHECK(!(sei != nullptr), "Need a seiMultiviewAcquisitionInfo for initialization (got nullptr)");
  sei->m_maiIntrinsicParamFlag        = m_pcCfg->getMaiSEIIntrinsicParamFlag();
  sei->m_maiExtrinsicParamFlag        = m_pcCfg->getMaiSEIExtrinsicParamFlag();
  sei->m_maiNumViewsMinus1            = m_pcCfg->getMaiSEINumViewsMinus1();
  if (sei->m_maiIntrinsicParamFlag)
  {
    sei->m_maiIntrinsicParamsEqualFlag  = m_pcCfg->getMaiSEIIntrinsicParamsEqualFlag();
    sei->m_maiPrecFocalLength           = m_pcCfg->getMaiSEIPrecFocalLength();
    sei->m_maiPrecPrincipalPoint        = m_pcCfg->getMaiSEIPrecPrincipalPoint();
    sei->m_maiPrecSkewFactor            = m_pcCfg->getMaiSEIPrecSkewFactor();
    int numViews = sei->m_maiIntrinsicParamsEqualFlag ? 1 : sei->m_maiNumViewsMinus1 + 1;
    sei->m_maiSignFocalLengthX       .resize( numViews );
    sei->m_maiExponentFocalLengthX   .resize( numViews );
    sei->m_maiMantissaFocalLengthX   .resize( numViews );
    sei->m_maiSignFocalLengthY       .resize( numViews );
    sei->m_maiExponentFocalLengthY   .resize( numViews );
    sei->m_maiMantissaFocalLengthY   .resize( numViews );
    sei->m_maiSignPrincipalPointX    .resize( numViews );
    sei->m_maiExponentPrincipalPointX.resize( numViews );
    sei->m_maiMantissaPrincipalPointX.resize( numViews );
    sei->m_maiSignPrincipalPointY    .resize( numViews );
    sei->m_maiExponentPrincipalPointY.resize( numViews );
    sei->m_maiMantissaPrincipalPointY.resize( numViews );
    sei->m_maiSignSkewFactor         .resize( numViews );
    sei->m_maiExponentSkewFactor     .resize( numViews );
    sei->m_maiMantissaSkewFactor     .resize( numViews );
    for( int i = 0; i  <=  ( sei->m_maiIntrinsicParamsEqualFlag ? 0 : sei->m_maiNumViewsMinus1 ); i++ )
    {
      sei->m_maiSignFocalLengthX       [i] = m_pcCfg->getMaiSEISignFocalLengthX(i);
      sei->m_maiExponentFocalLengthX   [i] = m_pcCfg->getMaiSEIExponentFocalLengthX(i);
      sei->m_maiMantissaFocalLengthX   [i] = m_pcCfg->getMaiSEIMantissaFocalLengthX(i);
      sei->m_maiSignFocalLengthY       [i] = m_pcCfg->getMaiSEISignFocalLengthY(i);
      sei->m_maiExponentFocalLengthY   [i] = m_pcCfg->getMaiSEIExponentFocalLengthY(i);
      sei->m_maiMantissaFocalLengthY   [i] = m_pcCfg->getMaiSEIMantissaFocalLengthY(i);
      sei->m_maiSignPrincipalPointX    [i] = m_pcCfg->getMaiSEISignPrincipalPointX(i);
      sei->m_maiExponentPrincipalPointX[i] = m_pcCfg->getMaiSEIExponentPrincipalPointX(i);
      sei->m_maiMantissaPrincipalPointX[i] = m_pcCfg->getMaiSEIMantissaPrincipalPointX(i);
      sei->m_maiSignPrincipalPointY    [i] = m_pcCfg->getMaiSEISignPrincipalPointY(i);
      sei->m_maiExponentPrincipalPointY[i] = m_pcCfg->getMaiSEIExponentPrincipalPointY(i);
      sei->m_maiMantissaPrincipalPointY[i] = m_pcCfg->getMaiSEIMantissaPrincipalPointY(i);
      sei->m_maiSignSkewFactor         [i] = m_pcCfg->getMaiSEISignSkewFactor(i);
      sei->m_maiExponentSkewFactor     [i] = m_pcCfg->getMaiSEIExponentSkewFactor(i);
      sei->m_maiMantissaSkewFactor     [i] = m_pcCfg->getMaiSEIMantissaSkewFactor(i);
    }
  }
  if (sei->m_maiExtrinsicParamFlag)
  {
    sei->m_maiPrecRotationParam = m_pcCfg->getMaiSEIPrecRotationParam();
    sei->m_maiPrecTranslationParam = m_pcCfg->getMaiSEIPrecTranslationParam();
    sei->m_maiSignR.resize(sei->m_maiNumViewsMinus1 + 1);
    sei->m_maiExponentR.resize(sei->m_maiNumViewsMinus1 + 1);
    sei->m_maiMantissaR.resize(sei->m_maiNumViewsMinus1 + 1);
    sei->m_maiSignT.resize(sei->m_maiNumViewsMinus1 + 1);
    sei->m_maiExponentT.resize(sei->m_maiNumViewsMinus1 + 1);
    sei->m_maiMantissaT.resize(sei->m_maiNumViewsMinus1 + 1);
    for (int i = 0; i <= sei->m_maiNumViewsMinus1; i++)
    {
      sei->m_maiSignR[i].resize(3);
      sei->m_maiExponentR[i].resize(3);
      sei->m_maiMantissaR[i].resize(3);
      sei->m_maiSignT[i].resize(3);
      sei->m_maiExponentT[i].resize(3);
      sei->m_maiMantissaT[i].resize(3);
      for (int j = 0; j < 3; j++)
      {
        sei->m_maiSignR[i][j].resize(3);
        sei->m_maiExponentR[i][j].resize(3);
        sei->m_maiMantissaR[i][j].resize(3);
        for (int k = 0; k < 3; k++)
        {
          sei->m_maiSignR[i][j][k] = 0;
          sei->m_maiExponentR[i][j][k] = 0;
          sei->m_maiMantissaR[i][j][k] = 0;
        }
        sei->m_maiSignT[i][j] = 0;
        sei->m_maiExponentT[i][j] = 0;
        sei->m_maiMantissaT[i][j] = 0;
      }
    }
  }
}

void SEIEncoder::initSEIMultiviewViewPosition(SEIMultiviewViewPosition *sei)
{
  CHECK(!(m_isInitialized), "Multiview view position SEI already initialized");
  CHECK(!(sei != nullptr), "Need a seiMultiviewViewPosition for initialization (got nullptr)");
  sei->m_mvpNumViewsMinus1 = m_pcCfg->getMvpSEINumViewsMinus1();

  int numViews = sei->m_mvpNumViewsMinus1 + 1;
  sei->m_mvpViewPosition.resize(numViews);
  for (int i = 0; i <= sei->m_mvpNumViewsMinus1; i++)
  {
    sei->m_mvpViewPosition[i] = m_pcCfg->getMvpSEIViewPosition(i);
  }
}

void SEIEncoder::initSEIAlphaChannelInfo(SEIAlphaChannelInfo *sei)
{
  CHECK(!(m_isInitialized), "Alpha channel information SEI already initialized");
  CHECK(!(sei != nullptr), "Need a seiAlphaChannelInfo for initialization (got nullptr)");
  sei->m_aciCancelFlag = m_pcCfg->getAciSEICancelFlag();
  sei->m_aciUseIdc = m_pcCfg->getAciSEIUseIdc();
  sei->m_aciBitDepthMinus8 = m_pcCfg->getAciSEIBitDepthMinus8();
  sei->m_aciTransparentValue = m_pcCfg->getAciSEITransparentValue();
  sei->m_aciOpaqueValue = m_pcCfg->getAciSEIOpaqueValue();
  sei->m_aciIncrFlag = m_pcCfg->getAciSEIIncrFlag();
  sei->m_aciClipFlag = m_pcCfg->getAciSEIClipFlag();
  sei->m_aciClipTypeFlag = m_pcCfg->getAciSEIClipTypeFlag();
}

void SEIEncoder::initSEIDepthRepresentationInfo(SEIDepthRepresentationInfo *sei)
{
  CHECK(!(m_isInitialized), "Depth representation information SEI already initialized");
  CHECK(!(sei != nullptr), "Need a seiDepthRepresentationInfo for initialization (got nullptr)");
  sei->m_driZNearFlag = m_pcCfg->getDriSEIZNearFlag();
  sei->m_driZFarFlag = m_pcCfg->getDriSEIZFarFlag();
  sei->m_driDMinFlag = m_pcCfg->getDriSEIDMinFlag();
  sei->m_driDMaxFlag = m_pcCfg->getDriSEIDMaxFlag();
  sei->m_driZNear = m_pcCfg->getDriSEIZNear();
  sei->m_driZFar = m_pcCfg->getDriSEIZFar();
  sei->m_driDMin = m_pcCfg->getDriSEIDMin();
  sei->m_driDMax = m_pcCfg->getDriSEIDMax();
  sei->m_driDisparityRefViewId = m_pcCfg->getDriSEIDisparityRefViewId();
  sei->m_driDepthRepresentationType = m_pcCfg->getDriSEIDepthRepresentationType();
  sei->m_driDepthNonlinearRepresentationNumMinus1 = m_pcCfg->getDriSEINonlinearNumMinus1();
  sei->m_driDepthNonlinearRepresentationModel.resize(sei->m_driDepthNonlinearRepresentationNumMinus1 + 1);
  for(int i = 0; i < (sei->m_driDepthNonlinearRepresentationNumMinus1 + 1); i++)
  {
    sei->m_driDepthNonlinearRepresentationModel[i] = m_pcCfg->getDriSEINonlinearModel(i);
  }
}

void SEIEncoder::initSEIColourTransformInfo(SEIColourTransformInfo* seiCTI)
{
  CHECK(!(m_isInitialized), "Unspecified error");
  CHECK(!(seiCTI != nullptr), "Unspecified error");

  //  Set SEI message parameters read from command line options
  seiCTI->m_id = m_pcCfg->getCtiSEIId();
  seiCTI->m_signalInfoFlag = m_pcCfg->getCtiSEISignalInfoFlag();
  seiCTI->m_fullRangeFlag = m_pcCfg->getCtiSEIFullRangeFlag();
  seiCTI->m_primaries = m_pcCfg->getCtiSEIPrimaries();
  seiCTI->m_transferFunction = m_pcCfg->getCtiSEITransferFunction();
  seiCTI->m_matrixCoefs = m_pcCfg->getCtiSEIMatrixCoefs();
  seiCTI->m_crossComponentFlag = m_pcCfg->getCtiSEICrossComponentFlag();
  seiCTI->m_crossComponentInferred = m_pcCfg->getCtiSEICrossComponentInferred();
  seiCTI->m_numberChromaLutMinus1 = m_pcCfg->getCtiSEINbChromaLut() - 1;
  seiCTI->m_chromaOffset = m_pcCfg->getCtiSEIChromaOffset();

  seiCTI->m_bitdepth = m_pcCfg->getBitDepth(CHANNEL_TYPE_LUMA);

  for (int i = 0; i < MAX_NUM_COMPONENT; i++) {
    seiCTI->m_lut[i] = m_pcCfg->getCtiSEILut(i);
  }
  seiCTI->m_log2NumberOfPointsPerLut = floorLog2(seiCTI->m_lut[0].numLutValues - 1);
}

void SEIEncoder::initSEISubpictureLevelInfo(SEISubpicureLevelInfo *sei, const SPS *sps)
{
  const EncCfgParam::CfgSEISubpictureLevel &cfgSubPicLevel = m_pcCfg->getSubpicureLevelInfoSEICfg();

  sei->m_sliSublayerInfoPresentFlag = cfgSubPicLevel.m_sliSublayerInfoPresentFlag;
  sei->m_sliMaxSublayers = cfgSubPicLevel.m_sliMaxSublayers;
  sei->m_numRefLevels = cfgSubPicLevel.m_sliSublayerInfoPresentFlag ? (int)cfgSubPicLevel.m_refLevels.size() / cfgSubPicLevel.m_sliMaxSublayers : (int)cfgSubPicLevel.m_refLevels.size();
  sei->m_numSubpics = cfgSubPicLevel.m_numSubpictures;
  sei->m_explicitFractionPresentFlag = cfgSubPicLevel.m_explicitFraction;

  // sei parameters initialization
  sei->m_nonSubpicLayersFraction.resize(sei->m_numRefLevels);
  sei->m_refLevelIdc.resize(sei->m_numRefLevels);
  for (int level = 0; level < sei->m_numRefLevels; level++)
  {
    sei->m_nonSubpicLayersFraction[level].resize(sei->m_sliMaxSublayers);
    sei->m_refLevelIdc[level].resize(sei->m_sliMaxSublayers);
    for (int sublayer = 0; sublayer < sei->m_sliMaxSublayers; sublayer++)
    {
      sei->m_refLevelIdc[level][sublayer] = Level::LEVEL15_5;
    }
  }
  if (sei->m_explicitFractionPresentFlag)
  {
    sei->m_refLevelFraction.resize(sei->m_numRefLevels);
    for (int level = 0; level < sei->m_numRefLevels; level++)
    {
      sei->m_refLevelFraction[level].resize(sei->m_numSubpics);
      for (int subpic = 0; subpic < sei->m_numSubpics; subpic++)
      {
        sei->m_refLevelFraction[level][subpic].resize(sei->m_sliMaxSublayers);
        for (int sublayer = 0; sublayer < sei->m_sliMaxSublayers; sublayer++)
        {
          sei->m_refLevelFraction[level][subpic][sublayer] = 0;
        }
      }
    }
  }

  // set sei parameters according to the configured values
  for (int sublayer = sei->m_sliSublayerInfoPresentFlag ? 0 : sei->m_sliMaxSublayers - 1, cnta = 0, cntb = 0; sublayer < sei->m_sliMaxSublayers; sublayer++)
  {
    for (int level = 0; level < sei->m_numRefLevels; level++)
    {
      sei->m_nonSubpicLayersFraction[level][sublayer] = cfgSubPicLevel.m_nonSubpicLayersFraction[cnta];
      sei->m_refLevelIdc[level][sublayer] = cfgSubPicLevel.m_refLevels[cnta++];
      if (sei->m_explicitFractionPresentFlag)
      {
        for (int subpic = 0; subpic < sei->m_numSubpics; subpic++)
        {
          sei->m_refLevelFraction[level][subpic][sublayer] = cfgSubPicLevel.m_fractions[cntb++];
        }
      }
    }
  }

  // update the inference of m_refLevelIdc[][] and m_refLevelFraction[][][]
  if (!sei->m_sliSublayerInfoPresentFlag)
  {
    for (int sublayer = sei->m_sliMaxSublayers - 2; sublayer >= 0; sublayer--)
    {
      for (int level = 0; level < sei->m_numRefLevels; level++)
      {
        sei->m_nonSubpicLayersFraction[level][sublayer] = sei->m_nonSubpicLayersFraction[level][sei->m_sliMaxSublayers - 1];
        sei->m_refLevelIdc[level][sublayer] = sei->m_refLevelIdc[level][sei->m_sliMaxSublayers - 1];
        if (sei->m_explicitFractionPresentFlag)
        {
          for (int subpic = 0; subpic < sei->m_numSubpics; subpic++)
          {
            sei->m_refLevelFraction[level][subpic][sublayer] = sei->m_refLevelFraction[level][subpic][sei->m_sliMaxSublayers - 1];
          }
        }
      }
    }
  }
}

<<<<<<< HEAD
#if JVET_T0056_SEI_MANIFEST
void SEIEncoder::initSEISEIManifest(SEIManifest *seiSeiManifest, const SEIMessages &seiMessages)
{
  assert(m_isInitialized);
  assert(seiSeiManifest != NULL);
  seiSeiManifest->m_manifestNumSeiMsgTypes = 0;
  for (auto &it: seiMessages)
  {
    seiSeiManifest->m_manifestNumSeiMsgTypes += 1;
    auto tempPayloadType = it->payloadType();
    seiSeiManifest->m_manifestSeiPayloadType.push_back(tempPayloadType);
    auto description = seiSeiManifest->getSEIMessageDescription(tempPayloadType);
    seiSeiManifest->m_manifestSeiDescription.push_back(description);
  }
  CHECK(seiSeiManifest->m_manifestNumSeiMsgTypes == 0, "No SEI messages available");
}
#endif

#if JVET_T0056_SEI_PREFIX_INDICATION
void SEIEncoder::initSEISEIPrefixIndication(SEIPrefixIndication *seiSeiPrefixIndications, const SEI *sei)
{
  assert(m_isInitialized);
  assert(seiSeiPrefixIndications != NULL);
  seiSeiPrefixIndications->m_prefixSeiPayloadType = sei->payloadType(); 
  seiSeiPrefixIndications->m_numSeiPrefixIndicationsMinus1 = seiSeiPrefixIndications->getNumsOfSeiPrefixIndications(sei) - 1; 
  seiSeiPrefixIndications->m_payload = sei;
}
#endif   
=======
void SEIEncoder::initSEINeuralNetworkPostFilterCharacteristics(SEINeuralNetworkPostFilterCharacteristics *sei, int filterIdx)
{
  CHECK(!(m_isInitialized), "Unspecified error");
  CHECK(!(sei != nullptr), "Unspecified error");
  sei->m_id = m_pcCfg->getNNPostFilterSEICharacteristicsId(filterIdx);
  sei->m_modeIdc = m_pcCfg->getNNPostFilterSEICharacteristicsModeIdc(filterIdx);
#if JVET_AB0047_MOVE_GATED_SYNTAX_OF_NNPFC_URIS_AFTER_NNPFC_MODEIDC
  if (sei->m_modeIdc == POST_FILTER_MODE::URI)
  {
    sei->m_uriTag = m_pcCfg->getNNPostFilterSEICharacteristicsUriTag(filterIdx);
    sei->m_uri    = m_pcCfg->getNNPostFilterSEICharacteristicsUri(filterIdx);
  }
#endif
  sei->m_purposeAndFormattingFlag = m_pcCfg->getNNPostFilterSEICharacteristicsPurposeAndFormattingFlag(filterIdx);
  if (sei->m_purposeAndFormattingFlag)
  {
    sei->m_purpose = m_pcCfg->getNNPostFilterSEICharacteristicsPurpose(filterIdx);

    if(sei->m_purpose == 2 || sei->m_purpose == 4)
    {
      sei->m_outSubCFlag = m_pcCfg->getNNPostFilterSEICharacteristicsOutSubCFlag(filterIdx);
    }
    if(sei->m_purpose == 3 || sei->m_purpose == 4)
    {
      sei->m_picWidthInLumaSamples = m_pcCfg->getNNPostFilterSEICharacteristicsPicWidthInLumaSamples(filterIdx);
      sei->m_picHeightInLumaSamples = m_pcCfg->getNNPostFilterSEICharacteristicsPicHeightInLumaSamples(filterIdx);
    }

    sei->m_componentLastFlag = m_pcCfg->getNNPostFilterSEICharacteristicsComponentLastFlag(filterIdx);
    sei->m_inpSampleIdc = m_pcCfg->getNNPostFilterSEICharacteristicsInpSampleIdc(filterIdx);

    if(sei->m_inpSampleIdc == 4)
    {
      sei->m_inpTensorBitDepthMinus8 = m_pcCfg->getNNPostFilterSEICharacteristicsInpTensorBitDepthMinus8(filterIdx);
    }

    sei->m_inpOrderIdc = m_pcCfg->getNNPostFilterSEICharacteristicsInpOrderIdc(filterIdx);
    sei->m_outSampleIdc = m_pcCfg->getNNPostFilterSEICharacteristicsOutSampleIdc(filterIdx);

    if(sei->m_outSampleIdc == 4)
    {
      sei->m_outTensorBitDepthMinus8 = m_pcCfg->getNNPostFilterSEICharacteristicsOutTensorBitDepthMinus8(filterIdx);
    }
    sei->m_auxInpIdc             = m_pcCfg->getNNPostFilterSEICharacteristicsAuxInpIdc(filterIdx);
    sei->m_sepColDescriptionFlag = m_pcCfg->getNNPostFilterSEICharacteristicsSepColDescriptionFlag(filterIdx);
    if (sei->m_sepColDescriptionFlag)
    {
      sei->m_colPrimaries         = m_pcCfg->getNNPostFilterSEICharacteristicsColPrimaries(filterIdx);
      sei->m_transCharacteristics = m_pcCfg->getNNPostFilterSEICharacteristicsTransCharacteristics(filterIdx);
      sei->m_matrixCoeffs         = m_pcCfg->getNNPostFilterSEICharacteristicsMatrixCoeffs(filterIdx);
    }

    sei->m_outOrderIdc = m_pcCfg->getNNPostFilterSEICharacteristicsOutOrderIdc(filterIdx);
    sei->m_constantPatchSizeFlag = m_pcCfg->getNNPostFilterSEICharacteristicsConstantPatchSizeFlag(filterIdx);
    sei->m_patchWidthMinus1 = m_pcCfg->getNNPostFilterSEICharacteristicsPatchWidthMinus1(filterIdx);
    sei->m_patchHeightMinus1 = m_pcCfg->getNNPostFilterSEICharacteristicsPatchHeightMinus1(filterIdx);
    sei->m_overlap = m_pcCfg->getNNPostFilterSEICharacteristicsOverlap(filterIdx);
    sei->m_paddingType = m_pcCfg->getNNPostFilterSEICharacteristicsPaddingType(filterIdx);
    sei->m_lumaPadding = m_pcCfg->getNNPostFilterSEICharacteristicsLumaPadding(filterIdx);
    sei->m_cbPadding = m_pcCfg->getNNPostFilterSEICharacteristicsCbPadding(filterIdx);
    sei->m_crPadding = m_pcCfg->getNNPostFilterSEICharacteristicsCrPadding(filterIdx);

    sei->m_complexityIdc = m_pcCfg->getNNPostFilterSEICharacteristicsComplexityIdc(filterIdx);
    if(sei->m_complexityIdc > 0)
    {
      if(sei->m_complexityIdc == 1)
      {
        sei->m_parameterTypeIdc = m_pcCfg->getNNPostFilterSEICharacteristicsParameterTypeIdc(filterIdx);
        sei->m_log2ParameterBitLengthMinus3 = m_pcCfg->getNNPostFilterSEICharacteristicsLog2ParameterBitLengthMinus3(filterIdx);
        sei->m_numParametersIdc = m_pcCfg->getNNPostFilterSEICharacteristicsNumParametersIdc(filterIdx);
        sei->m_numKmacOperationsIdc = m_pcCfg->getNNPostFilterSEICharacteristicsNumKmacOperationsIdc(filterIdx);
      }
    }
#if !JVET_AB0047_MOVE_GATED_SYNTAX_OF_NNPFC_URIS_AFTER_NNPFC_MODEIDC
    sei->m_uriTag = m_pcCfg->getNNPostFilterSEICharacteristicsUriTag(filterIdx);
    sei->m_uri = m_pcCfg->getNNPostFilterSEICharacteristicsUri(filterIdx);
#endif
  }
  if (sei->m_modeIdc == 1)
  {
    const string payloadFilename = m_pcCfg->getNNPostFilterSEICharacteristicsPayloadFilename(filterIdx);
    ifstream bitstreamFile(payloadFilename.c_str(), ifstream::in | ifstream::binary);
    if (!bitstreamFile)
    {
      EXIT( "Failed to open bitstream file " << payloadFilename.c_str() << " for reading" ) ;
    }

    bitstreamFile.seekg(0, std::ifstream::end);
    sei->m_payloadLength = bitstreamFile.tellg();
    bitstreamFile.seekg(0, std::ifstream::beg);

    sei->m_payloadByte = new char[sei->m_payloadLength];
    bitstreamFile.read(sei->m_payloadByte, sei->m_payloadLength);
    bitstreamFile.close();
  }
}

void SEIEncoder::initSEINeuralNetworkPostFilterActivation(SEINeuralNetworkPostFilterActivation *sei)
{
  CHECK(!(m_isInitialized), "Unspecified error");
  CHECK(!(sei != nullptr), "Unspecified error");
  sei->m_id = m_pcCfg->getNnPostFilterSEIActivationId();
}

>>>>>>> 0fc1f46a

//! \}<|MERGE_RESOLUTION|>--- conflicted
+++ resolved
@@ -1240,7 +1240,6 @@
   }
 }
 
-<<<<<<< HEAD
 #if JVET_T0056_SEI_MANIFEST
 void SEIEncoder::initSEISEIManifest(SEIManifest *seiSeiManifest, const SEIMessages &seiMessages)
 {
@@ -1269,7 +1268,7 @@
   seiSeiPrefixIndications->m_payload = sei;
 }
 #endif   
-=======
+
 void SEIEncoder::initSEINeuralNetworkPostFilterCharacteristics(SEINeuralNetworkPostFilterCharacteristics *sei, int filterIdx)
 {
   CHECK(!(m_isInitialized), "Unspecified error");
@@ -1374,6 +1373,5 @@
   sei->m_id = m_pcCfg->getNnPostFilterSEIActivationId();
 }
 
->>>>>>> 0fc1f46a
 
 //! \}