/* The copyright in this software is being made available under the BSD
 * License, included below. This software may be subject to other third party
 * and contributor rights, including patent rights, and no such rights are
 * granted under this license.
 *
 * Copyright (c) 2010-2019, ITU/ISO/IEC
 * All rights reserved.
 *
 * Redistribution and use in source and binary forms, with or without
 * modification, are permitted provided that the following conditions are met:
 *
 *  * Redistributions of source code must retain the above copyright notice,
 *    this list of conditions and the following disclaimer.
 *  * Redistributions in binary form must reproduce the above copyright notice,
 *    this list of conditions and the following disclaimer in the documentation
 *    and/or other materials provided with the distribution.
 *  * Neither the name of the ITU/ISO/IEC nor the names of its contributors may
 *    be used to endorse or promote products derived from this software without
 *    specific prior written permission.
 *
 * THIS SOFTWARE IS PROVIDED BY THE COPYRIGHT HOLDERS AND CONTRIBUTORS "AS IS"
 * AND ANY EXPRESS OR IMPLIED WARRANTIES, INCLUDING, BUT NOT LIMITED TO, THE
 * IMPLIED WARRANTIES OF MERCHANTABILITY AND FITNESS FOR A PARTICULAR PURPOSE
 * ARE DISCLAIMED. IN NO EVENT SHALL THE COPYRIGHT HOLDER OR CONTRIBUTORS
 * BE LIABLE FOR ANY DIRECT, INDIRECT, INCIDENTAL, SPECIAL, EXEMPLARY, OR
 * CONSEQUENTIAL DAMAGES (INCLUDING, BUT NOT LIMITED TO, PROCUREMENT OF
 * SUBSTITUTE GOODS OR SERVICES; LOSS OF USE, DATA, OR PROFITS; OR BUSINESS
 * INTERRUPTION) HOWEVER CAUSED AND ON ANY THEORY OF LIABILITY, WHETHER IN
 * CONTRACT, STRICT LIABILITY, OR TORT (INCLUDING NEGLIGENCE OR OTHERWISE)
 * ARISING IN ANY WAY OUT OF THE USE OF THIS SOFTWARE, EVEN IF ADVISED OF
 * THE POSSIBILITY OF SUCH DAMAGE.
 */

/** \file     Rom.cpp
    \brief    global variables & functions
*/

#include "Rom.h"
#include "UnitTools.h"

#include <memory.h>
#include <stdlib.h>
#include <stdio.h>
#include <math.h>
#include <iomanip>

// ====================================================================================================================
// Initialize / destroy functions
// ====================================================================================================================

#if ENABLE_TRACING
CDTrace *g_trace_ctx = NULL;
#endif


//! \ingroup CommonLib
//! \{

MsgLevel g_verbosity = VERBOSE;

const char* nalUnitTypeToString(NalUnitType type)
{
  switch (type)
  {
  case NAL_UNIT_CODED_SLICE_TRAIL_R:    return "TRAIL_R";
  case NAL_UNIT_CODED_SLICE_TRAIL_N:    return "TRAIL_N";
  case NAL_UNIT_CODED_SLICE_TSA_R:      return "TSA_R";
  case NAL_UNIT_CODED_SLICE_TSA_N:      return "TSA_N";
  case NAL_UNIT_CODED_SLICE_STSA_R:     return "STSA_R";
  case NAL_UNIT_CODED_SLICE_STSA_N:     return "STSA_N";
  case NAL_UNIT_CODED_SLICE_BLA_W_LP:   return "BLA_W_LP";
  case NAL_UNIT_CODED_SLICE_BLA_W_RADL: return "BLA_W_RADL";
  case NAL_UNIT_CODED_SLICE_BLA_N_LP:   return "BLA_N_LP";
  case NAL_UNIT_CODED_SLICE_IDR_W_RADL: return "IDR_W_RADL";
  case NAL_UNIT_CODED_SLICE_IDR_N_LP:   return "IDR_N_LP";
  case NAL_UNIT_CODED_SLICE_CRA:        return "CRA";
  case NAL_UNIT_CODED_SLICE_RADL_R:     return "RADL_R";
  case NAL_UNIT_CODED_SLICE_RADL_N:     return "RADL_N";
  case NAL_UNIT_CODED_SLICE_RASL_R:     return "RASL_R";
  case NAL_UNIT_CODED_SLICE_RASL_N:     return "RASL_N";
#if HEVC_VPS
  case NAL_UNIT_VPS:                    return "VPS";
#endif
  case NAL_UNIT_SPS:                    return "SPS";
  case NAL_UNIT_PPS:                    return "PPS";
  case NAL_UNIT_ACCESS_UNIT_DELIMITER:  return "AUD";
  case NAL_UNIT_EOS:                    return "EOS";
  case NAL_UNIT_EOB:                    return "EOB";
  case NAL_UNIT_FILLER_DATA:            return "FILLER";
  case NAL_UNIT_PREFIX_SEI:             return "Prefix SEI";
  case NAL_UNIT_SUFFIX_SEI:             return "Suffix SEI";
  default:                              return "UNK";
  }
}

class ScanGenerator
{
private:
  uint32_t m_line, m_column;
  const uint32_t m_blockWidth, m_blockHeight;
  const uint32_t m_stride;
  const CoeffScanType m_scanType;

public:
  ScanGenerator(uint32_t blockWidth, uint32_t blockHeight, uint32_t stride, CoeffScanType scanType)
    : m_line(0), m_column(0), m_blockWidth(blockWidth), m_blockHeight(blockHeight), m_stride(stride), m_scanType(scanType)
  { }

  uint32_t GetCurrentX() const { return m_column; }
  uint32_t GetCurrentY() const { return m_line; }

  uint32_t GetNextIndex(uint32_t blockOffsetX, uint32_t blockOffsetY)
  {
    const uint32_t rtn = ((m_line + blockOffsetY) * m_stride) + m_column + blockOffsetX;

    //advance line and column to the next position
    switch (m_scanType)
    {
      //------------------------------------------------

      case SCAN_DIAG:

        if ((m_column == m_blockWidth - 1) || (m_line == 0)) //if we reach the end of a rank, go diagonally down to the next one
        {
          m_line += m_column + 1;
          m_column = 0;

          if (m_line >= m_blockHeight) //if that takes us outside the block, adjust so that we are back on the bottom row
          {
            m_column += m_line - (m_blockHeight - 1);
            m_line = m_blockHeight - 1;
          }
        }
        else
        {
          m_column++;
          m_line--;
        }
        break;

#if HEVC_USE_MDCS
      //------------------------------------------------
      case SCAN_HOR:

        if (m_column == m_blockWidth - 1)
        {
          m_line++;
          m_column = 0;
        }
        else
        {
          m_column++;
        }
        break;

      //------------------------------------------------

      case SCAN_VER:

        if (m_line == m_blockHeight - 1)
        {
          m_column++;
          m_line = 0;
        }
        else
        {
          m_line++;
        }
        break;

#endif
      //------------------------------------------------

      default:

        THROW("ERROR: Unknown scan type \"" << m_scanType << "\"in ScanGenerator::GetNextIndex");
        break;
    }

    return rtn;
  }
};
#if !JVET_M0064_CCLM_SIMPLIFICATION
int g_aiLMDivTableLow[] = {
  0,     0,     21845, 0,     13107, 43690, 18724, 0,     50972, 39321, 53620, 21845, 15123, 9362,  4369,  0,     3855,
  58254, 17246, 52428, 49932, 59578, 25644, 43690, 28835, 40329, 16990, 37449, 56496, 34952, 4228,  0,     61564, 34695,
  29959, 29127, 15941, 41391, 26886, 26214, 28771, 24966, 6096,  29789, 23301, 45590, 25098, 21845, 30761, 47185, 1285,
  20164, 34622, 41263, 36938, 18724, 49439, 61016, 51095, 17476, 23635, 2114,  16644, 0,     16131, 63550, 9781,  50115,
  52238, 14979, 2769,  14563, 49376, 40738, 53302, 20695, 7660,  13443, 37330, 13107, 5663,  14385, 38689, 12483, 771,
  3048,  18832, 47662, 23563, 11650, 11522, 22795, 45100, 12549, 55878, 43690, 41213, 48148, 64212, 23592, 57100, 33410,
  17815, 10082, 9986,  17311, 31849, 53399, 16233, 51237, 27159, 9362,  63216, 57487, 57557, 63276, 8962,  25547, 47362,
  8738,  40621, 11817, 53281, 33825, 18874, 8322,  2064,  0,     2032,  8065,  18009, 31775, 49275, 4890,  29612, 57825,
  23918, 58887, 31589, 7489,  52056, 34152, 19248, 7281,  63728, 57456, 53944, 53137, 54979, 59419, 868,   10347, 22273,
  36598, 53274, 6721,  27967, 51433, 11540, 39321, 3663,  35599, 4020,  39960, 12312, 52112, 28255, 6241,  51575, 33153,
  16479, 1524,  53792, 42184, 32206, 23831, 17031, 11781, 8054,  5825,  5069,  5761,  7878,  11397, 16295, 22550, 30139,
  39042, 49238, 60707, 7891,  21845, 37012, 53374, 5377,  24074, 43912, 64874, 21406, 44564, 3260,  28550, 54882, 16705,
  45075, 8907,  39258, 5041,  37314, 4993,  39135, 8655,  44613, 15924, 53648, 26699, 604,   40884, 16458, 58386, 35585,
  13579, 57895, 37449, 17767, 64376, 46192, 28743, 12019, 61546, 46244, 31638, 17720, 4481,  57448, 45541, 34288, 23681,
  13710, 4369,  61185, 53078, 45578, 38676, 32366, 26640, 21491, 16912, 12896, 9437,  6527,  4161,  2331,  1032,  257,
  0,     255,   1016,  2277,  4032,  6277,  9004,  12210, 15887, 20031, 24637, 29699, 35213, 41173, 47574, 54411, 61680,
  3840,  11959, 20494, 29443, 38801, 48562, 58724, 3744,  14693, 26028, 37746, 49844, 62316, 9624,  22834, 36408, 50342,
  64632, 13737, 28728, 44063, 59740, 10219, 26568, 43249, 60257, 12055, 29709, 47682, 434,   19033, 37941, 57155, 11136,
  30953, 51067, 5938,  26637, 47624, 3360,  24916, 46751, 3328,  25716, 48376, 5770,  28967, 52428, 10616, 34599, 58840,
  17799, 42547, 2010,  27256, 52748, 12947, 38924, 65140, 26056, 52743, 14127, 41277, 3120,  30726, 58555, 21072, 49344,
  12300, 41007, 4394,  33530, 62876, 26896, 56659, 21092, 51264, 16103, 46678, 11915, 42886, 8515,  39875, 5890,  37632,
  4027,  36145, 2912,  35400, 2534,  35385, 2880,  36089, 3939,  37500, 5698,  39605, 8147,  42395, 11275, 45857, 15069,
  49982, 19521, 54758, 24619, 60175, 30353, 688,   36713, 7357,  43690, 14639, 51274, 22522, 59455, 30999, 2688,  40059,
  12037, 49693, 21956, 59894, 32437, 5117,  43471, 16425, 55050, 28273, 1630,  40655, 14275, 53561, 27441, 1449,  41120,
  15382, 55305, 29818, 4453,  44748, 19629, 60166, 35288, 10529, 51425, 26902, 2496,  43742, 19567, 61042, 37095, 13261,
  55074, 31463, 7962,  50106, 26824, 3649,  46117, 23157, 302,   43088, 20442, 63436, 40997, 18660, 61961, 39826, 17792,
  61393, 39557, 17819, 61715, 40171, 18724, 62908, 41651, 20489, 64956, 43980, 23096, 2304,  47139, 26529, 6009,  51115,
  30773, 10519, 55890, 35811, 15819, 61448, 41628, 21892, 2240,  48208, 28724, 9322,  55538, 36301, 17144, 63604, 44608,
  25692, 6855,  53632, 34952, 16349, 63360, 44911, 26539, 8242,  55557, 37410, 19338, 1340,  48951, 31099, 13320, 61149,
  43513, 25949, 8456,  56569, 39216, 21932, 4718,  53109, 36031, 19022, 2080,  50741, 33933, 17191, 516,   49441, 32896,
  16416, 0,
};
int g_aiLMDivTableHigh[] = {
  65536, 32768, 21845, 16384, 13107, 10922, 9362, 8192, 7281, 6553, 5957, 5461, 5041, 4681, 4369, 4096, 3855, 3640,
  3449,  3276,  3120,  2978,  2849,  2730,  2621, 2520, 2427, 2340, 2259, 2184, 2114, 2048, 1985, 1927, 1872, 1820,
  1771,  1724,  1680,  1638,  1598,  1560,  1524, 1489, 1456, 1424, 1394, 1365, 1337, 1310, 1285, 1260, 1236, 1213,
  1191,  1170,  1149,  1129,  1110,  1092,  1074, 1057, 1040, 1024, 1008, 992,  978,  963,  949,  936,  923,  910,
  897,   885,   873,   862,   851,   840,   829,  819,  809,  799,  789,  780,  771,  762,  753,  744,  736,  728,
  720,   712,   704,   697,   689,   682,   675,  668,  661,  655,  648,  642,  636,  630,  624,  618,  612,  606,
  601,   595,   590,   585,   579,   574,   569,  564,  560,  555,  550,  546,  541,  537,  532,  528,  524,  520,
  516,   512,   508,   504,   500,   496,   492,  489,  485,  481,  478,  474,  471,  468,  464,  461,  458,  455,
  451,   448,   445,   442,   439,   436,   434,  431,  428,  425,  422,  420,  417,  414,  412,  409,  407,  404,
  402,   399,   397,   394,   392,   390,   387,  385,  383,  381,  378,  376,  374,  372,  370,  368,  366,  364,
  362,   360,   358,   356,   354,   352,   350,  348,  346,  344,  343,  341,  339,  337,  336,  334,  332,  330,
  329,   327,   326,   324,   322,   321,   319,  318,  316,  315,  313,  312,  310,  309,  307,  306,  304,  303,
  302,   300,   299,   297,   296,   295,   293,  292,  291,  289,  288,  287,  286,  284,  283,  282,  281,  280,
  278,   277,   276,   275,   274,   273,   271,  270,  269,  268,  267,  266,  265,  264,  263,  262,  261,  260,
  259,   258,   257,   256,   255,   254,   253,  252,  251,  250,  249,  248,  247,  246,  245,  244,  243,  242,
  241,   240,   240,   239,   238,   237,   236,  235,  234,  234,  233,  232,  231,  230,  229,  229,  228,  227,
  226,   225,   225,   224,   223,   222,   222,  221,  220,  219,  219,  218,  217,  217,  216,  215,  214,  214,
  213,   212,   212,   211,   210,   210,   209,  208,  208,  207,  206,  206,  205,  204,  204,  203,  202,  202,
  201,   201,   200,   199,   199,   198,   197,  197,  196,  196,  195,  195,  194,  193,  193,  192,  192,  191,
  191,   190,   189,   189,   188,   188,   187,  187,  186,  186,  185,  185,  184,  184,  183,  183,  182,  182,
  181,   181,   180,   180,   179,   179,   178,  178,  177,  177,  176,  176,  175,  175,  174,  174,  173,  173,
  172,   172,   172,   171,   171,   170,   170,  169,  169,  168,  168,  168,  167,  167,  166,  166,  165,  165,
  165,   164,   164,   163,   163,   163,   162,  162,  161,  161,  161,  160,  160,  159,  159,  159,  158,  158,
  157,   157,   157,   156,   156,   156,   155,  155,  154,  154,  154,  153,  153,  153,  152,  152,  152,  151,
  151,   151,   150,   150,   149,   149,   149,  148,  148,  148,  147,  147,  147,  146,  146,  146,  145,  145,
  145,   144,   144,   144,   144,   143,   143,  143,  142,  142,  142,  141,  141,  141,  140,  140,  140,  140,
  139,   139,   139,   138,   138,   138,   137,  137,  137,  137,  136,  136,  136,  135,  135,  135,  135,  134,
  134,   134,   134,   133,   133,   133,   132,  132,  132,  132,  131,  131,  131,  131,  130,  130,  130,  130,
  129,   129,   129,   129,   128,   128,   128,  128,
};
#endif
const int8_t g_GbiLog2WeightBase = 3;
const int8_t g_GbiWeightBase = (1 << g_GbiLog2WeightBase);
const int8_t g_GbiWeights[GBI_NUM] = { -2, 3, 4, 5, 10 };
const int8_t g_GbiSearchOrder[GBI_NUM] = { GBI_DEFAULT, GBI_DEFAULT - 2, GBI_DEFAULT + 2, GBI_DEFAULT - 1, GBI_DEFAULT + 1 };
int8_t g_GbiCodingOrder[GBI_NUM];
int8_t g_GbiParsingOrder[GBI_NUM];

int8_t getGbiWeight(uint8_t gbiIdx, uint8_t uhRefFrmList)
{
  // Weghts for the model: P0 + w * (P1 - P0) = (1-w) * P0 + w * P1
  // Retuning  1-w for P0 or w for P1
  return (uhRefFrmList == REF_PIC_LIST_0 ? g_GbiWeightBase - g_GbiWeights[gbiIdx] : g_GbiWeights[gbiIdx]);
}

void resetGbiCodingOrder(bool bRunDecoding, const CodingStructure &cs)
{
  // Form parsing order: { GBI_DEFAULT, GBI_DEFAULT+1, GBI_DEFAULT-1, GBI_DEFAULT+2, GBI_DEFAULT-2, ... }
  g_GbiParsingOrder[0] = GBI_DEFAULT;
  for (int i = 1; i <= (GBI_NUM >> 1); ++i)
  {
    g_GbiParsingOrder[2 * i - 1] = GBI_DEFAULT + (int8_t)i;
    g_GbiParsingOrder[2 * i] = GBI_DEFAULT - (int8_t)i;
  }

  // Form encoding order
  if (!bRunDecoding)
  {
    for (int i = 0; i < GBI_NUM; ++i)
    {
      g_GbiCodingOrder[(uint32_t)g_GbiParsingOrder[i]] = i;
    }
  }
}

uint32_t deriveWeightIdxBits(uint8_t gbiIdx) // Note: align this with TEncSbac::codeGbiIdx and TDecSbac::parseGbiIdx
{
  uint32_t numBits = 1;
  uint8_t  gbiCodingIdx = (uint8_t)g_GbiCodingOrder[gbiIdx];

  if (GBI_NUM > 2 && gbiCodingIdx != 0)
  {
    uint32_t prefixNumBits = GBI_NUM - 2;
    uint32_t step = 1;
    uint8_t  prefixSymbol = gbiCodingIdx;

    // Truncated unary code
    uint8_t idx = 1;
    for (int ui = 0; ui < prefixNumBits; ++ui)
    {
      if (prefixSymbol == idx)
      {
        ++numBits;
        break;
      }
      else
      {
        ++numBits;
        idx += step;
      }
    }
  }
  return numBits;
}

#if JVET_M0102_INTRA_SUBPARTITIONS // define the sbb sizes
uint32_t g_log2SbbSize[2][MAX_CU_DEPTH+1][MAX_CU_DEPTH+1][2] = 
{
  //===== luma =====
  {
    { {0,0}, {0,1}, {0,2}, {0,3}, {0,4}, {0,4}, {0,4}, {0,4} },
    { {1,0}, {1,1}, {1,2}, {1,3}, {1,3}, {1,3}, {1,3}, {1,3} },
    { {2,0}, {2,1}, {2,2}, {2,2}, {2,2}, {2,2}, {2,2}, {2,2} },
    { {3,0}, {3,1}, {2,2}, {2,2}, {2,2}, {2,2}, {2,2}, {2,2} },
    { {4,0}, {3,1}, {2,2}, {2,2}, {2,2}, {2,2}, {2,2}, {2,2} },
    { {4,0}, {3,1}, {2,2}, {2,2}, {2,2}, {2,2}, {2,2}, {2,2} },
    { {4,0}, {3,1}, {2,2}, {2,2}, {2,2}, {2,2}, {2,2}, {2,2} },
    { {4,0}, {3,1}, {2,2}, {2,2}, {2,2}, {2,2}, {2,2}, {2,2} }
  },
  //===== chroma =====
  {
    { {0,0}, {0,0}, {0,0}, {0,0}, {0,0}, {0,0}, {0,0}, {0,0} },
    { {0,0}, {1,1}, {1,1}, {1,1}, {1,1}, {1,1}, {1,1}, {1,1} },
    { {0,0}, {1,1}, {2,2}, {2,2}, {2,2}, {2,2}, {2,2}, {2,2} },
    { {0,0}, {1,1}, {2,2}, {2,2}, {2,2}, {2,2}, {2,2}, {2,2} },
    { {0,0}, {1,1}, {2,2}, {2,2}, {2,2}, {2,2}, {2,2}, {2,2} },
    { {0,0}, {1,1}, {2,2}, {2,2}, {2,2}, {2,2}, {2,2}, {2,2} },
    { {0,0}, {1,1}, {2,2}, {2,2}, {2,2}, {2,2}, {2,2}, {2,2} },
    { {0,0}, {1,1}, {2,2}, {2,2}, {2,2}, {2,2}, {2,2}, {2,2} }
  },
};
#endif
// initialize ROM variables
void initROM()
{
  int c;

#if RExt__HIGH_BIT_DEPTH_SUPPORT
  {
    c = 64;
    const double s = sqrt((double)c) * (64 << COM16_C806_TRANS_PREC);


    for (int k = 0; k < c; k++)
    {
      for (int n = 0; n < c; n++)
      {
        double w0, v;
        const double PI = 3.14159265358979323846;

        // DCT-II
        w0 = k == 0 ? sqrt(0.5) : 1;
        v = cos(PI*(n + 0.5)*k / c) * w0 * sqrt(2.0 / c);
        short sv = (short)(s * v + (v > 0 ? 0.5 : -0.5));
        if (g_aiT64[0][0][c*c + k*c + n] != sv)
        {
          msg(WARNING, "trap");
        }
      }
    }
  }
#endif





  // g_aucConvertToBit[ x ]: log2(x/4), if x=4 -> 0, x=8 -> 1, x=16 -> 2, ...
  // g_aucLog2[ x ]: log2(x), if x=1 -> 0, x=2 -> 1, x=4 -> 2, x=8 -> 3, x=16 -> 4, ...
  ::memset(g_aucLog2, 0, sizeof(g_aucLog2));
  c = 0;
  for( int i = 0, n = 0; i <= MAX_CU_SIZE; i++ )
  {
    g_aucNextLog2[i] = i <= 1 ? 0 : c + 1;

    if( i == ( 1 << n ) )
    {
      c = n;
      n++;
    }

    g_aucPrevLog2[i] = c;
    g_aucLog2    [i] = c;
  }


  gp_sizeIdxInfo = new SizeIndexInfoLog2();
  gp_sizeIdxInfo->init(MAX_CU_SIZE);


  generateTrafoBlockSizeScaling(*gp_sizeIdxInfo);

  SizeIndexInfoLog2 sizeInfo;
  sizeInfo.init(MAX_CU_SIZE);

#if JVET_M0102_INTRA_SUBPARTITIONS
  for( int ch = 0; ch < MAX_NUM_CHANNEL_TYPE; ch++ )
  {
#endif
  // initialize scan orders
  for (uint32_t blockHeightIdx = 0; blockHeightIdx < sizeInfo.numAllHeights(); blockHeightIdx++)
  {
    for (uint32_t blockWidthIdx = 0; blockWidthIdx < sizeInfo.numAllWidths(); blockWidthIdx++)
    {
      const uint32_t blockWidth  = sizeInfo.sizeFrom(blockWidthIdx);
      const uint32_t blockHeight = sizeInfo.sizeFrom(blockHeightIdx);
      const uint32_t totalValues = blockWidth * blockHeight;

      //--------------------------------------------------------------------------------------------------

      //non-grouped scan orders

      for (uint32_t scanTypeIndex = 0; scanTypeIndex < SCAN_NUMBER_OF_TYPES; scanTypeIndex++)
      {
        const CoeffScanType scanType = CoeffScanType(scanTypeIndex);

#if JVET_M0102_INTRA_SUBPARTITIONS
        g_scanOrder     [ch][SCAN_UNGROUPED][scanType][blockWidthIdx][blockHeightIdx]    = new uint32_t[totalValues];
        g_scanOrderPosXY[ch][SCAN_UNGROUPED][scanType][blockWidthIdx][blockHeightIdx][0] = new uint32_t[totalValues];
        g_scanOrderPosXY[ch][SCAN_UNGROUPED][scanType][blockWidthIdx][blockHeightIdx][1] = new uint32_t[totalValues];
#else
        g_scanOrder     [SCAN_UNGROUPED][scanType][blockWidthIdx][blockHeightIdx]    = new uint32_t[totalValues];
        g_scanOrderPosXY[SCAN_UNGROUPED][scanType][blockWidthIdx][blockHeightIdx][0] = new uint32_t[totalValues];
        g_scanOrderPosXY[SCAN_UNGROUPED][scanType][blockWidthIdx][blockHeightIdx][1] = new uint32_t[totalValues];
#endif

        ScanGenerator fullBlockScan(blockWidth, blockHeight, blockWidth, scanType);

        for (uint32_t scanPosition = 0; scanPosition < totalValues; scanPosition++)
        {
          const int rasterPos = fullBlockScan.GetNextIndex( 0, 0 );
          const int posY      = rasterPos / blockWidth;
          const int posX      = rasterPos - ( posY * blockWidth );
#if JVET_M0102_INTRA_SUBPARTITIONS
          g_scanOrder     [ch][SCAN_UNGROUPED][scanType][blockWidthIdx][blockHeightIdx]   [scanPosition] = rasterPos;
          g_scanOrderPosXY[ch][SCAN_UNGROUPED][scanType][blockWidthIdx][blockHeightIdx][0][scanPosition] = posX;
          g_scanOrderPosXY[ch][SCAN_UNGROUPED][scanType][blockWidthIdx][blockHeightIdx][1][scanPosition] = posY;
#else
          g_scanOrder     [SCAN_UNGROUPED][scanType][blockWidthIdx][blockHeightIdx]   [scanPosition] = rasterPos;
          g_scanOrderPosXY[SCAN_UNGROUPED][scanType][blockWidthIdx][blockHeightIdx][0][scanPosition] = posX;
          g_scanOrderPosXY[SCAN_UNGROUPED][scanType][blockWidthIdx][blockHeightIdx][1][scanPosition] = posY;
#endif
        }
      }

      if( blockWidthIdx >= sizeInfo.numWidths() || blockHeightIdx >= sizeInfo.numHeights() )
      {
        // size indizes greater than numIdxs are sizes than are only used when grouping - they will never come up as a block size - thus they can be skipped at this point
        for( uint32_t scanTypeIndex = 0; scanTypeIndex < SCAN_NUMBER_OF_TYPES; scanTypeIndex++ )
        {
#if JVET_M0102_INTRA_SUBPARTITIONS
          g_scanOrder     [ch][SCAN_GROUPED_4x4][scanTypeIndex][blockWidthIdx][blockHeightIdx]    = nullptr;
          g_scanOrderPosXY[ch][SCAN_GROUPED_4x4][scanTypeIndex][blockWidthIdx][blockHeightIdx][0] = nullptr;
          g_scanOrderPosXY[ch][SCAN_GROUPED_4x4][scanTypeIndex][blockWidthIdx][blockHeightIdx][1] = nullptr;
#else
          g_scanOrder     [SCAN_GROUPED_4x4][scanTypeIndex][blockWidthIdx][blockHeightIdx]    = nullptr;
          g_scanOrderPosXY[SCAN_GROUPED_4x4][scanTypeIndex][blockWidthIdx][blockHeightIdx][0] = nullptr;
          g_scanOrderPosXY[SCAN_GROUPED_4x4][scanTypeIndex][blockWidthIdx][blockHeightIdx][1] = nullptr;
#endif
        }

        continue;
      }

      //--------------------------------------------------------------------------------------------------

      //grouped scan orders
#if JVET_M0102_INTRA_SUBPARTITIONS
      const uint32_t* log2Sbb        = g_log2SbbSize[ch][ g_aucLog2[blockWidth] ][ g_aucLog2[blockHeight] ];
      const uint32_t  log2CGWidth    = log2Sbb[0];
      const uint32_t  log2CGHeight   = log2Sbb[1];
#else
      const uint32_t  log2CGWidth    = (blockWidth & 3) + (blockHeight & 3) > 0 ? 1 : 2;
      const uint32_t  log2CGHeight   = (blockWidth & 3) + (blockHeight & 3) > 0 ? 1 : 2;
#endif

      const uint32_t  groupWidth     = 1 << log2CGWidth;
      const uint32_t  groupHeight    = 1 << log2CGHeight;
#if JVET_M0257
      const uint32_t  widthInGroups = std::min<unsigned>(JVET_C0024_ZERO_OUT_TH, blockWidth) >> log2CGWidth;
      const uint32_t  heightInGroups = std::min<unsigned>(JVET_C0024_ZERO_OUT_TH, blockHeight) >> log2CGHeight;
#else
      const uint32_t  widthInGroups  = blockWidth >> log2CGWidth;
      const uint32_t  heightInGroups = blockHeight >> log2CGHeight;
#endif

      const uint32_t  groupSize      = groupWidth    * groupHeight;
      const uint32_t  totalGroups    = widthInGroups * heightInGroups;

      for (uint32_t scanTypeIndex = 0; scanTypeIndex < SCAN_NUMBER_OF_TYPES; scanTypeIndex++)
      {
        const CoeffScanType scanType = CoeffScanType(scanTypeIndex);

#if JVET_M0102_INTRA_SUBPARTITIONS
        g_scanOrder     [ch][SCAN_GROUPED_4x4][scanType][blockWidthIdx][blockHeightIdx]    = new uint32_t[totalValues];
        g_scanOrderPosXY[ch][SCAN_GROUPED_4x4][scanType][blockWidthIdx][blockHeightIdx][0] = new uint32_t[totalValues];
        g_scanOrderPosXY[ch][SCAN_GROUPED_4x4][scanType][blockWidthIdx][blockHeightIdx][1] = new uint32_t[totalValues];
#else
        g_scanOrder     [SCAN_GROUPED_4x4][scanType][blockWidthIdx][blockHeightIdx]    = new uint32_t[totalValues];
        g_scanOrderPosXY[SCAN_GROUPED_4x4][scanType][blockWidthIdx][blockHeightIdx][0] = new uint32_t[totalValues];
        g_scanOrderPosXY[SCAN_GROUPED_4x4][scanType][blockWidthIdx][blockHeightIdx][1] = new uint32_t[totalValues];
<<<<<<< HEAD
#if JVET_M0257
=======
#endif
#if JVET_M0257
#if JVET_M0102_INTRA_SUBPARTITIONS
        if ( blockWidth > JVET_C0024_ZERO_OUT_TH || blockHeight > JVET_C0024_ZERO_OUT_TH )
        {
          for (uint32_t i = 0; i < totalValues; i++)
          {
            g_scanOrder     [ch][SCAN_GROUPED_4x4][scanType][blockWidthIdx][blockHeightIdx][i] = totalValues - 1;
            g_scanOrderPosXY[ch][SCAN_GROUPED_4x4][scanType][blockWidthIdx][blockHeightIdx][0][i] = blockWidth - 1;
            g_scanOrderPosXY[ch][SCAN_GROUPED_4x4][scanType][blockWidthIdx][blockHeightIdx][1][i] = blockHeight - 1;
          }
        }
#else
>>>>>>> 60f77b96
        if ( blockWidth > JVET_C0024_ZERO_OUT_TH || blockHeight > JVET_C0024_ZERO_OUT_TH )
        {
          for (uint32_t i = 0; i < totalValues; i++)
          {
            g_scanOrder[SCAN_GROUPED_4x4][scanType][blockWidthIdx][blockHeightIdx][i] = totalValues - 1;
            g_scanOrderPosXY[SCAN_GROUPED_4x4][scanType][blockWidthIdx][blockHeightIdx][0][i] = blockWidth - 1;
            g_scanOrderPosXY[SCAN_GROUPED_4x4][scanType][blockWidthIdx][blockHeightIdx][1][i] = blockHeight - 1;
          }
        }
#endif
<<<<<<< HEAD
=======
#endif
>>>>>>> 60f77b96

        ScanGenerator fullBlockScan(widthInGroups, heightInGroups, groupWidth, scanType);

        for (uint32_t groupIndex = 0; groupIndex < totalGroups; groupIndex++)
        {
          const uint32_t groupPositionY  = fullBlockScan.GetCurrentY();
          const uint32_t groupPositionX  = fullBlockScan.GetCurrentX();
          const uint32_t groupOffsetX    = groupPositionX * groupWidth;
          const uint32_t groupOffsetY    = groupPositionY * groupHeight;
          const uint32_t groupOffsetScan = groupIndex     * groupSize;

          ScanGenerator groupScan(groupWidth, groupHeight, blockWidth, scanType);

          for (uint32_t scanPosition = 0; scanPosition < groupSize; scanPosition++)
          {
            const int rasterPos = groupScan.GetNextIndex( groupOffsetX, groupOffsetY );
            const int posY      = rasterPos / blockWidth;
            const int posX      = rasterPos - ( posY * blockWidth );

#if JVET_M0102_INTRA_SUBPARTITIONS
            g_scanOrder     [ch][SCAN_GROUPED_4x4][scanType][blockWidthIdx][blockHeightIdx]   [groupOffsetScan + scanPosition] = rasterPos;
            g_scanOrderPosXY[ch][SCAN_GROUPED_4x4][scanType][blockWidthIdx][blockHeightIdx][0][groupOffsetScan + scanPosition] = posX;
            g_scanOrderPosXY[ch][SCAN_GROUPED_4x4][scanType][blockWidthIdx][blockHeightIdx][1][groupOffsetScan + scanPosition] = posY;
#else
            g_scanOrder     [SCAN_GROUPED_4x4][scanType][blockWidthIdx][blockHeightIdx]   [groupOffsetScan + scanPosition] = rasterPos;
            g_scanOrderPosXY[SCAN_GROUPED_4x4][scanType][blockWidthIdx][blockHeightIdx][0][groupOffsetScan + scanPosition] = posX;
            g_scanOrderPosXY[SCAN_GROUPED_4x4][scanType][blockWidthIdx][blockHeightIdx][1][groupOffsetScan + scanPosition] = posY;
#endif
          }

          fullBlockScan.GetNextIndex(0, 0);
        }
      }

      //--------------------------------------------------------------------------------------------------
    }
  }
#if JVET_M0102_INTRA_SUBPARTITIONS
  }
#endif

  for( int idxH = MAX_CU_DEPTH - MIN_CU_LOG2; idxH >= 0; --idxH )
  {
    for( int idxW = MAX_CU_DEPTH - MIN_CU_LOG2; idxW >= 0; --idxW )
    {
      int numW   = 1 << idxW;
      int numH   = 1 << idxH;
      int ratioW = std::max( 0, idxW - idxH );
      int ratioH = std::max( 0, idxH - idxW );
      int sum    = std::max( (numW >> ratioW), (numH >> ratioH) ) - 1;
      for( int y = 0; y < numH; y++ )
      {
        int idxY = y >> ratioH;
        for( int x = 0; x < numW; x++ )
        {
          int idxX = x >> ratioW;
          g_triangleMvStorage[TRIANGLE_DIR_135][idxH][idxW][y][x] = (idxX == idxY) ? 2 : (idxX > idxY ? 0 : 1);
          g_triangleMvStorage[TRIANGLE_DIR_45][idxH][idxW][y][x] = (idxX + idxY == sum) ? 2 : (idxX + idxY > sum ? 1 : 0);
        }
      }
    }
  }
}

void destroyROM()
{
  unsigned numWidths = gp_sizeIdxInfo->numAllWidths();
  unsigned numHeights = gp_sizeIdxInfo->numAllHeights();

#if JVET_M0102_INTRA_SUBPARTITIONS
  for( uint32_t ch = 0; ch < MAX_NUM_CHANNEL_TYPE; ch++ )
  {
    for( uint32_t groupTypeIndex = 0; groupTypeIndex < SCAN_NUMBER_OF_GROUP_TYPES; groupTypeIndex++ )
    {
      for( uint32_t scanOrderIndex = 0; scanOrderIndex < SCAN_NUMBER_OF_TYPES; scanOrderIndex++ )
      {
        for( uint32_t blockWidthIdx = 0; blockWidthIdx <= numWidths; blockWidthIdx++ )
        {
          for( uint32_t blockHeightIdx = 0; blockHeightIdx <= numHeights; blockHeightIdx++ )
          {
            delete[] g_scanOrder[ch][groupTypeIndex][scanOrderIndex][blockWidthIdx][blockHeightIdx];
            g_scanOrder[ch][groupTypeIndex][scanOrderIndex][blockWidthIdx][blockHeightIdx] = nullptr;

            delete[] g_scanOrderPosXY[ch][groupTypeIndex][scanOrderIndex][blockWidthIdx][blockHeightIdx][0];
            g_scanOrderPosXY[ch][groupTypeIndex][scanOrderIndex][blockWidthIdx][blockHeightIdx][0] = nullptr;

            delete[] g_scanOrderPosXY[ch][groupTypeIndex][scanOrderIndex][blockWidthIdx][blockHeightIdx][1];
            g_scanOrderPosXY[ch][groupTypeIndex][scanOrderIndex][blockWidthIdx][blockHeightIdx][1] = nullptr;
          }
        }
      }
    }
  }
#else
  for (uint32_t groupTypeIndex = 0; groupTypeIndex < SCAN_NUMBER_OF_GROUP_TYPES; groupTypeIndex++)
  {
    for (uint32_t scanOrderIndex = 0; scanOrderIndex < SCAN_NUMBER_OF_TYPES; scanOrderIndex++)
    {
      for (uint32_t blockWidthIdx = 0; blockWidthIdx <= numWidths; blockWidthIdx++)
      {
        for (uint32_t blockHeightIdx = 0; blockHeightIdx <= numHeights; blockHeightIdx++)
        {
          delete[] g_scanOrder[groupTypeIndex][scanOrderIndex][blockWidthIdx][blockHeightIdx];
          g_scanOrder[groupTypeIndex][scanOrderIndex][blockWidthIdx][blockHeightIdx] = nullptr;

          delete[] g_scanOrderPosXY[groupTypeIndex][scanOrderIndex][blockWidthIdx][blockHeightIdx][0];
          g_scanOrderPosXY[groupTypeIndex][scanOrderIndex][blockWidthIdx][blockHeightIdx][0] = nullptr;

          delete[] g_scanOrderPosXY[groupTypeIndex][scanOrderIndex][blockWidthIdx][blockHeightIdx][1];
          g_scanOrderPosXY[groupTypeIndex][scanOrderIndex][blockWidthIdx][blockHeightIdx][1] = nullptr;

        }
      }
    }
  }
#endif

  delete gp_sizeIdxInfo;
  gp_sizeIdxInfo = nullptr;
}



void generateTrafoBlockSizeScaling(SizeIndexInfo& sizeIdxInfo)
{
  for (SizeType y = 0; y < sizeIdxInfo.numHeights(); y++)
  {
    for (SizeType x = 0; x < sizeIdxInfo.numWidths(); x++)
    {
      SizeType h = sizeIdxInfo.sizeFrom(y);
      SizeType w = sizeIdxInfo.sizeFrom(x);
      double factor = sqrt(h) * sqrt(w) / (double)(1 << ((g_aucLog2[h] + g_aucLog2[w]) / 2));

      g_BlockSizeTrafoScale[h][w][0] = ((int)(factor + 0.9) != 1) ? (int)(factor * (double)(1 << ADJ_QUANT_SHIFT)) : 1;
      g_BlockSizeTrafoScale[h][w][1] = ((int)(factor + 0.9) != 1) ? (int)((double)(1 << ADJ_DEQUANT_SHIFT) / factor + 0.5) : 1;
    }
  }
}

// ====================================================================================================================
// Data structure related table & variable
// ====================================================================================================================

const int g_quantScales[SCALING_LIST_REM_NUM] =
{
  26214,23302,20560,18396,16384,14564
};

const int g_invQuantScales[SCALING_LIST_REM_NUM] =
{
  40,45,51,57,64,72
};

//--------------------------------------------------------------------------------------------------
//structures

//EMT threshold


//--------------------------------------------------------------------------------------------------
//coefficients
//--------------------------------------------------------------------------------------------------

const uint8_t g_aucChromaScale[NUM_CHROMA_FORMAT][chromaQPMappingTableSize] =
{
  //0, 1, 2, 3, 4, 5, 6, 7, 8, 9,10,11,12,13,14,15,16,17,18,19,20,21,22,23,24,25,26,27,28,29,30,31,32,33,34,35,36,37,38,39,40,41,42,43,44,45,46,47,48,49,50,51,52,53,54,55,56,57,58,59,60,61,62,63,64,65,66,67,68,69
  { 0, 0, 0, 0, 0, 0, 0, 0, 0, 0, 0, 0, 0, 0, 0, 0, 0, 0, 0, 0, 0, 0, 0, 0, 0, 0, 0, 0, 0, 0, 0, 0, 0, 0, 0, 0, 0, 0, 0, 0, 0, 0, 0, 0, 0, 0, 0, 0, 0, 0, 0, 0, 0, 0, 0, 0, 0, 0, 0, 0, 0, 0, 0, 0, 0, 0, 0, 0, 0, 0 },
  { 0, 1, 2, 3, 4, 5, 6, 7, 8, 9,10,11,12,13,14,15,16,17,18,19,20,21,22,23,24,25,26,27,28,29,29,30,31,32,33,33,34,34,35,35,36,36,37,37,38,39,40,41,42,43,44,45,46,47,48,49,50,51,52,53,54,55,56,57,58,59,60,61,62,63 },
  { 0, 1, 2, 3, 4, 5, 6, 7, 8, 9,10,11,12,13,14,15,16,17,18,19,20,21,22,23,24,25,26,27,28,29,30,31,32,33,34,35,36,37,38,39,40,41,42,43,44,45,46,47,48,49,50,51,52,53,54,55,56,57,58,59,60,61,62,63,63,63,63,63,63,63 },
  { 0, 1, 2, 3, 4, 5, 6, 7, 8, 9,10,11,12,13,14,15,16,17,18,19,20,21,22,23,24,25,26,27,28,29,30,31,32,33,34,35,36,37,38,39,40,41,42,43,44,45,46,47,48,49,50,51,52,53,54,55,56,57,58,59,60,61,62,63,63,63,63,63,63,63 }
};

// ====================================================================================================================
// Intra prediction
// ====================================================================================================================

const uint8_t g_aucIntraModeNumFast_UseMPM_2D[7 - MIN_CU_LOG2 + 1][7 - MIN_CU_LOG2 + 1] =
{
  {3, 3, 3, 3, 2, 2},  //   4x4,   4x8,   4x16,   4x32,   4x64,   4x128,
  {3, 3, 3, 3, 3, 2},  //   8x4,   8x8,   8x16,   8x32,   8x64,   8x128,
  {3, 3, 3, 3, 3, 2},  //  16x4,  16x8,  16x16,  16x32,  16x64,  16x128,
  {3, 3, 3, 3, 3, 2},  //  32x4,  32x8,  32x16,  32x32,  32x64,  32x128,
  {2, 3, 3, 3, 3, 2},  //  64x4,  64x8,  64x16,  64x32,  64x64,  64x128,
  {2, 2, 2, 2, 2, 3},  // 128x4, 128x8, 128x16, 128x32, 128x64, 128x128,
};

const uint8_t g_aucIntraModeNumFast_UseMPM[MAX_CU_DEPTH] =
{
  3,  //   2x2
  8,  //   4x4
  8,  //   8x8
  3,  //  16x16
  3,  //  32x32
  3,  //  64x64
  3   // 128x128
};
const uint8_t g_aucIntraModeNumFast_NotUseMPM[MAX_CU_DEPTH] =
{
  3,  //   2x2
  9,  //   4x4
  9,  //   8x8
  4,  //  16x16   33
  4,  //  32x32   33
  5,  //  64x64   33
  5   // 128x128
};

const uint8_t g_chroma422IntraAngleMappingTable[NUM_INTRA_MODE] =
//                                                               H                                                               D                                                               V
//0, 1, 2, 3, 4, 5, 6, 7, 8, 9, 10, 11, 12, 13, 14, 15, 16, 17, 18, 19, 20, 21, 22, 23, 24, 25, 26, 27, 28, 29, 30, 31, 32, 33, 34, 35, 36, 37, 38, 39, 40, 41, 42, 43, 44, 45, 46, 47, 48, 49, 50, 51, 52, 53, 54, 55, 56, 57, 58, 59, 60, 61, 62, 63, 64, 65, 66, DM
{ 0, 1, 2, 2, 2, 2, 2, 2, 2, 3,  4,  6,  8, 10, 12, 13, 14, 16, 18, 20, 22, 23, 24, 26, 28, 30, 32, 33, 34, 35, 36, 37, 38, 39, 40, 41, 42, 43, 44, 44, 44, 45, 46, 46, 46, 47, 48, 48, 48, 49, 50, 51, 52, 52, 52, 53, 54, 54, 54, 55, 56, 56, 56, 57, 58, 59, 60, DM_CHROMA_IDX };


#if !REMOVE_BIN_DECISION_TREE
// ====================================================================================================================
// Decision tree templates
// ====================================================================================================================

const DecisionTreeTemplate g_mtSplitDTT = compile(
  decision( DTT_SPLIT_DO_SPLIT_DECISION,
  /*0*/ DTT_SPLIT_NO_SPLIT,
  /*1*/ decision( DTT_SPLIT_HV_DECISION,
        /*0*/ decision( DTT_SPLIT_H_IS_BT_12_DECISION,
              /*0*/ DTT_SPLIT_TT_HORZ,
              /*1*/ DTT_SPLIT_BT_HORZ ),
        /*1*/ decision( DTT_SPLIT_V_IS_BT_12_DECISION,
              /*0*/ DTT_SPLIT_TT_VERT,
              /*1*/ DTT_SPLIT_BT_VERT ) ) ) );

#endif


// ====================================================================================================================
// Misc.
// ====================================================================================================================
SizeIndexInfo*           gp_sizeIdxInfo = NULL;
int                      g_BlockSizeTrafoScale[MAX_CU_SIZE + 1][MAX_CU_SIZE + 1][2];
int8_t                    g_aucLog2    [MAX_CU_SIZE + 1];
int8_t                    g_aucNextLog2[MAX_CU_SIZE + 1];
int8_t                    g_aucPrevLog2[MAX_CU_SIZE + 1];

UnitScale g_miScaling( MIN_CU_LOG2, MIN_CU_LOG2 );


// ====================================================================================================================
// Scanning order & context model mapping
// ====================================================================================================================

// scanning order table
#if JVET_M0102_INTRA_SUBPARTITIONS
uint32_t* g_scanOrder     [2][SCAN_NUMBER_OF_GROUP_TYPES][SCAN_NUMBER_OF_TYPES][MAX_CU_SIZE / 2 + 1][MAX_CU_SIZE / 2 + 1];
uint32_t* g_scanOrderPosXY[2][SCAN_NUMBER_OF_GROUP_TYPES][SCAN_NUMBER_OF_TYPES][MAX_CU_SIZE / 2 + 1][MAX_CU_SIZE / 2 + 1][2];
#else
uint32_t* g_scanOrder     [SCAN_NUMBER_OF_GROUP_TYPES][SCAN_NUMBER_OF_TYPES][MAX_CU_SIZE / 2 + 1][MAX_CU_SIZE / 2 + 1];
uint32_t* g_scanOrderPosXY[SCAN_NUMBER_OF_GROUP_TYPES][SCAN_NUMBER_OF_TYPES][MAX_CU_SIZE / 2 + 1][MAX_CU_SIZE / 2 + 1][2];
#endif

const uint32_t ctxIndMap4x4[4 * 4] =
{
  0, 1, 4, 5,
  2, 3, 4, 5,
  6, 6, 8, 8,
  7, 7, 8, 8
};


const uint32_t g_uiMinInGroup[LAST_SIGNIFICANT_GROUPS] = { 0,1,2,3,4,6,8,12,16,24,32,48,64,96 };
const uint32_t g_uiGroupIdx[MAX_TU_SIZE] = { 0,1,2,3,4,4,5,5,6,6,6,6,7,7,7,7,8,8,8,8,8,8,8,8,9,9,9,9,9,9,9,9, 10,10,10,10,10,10,10,10,10,10,10,10,10,10,10,10,11,11,11,11,11,11,11,11,11,11,11,11,11,11,11,11
,12,12,12,12,12,12,12,12,12,12,12,12,12,12,12,12,12,12,12,12,12,12,12,12,12,12,12,12,12,12,12,12
,13,13,13,13,13,13,13,13,13,13,13,13,13,13,13,13,13,13,13,13,13,13,13,13,13,13,13,13,13,13,13,13 };
const uint32_t g_auiGoRiceParsCoeff[32] =
{
  0, 0, 0, 0, 0, 0, 0, 1, 1, 1, 1, 1, 1, 1, 2, 2, 2, 2, 2, 2, 2, 2, 2, 2, 2, 2, 2, 2, 3, 3, 3, 3
};
const uint32_t g_auiGoRicePosCoeff0[3][32] =
{
  {0, 0, 0, 0, 0, 1, 2,    2, 2, 2, 2, 2, 4, 4,    4, 4, 4, 4,  4,  4,  4,  4,  4,  8,  8,  8,  8,  8,     8,  8,  8,  8},
  {1, 1, 1, 1, 2, 3, 4,    4, 4, 6, 6, 6, 8, 8,    8, 8, 8, 8, 12, 12, 12, 12, 12, 12, 12, 12, 16, 16,    16, 16, 16, 16},
  {1, 1, 2, 2, 2, 3, 4,    4, 4, 6, 6, 6, 8, 8,    8, 8, 8, 8, 12, 12, 12, 12, 12, 12, 12, 16, 16, 16,    16, 16, 16, 16}
};
<<<<<<< HEAD
=======
#if !JVET_M0470
>>>>>>> 60f77b96
const uint32_t g_auiGoRiceRange[MAX_GR_ORDER_RESIDUAL] =
{
  6, 5, 6, COEF_REMAIN_BIN_REDUCTION, COEF_REMAIN_BIN_REDUCTION, COEF_REMAIN_BIN_REDUCTION, COEF_REMAIN_BIN_REDUCTION, COEF_REMAIN_BIN_REDUCTION, COEF_REMAIN_BIN_REDUCTION, COEF_REMAIN_BIN_REDUCTION
};
#endif

#if HEVC_USE_SCALING_LISTS
const char *MatrixType[SCALING_LIST_SIZE_NUM][SCALING_LIST_NUM] =
{
  {
    "INTRA2X2_LUMA",
    "INTRA2X2_CHROMAU",
    "INTRA2X2_CHROMAV",
    "INTER2X2_LUMA",
    "INTER2X2_CHROMAU",
    "INTER2X2_CHROMAV"
  },
  {
    "INTRA4X4_LUMA",
    "INTRA4X4_CHROMAU",
    "INTRA4X4_CHROMAV",
    "INTER4X4_LUMA",
    "INTER4X4_CHROMAU",
    "INTER4X4_CHROMAV"
  },
  {
    "INTRA8X8_LUMA",
    "INTRA8X8_CHROMAU",
    "INTRA8X8_CHROMAV",
    "INTER8X8_LUMA",
    "INTER8X8_CHROMAU",
    "INTER8X8_CHROMAV"
  },
  {
    "INTRA16X16_LUMA",
    "INTRA16X16_CHROMAU",
    "INTRA16X16_CHROMAV",
    "INTER16X16_LUMA",
    "INTER16X16_CHROMAU",
    "INTER16X16_CHROMAV"
  },
  {
   "INTRA32X32_LUMA",
   "INTRA32X32_CHROMAU_FROM16x16_CHROMAU",
   "INTRA32X32_CHROMAV_FROM16x16_CHROMAV",
   "INTER32X32_LUMA",
   "INTER32X32_CHROMAU_FROM16x16_CHROMAU",
   "INTER32X32_CHROMAV_FROM16x16_CHROMAV"
  },
};

const char *MatrixType_DC[SCALING_LIST_SIZE_NUM][SCALING_LIST_NUM] =
{
  {
  },
  {
  },
  {
  },
  {
    "INTRA16X16_LUMA_DC",
    "INTRA16X16_CHROMAU_DC",
    "INTRA16X16_CHROMAV_DC",
    "INTER16X16_LUMA_DC",
    "INTER16X16_CHROMAU_DC",
    "INTER16X16_CHROMAV_DC"
  },
  {
    "INTRA32X32_LUMA_DC",
    "INTRA32X32_CHROMAU_DC_FROM16x16_CHROMAU",
    "INTRA32X32_CHROMAV_DC_FROM16x16_CHROMAV",
    "INTER32X32_LUMA_DC",
    "INTER32X32_CHROMAU_DC_FROM16x16_CHROMAU",
    "INTER32X32_CHROMAV_DC_FROM16x16_CHROMAV"
  },
};

const int g_quantTSDefault4x4[4 * 4] =
{
  16,16,16,16,
  16,16,16,16,
  16,16,16,16,
  16,16,16,16
};

const int g_quantIntraDefault8x8[8 * 8] =
{
  16,16,16,16,17,18,21,24,
  16,16,16,16,17,19,22,25,
  16,16,17,18,20,22,25,29,
  16,16,18,21,24,27,31,36,
  17,17,20,24,30,35,41,47,
  18,19,22,27,35,44,54,65,
  21,22,25,31,41,54,70,88,
  24,25,29,36,47,65,88,115
};

const int g_quantInterDefault8x8[8 * 8] =
{
  16,16,16,16,17,18,20,24,
  16,16,16,17,18,20,24,25,
  16,16,17,18,20,24,25,28,
  16,17,18,20,24,25,28,33,
  17,18,20,24,25,28,33,41,
  18,20,24,25,28,33,41,54,
  20,24,25,28,33,41,54,71,
  24,25,28,33,41,54,71,91
};

const uint32_t g_scalingListSize [SCALING_LIST_SIZE_NUM] = { 4, 16, 64, 256, 1024, 4096, 16384 };
const uint32_t g_scalingListSizeX[SCALING_LIST_SIZE_NUM] = { 2,  4,  8,  16,   32,   64,   128 };
#endif

const uint8_t g_NonMPM[257] = { 0, 0, 1, 1, 2, 2, 2, 2, 3, 3, 3, 3, 3, 3, 3, 3, 4, 4, 4, 4, 4, 4, 4, 4, 4, 4,
4, 4, 4, 4, 4, 4, 5, 5, 5, 5, 5, 5, 5, 5, 5, 5, 5, 5, 5, 5, 5, 5, 5, 5, 5, 5,
5, 5, 5, 5, 5, 5, 5, 5, 5, 5, 5, 5, 6, 6, 6, 6, 6, 6, 6, 6, 6, 6, 6, 6, 6, 6,
6, 6, 6, 6, 6, 6, 6, 6, 6, 6, 6, 6, 6, 6, 6, 6, 6, 6, 6, 6, 6, 6, 6, 6, 6, 6,
6, 6, 6, 6, 6, 6, 6, 6, 6, 6, 6, 6, 6, 6, 6, 6, 6, 6, 6, 6, 6, 6, 6, 6, 7, 7,
7, 7, 7, 7, 7, 7, 7, 7, 7, 7, 7, 7, 7, 7, 7, 7, 7, 7, 7, 7, 7, 7, 7, 7, 7, 7,
7, 7, 7, 7, 7, 7, 7, 7, 7, 7, 7, 7, 7, 7, 7, 7, 7, 7, 7, 7, 7, 7, 7, 7, 7, 7,
7, 7, 7, 7, 7, 7, 7, 7, 7, 7, 7, 7, 7, 7, 7, 7, 7, 7, 7, 7, 7, 7, 7, 7, 7, 7,
7, 7, 7, 7, 7, 7, 7, 7, 7, 7, 7, 7, 7, 7, 7, 7, 7, 7, 7, 7, 7, 7, 7, 7, 7, 7,
7, 7, 7, 7, 7, 7, 7, 7, 7, 7, 7, 7, 7, 7, 7, 7, 7, 7, 7, 7, 7, 7, 8 };

#if !JVET_M0328_KEEP_ONE_WEIGHT_GROUP
const Pel g_trianglePelWeightedLuma[TRIANGLE_DIR_NUM][2][7] =
{ 
  { // TRIANGLE_DIR_135
    { 1, 2, 4, 6, 7, 0, 0 },
    { 1, 2, 3, 4, 5, 6, 7 }
  },
  { // TRIANGLE_DIR_45
    { 7, 6, 4, 2, 1, 0, 0 },
    { 7, 6, 5, 4, 3, 2, 1 }
  }
};
const Pel g_trianglePelWeightedChroma[2][TRIANGLE_DIR_NUM][2][7] =
{
  { // 444 format
    { // TRIANGLE_DIR_135
      { 1, 2, 4, 6, 7, 0, 0 },
      { 1, 2, 3, 4, 5, 6, 7 }
    },
    { // TRIANGLE_DIR_45
      { 7, 6, 4, 2, 1, 0, 0 },
      { 7, 6, 5, 4, 3, 2, 1 }
    }
  },
  { // 420 format
    { // TRIANGLE_DIR_135
      { 1, 4, 7, 0, 0, 0, 0 },
      { 2, 4, 6, 0, 0, 0, 0 }
    },
    { // TRIANGLE_DIR_45
      { 7, 4, 1, 0, 0, 0, 0 },
      { 6, 4, 2, 0, 0, 0, 0 }
    }
  }
};

const uint8_t g_triangleWeightLengthLuma[2] = { 5, 7 };
const uint8_t g_triangleWeightLengthChroma[2][2] = { { 5, 7 }, { 3, 3 } };
#endif

      uint8_t g_triangleMvStorage[TRIANGLE_DIR_NUM][MAX_CU_DEPTH - MIN_CU_LOG2 + 1][MAX_CU_DEPTH - MIN_CU_LOG2 + 1][MAX_CU_SIZE >> MIN_CU_LOG2][MAX_CU_SIZE >> MIN_CU_LOG2];

#if !JVET_M0883_TRIANGLE_SIGNALING
const uint8_t g_triangleCombination[TRIANGLE_MAX_NUM_CANDS][3] =
{
  { 0, 1, 0 }, { 1, 0, 1 }, { 1, 0, 2 }, { 0, 0, 1 }, { 0, 2, 0 }, 
  { 1, 0, 3 }, { 1, 0, 4 }, { 1, 1, 0 }, { 0, 3, 0 }, { 0, 4, 0 }, 
  { 0, 0, 2 }, { 0, 1, 2 }, { 1, 1, 2 }, { 0, 0, 4 }, { 0, 0, 3 }, 
  { 0, 1, 3 }, { 0, 1, 4 }, { 1, 1, 4 }, { 1, 1, 3 }, { 1, 2, 1 }, 
  { 1, 2, 0 }, { 0, 2, 1 }, { 0, 4, 3 }, { 1, 3, 0 }, { 1, 3, 2 }, 
  { 1, 3, 4 }, { 1, 4, 0 }, { 1, 3, 1 }, { 1, 2, 3 }, { 1, 4, 1 }, 
  { 0, 4, 1 }, { 0, 2, 3 }, { 1, 4, 2 }, { 0, 3, 2 }, { 1, 4, 3 }, 
  { 0, 3, 1 }, { 0, 2, 4 }, { 1, 2, 4 }, { 0, 4, 2 }, { 0, 3, 4 }, 
};

const uint8_t g_triangleIdxBins[TRIANGLE_MAX_NUM_CANDS] =
{
   2,  2,  4,  4,  4,  4,  6,  6,  6,  6,
   6,  6,  6,  6,  8,  8,  8,  8,  8,  8,
   8,  8,  8,  8,  8,  8,  8,  8,  8,  8,
  10, 10, 10, 10, 10, 10, 10, 10, 10, 10
};
#endif
//! \}<|MERGE_RESOLUTION|>--- conflicted
+++ resolved
@@ -506,9 +506,6 @@
         g_scanOrder     [SCAN_GROUPED_4x4][scanType][blockWidthIdx][blockHeightIdx]    = new uint32_t[totalValues];
         g_scanOrderPosXY[SCAN_GROUPED_4x4][scanType][blockWidthIdx][blockHeightIdx][0] = new uint32_t[totalValues];
         g_scanOrderPosXY[SCAN_GROUPED_4x4][scanType][blockWidthIdx][blockHeightIdx][1] = new uint32_t[totalValues];
-<<<<<<< HEAD
-#if JVET_M0257
-=======
 #endif
 #if JVET_M0257
 #if JVET_M0102_INTRA_SUBPARTITIONS
@@ -522,7 +519,6 @@
           }
         }
 #else
->>>>>>> 60f77b96
         if ( blockWidth > JVET_C0024_ZERO_OUT_TH || blockHeight > JVET_C0024_ZERO_OUT_TH )
         {
           for (uint32_t i = 0; i < totalValues; i++)
@@ -533,10 +529,7 @@
           }
         }
 #endif
-<<<<<<< HEAD
-=======
-#endif
->>>>>>> 60f77b96
+#endif
 
         ScanGenerator fullBlockScan(widthInGroups, heightInGroups, groupWidth, scanType);
 
@@ -817,10 +810,7 @@
   {1, 1, 1, 1, 2, 3, 4,    4, 4, 6, 6, 6, 8, 8,    8, 8, 8, 8, 12, 12, 12, 12, 12, 12, 12, 12, 16, 16,    16, 16, 16, 16},
   {1, 1, 2, 2, 2, 3, 4,    4, 4, 6, 6, 6, 8, 8,    8, 8, 8, 8, 12, 12, 12, 12, 12, 12, 12, 16, 16, 16,    16, 16, 16, 16}
 };
-<<<<<<< HEAD
-=======
 #if !JVET_M0470
->>>>>>> 60f77b96
 const uint32_t g_auiGoRiceRange[MAX_GR_ORDER_RESIDUAL] =
 {
   6, 5, 6, COEF_REMAIN_BIN_REDUCTION, COEF_REMAIN_BIN_REDUCTION, COEF_REMAIN_BIN_REDUCTION, COEF_REMAIN_BIN_REDUCTION, COEF_REMAIN_BIN_REDUCTION, COEF_REMAIN_BIN_REDUCTION, COEF_REMAIN_BIN_REDUCTION
