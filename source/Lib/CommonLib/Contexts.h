/* The copyright in this software is being made available under the BSD
 * License, included below. This software may be subject to other third party
 * and contributor rights, including patent rights, and no such rights are
 * granted under this license.
 *
 * Copyright (c) 2010-2019, ITU/ISO/IEC
 * All rights reserved.
 *
 * Redistribution and use in source and binary forms, with or without
 * modification, are permitted provided that the following conditions are met:
 *
 *  * Redistributions of source code must retain the above copyright notice,
 *    this list of conditions and the following disclaimer.
 *  * Redistributions in binary form must reproduce the above copyright notice,
 *    this list of conditions and the following disclaimer in the documentation
 *    and/or other materials provided with the distribution.
 *  * Neither the name of the ITU/ISO/IEC nor the names of its contributors may
 *    be used to endorse or promote products derived from this software without
 *    specific prior written permission.
 *
 * THIS SOFTWARE IS PROVIDED BY THE COPYRIGHT HOLDERS AND CONTRIBUTORS "AS IS"
 * AND ANY EXPRESS OR IMPLIED WARRANTIES, INCLUDING, BUT NOT LIMITED TO, THE
 * IMPLIED WARRANTIES OF MERCHANTABILITY AND FITNESS FOR A PARTICULAR PURPOSE
 * ARE DISCLAIMED. IN NO EVENT SHALL THE COPYRIGHT HOLDER OR CONTRIBUTORS
 * BE LIABLE FOR ANY DIRECT, INDIRECT, INCIDENTAL, SPECIAL, EXEMPLARY, OR
 * CONSEQUENTIAL DAMAGES (INCLUDING, BUT NOT LIMITED TO, PROCUREMENT OF
 * SUBSTITUTE GOODS OR SERVICES; LOSS OF USE, DATA, OR PROFITS; OR BUSINESS
 * INTERRUPTION) HOWEVER CAUSED AND ON ANY THEORY OF LIABILITY, WHETHER IN
 * CONTRACT, STRICT LIABILITY, OR TORT (INCLUDING NEGLIGENCE OR OTHERWISE)
 * ARISING IN ANY WAY OUT OF THE USE OF THIS SOFTWARE, EVEN IF ADVISED OF
 * THE POSSIBILITY OF SUCH DAMAGE.
 */

/** \file     Contexts.h
 *  \brief    Classes providing probability descriptions and contexts (header)
 */

#ifndef __CONTEXTS__
#define __CONTEXTS__

#include "CommonDef.h"
#include "Slice.h"

#include <vector>

#if JVET_M0453_CABAC_ENGINE
static constexpr int     PROB_BITS   = 15;   // Nominal number of bits to represent probabilities
static constexpr int     PROB_BITS_0 = 10;   // Number of bits to represent 1st estimate
static constexpr int     PROB_BITS_1 = 14;   // Number of bits to represent 2nd estimate
static constexpr int     MASK_0      = ~(~0u << PROB_BITS_0) << (PROB_BITS - PROB_BITS_0);
static constexpr int     MASK_1      = ~(~0u << PROB_BITS_1) << (PROB_BITS - PROB_BITS_1);
static constexpr uint8_t DWS         = 8;   // 0x47 Default window sizes
#endif

struct BinFracBits
{
  uint32_t intBits[2];
};


enum BPMType
{
  BPM_Undefined = 0,
  BPM_Std,
  BPM_NUM
};

class ProbModelTables
{
protected:
#if JVET_M0453_CABAC_ENGINE
  static const BinFracBits m_binFracBits[256];
  static const uint16_t    m_inistateToCount[128];
#else
  static const uint8_t      m_NextState       [128][2];       // Std
  static const uint32_t     m_EstFracBits     [128];          // Std
  static const BinFracBits  m_BinFracBits_128 [128];          // Std
  static const uint32_t     m_EstFracProb     [128];          // Std
  static const uint8_t      m_LPSTable_64_4   [ 64][4];       // Std
#endif
  static const uint8_t      m_RenormTable_32  [ 32];          // Std         MP   MPI
};



class BinProbModelBase : public ProbModelTables
{
public:
  BinProbModelBase () {}
  ~BinProbModelBase() {}
  static uint32_t estFracBitsEP ()                    { return  (       1 << SCALE_BITS ); }
  static uint32_t estFracBitsEP ( unsigned numBins )  { return  ( numBins << SCALE_BITS ); }
};




class BinProbModel_Std : public BinProbModelBase
{
public:
#if JVET_M0453_CABAC_ENGINE
  BinProbModel_Std()
  {
    uint16_t half = 1 << (PROB_BITS - 1);
    m_state[0]    = half;
    m_state[1]    = half;
    m_rate        = DWS;
  }
#else
  BinProbModel_Std  () : m_State( 0 ) {}
#endif
  ~BinProbModel_Std ()                {}
public:
  void            init              ( int qp, int initId );
#if JVET_M0453_CABAC_ENGINE
  void update(unsigned bin)
  {
    int rate0 = m_rate >> 4;
    int rate1 = m_rate & 15;

    m_state[0] -= (m_state[0] >> rate0) & MASK_0;
    m_state[1] -= (m_state[1] >> rate1) & MASK_1;
    if (bin)
    {
      m_state[0] += (0x7fffu >> rate0) & MASK_0;
      m_state[1] += (0x7fffu >> rate1) & MASK_1;
    }
  }
  void setLog2WindowSize(uint8_t log2WindowSize)
  {
    int rate0 = 2 + ((log2WindowSize >> 2) & 3);
    int rate1 = 3 + rate0 + (log2WindowSize & 3);
    m_rate    = 16 * rate0 + rate1;
    CHECK(rate1 > 9, "Second window size is too large!");
  }
  void estFracBitsUpdate(unsigned bin, uint64_t &b)
  {
    b += estFracBits(bin);
    update(bin);
  }
  uint32_t        estFracBits(unsigned bin) const { return getFracBitsArray().intBits[bin]; }
  static uint32_t estFracBitsTrm(unsigned bin) { return (bin ? 0x3bfbb : 0x0010c); }
  BinFracBits     getFracBitsArray() const { return m_binFracBits[state()]; }
#else
  void            update            ( unsigned bin )                    { m_State = m_NextState       [m_State][bin]; }
  static uint8_t  getDefaultWinSize ()                                  { return uint8_t(0); }
  void            setLog2WindowSize ( uint8_t log2WindowSize )          {}
  void            estFracBitsUpdate ( unsigned bin, uint64_t& b )       {      b += m_EstFracBits     [m_State ^bin];
    m_State = m_NextState[m_State][bin];
  }
  uint32_t        estFracBits       ( unsigned bin )              const { return    m_EstFracBits     [m_State ^bin]; }
  static uint32_t estFracBitsTrm    ( unsigned bin )                    { return  ( bin ? 0x3bfbb : 0x0010c ); }
  BinFracBits     getFracBitsArray  ()                            const { return    m_BinFracBits_128 [m_State]; }
#endif
public:
#if JVET_M0453_CABAC_ENGINE
  uint8_t state() const { return (m_state[0] + m_state[1]) >> 8; }
  uint8_t mps() const { return state() >> 7; }
  uint8_t getLPS(unsigned range) const
  {
    uint16_t q = state();
    if (q & 0x80)
      q = q ^ 0xff;
    return ((q >> 2) * (range >> 5) >> 1) + 4;
  }
#else
  uint8_t         state             ()                            const { return  ( m_State >> 1 ); }
  uint8_t         mps               ()                            const { return  ( m_State  & 1 ); }
  uint8_t         getLPS            ( unsigned range )            const { return    m_LPSTable_64_4   [m_State>>1][(range>>6)&3]; }
#endif
  static uint8_t  getRenormBitsLPS  ( unsigned LPS )                    { return    m_RenormTable_32  [LPS>>3]; }
  static uint8_t  getRenormBitsRange( unsigned range )                  { return    1; }
#if JVET_M0453_CABAC_ENGINE
  uint16_t getState() const { return m_state[0] + m_state[1]; }
  void     setState(uint16_t pState)
  {
    m_state[0] = (pState >> 1) & MASK_0;
    m_state[1] = (pState >> 1) & MASK_1;
  }
#else
  uint16_t        getState          ()                            const { return    uint16_t(m_State); }
  void            setState          ( uint16_t pState )                 { m_State = uint8_t ( pState); }
#endif
public:
#if JVET_M0453_CABAC_ENGINE
  uint64_t estFracExcessBits(const BinProbModel_Std &r) const
  {
    int n = 2 * state() + 1;
    return ((512 - n) * r.estFracBits(0) + n * r.estFracBits(1) + 256) >> 9;
  }
#else
  uint64_t        estFracExcessBits ( const BinProbModel_Std& r ) const
  {
    return ( ((uint64_t)m_EstFracProb[m_State^0]) * m_EstFracBits[r.m_State^0]
        +    ((uint64_t)m_EstFracProb[m_State^1]) * m_EstFracBits[r.m_State^1] + ( 1 << ( SCALE_BITS - 1 ) ) ) >> SCALE_BITS;
  }
#endif
private:
#if JVET_M0453_CABAC_ENGINE
  uint16_t m_state[2];
  uint8_t  m_rate;
#else
  uint8_t   m_State;
#endif
};






class CtxSet
{
public:
  CtxSet( uint16_t offset, uint16_t size ) : Offset( offset ), Size( size ) {}
  CtxSet( const CtxSet& ctxSet ) : Offset( ctxSet.Offset ), Size( ctxSet.Size ) {}
  CtxSet( std::initializer_list<CtxSet> ctxSets );
public:
  uint16_t  operator()  ()  const
  {
    return Offset;
  }
  uint16_t  operator()  ( uint16_t inc )  const
  {
    CHECKD( inc >= Size, "Specified context increment (" << inc << ") exceed range of context set [0;" << Size - 1 << "]." );
    return Offset + inc;
  }
  bool operator== ( const CtxSet& ctxSet ) const
  {
    return ( Offset == ctxSet.Offset && Size == ctxSet.Size );
  }
  bool operator!= ( const CtxSet& ctxSet ) const
  {
    return ( Offset != ctxSet.Offset || Size != ctxSet.Size );
  }
public:
  uint16_t  Offset;
  uint16_t  Size;
};



class ContextSetCfg
{
public:
  // context sets: specify offset and size
  static const CtxSet   SplitFlag;
#if JVET_M0421_SPLIT_SIG
  static const CtxSet   SplitQtFlag;
  static const CtxSet   SplitHvFlag;
  static const CtxSet   Split12Flag;
#else
  static const CtxSet   BTSplitFlag;
#endif
  static const CtxSet   SkipFlag;
  static const CtxSet   MergeFlag;
  static const CtxSet   MergeIdx;
  static const CtxSet   PartSize;
  static const CtxSet   PredMode;
  static const CtxSet   MultiRefLineIdx;
  static const CtxSet   IPredMode       [2];    // [ ChannelType ]
  static const CtxSet   PdpcFlag;
  static const CtxSet   DeltaQP;
  static const CtxSet   InterDir;
  static const CtxSet   RefPic;
  static const CtxSet   MmvdFlag;
  static const CtxSet   MmvdMergeIdx;
  static const CtxSet   MmvdStepMvpIdx;
  static const CtxSet   AffineFlag;
  static const CtxSet   AffineType;
  static const CtxSet   AffMergeIdx;
  static const CtxSet   Mvd;
  static const CtxSet   TransSubdivFlag;
  static const CtxSet   QtRootCbf;
  static const CtxSet   QtCbf           [3];    // [ channel ]
  static const CtxSet   SigCoeffGroup   [4];    // [ ChannelType ]
  static const CtxSet   LastX           [2];    // [ ChannelType ]
  static const CtxSet   LastY           [2];    // [ ChannelType ]
  static const CtxSet   SigFlag         [6];    // [ ChannelType + State ]
  static const CtxSet   ParFlag         [2];    // [ ChannelType ]
  static const CtxSet   GtxFlag         [4];    // [ ChannelType + x ]
  static const CtxSet   MVPIdx;
  static const CtxSet   SaoMergeFlag;
  static const CtxSet   SaoTypeIdx;
#if JVET_M0464_UNI_MTS
  static const CtxSet   MTSIndex;
#else
  static const CtxSet   TransformSkipFlag;
#endif
  static const CtxSet   TransquantBypassFlag;
  static const CtxSet   RdpcmFlag;
  static const CtxSet   RdpcmDir;
#if !JVET_M0464_UNI_MTS
  static const CtxSet   EMTTuIndex;
  static const CtxSet   EMTCuFlag;
#endif
<<<<<<< HEAD
=======
#if JVET_M0140_SBT
  static const CtxSet   SbtFlag;
  static const CtxSet   SbtQuadFlag;
  static const CtxSet   SbtHorFlag;
  static const CtxSet   SbtPosFlag;
#endif
>>>>>>> 60f77b96
  static const CtxSet   CrossCompPred;
  static const CtxSet   ChromaQpAdjFlag;
  static const CtxSet   ChromaQpAdjIdc;
  static const CtxSet   ImvFlag;
  static const CtxSet   GBiIdx;
  static const CtxSet   ctbAlfFlag;
  static const CtxSet   MHIntraFlag;
  static const CtxSet   MHIntraPredMode;
  static const CtxSet   TriangleFlag;
  static const CtxSet   TriangleIdx;
#if JVET_M0444_SMVD
  static const CtxSet   SmvdFlag;
<<<<<<< HEAD
=======
#endif
#if JVET_M0483_IBC
  static const CtxSet   IBCFlag;
#endif
#if JVET_M0102_INTRA_SUBPARTITIONS
  static const CtxSet   ISPMode;
>>>>>>> 60f77b96
#endif
  static const unsigned NumberOfContexts;

  // combined sets for less complex copying
  // NOTE: The contained CtxSet's should directly follow each other in the initalization list;
  //       otherwise, you will copy more elements than you want !!!
  static const CtxSet   Sao;

public:
  static const std::vector<uint8_t>&  getInitTable( unsigned initId );
private:
  static std::vector<std::vector<uint8_t> > sm_InitTables;
  static CtxSet addCtxSet( std::initializer_list<std::initializer_list<uint8_t> > initSet2d );
};



class FracBitsAccess
{
public:
  virtual BinFracBits getFracBitsArray( unsigned ctxId ) const = 0;
};



template <class BinProbModel>
class CtxStore : public FracBitsAccess
{
public:
  CtxStore();
  CtxStore( bool dummy );
  CtxStore( const CtxStore<BinProbModel>& ctxStore );
public:
  void copyFrom   ( const CtxStore<BinProbModel>& src )                        { checkInit(); ::memcpy( m_Ctx,               src.m_Ctx,               sizeof( BinProbModel ) * ContextSetCfg::NumberOfContexts ); }
  void copyFrom   ( const CtxStore<BinProbModel>& src, const CtxSet& ctxSet )  { checkInit(); ::memcpy( m_Ctx+ctxSet.Offset, src.m_Ctx+ctxSet.Offset, sizeof( BinProbModel ) * ctxSet.Size ); }
  void init       ( int qp, int initId );
  void setWinSizes( const std::vector<uint8_t>&   log2WindowSizes );
  void loadPStates( const std::vector<uint16_t>&  probStates );
  void savePStates( std::vector<uint16_t>&        probStates )  const;

  const BinProbModel& operator[]      ( unsigned  ctxId  )  const { return m_Ctx[ctxId]; }
  BinProbModel&       operator[]      ( unsigned  ctxId  )        { return m_Ctx[ctxId]; }
  uint32_t            estFracBits     ( unsigned  bin,
                                        unsigned  ctxId  )  const { return m_Ctx[ctxId].estFracBits(bin); }

  BinFracBits         getFracBitsArray( unsigned  ctxId  )  const { return m_Ctx[ctxId].getFracBitsArray(); }

private:
  inline void checkInit() { if( m_Ctx ) return; m_CtxBuffer.resize( ContextSetCfg::NumberOfContexts ); m_Ctx = m_CtxBuffer.data(); }
private:
  std::vector<BinProbModel> m_CtxBuffer;
  BinProbModel*             m_Ctx;
};



class Ctx;
class SubCtx
{
  friend class Ctx;
public:
  SubCtx( const CtxSet& ctxSet, const Ctx& ctx ) : m_CtxSet( ctxSet          ), m_Ctx( ctx          ) {}
  SubCtx( const SubCtx& subCtx )                 : m_CtxSet( subCtx.m_CtxSet ), m_Ctx( subCtx.m_Ctx ) {}
  const SubCtx& operator= ( const SubCtx& ) = delete;
private:
  const CtxSet  m_CtxSet;
  const Ctx&    m_Ctx;
};



class Ctx : public ContextSetCfg
{
public:
  Ctx();
  Ctx( const BinProbModel_Std*    dummy );
  Ctx( const Ctx&                 ctx   );

public:
  const Ctx& operator= ( const Ctx& ctx )
  {
    m_BPMType = ctx.m_BPMType;
    switch( m_BPMType )
    {
    case BPM_Std:   m_CtxStore_Std  .copyFrom( ctx.m_CtxStore_Std   );  break;
    default:        break;
    }
    ::memcpy( m_GRAdaptStats, ctx.m_GRAdaptStats, sizeof( unsigned ) * RExt__GOLOMB_RICE_ADAPTATION_STATISTICS_SETS );
    return *this;
  }

  SubCtx operator= ( SubCtx&& subCtx )
  {
    m_BPMType = subCtx.m_Ctx.m_BPMType;
    switch( m_BPMType )
    {
    case BPM_Std:   m_CtxStore_Std  .copyFrom( subCtx.m_Ctx.m_CtxStore_Std,   subCtx.m_CtxSet );  break;
    default:        break;
    }
    return std::move(subCtx);
  }

  void  init ( int qp, int initId )
  {
    switch( m_BPMType )
    {
    case BPM_Std:   m_CtxStore_Std  .init( qp, initId );  break;
    default:        break;
    }
    for( std::size_t k = 0; k < RExt__GOLOMB_RICE_ADAPTATION_STATISTICS_SETS; k++ )
    {
      m_GRAdaptStats[k] = 0;
    }
  }

  void  loadPStates( const std::vector<uint16_t>& probStates )
  {
    switch( m_BPMType )
    {
    case BPM_Std:   m_CtxStore_Std  .loadPStates( probStates );  break;
    default:        break;
    }
  }

  void  savePStates( std::vector<uint16_t>& probStates ) const
  {
    switch( m_BPMType )
    {
    case BPM_Std:   m_CtxStore_Std  .savePStates( probStates );  break;
    default:        break;
    }
  }

  void  initCtxAndWinSize( unsigned ctxId, const Ctx& ctx, const uint8_t winSize )
  {
    switch( m_BPMType )
    {
    case BPM_Std:
      m_CtxStore_Std  [ctxId] = ctx.m_CtxStore_Std  [ctxId];
      m_CtxStore_Std  [ctxId] . setLog2WindowSize   (winSize);
      break;
    default:
      break;
    }
  }

  const unsigned&     getGRAdaptStats ( unsigned      id )      const { return m_GRAdaptStats[id]; }
  unsigned&           getGRAdaptStats ( unsigned      id )            { return m_GRAdaptStats[id]; }

public:
  unsigned            getBPMType      ()                        const { return m_BPMType; }
  const Ctx&          getCtx          ()                        const { return *this; }
  Ctx&                getCtx          ()                              { return *this; }

  explicit operator   const CtxStore<BinProbModel_Std>  &()     const { return m_CtxStore_Std; }
  explicit operator         CtxStore<BinProbModel_Std>  &()           { return m_CtxStore_Std; }

  const FracBitsAccess&   getFracBitsAcess()  const
  {
    switch( m_BPMType )
    {
    case BPM_Std:   return m_CtxStore_Std;
    default:        THROW("BPMType out of range");
    }
  }

private:
  BPMType                       m_BPMType;
  CtxStore<BinProbModel_Std>    m_CtxStore_Std;
protected:
  unsigned                      m_GRAdaptStats[RExt__GOLOMB_RICE_ADAPTATION_STATISTICS_SETS];
#if ENABLE_SPLIT_PARALLELISM || ENABLE_WPP_PARALLELISM

public:
  int64_t cacheId;
  bool    cacheUsed;
#endif
};



typedef dynamic_cache<Ctx> CtxCache;

class TempCtx
{
  TempCtx( const TempCtx& ) = delete;
  const TempCtx& operator=( const TempCtx& ) = delete;
public:
  TempCtx ( CtxCache* cache )                     : m_ctx( *cache->get() ), m_cache( cache ) {}
  TempCtx ( CtxCache* cache, const Ctx& ctx    )  : m_ctx( *cache->get() ), m_cache( cache ) { m_ctx = ctx; }
  TempCtx ( CtxCache* cache, SubCtx&&   subCtx )  : m_ctx( *cache->get() ), m_cache( cache ) { m_ctx = std::forward<SubCtx>(subCtx); }
  ~TempCtx()                                      { m_cache->cache( &m_ctx ); }
  const Ctx& operator=( const Ctx& ctx )          { return ( m_ctx = ctx ); }
  SubCtx     operator=( SubCtx&&   subCtx )       { return m_ctx = std::forward<SubCtx>( subCtx ); }
  operator const Ctx& ()           const          { return m_ctx; }
  operator       Ctx& ()                          { return m_ctx; }
private:
  Ctx&      m_ctx;
  CtxCache* m_cache;
};



class CtxStateBuf
{
public:
  CtxStateBuf () : m_valid(false)                 {}
  ~CtxStateBuf()                                  {}
  inline void reset() { m_valid = false; }
  inline bool getIfValid(Ctx &ctx) const
  {
    if (m_valid)
    {
      ctx.loadPStates(m_states);
      return true;
    }
    return false;
  }
  inline void store(const Ctx &ctx)
  {
    ctx.savePStates(m_states);
    m_valid = true;
  }

private:
  std::vector<uint16_t> m_states;
  bool                  m_valid;
};

class CtxStateArray
{
public:
  CtxStateArray () {}
  ~CtxStateArray() {}
  inline void resetAll()
  {
    for (std::size_t k = 0; k < m_data.size(); k++)
    {
      m_data[k].reset();
    }
  }
  inline void resize(std::size_t reqSize)
  {
    if (m_data.size() < reqSize)
    {
      m_data.resize(reqSize);
    }
  }
  inline bool getIfValid(Ctx &ctx, unsigned id) const
  {
    if (id < m_data.size())
    {
      return m_data[id].getIfValid(ctx);
    }
    return false;
  }
  inline void store(const Ctx &ctx, unsigned id)
  {
    if (id >= m_data.size())
    {
      resize(id + 1);
    }
    m_data[id].store(ctx);
  }

private:
  std::vector<CtxStateBuf> m_data;
};




class CtxWSizeSet
{
public:
  CtxWSizeSet() : m_valid(false), m_changes(false), m_coded(false), m_log2WinSizes() {}
  bool                          isValid()                   const { return m_valid; }
  const std::vector<uint8_t>&   getWinSizeBuffer()          const { return m_log2WinSizes; }
  std::vector<uint8_t>&         getWinSizeBuffer()                { return m_log2WinSizes; }
  int                           getMode()                   const { return ( !m_valid || !m_changes ? 0 : ( m_coded ? 2 : 1 ) ); }
  void                          setInvalid()                      { m_valid = m_changes = m_coded = false; }
  void                          setCoded()                        { m_coded = true; }
  void                          setValidOnly()                    { m_valid = true; }
  void                          setValid( uint8_t defSize )
  {
    m_valid   = true;
    m_changes = false;
    for( std::size_t n = 0; n < m_log2WinSizes.size(); n++ )
    {
      if( m_log2WinSizes[n] && m_log2WinSizes[n] != defSize )
      {
        m_changes = true;
        return;
      }
    }
  }
private:
  bool                  m_valid;
  bool                  m_changes;
  bool                  m_coded;
  std::vector<uint8_t>  m_log2WinSizes;
};



#endif<|MERGE_RESOLUTION|>--- conflicted
+++ resolved
@@ -294,15 +294,12 @@
   static const CtxSet   EMTTuIndex;
   static const CtxSet   EMTCuFlag;
 #endif
-<<<<<<< HEAD
-=======
 #if JVET_M0140_SBT
   static const CtxSet   SbtFlag;
   static const CtxSet   SbtQuadFlag;
   static const CtxSet   SbtHorFlag;
   static const CtxSet   SbtPosFlag;
 #endif
->>>>>>> 60f77b96
   static const CtxSet   CrossCompPred;
   static const CtxSet   ChromaQpAdjFlag;
   static const CtxSet   ChromaQpAdjIdc;
@@ -315,15 +312,12 @@
   static const CtxSet   TriangleIdx;
 #if JVET_M0444_SMVD
   static const CtxSet   SmvdFlag;
-<<<<<<< HEAD
-=======
 #endif
 #if JVET_M0483_IBC
   static const CtxSet   IBCFlag;
 #endif
 #if JVET_M0102_INTRA_SUBPARTITIONS
   static const CtxSet   ISPMode;
->>>>>>> 60f77b96
 #endif
   static const unsigned NumberOfContexts;
 
