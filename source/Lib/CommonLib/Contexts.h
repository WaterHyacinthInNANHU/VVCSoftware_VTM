/* The copyright in this software is being made available under the BSD
 * License, included below. This software may be subject to other third party
 * and contributor rights, including patent rights, and no such rights are
 * granted under this license.
 *
 * Copyright (c) 2010-2019, ITU/ISO/IEC
 * All rights reserved.
 *
 * Redistribution and use in source and binary forms, with or without
 * modification, are permitted provided that the following conditions are met:
 *
 *  * Redistributions of source code must retain the above copyright notice,
 *    this list of conditions and the following disclaimer.
 *  * Redistributions in binary form must reproduce the above copyright notice,
 *    this list of conditions and the following disclaimer in the documentation
 *    and/or other materials provided with the distribution.
 *  * Neither the name of the ITU/ISO/IEC nor the names of its contributors may
 *    be used to endorse or promote products derived from this software without
 *    specific prior written permission.
 *
 * THIS SOFTWARE IS PROVIDED BY THE COPYRIGHT HOLDERS AND CONTRIBUTORS "AS IS"
 * AND ANY EXPRESS OR IMPLIED WARRANTIES, INCLUDING, BUT NOT LIMITED TO, THE
 * IMPLIED WARRANTIES OF MERCHANTABILITY AND FITNESS FOR A PARTICULAR PURPOSE
 * ARE DISCLAIMED. IN NO EVENT SHALL THE COPYRIGHT HOLDER OR CONTRIBUTORS
 * BE LIABLE FOR ANY DIRECT, INDIRECT, INCIDENTAL, SPECIAL, EXEMPLARY, OR
 * CONSEQUENTIAL DAMAGES (INCLUDING, BUT NOT LIMITED TO, PROCUREMENT OF
 * SUBSTITUTE GOODS OR SERVICES; LOSS OF USE, DATA, OR PROFITS; OR BUSINESS
 * INTERRUPTION) HOWEVER CAUSED AND ON ANY THEORY OF LIABILITY, WHETHER IN
 * CONTRACT, STRICT LIABILITY, OR TORT (INCLUDING NEGLIGENCE OR OTHERWISE)
 * ARISING IN ANY WAY OUT OF THE USE OF THIS SOFTWARE, EVEN IF ADVISED OF
 * THE POSSIBILITY OF SUCH DAMAGE.
 */

/** \file     Contexts.h
 *  \brief    Classes providing probability descriptions and contexts (header)
 */

#ifndef __CONTEXTS__
#define __CONTEXTS__

#include "CommonDef.h"
#include "Slice.h"

#include <vector>

static constexpr int     PROB_BITS   = 15;   // Nominal number of bits to represent probabilities
static constexpr int     PROB_BITS_0 = 10;   // Number of bits to represent 1st estimate
static constexpr int     PROB_BITS_1 = 14;   // Number of bits to represent 2nd estimate
static constexpr int     MASK_0      = ~(~0u << PROB_BITS_0) << (PROB_BITS - PROB_BITS_0);
static constexpr int     MASK_1      = ~(~0u << PROB_BITS_1) << (PROB_BITS - PROB_BITS_1);
static constexpr uint8_t DWS         = 8;   // 0x47 Default window sizes

struct BinFracBits
{
  uint32_t intBits[2];
};


enum BPMType
{
  BPM_Undefined = 0,
  BPM_Std,
  BPM_NUM
};

class ProbModelTables
{
protected:
  static const BinFracBits m_binFracBits[256];
#if !JVET_O0065_CABAC_INIT
  static const uint16_t    m_inistateToCount[128];
#endif
  static const uint8_t      m_RenormTable_32  [ 32];          // Std         MP   MPI
};



class BinProbModelBase : public ProbModelTables
{
public:
  BinProbModelBase () {}
  ~BinProbModelBase() {}
  static uint32_t estFracBitsEP ()                    { return  (       1 << SCALE_BITS ); }
  static uint32_t estFracBitsEP ( unsigned numBins )  { return  ( numBins << SCALE_BITS ); }
};




class BinProbModel_Std : public BinProbModelBase
{
public:
  BinProbModel_Std()
  {
    uint16_t half = 1 << (PROB_BITS - 1);
    m_state[0]    = half;
    m_state[1]    = half;
    m_rate        = DWS;
  }
  ~BinProbModel_Std ()                {}
public:
  void            init              ( int qp, int initId );
  void update(unsigned bin)
  {
    int rate0 = m_rate >> 4;
    int rate1 = m_rate & 15;

    m_state[0] -= (m_state[0] >> rate0) & MASK_0;
    m_state[1] -= (m_state[1] >> rate1) & MASK_1;
    if (bin)
    {
      m_state[0] += (0x7fffu >> rate0) & MASK_0;
      m_state[1] += (0x7fffu >> rate1) & MASK_1;
    }
  }
  void setLog2WindowSize(uint8_t log2WindowSize)
  {
    int rate0 = 2 + ((log2WindowSize >> 2) & 3);
    int rate1 = 3 + rate0 + (log2WindowSize & 3);
    m_rate    = 16 * rate0 + rate1;
    CHECK(rate1 > 9, "Second window size is too large!");
  }
  void estFracBitsUpdate(unsigned bin, uint64_t &b)
  {
    b += estFracBits(bin);
    update(bin);
  }
  uint32_t        estFracBits(unsigned bin) const { return getFracBitsArray().intBits[bin]; }
  static uint32_t estFracBitsTrm(unsigned bin) { return (bin ? 0x3bfbb : 0x0010c); }
  BinFracBits     getFracBitsArray() const { return m_binFracBits[state()]; }
public:
  uint8_t state() const { return (m_state[0] + m_state[1]) >> 8; }
  uint8_t mps() const { return state() >> 7; }
  uint8_t getLPS(unsigned range) const
  {
    uint16_t q = state();
    if (q & 0x80)
      q = q ^ 0xff;
    return ((q >> 2) * (range >> 5) >> 1) + 4;
  }
  static uint8_t  getRenormBitsLPS  ( unsigned LPS )                    { return    m_RenormTable_32  [LPS>>3]; }
  static uint8_t  getRenormBitsRange( unsigned range )                  { return    1; }
  uint16_t getState() const { return m_state[0] + m_state[1]; }
  void     setState(uint16_t pState)
  {
    m_state[0] = (pState >> 1) & MASK_0;
    m_state[1] = (pState >> 1) & MASK_1;
  }
public:
  uint64_t estFracExcessBits(const BinProbModel_Std &r) const
  {
    int n = 2 * state() + 1;
    return ((512 - n) * r.estFracBits(0) + n * r.estFracBits(1) + 256) >> 9;
  }
private:
  uint16_t m_state[2];
  uint8_t  m_rate;
};






class CtxSet
{
public:
  CtxSet( uint16_t offset, uint16_t size ) : Offset( offset ), Size( size ) {}
  CtxSet( const CtxSet& ctxSet ) : Offset( ctxSet.Offset ), Size( ctxSet.Size ) {}
  CtxSet( std::initializer_list<CtxSet> ctxSets );
public:
  uint16_t  operator()  ()  const
  {
    return Offset;
  }
  uint16_t  operator()  ( uint16_t inc )  const
  {
    CHECKD( inc >= Size, "Specified context increment (" << inc << ") exceed range of context set [0;" << Size - 1 << "]." );
    return Offset + inc;
  }
  bool operator== ( const CtxSet& ctxSet ) const
  {
    return ( Offset == ctxSet.Offset && Size == ctxSet.Size );
  }
  bool operator!= ( const CtxSet& ctxSet ) const
  {
    return ( Offset != ctxSet.Offset || Size != ctxSet.Size );
  }
public:
  uint16_t  Offset;
  uint16_t  Size;
};



class ContextSetCfg
{
public:
  // context sets: specify offset and size
  static const CtxSet   SplitFlag;
  static const CtxSet   SplitQtFlag;
  static const CtxSet   SplitHvFlag;
  static const CtxSet   Split12Flag;
  static const CtxSet   SkipFlag;
  static const CtxSet   MergeFlag;
  static const CtxSet   RegularMergeFlag;
  static const CtxSet   MergeIdx;
  static const CtxSet   PredMode;
  static const CtxSet   MultiRefLineIdx;
  static const CtxSet   IntraLumaMpmFlag;
  static const CtxSet   IntraLumaPlanarFlag;
#if JVET_O1153_INTRA_CHROMAMODE_CODING
  static const CtxSet   CclmModeFlag;
#endif
  static const CtxSet   IntraChromaPredMode;
  static const CtxSet   MipFlag;
  static const CtxSet   MipMode;
  static const CtxSet   DeltaQP;
  static const CtxSet   InterDir;
  static const CtxSet   RefPic;
  static const CtxSet   MmvdFlag;
  static const CtxSet   MmvdMergeIdx;
  static const CtxSet   MmvdStepMvpIdx;
#if JVET_O0500_SEP_CTX_AFFINE_SUBBLOCK_MRG
  static const CtxSet   SubblockMergeFlag;
#endif
  static const CtxSet   AffineFlag;
  static const CtxSet   AffineType;
  static const CtxSet   AffMergeIdx;
  static const CtxSet   Mvd;
  static const CtxSet   BDPCMMode;
  static const CtxSet   QtRootCbf;
  static const CtxSet   QtCbf           [3];    // [ channel ]
  static const CtxSet   SigCoeffGroup   [2];    // [ ChannelType ]
  static const CtxSet   LastX           [2];    // [ ChannelType ]
  static const CtxSet   LastY           [2];    // [ ChannelType ]
  static const CtxSet   SigFlag         [6];    // [ ChannelType + State ]
  static const CtxSet   ParFlag         [2];    // [ ChannelType ]
  static const CtxSet   GtxFlag         [4];    // [ ChannelType + x ]
  static const CtxSet   TsSigCoeffGroup;
  static const CtxSet   TsSigFlag;
  static const CtxSet   TsParFlag;
  static const CtxSet   TsGtxFlag;
#if JVET_O0122_TS_SIGN_LEVEL
  static const CtxSet   TsLrg1Flag;
#endif
  static const CtxSet   TsResidualSign;
  static const CtxSet   MVPIdx;
  static const CtxSet   SaoMergeFlag;
  static const CtxSet   SaoTypeIdx;
  static const CtxSet   MTSIndex;
  static const CtxSet   TransquantBypassFlag;
  static const CtxSet   LFNSTIdx;
#if JVET_O0119_BASE_PALETTE_444
  static const CtxSet   PLTFlag;
  static const CtxSet   RotationFlag;
  static const CtxSet   RunTypeFlag;
  static const CtxSet   IdxRunModel;    
  static const CtxSet   CopyRunModel;    
#endif
  static const CtxSet   RdpcmFlag;
  static const CtxSet   RdpcmDir;
  static const CtxSet   SbtFlag;
  static const CtxSet   SbtQuadFlag;
  static const CtxSet   SbtHorFlag;
  static const CtxSet   SbtPosFlag;
  static const CtxSet   CrossCompPred;
  static const CtxSet   ChromaQpAdjFlag;
  static const CtxSet   ChromaQpAdjIdc;
  static const CtxSet   ImvFlag;
  static const CtxSet   GBiIdx;
  static const CtxSet   ctbAlfFlag;
#if JVET_O0090_ALF_CHROMA_FILTER_ALTERNATIVES_CTB
  static const CtxSet   ctbAlfAlternative;
#endif
  static const CtxSet   AlfUseLatestFilt;
  static const CtxSet   AlfUseTemporalFilt;
#if !JVET_O0090_ALF_CHROMA_FILTER_ALTERNATIVES_CTB
  static const CtxSet   Alf;
#endif
  static const CtxSet   MHIntraFlag;
  static const CtxSet   SmvdFlag;
  static const CtxSet   IBCFlag;
  static const CtxSet   ISPMode;
  static const CtxSet   JointCbCrFlag;
  static const unsigned NumberOfContexts;

  // combined sets for less complex copying
  // NOTE: The contained CtxSet's should directly follow each other in the initalization list;
  //       otherwise, you will copy more elements than you want !!!
  static const CtxSet   Sao;
<<<<<<< HEAD
#if JVET_O0119_BASE_PALETTE_444
  static const CtxSet   Palette;
=======
#if JVET_O0090_ALF_CHROMA_FILTER_ALTERNATIVES_CTB
  static const CtxSet   Alf;
>>>>>>> 1a94678e
#endif

public:
  static const std::vector<uint8_t>&  getInitTable( unsigned initId );
private:
  static std::vector<std::vector<uint8_t> > sm_InitTables;
  static CtxSet addCtxSet( std::initializer_list<std::initializer_list<uint8_t> > initSet2d );
};



class FracBitsAccess
{
public:
  virtual BinFracBits getFracBitsArray( unsigned ctxId ) const = 0;
};



template <class BinProbModel>
class CtxStore : public FracBitsAccess
{
public:
  CtxStore();
  CtxStore( bool dummy );
  CtxStore( const CtxStore<BinProbModel>& ctxStore );
public:
  void copyFrom   ( const CtxStore<BinProbModel>& src )                        { checkInit(); ::memcpy( m_Ctx,               src.m_Ctx,               sizeof( BinProbModel ) * ContextSetCfg::NumberOfContexts ); }
  void copyFrom   ( const CtxStore<BinProbModel>& src, const CtxSet& ctxSet )  { checkInit(); ::memcpy( m_Ctx+ctxSet.Offset, src.m_Ctx+ctxSet.Offset, sizeof( BinProbModel ) * ctxSet.Size ); }
  void init       ( int qp, int initId );
  void setWinSizes( const std::vector<uint8_t>&   log2WindowSizes );
  void loadPStates( const std::vector<uint16_t>&  probStates );
  void savePStates( std::vector<uint16_t>&        probStates )  const;

  const BinProbModel& operator[]      ( unsigned  ctxId  )  const { return m_Ctx[ctxId]; }
  BinProbModel&       operator[]      ( unsigned  ctxId  )        { return m_Ctx[ctxId]; }
  uint32_t            estFracBits     ( unsigned  bin,
                                        unsigned  ctxId  )  const { return m_Ctx[ctxId].estFracBits(bin); }

  BinFracBits         getFracBitsArray( unsigned  ctxId  )  const { return m_Ctx[ctxId].getFracBitsArray(); }

private:
  inline void checkInit() { if( m_Ctx ) return; m_CtxBuffer.resize( ContextSetCfg::NumberOfContexts ); m_Ctx = m_CtxBuffer.data(); }
private:
  std::vector<BinProbModel> m_CtxBuffer;
  BinProbModel*             m_Ctx;
};



class Ctx;
class SubCtx
{
  friend class Ctx;
public:
  SubCtx( const CtxSet& ctxSet, const Ctx& ctx ) : m_CtxSet( ctxSet          ), m_Ctx( ctx          ) {}
  SubCtx( const SubCtx& subCtx )                 : m_CtxSet( subCtx.m_CtxSet ), m_Ctx( subCtx.m_Ctx ) {}
  const SubCtx& operator= ( const SubCtx& ) = delete;
private:
  const CtxSet  m_CtxSet;
  const Ctx&    m_Ctx;
};



class Ctx : public ContextSetCfg
{
public:
  Ctx();
  Ctx( const BinProbModel_Std*    dummy );
  Ctx( const Ctx&                 ctx   );

public:
  const Ctx& operator= ( const Ctx& ctx )
  {
    m_BPMType = ctx.m_BPMType;
    switch( m_BPMType )
    {
    case BPM_Std:   m_CtxStore_Std  .copyFrom( ctx.m_CtxStore_Std   );  break;
    default:        break;
    }
    ::memcpy( m_GRAdaptStats, ctx.m_GRAdaptStats, sizeof( unsigned ) * RExt__GOLOMB_RICE_ADAPTATION_STATISTICS_SETS );
    return *this;
  }

  SubCtx operator= ( SubCtx&& subCtx )
  {
    m_BPMType = subCtx.m_Ctx.m_BPMType;
    switch( m_BPMType )
    {
    case BPM_Std:   m_CtxStore_Std  .copyFrom( subCtx.m_Ctx.m_CtxStore_Std,   subCtx.m_CtxSet );  break;
    default:        break;
    }
    return std::move(subCtx);
  }

  void  init ( int qp, int initId )
  {
    switch( m_BPMType )
    {
    case BPM_Std:   m_CtxStore_Std  .init( qp, initId );  break;
    default:        break;
    }
    for( std::size_t k = 0; k < RExt__GOLOMB_RICE_ADAPTATION_STATISTICS_SETS; k++ )
    {
      m_GRAdaptStats[k] = 0;
    }
  }

  void  loadPStates( const std::vector<uint16_t>& probStates )
  {
    switch( m_BPMType )
    {
    case BPM_Std:   m_CtxStore_Std  .loadPStates( probStates );  break;
    default:        break;
    }
  }

  void  savePStates( std::vector<uint16_t>& probStates ) const
  {
    switch( m_BPMType )
    {
    case BPM_Std:   m_CtxStore_Std  .savePStates( probStates );  break;
    default:        break;
    }
  }

  void  initCtxAndWinSize( unsigned ctxId, const Ctx& ctx, const uint8_t winSize )
  {
    switch( m_BPMType )
    {
    case BPM_Std:
      m_CtxStore_Std  [ctxId] = ctx.m_CtxStore_Std  [ctxId];
      m_CtxStore_Std  [ctxId] . setLog2WindowSize   (winSize);
      break;
    default:
      break;
    }
  }

  const unsigned&     getGRAdaptStats ( unsigned      id )      const { return m_GRAdaptStats[id]; }
  unsigned&           getGRAdaptStats ( unsigned      id )            { return m_GRAdaptStats[id]; }

public:
  unsigned            getBPMType      ()                        const { return m_BPMType; }
  const Ctx&          getCtx          ()                        const { return *this; }
  Ctx&                getCtx          ()                              { return *this; }

  explicit operator   const CtxStore<BinProbModel_Std>  &()     const { return m_CtxStore_Std; }
  explicit operator         CtxStore<BinProbModel_Std>  &()           { return m_CtxStore_Std; }

  const FracBitsAccess&   getFracBitsAcess()  const
  {
    switch( m_BPMType )
    {
    case BPM_Std:   return m_CtxStore_Std;
    default:        THROW("BPMType out of range");
    }
  }

private:
  BPMType                       m_BPMType;
  CtxStore<BinProbModel_Std>    m_CtxStore_Std;
protected:
  unsigned                      m_GRAdaptStats[RExt__GOLOMB_RICE_ADAPTATION_STATISTICS_SETS];
#if ENABLE_SPLIT_PARALLELISM || ENABLE_WPP_PARALLELISM

public:
  int64_t cacheId;
  bool    cacheUsed;
#endif
};



typedef dynamic_cache<Ctx> CtxCache;

class TempCtx
{
  TempCtx( const TempCtx& ) = delete;
  const TempCtx& operator=( const TempCtx& ) = delete;
public:
  TempCtx ( CtxCache* cache )                     : m_ctx( *cache->get() ), m_cache( cache ) {}
  TempCtx ( CtxCache* cache, const Ctx& ctx    )  : m_ctx( *cache->get() ), m_cache( cache ) { m_ctx = ctx; }
  TempCtx ( CtxCache* cache, SubCtx&&   subCtx )  : m_ctx( *cache->get() ), m_cache( cache ) { m_ctx = std::forward<SubCtx>(subCtx); }
  ~TempCtx()                                      { m_cache->cache( &m_ctx ); }
  const Ctx& operator=( const Ctx& ctx )          { return ( m_ctx = ctx ); }
  SubCtx     operator=( SubCtx&&   subCtx )       { return m_ctx = std::forward<SubCtx>( subCtx ); }
  operator const Ctx& ()           const          { return m_ctx; }
  operator       Ctx& ()                          { return m_ctx; }
private:
  Ctx&      m_ctx;
  CtxCache* m_cache;
};



#endif<|MERGE_RESOLUTION|>--- conflicted
+++ resolved
@@ -289,13 +289,11 @@
   // NOTE: The contained CtxSet's should directly follow each other in the initalization list;
   //       otherwise, you will copy more elements than you want !!!
   static const CtxSet   Sao;
-<<<<<<< HEAD
+#if JVET_O0090_ALF_CHROMA_FILTER_ALTERNATIVES_CTB
+  static const CtxSet   Alf;
+#endif
 #if JVET_O0119_BASE_PALETTE_444
   static const CtxSet   Palette;
-=======
-#if JVET_O0090_ALF_CHROMA_FILTER_ALTERNATIVES_CTB
-  static const CtxSet   Alf;
->>>>>>> 1a94678e
 #endif
 
 public:
