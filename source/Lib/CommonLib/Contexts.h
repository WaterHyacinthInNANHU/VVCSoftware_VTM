--- conflicted
+++ resolved
@@ -307,13 +307,11 @@
 #if JVET_M0444_SMVD
   static const CtxSet   SmvdFlag;
 #endif
-<<<<<<< HEAD
+#if JVET_M0483_IBC
+  static const CtxSet   IBCFlag;
+#endif
 #if JVET_M0102_INTRA_SUBPARTITIONS
   static const CtxSet   ISPMode;
-=======
-#if JVET_M0483_IBC
-  static const CtxSet   IBCFlag;
->>>>>>> 48a8d410
 #endif
   static const unsigned NumberOfContexts;
 
