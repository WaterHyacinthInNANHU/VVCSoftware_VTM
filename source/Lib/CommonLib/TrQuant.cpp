--- conflicted
+++ resolved
@@ -122,10 +122,7 @@
       xFree( m_mtsCoeffs[i] );
       m_mtsCoeffs[i] = nullptr;
     }
-<<<<<<< HEAD
-=======
     delete[] m_mtsCoeffs;
->>>>>>> 60f77b96
     m_mtsCoeffs = nullptr;
   }
 #endif
@@ -209,11 +206,7 @@
     DTRACE_COEFF_BUF( D_TCOEFF, tempCoeff, tu, tu.cu->predMode, compID );
 
 #if JVET_M0464_UNI_MTS
-<<<<<<< HEAD
-    if( tu.mtsIdx == 1 )
-=======
     if( isLuma(compID) && tu.mtsIdx == 1 )
->>>>>>> 60f77b96
 #else
     if( tu.transformSkip[compID] )
 #endif
@@ -304,10 +297,56 @@
 #else
   bool emtActivated = CU::isIntra( *tu.cu ) ? tu.cs->sps->getSpsNext().getUseIntraEMT() : tu.cs->sps->getSpsNext().getUseInterEMT();
 #endif
-<<<<<<< HEAD
-  
+
+#if JVET_M0303_IMPLICIT_MTS
+  bool mtsImplicit  = CU::isIntra( *tu.cu ) && tu.cs->sps->getSpsNext().getUseImplicitMTS() && compID == COMPONENT_Y;
+#endif
+
   trTypeHor = DCT2;
   trTypeVer = DCT2;
+
+#if JVET_M0102_INTRA_SUBPARTITIONS
+  if (tu.cu->ispMode && isLuma(compID))
+  {
+    TU::getTransformTypeISP(tu, compID, trTypeHor, trTypeVer);
+    return;
+}
+#endif
+#if JVET_M0140_SBT
+  if( tu.cu->sbtInfo && compID == COMPONENT_Y )
+  {
+    uint8_t sbtIdx = tu.cu->getSbtIdx();
+    uint8_t sbtPos = tu.cu->getSbtPos();
+
+    if( sbtIdx == SBT_VER_HALF || sbtIdx == SBT_VER_QUAD )
+    {
+      assert( tu.lwidth() <= MTS_INTER_MAX_CU_SIZE );
+      if( tu.lheight() > MTS_INTER_MAX_CU_SIZE )
+      {
+        trTypeHor = trTypeVer = DCT2;
+      }
+      else
+      {
+        if( sbtPos == SBT_POS0 )  { trTypeHor = DCT8;  trTypeVer = DST7; }
+        else                      { trTypeHor = DST7;  trTypeVer = DST7; }
+      }
+    }
+    else
+    {
+      assert( tu.lheight() <= MTS_INTER_MAX_CU_SIZE );
+      if( tu.lwidth() > MTS_INTER_MAX_CU_SIZE )
+      {
+        trTypeHor = trTypeVer = DCT2;
+      }
+      else
+      {
+        if( sbtPos == SBT_POS0 )  { trTypeHor = DST7;  trTypeVer = DCT8; }
+        else                      { trTypeHor = DST7;  trTypeVer = DST7; }
+      }
+    }
+    return;
+  }
+#endif
   
 #if JVET_M0464_UNI_MTS
   if ( mtsActivated )
@@ -323,73 +362,6 @@
         int indHor = ( tu.mtsIdx - 2 ) &  1;
         int indVer = ( tu.mtsIdx - 2 ) >> 1;
 #else
-=======
-
-#if JVET_M0303_IMPLICIT_MTS
-  bool mtsImplicit  = CU::isIntra( *tu.cu ) && tu.cs->sps->getSpsNext().getUseImplicitMTS() && compID == COMPONENT_Y;
-#endif
-
-  trTypeHor = DCT2;
-  trTypeVer = DCT2;
-
-#if JVET_M0102_INTRA_SUBPARTITIONS
-  if (tu.cu->ispMode && isLuma(compID))
-  {
-    TU::getTransformTypeISP(tu, compID, trTypeHor, trTypeVer);
-    return;
-}
-#endif
-#if JVET_M0140_SBT
-  if( tu.cu->sbtInfo && compID == COMPONENT_Y )
-  {
-    uint8_t sbtIdx = tu.cu->getSbtIdx();
-    uint8_t sbtPos = tu.cu->getSbtPos();
-
-    if( sbtIdx == SBT_VER_HALF || sbtIdx == SBT_VER_QUAD )
-    {
-      assert( tu.lwidth() <= MTS_INTER_MAX_CU_SIZE );
-      if( tu.lheight() > MTS_INTER_MAX_CU_SIZE )
-      {
-        trTypeHor = trTypeVer = DCT2;
-      }
-      else
-      {
-        if( sbtPos == SBT_POS0 )  { trTypeHor = DCT8;  trTypeVer = DST7; }
-        else                      { trTypeHor = DST7;  trTypeVer = DST7; }
-      }
-    }
-    else
-    {
-      assert( tu.lheight() <= MTS_INTER_MAX_CU_SIZE );
-      if( tu.lwidth() > MTS_INTER_MAX_CU_SIZE )
-      {
-        trTypeHor = trTypeVer = DCT2;
-      }
-      else
-      {
-        if( sbtPos == SBT_POS0 )  { trTypeHor = DST7;  trTypeVer = DCT8; }
-        else                      { trTypeHor = DST7;  trTypeVer = DST7; }
-      }
-    }
-    return;
-  }
-#endif
-  
-#if JVET_M0464_UNI_MTS
-  if ( mtsActivated )
-#else
-  if ( emtActivated )
-#endif
-  {
-    if( compID == COMPONENT_Y )
-    {
-#if JVET_M0464_UNI_MTS
-      if ( tu.mtsIdx > 1 )
-      {
-        int indHor = ( tu.mtsIdx - 2 ) &  1;
-        int indVer = ( tu.mtsIdx - 2 ) >> 1;
-#else
->>>>>>> 60f77b96
       if ( tu.cu->emtFlag )
       {
         int indHor = tu.emtIdx &  1;
@@ -401,21 +373,6 @@
       }
     }
   }
-<<<<<<< HEAD
-}
-
-void TrQuant::xT( const TransformUnit &tu, const ComponentID &compID, const CPelBuf &resi, CoeffBuf &dstCoeff, const int width, const int height )
-{
-  const unsigned maxLog2TrDynamicRange  = tu.cs->sps->getMaxLog2TrDynamicRange( toChannelType( compID ) );
-  const unsigned bitDepth               = tu.cs->sps->getBitDepth(              toChannelType( compID ) );
-  const int      TRANSFORM_MATRIX_SHIFT = g_transformMatrixShift[TRANSFORM_FORWARD];
-  const int      shift_1st              = ((g_aucLog2[width ]) + bitDepth + TRANSFORM_MATRIX_SHIFT) - maxLog2TrDynamicRange + COM16_C806_TRANS_PREC;
-  const int      shift_2nd              =  (g_aucLog2[height])            + TRANSFORM_MATRIX_SHIFT                          + COM16_C806_TRANS_PREC;
-  const uint32_t transformWidthIndex    = g_aucLog2[width ] - 1;  // nLog2WidthMinus1, since transform start from 2-point
-  const uint32_t transformHeightIndex   = g_aucLog2[height] - 1;  // nLog2HeightMinus1, since transform start from 2-point
-  const int      skipWidth              = width  > JVET_C0024_ZERO_OUT_TH ? width  - JVET_C0024_ZERO_OUT_TH : 0;
-  const int      skipHeight             = height > JVET_C0024_ZERO_OUT_TH ? height - JVET_C0024_ZERO_OUT_TH : 0;
-=======
 #if JVET_M0303_IMPLICIT_MTS
   else if ( mtsImplicit )
   {
@@ -522,7 +479,6 @@
   const int      skipWidth              = width  > JVET_C0024_ZERO_OUT_TH ? width  - JVET_C0024_ZERO_OUT_TH : 0;
   const int      skipHeight             = height > JVET_C0024_ZERO_OUT_TH ? height - JVET_C0024_ZERO_OUT_TH : 0;
 #endif
->>>>>>> 60f77b96
   
   CHECK( shift_1st < 0, "Negative shift" );
   CHECK( shift_2nd < 0, "Negative shift" );
@@ -531,64 +487,6 @@
   int trTypeVer = DCT2;
   
   getTrTypes ( tu, compID, trTypeHor, trTypeVer );
-<<<<<<< HEAD
-  
-#if RExt__DECODER_DEBUG_TOOL_STATISTICS
-  if ( trTypeHor != DCT2 )
-  {
-    CodingStatistics::IncrementStatisticTool( CodingStatisticsClassType{ STATS__TOOL_EMT, uint32_t( width ), uint32_t( height ), compID } );
-  }
-#endif
-  
-  ALIGN_DATA( MEMORY_ALIGN_DEF_SIZE, TCoeff block[MAX_TU_SIZE * MAX_TU_SIZE] );
-  
-  const Pel *resiBuf    = resi.buf;
-  const int  resiStride = resi.stride;
-  
-  for( int y = 0; y < height; y++ )
-  {
-    for( int x = 0; x < width; x++ )
-    {
-      block[( y * width ) + x] = resiBuf[( y * resiStride ) + x];
-    }
-  }
-  
-  TCoeff *tmp = ( TCoeff * ) alloca( width * height * sizeof( TCoeff ) );
-  
-  fastFwdTrans[trTypeHor][transformWidthIndex ](block,        tmp, shift_1st, height,        0, skipWidth);
-  fastFwdTrans[trTypeVer][transformHeightIndex](tmp, dstCoeff.buf, shift_2nd, width, skipWidth, skipHeight);
-}
-
-void TrQuant::xIT( const TransformUnit &tu, const ComponentID &compID, const CCoeffBuf &pCoeff, PelBuf &pResidual )
-{
-  const int      width                  = pCoeff.width;
-  const int      height                 = pCoeff.height;
-  const unsigned maxLog2TrDynamicRange  = tu.cs->sps->getMaxLog2TrDynamicRange( toChannelType( compID ) );
-  const unsigned bitDepth               = tu.cs->sps->getBitDepth(              toChannelType( compID ) );
-  const int      TRANSFORM_MATRIX_SHIFT = g_transformMatrixShift[TRANSFORM_INVERSE];
-  const TCoeff   clipMinimum            = -( 1 << maxLog2TrDynamicRange );
-  const TCoeff   clipMaximum            =  ( 1 << maxLog2TrDynamicRange ) - 1;
-  const int      shift_1st              =   TRANSFORM_MATRIX_SHIFT + 1 + COM16_C806_TRANS_PREC; // 1 has been added to shift_1st at the expense of shift_2nd
-  const int      shift_2nd              = ( TRANSFORM_MATRIX_SHIFT + maxLog2TrDynamicRange - 1 ) - bitDepth + COM16_C806_TRANS_PREC;
-  const uint32_t transformWidthIndex    = g_aucLog2[width ] - 1;                                // nLog2WidthMinus1, since transform start from 2-point
-  const uint32_t transformHeightIndex   = g_aucLog2[height] - 1;                                // nLog2HeightMinus1, since transform start from 2-point
-  const int      skipWidth              = width  > JVET_C0024_ZERO_OUT_TH ? width  - JVET_C0024_ZERO_OUT_TH : 0;
-  const int      skipHeight             = height > JVET_C0024_ZERO_OUT_TH ? height - JVET_C0024_ZERO_OUT_TH : 0;
-  
-  CHECK( shift_1st < 0, "Negative shift" );
-  CHECK( shift_2nd < 0, "Negative shift" );
-  
-  int trTypeHor = DCT2;
-  int trTypeVer = DCT2;
-  
-  getTrTypes ( tu, compID, trTypeHor, trTypeVer );
-  
-  TCoeff *tmp   = ( TCoeff * ) alloca( width * height * sizeof( TCoeff ) );
-  TCoeff *block = ( TCoeff * ) alloca( width * height * sizeof( TCoeff ) );
-  
-  fastInvTrans[trTypeVer][transformHeightIndex](pCoeff.buf, tmp, shift_1st, width, skipWidth, skipHeight, clipMinimum, clipMaximum);
-  fastInvTrans[trTypeHor][transformWidthIndex] (tmp,      block, shift_2nd, height,         0, skipWidth, clipMinimum, clipMaximum);
-=======
 
 #if JVET_M0297_32PT_MTS_ZERO_OUT
   const int      skipWidth  = ( trTypeHor != DCT2 && width  == 32 ) ? 16 : width  > JVET_C0024_ZERO_OUT_TH ? width  - JVET_C0024_ZERO_OUT_TH : 0;
@@ -621,7 +519,6 @@
     fastInvTrans[trTypeHor][transformWidthIndex]( pCoeff.buf, block, shift_2nd + 1, 1, 0, skipWidth, clipMinimum, clipMaximum );
   }
 #endif
->>>>>>> 60f77b96
   
   Pel *resiBuf    = pResidual.buf;
   int  resiStride = pResidual.stride;
@@ -697,34 +594,22 @@
 }
 
 #if JVET_M0464_UNI_MTS
-<<<<<<< HEAD
-void TrQuant::transformNxN(TransformUnit &tu, const ComponentID &compID, const QpParam &cQP, std::vector<TrMode>* trModes, const int maxCand)
-=======
 #if JVET_M0102_INTRA_SUBPARTITIONS
 void TrQuant::transformNxN( TransformUnit &tu, const ComponentID &compID, const QpParam &cQP, std::vector<TrMode>* trModes, const int maxCand, double* diagRatio, double* horVerRatio )
 #else
 void TrQuant::transformNxN(TransformUnit &tu, const ComponentID &compID, const QpParam &cQP, std::vector<TrMode>* trModes, const int maxCand)
 #endif
->>>>>>> 60f77b96
 {
         CodingStructure &cs = *tu.cs;
   const SPS &sps            = *cs.sps;
   const CompArea &rect      = tu.blocks[compID];
   const uint32_t width      = rect.width;
   const uint32_t height     = rect.height;
-<<<<<<< HEAD
 
   const CPelBuf  resiBuf    = cs.getResiBuf(rect);
 
   CHECK( sps.getMaxTrSize() < width, "Unsupported transformation size" );
 
-=======
-
-  const CPelBuf  resiBuf    = cs.getResiBuf(rect);
-
-  CHECK( sps.getMaxTrSize() < width, "Unsupported transformation size" );
-
->>>>>>> 60f77b96
   int pos = 0;
   std::vector<TrCost> trCosts;
   std::vector<TrMode>::iterator it = trModes->begin();
@@ -733,9 +618,17 @@
   {
     tu.mtsIdx = it->first;
     CoeffBuf tempCoeff( m_mtsCoeffs[tu.mtsIdx], rect );
-<<<<<<< HEAD
-
-    if( tu.mtsIdx == 1 )
+#if JVET_M0140_SBT
+    if( tu.noResidual )
+    {
+      int sumAbs = 0;
+      trCosts.push_back( TrCost( sumAbs, pos++ ) );
+      it++;
+      continue;
+    }
+#endif
+
+    if( isLuma(compID) && tu.mtsIdx == 1 )
     {
       xTransformSkip( tu, compID, resiBuf, tempCoeff.buf );
     }
@@ -750,10 +643,24 @@
       sumAbs += abs( tempCoeff.buf[pos] );
     }
 
+#if JVET_M0119_NO_TRANSFORM_SKIP_QUANTISATION_ADJUSTMENT
+    double scaleSAD=1.0;
+    if (isLuma(compID) && tu.mtsIdx==1 && ((g_aucLog2[width] + g_aucLog2[height]) & 1) == 1 )
+    {
+      scaleSAD=1.0/1.414213562; // compensate for not scaling transform skip coefficients by 1/sqrt(2)
+    }
+    trCosts.push_back( TrCost( int(sumAbs*scaleSAD), pos++ ) );
+#else
     trCosts.push_back( TrCost( sumAbs, pos++ ) );
+#endif
     it++;
   }
 
+#if JVET_M0102_INTRA_SUBPARTITIONS
+  // it gets the distribution of the DCT-II coefficients energy, which will be useful to discard ISP tests
+  CoeffBuf coeffsDCT( m_mtsCoeffs[0], rect );
+  xGetCoeffEnergy( tu, compID, coeffsDCT, diagRatio, horVerRatio );
+#endif
   int numTests = 0;
   std::vector<TrCost>::iterator itC = trCosts.begin();
   const double fac   = facBB[g_aucLog2[std::max(width, height)]-2];
@@ -766,73 +673,10 @@
     numTests += testTr;
     itC++;
   }
-=======
-#if JVET_M0140_SBT
-    if( tu.noResidual )
-    {
-      int sumAbs = 0;
-      trCosts.push_back( TrCost( sumAbs, pos++ ) );
-      it++;
-      continue;
-    }
-#endif
-
-    if( isLuma(compID) && tu.mtsIdx == 1 )
-    {
-      xTransformSkip( tu, compID, resiBuf, tempCoeff.buf );
-    }
-    else
-    {
-      xT( tu, compID, resiBuf, tempCoeff, width, height );
-    }
-
-    int sumAbs = 0;
-    for( int pos = 0; pos < width*height; pos++ )
-    {
-      sumAbs += abs( tempCoeff.buf[pos] );
-    }
-
-#if JVET_M0119_NO_TRANSFORM_SKIP_QUANTISATION_ADJUSTMENT
-    double scaleSAD=1.0;
-    if (isLuma(compID) && tu.mtsIdx==1 && ((g_aucLog2[width] + g_aucLog2[height]) & 1) == 1 )
-    {
-      scaleSAD=1.0/1.414213562; // compensate for not scaling transform skip coefficients by 1/sqrt(2)
-    }
-    trCosts.push_back( TrCost( int(sumAbs*scaleSAD), pos++ ) );
-#else
-    trCosts.push_back( TrCost( sumAbs, pos++ ) );
-#endif
-    it++;
-  }
-
-#if JVET_M0102_INTRA_SUBPARTITIONS
-  // it gets the distribution of the DCT-II coefficients energy, which will be useful to discard ISP tests
-  CoeffBuf coeffsDCT( m_mtsCoeffs[0], rect );
-  xGetCoeffEnergy( tu, compID, coeffsDCT, diagRatio, horVerRatio );
-#endif
-  int numTests = 0;
-  std::vector<TrCost>::iterator itC = trCosts.begin();
-  const double fac   = facBB[g_aucLog2[std::max(width, height)]-2];
-  const double thr   = fac * trCosts.begin()->first;
-  const double thrTS = trCosts.begin()->first;
-  while( itC != trCosts.end() )
-  {
-    const bool testTr = itC->first <= ( itC->second == 1 ? thrTS : thr ) && numTests <= maxCand;
-    trModes->at( itC->second ).second = testTr;
-    numTests += testTr;
-    itC++;
-  }
->>>>>>> 60f77b96
-}
-#endif
-
-#if JVET_M0464_UNI_MTS
-<<<<<<< HEAD
-void TrQuant::transformNxN(TransformUnit &tu, const ComponentID &compID, const QpParam &cQP, TCoeff &uiAbsSum, const Ctx &ctx, const bool loadTr)
-#else
-void TrQuant::transformNxN(TransformUnit &tu, const ComponentID &compID, const QpParam &cQP, TCoeff &uiAbsSum, const Ctx &ctx)
-#endif
-=======
+}
+#endif
+
+#if JVET_M0464_UNI_MTS
 #if JVET_M0102_INTRA_SUBPARTITIONS
 void TrQuant::transformNxN( TransformUnit &tu, const ComponentID &compID, const QpParam &cQP, TCoeff &uiAbsSum, const Ctx &ctx, const bool loadTr, double* diagRatio, double* horVerRatio )
 #else
@@ -845,7 +689,6 @@
 void TrQuant::transformNxN(TransformUnit &tu, const ComponentID &compID, const QpParam &cQP, TCoeff &uiAbsSum, const Ctx &ctx)
 #endif
 #endif
->>>>>>> 60f77b96
 {
         CodingStructure &cs = *tu.cs;
   const SPS &sps            = *cs.sps;
@@ -911,11 +754,7 @@
 #if JVET_M0464_UNI_MTS
       if( !loadTr )
       {
-<<<<<<< HEAD
-        if( tu.mtsIdx == 1 )
-=======
         if( isLuma(compID) && tu.mtsIdx == 1 )
->>>>>>> 60f77b96
 #else
       if( tu.transformSkip[compID] )
 #endif
