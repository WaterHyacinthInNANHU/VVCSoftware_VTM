--- conflicted
+++ resolved
@@ -312,12 +312,9 @@
 unsigned CtxCUsplit   ( const CodingStructure& cs, Partitioner& partitioner );
 unsigned CtxBTsplit   ( const CodingStructure& cs, Partitioner& partitioner );
 #endif
-<<<<<<< HEAD
-=======
 #if JVET_M0102_INTRA_SUBPARTITIONS
 unsigned CtxQtCbf     ( const ComponentID compID, const unsigned trDepth, const bool prevCbCbf = false, const int ispIdx = 0 );
 #else
->>>>>>> 60f77b96
 unsigned CtxQtCbf     ( const ComponentID compID, const unsigned trDepth, const bool prevCbCbf );
 #endif
 unsigned CtxInterDir  ( const PredictionUnit& pu );
@@ -327,12 +324,9 @@
 unsigned CtxTriangleFlag( const CodingUnit& cu );
 #if JVET_M0502_PRED_MODE_CTX
 unsigned CtxPredModeFlag( const CodingUnit& cu );
-<<<<<<< HEAD
-=======
 #endif
 #if JVET_M0483_IBC
 unsigned CtxIBCFlag(const CodingUnit& cu);
->>>>>>> 60f77b96
 #endif
 }
 
