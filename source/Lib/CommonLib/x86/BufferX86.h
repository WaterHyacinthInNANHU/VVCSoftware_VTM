--- conflicted
+++ resolved
@@ -128,8 +128,6 @@
   }
 }
 
-<<<<<<< HEAD
-=======
 #if JVET_M0147_DMVR
 template<X86_VEXT vext>
 void copyBufferSimd(Pel *src, int srcStride, Pel *dst, int dstStride, int width, int height)
@@ -249,7 +247,6 @@
   }
 }
 #endif
->>>>>>> 60f77b96
 template< X86_VEXT vext >
 void addBIOAvg4_SSE(const Pel* src0, int src0Stride, const Pel* src1, int src1Stride, Pel *dst, int dstStride, const Pel *gradX0, const Pel *gradX1, const Pel *gradY0, const Pel*gradY1, int gradStride, int width, int height, int tmpx, int tmpy, int shift, int offset, const ClpRng& clpRng)
 {
