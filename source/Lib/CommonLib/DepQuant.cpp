/* The copyright in this software is being made available under the BSD
 * License, included below. This software may be subject to other third party
 * and contributor rights, including patent rights, and no such rights are
 * granted under this license.
 *
 * Copyright (c) 2010-2019, ITU/ISO/IEC
 * All rights reserved.
 *
 * Redistribution and use in source and binary forms, with or without
 * modification, are permitted provided that the following conditions are met:
 *
 *  * Redistributions of source code must retain the above copyright notice,
 *    this list of conditions and the following disclaimer.
 *  * Redistributions in binary form must reproduce the above copyright notice,
 *    this list of conditions and the following disclaimer in the documentation
 *    and/or other materials provided with the distribution.
 *  * Neither the name of the ITU/ISO/IEC nor the names of its contributors may
 *    be used to endorse or promote products derived from this software without
 *    specific prior written permission.
 *
 * THIS SOFTWARE IS PROVIDED BY THE COPYRIGHT HOLDERS AND CONTRIBUTORS "AS IS"
 * AND ANY EXPRESS OR IMPLIED WARRANTIES, INCLUDING, BUT NOT LIMITED TO, THE
 * IMPLIED WARRANTIES OF MERCHANTABILITY AND FITNESS FOR A PARTICULAR PURPOSE
 * ARE DISCLAIMED. IN NO EVENT SHALL THE COPYRIGHT HOLDER OR CONTRIBUTORS
 * BE LIABLE FOR ANY DIRECT, INDIRECT, INCIDENTAL, SPECIAL, EXEMPLARY, OR
 * CONSEQUENTIAL DAMAGES (INCLUDING, BUT NOT LIMITED TO, PROCUREMENT OF
 * SUBSTITUTE GOODS OR SERVICES; LOSS OF USE, DATA, OR PROFITS; OR BUSINESS
 * INTERRUPTION) HOWEVER CAUSED AND ON ANY THEORY OF LIABILITY, WHETHER IN
 * CONTRACT, STRICT LIABILITY, OR TORT (INCLUDING NEGLIGENCE OR OTHERWISE)
 * ARISING IN ANY WAY OUT OF THE USE OF THIS SOFTWARE, EVEN IF ADVISED OF
 * THE POSSIBILITY OF SUCH DAMAGE.
 */

#include "DepQuant.h"
#include "TrQuant.h"
#include "CodingStructure.h"
#include "UnitTools.h"

#include <bitset>






namespace DQIntern
{
  /*================================================================================*/
  /*=====                                                                      =====*/
  /*=====   R A T E   E S T I M A T O R                                        =====*/
  /*=====                                                                      =====*/
  /*================================================================================*/

  struct NbInfoSbb
  {
    uint8_t   num;
    uint8_t   inPos[5];
  };
  struct NbInfoOut
  {
    uint16_t  maxDist;
    uint16_t  num;
    uint16_t  outPos[5];
  };
  struct CoeffFracBits
  {
    int32_t   bits[6];
  };


  enum ScanPosType { SCAN_ISCSBB = 0, SCAN_SOCSBB = 1, SCAN_EOCSBB = 2 };

  struct ScanInfo
  {
    ScanInfo() {}
    int           sbbSize;
    int           numSbb;
    int           scanIdx;
    int           rasterPos;
    int           sbbPos;
    int           insidePos;
    bool          eosbb;
    ScanPosType   spt;
    unsigned      sigCtxOffsetNext;
    unsigned      gtxCtxOffsetNext;
    int           nextInsidePos;
    NbInfoSbb     nextNbInfoSbb;
    int           nextSbbRight;
    int           nextSbbBelow;
#if JVET_M0297_32PT_MTS_ZERO_OUT
    int           posX;
    int           posY;
#endif
  };

  class Rom;
  struct TUParameters
  {
    TUParameters ( const Rom& rom, const unsigned width, const unsigned height, const ChannelType chType );
    ~TUParameters()
    {
      delete [] m_scanInfo;
    }

    ChannelType       m_chType;
    unsigned          m_width;
    unsigned          m_height;
    unsigned          m_numCoeff;
    unsigned          m_numSbb;
    unsigned          m_log2SbbWidth;
    unsigned          m_log2SbbHeight;
    unsigned          m_log2SbbSize;
    unsigned          m_sbbSize;
    unsigned          m_sbbMask;
    unsigned          m_widthInSbb;
    unsigned          m_heightInSbb;
    CoeffScanType     m_scanType;
    const unsigned*   m_scanSbbId2SbbPos;
    const unsigned*   m_scanId2BlkPos;
    const unsigned*   m_scanId2PosX;
    const unsigned*   m_scanId2PosY;
    const NbInfoSbb*  m_scanId2NbInfoSbb;
    const NbInfoOut*  m_scanId2NbInfoOut;
    ScanInfo*         m_scanInfo;
  private:
    void xSetScanInfo( ScanInfo& scanInfo, int scanIdx );
  };

  class Rom
  {
  public:
    Rom() : m_scansInitialized(false) {}
    ~Rom() { xUninitScanArrays(); }
    void                init        ()                       { xInitScanArrays(); }
#if JVET_M0102_INTRA_SUBPARTITIONS
    const NbInfoSbb*    getNbInfoSbb( int hd, int vd, int ch ) const { return m_scanId2NbInfoSbbArray[hd][vd][ch]; }
    const NbInfoOut*    getNbInfoOut( int hd, int vd, int ch ) const { return m_scanId2NbInfoOutArray[hd][vd][ch]; }
#else
    const NbInfoSbb*    getNbInfoSbb( int hd, int vd ) const { return m_scanId2NbInfoSbbArray[hd][vd]; }
    const NbInfoOut*    getNbInfoOut( int hd, int vd ) const { return m_scanId2NbInfoOutArray[hd][vd]; }
#endif
    const TUParameters* getTUPars   ( const CompArea& area, const ComponentID compID ) const
    {
      return m_tuParameters[g_aucLog2[area.width]][g_aucLog2[area.height]][toChannelType(compID)];
    }
  private:
    void  xInitScanArrays   ();
    void  xUninitScanArrays ();
  private:
    bool          m_scansInitialized;
#if JVET_M0102_INTRA_SUBPARTITIONS
    NbInfoSbb*    m_scanId2NbInfoSbbArray[ MAX_CU_DEPTH+1 ][ MAX_CU_DEPTH+1 ][ MAX_NUM_CHANNEL_TYPE ];
    NbInfoOut*    m_scanId2NbInfoOutArray[ MAX_CU_DEPTH+1 ][ MAX_CU_DEPTH+1 ][ MAX_NUM_CHANNEL_TYPE ];
#else
    NbInfoSbb*    m_scanId2NbInfoSbbArray[ MAX_CU_DEPTH+1 ][ MAX_CU_DEPTH+1 ];
    NbInfoOut*    m_scanId2NbInfoOutArray[ MAX_CU_DEPTH+1 ][ MAX_CU_DEPTH+1 ];
#endif
    TUParameters* m_tuParameters         [ MAX_CU_DEPTH+1 ][ MAX_CU_DEPTH+1 ][ MAX_NUM_CHANNEL_TYPE ];
  };

  void Rom::xInitScanArrays()
  {
    if( m_scansInitialized )
    {
      return;
    }
    ::memset( m_scanId2NbInfoSbbArray, 0, sizeof(m_scanId2NbInfoSbbArray) );
    ::memset( m_scanId2NbInfoOutArray, 0, sizeof(m_scanId2NbInfoOutArray) );
    ::memset( m_tuParameters,          0, sizeof(m_tuParameters) );

    uint32_t raster2id[ MAX_CU_SIZE * MAX_CU_SIZE ];

#if JVET_M0102_INTRA_SUBPARTITIONS
    for( int ch = 0; ch < MAX_NUM_CHANNEL_TYPE; ch++ )
    {
    for( int hd = 0; hd <= MAX_CU_DEPTH; hd++ )
    {
      for( int vd = 0; vd <= MAX_CU_DEPTH; vd++ )
      {
        if( (hd == 0 && vd <= 1) || (hd <= 1 && vd == 0) )
        {
          continue;
        }
#else
    for( int hd = 1; hd <= MAX_CU_DEPTH; hd++ )
    {
      for( int vd = 1; vd <= MAX_CU_DEPTH; vd++ )
      {
#endif
        const uint32_t      blockWidth    = (1 << hd);
        const uint32_t      blockHeight   = (1 << vd);
        const uint32_t      totalValues   = blockWidth * blockHeight;
#if JVET_M0102_INTRA_SUBPARTITIONS
        const uint32_t      log2CGWidth   = g_log2SbbSize[ch][hd][vd][0];
        const uint32_t      log2CGHeight  = g_log2SbbSize[ch][hd][vd][1];
#else
        const uint32_t      log2CGWidth   = (blockWidth & 3) + (blockHeight & 3) > 0 ? 1 : 2;
        const uint32_t      log2CGHeight  = (blockWidth & 3) + (blockHeight & 3) > 0 ? 1 : 2;
#endif
        const uint32_t      groupWidth    = 1 << log2CGWidth;
        const uint32_t      groupHeight   = 1 << log2CGHeight;
        const uint32_t      groupSize     = groupWidth * groupHeight;
        const CoeffScanType scanType      = SCAN_DIAG;
        const SizeType      blkWidthIdx   = gp_sizeIdxInfo->idxFrom( blockWidth  );
        const SizeType      blkHeightIdx  = gp_sizeIdxInfo->idxFrom( blockHeight );
#if JVET_M0102_INTRA_SUBPARTITIONS
        const uint32_t*     scanId2RP     = g_scanOrder     [ch][SCAN_GROUPED_4x4][scanType][blkWidthIdx][blkHeightIdx];
        const uint32_t*     scanId2X      = g_scanOrderPosXY[ch][SCAN_GROUPED_4x4][scanType][blkWidthIdx][blkHeightIdx][0];
        const uint32_t*     scanId2Y      = g_scanOrderPosXY[ch][SCAN_GROUPED_4x4][scanType][blkWidthIdx][blkHeightIdx][1];
        NbInfoSbb*&         sId2NbSbb     = m_scanId2NbInfoSbbArray[hd][vd][ch];
        NbInfoOut*&         sId2NbOut     = m_scanId2NbInfoOutArray[hd][vd][ch];
#else
        const uint32_t*     scanId2RP     = g_scanOrder     [SCAN_GROUPED_4x4][scanType][blkWidthIdx][blkHeightIdx];
        const uint32_t*     scanId2X      = g_scanOrderPosXY[SCAN_GROUPED_4x4][scanType][blkWidthIdx][blkHeightIdx][0];
        const uint32_t*     scanId2Y      = g_scanOrderPosXY[SCAN_GROUPED_4x4][scanType][blkWidthIdx][blkHeightIdx][1];
        NbInfoSbb*&         sId2NbSbb     = m_scanId2NbInfoSbbArray[hd][vd];
        NbInfoOut*&         sId2NbOut     = m_scanId2NbInfoOutArray[hd][vd];
#endif

        sId2NbSbb = new NbInfoSbb[ totalValues ];
        sId2NbOut = new NbInfoOut[ totalValues ];

        for( uint32_t scanId = 0; scanId < totalValues; scanId++ )
        {
          raster2id[ scanId2RP[ scanId ] ] = scanId;
        }

        for( unsigned scanId = 0; scanId < totalValues; scanId++ )
        {
          const int posX = scanId2X [ scanId ];
          const int posY = scanId2Y [ scanId ];
          const int rpos = scanId2RP[ scanId ];
          {
            //===== inside subband neighbours =====
            NbInfoSbb&     nbSbb  = sId2NbSbb[ scanId ];
            const int      begSbb = scanId - ( scanId & (groupSize-1) ); // first pos in current subblock
            int            cpos[5];
            cpos[0] = ( posX < blockWidth -1                         ? ( raster2id[rpos+1           ] - begSbb < groupSize ? raster2id[rpos+1           ] - begSbb : 0 ) : 0 );
            cpos[1] = ( posX < blockWidth -2                         ? ( raster2id[rpos+2           ] - begSbb < groupSize ? raster2id[rpos+2           ] - begSbb : 0 ) : 0 );
            cpos[2] = ( posX < blockWidth -1 && posY < blockHeight-1 ? ( raster2id[rpos+1+blockWidth] - begSbb < groupSize ? raster2id[rpos+1+blockWidth] - begSbb : 0 ) : 0 );
            cpos[3] = ( posY < blockHeight-1                         ? ( raster2id[rpos+  blockWidth] - begSbb < groupSize ? raster2id[rpos+  blockWidth] - begSbb : 0 ) : 0 );
            cpos[4] = ( posY < blockHeight-2                         ? ( raster2id[rpos+2*blockWidth] - begSbb < groupSize ? raster2id[rpos+2*blockWidth] - begSbb : 0 ) : 0 );
            for( nbSbb.num = 0; true; )
            {
              int nk = -1;
              for( int k = 0; k < 5; k++ )
              {
                if( cpos[k] != 0 && ( nk < 0 || cpos[k] < cpos[nk] ) )
                {
                  nk = k;
                }
              }
              if( nk < 0 )
              {
                break;
              }
              nbSbb.inPos[ nbSbb.num++ ] = uint8_t( cpos[nk] );
              cpos[nk] = 0;
            }
            for( int k = nbSbb.num; k < 5; k++ )
            {
              nbSbb.inPos[k] = 0;
            }
          }
          {
            //===== outside subband neighbours =====
            NbInfoOut&     nbOut  = sId2NbOut[ scanId ];
            const int      begSbb = scanId - ( scanId & (groupSize-1) ); // first pos in current subblock
            int            cpos[5];
            cpos[0] = ( posX < blockWidth -1                         ? ( raster2id[rpos+1           ] - begSbb >= groupSize ? raster2id[rpos+1           ] : 0 ) : 0 );
            cpos[1] = ( posX < blockWidth -2                         ? ( raster2id[rpos+2           ] - begSbb >= groupSize ? raster2id[rpos+2           ] : 0 ) : 0 );
            cpos[2] = ( posX < blockWidth -1 && posY < blockHeight-1 ? ( raster2id[rpos+1+blockWidth] - begSbb >= groupSize ? raster2id[rpos+1+blockWidth] : 0 ) : 0 );
            cpos[3] = ( posY < blockHeight-1                         ? ( raster2id[rpos+  blockWidth] - begSbb >= groupSize ? raster2id[rpos+  blockWidth] : 0 ) : 0 );
            cpos[4] = ( posY < blockHeight-2                         ? ( raster2id[rpos+2*blockWidth] - begSbb >= groupSize ? raster2id[rpos+2*blockWidth] : 0 ) : 0 );
            for( nbOut.num = 0; true; )
            {
              int nk = -1;
              for( int k = 0; k < 5; k++ )
              {
                if( cpos[k] != 0 && ( nk < 0 || cpos[k] < cpos[nk] ) )
                {
                  nk = k;
                }
              }
              if( nk < 0 )
              {
                break;
              }
              nbOut.outPos[ nbOut.num++ ] = uint16_t( cpos[nk] );
              cpos[nk] = 0;
            }
            for( int k = nbOut.num; k < 5; k++ )
            {
              nbOut.outPos[k] = 0;
            }
            nbOut.maxDist = ( scanId == 0 ? 0 : sId2NbOut[scanId-1].maxDist );
            for( int k = 0; k < nbOut.num; k++ )
            {
              if( nbOut.outPos[k] > nbOut.maxDist )
              {
                nbOut.maxDist = nbOut.outPos[k];
              }
            }
          }
        }

        // make it relative
        for( unsigned scanId = 0; scanId < totalValues; scanId++ )
        {
          NbInfoOut& nbOut  = sId2NbOut[scanId];
          const int  begSbb = scanId - ( scanId & (groupSize-1) ); // first pos in current subblock
          for( int k = 0; k < nbOut.num; k++ )
          {
            nbOut.outPos[k] -= begSbb;
          }
          nbOut.maxDist -= scanId;
        }

#if JVET_M0102_INTRA_SUBPARTITIONS
        m_tuParameters[hd][vd][ch] = new TUParameters( *this, blockWidth, blockHeight, ChannelType(ch) );
#else
        for( int chId = 0; chId < MAX_NUM_CHANNEL_TYPE; chId++ )
        {
          m_tuParameters[hd][vd][chId] = new TUParameters( *this, blockWidth, blockHeight, ChannelType(chId) );
        }
#endif
      }
    }
#if JVET_M0102_INTRA_SUBPARTITIONS
    }
#endif
    m_scansInitialized = true;
  }

  void Rom::xUninitScanArrays()
  {
    if( !m_scansInitialized )
    {
      return;
    }
#if JVET_M0102_INTRA_SUBPARTITIONS
    for( int hd = 0; hd <= MAX_CU_DEPTH; hd++ )
    {
      for( int vd = 0; vd <= MAX_CU_DEPTH; vd++ )
      {
        for( int ch = 0; ch < 2; ch++ )
        {
          NbInfoSbb*&     sId2NbSbb = m_scanId2NbInfoSbbArray[hd][vd][ch];
          NbInfoOut*&     sId2NbOut = m_scanId2NbInfoOutArray[hd][vd][ch];
          TUParameters*&  tuPars    = m_tuParameters         [hd][vd][ch];
          if( sId2NbSbb )
          {
            delete [] sId2NbSbb;
          }
          if( sId2NbOut )
          {
            delete [] sId2NbOut;
          }
          if( tuPars )
          {
            delete tuPars;
          }
        }
      }
    }
#else
    for( int hd = 0; hd <= MAX_CU_DEPTH; hd++ )
    {
      for( int vd = 0; vd <= MAX_CU_DEPTH; vd++ )
      {
        NbInfoSbb*& sId2NbSbb = m_scanId2NbInfoSbbArray[hd][vd];
        NbInfoOut*& sId2NbOut = m_scanId2NbInfoOutArray[hd][vd];
        if( sId2NbSbb )
        {
          delete [] sId2NbSbb;
        }
        if( sId2NbOut )
        {
          delete [] sId2NbOut;
        }
        for( int chId = 0; chId < MAX_NUM_CHANNEL_TYPE; chId++ )
        {
          TUParameters*& tuPars = m_tuParameters[hd][vd][chId];
          if( tuPars )
          {
            delete tuPars;
          }
        }
      }
    }
#endif
    m_scansInitialized = false;
  }


  static Rom g_Rom;


  TUParameters::TUParameters( const Rom& rom, const unsigned width, const unsigned height, const ChannelType chType )
  {
    m_chType              = chType;
    m_width               = width;
    m_height              = height;
    m_numCoeff            = m_width * m_height;
#if JVET_M0102_INTRA_SUBPARTITIONS
    m_log2SbbWidth        = g_log2SbbSize[m_chType][ g_aucLog2[m_width] ][ g_aucLog2[m_height] ][0];
    m_log2SbbHeight       = g_log2SbbSize[m_chType][ g_aucLog2[m_width] ][ g_aucLog2[m_height] ][1];
#else
    const bool      no4x4 = ( ( m_width & 3 ) != 0 || ( m_height & 3 ) != 0 );
    m_log2SbbWidth        = ( no4x4 ? 1 : 2 );
    m_log2SbbHeight       = ( no4x4 ? 1 : 2 );
#endif
    m_log2SbbSize         = m_log2SbbWidth + m_log2SbbHeight;
    m_sbbSize             = ( 1 << m_log2SbbSize );
    m_sbbMask             = m_sbbSize - 1;
#if JVET_M0257
    m_widthInSbb = std::min<unsigned>(JVET_C0024_ZERO_OUT_TH, m_width) >> m_log2SbbWidth;
    m_heightInSbb = std::min<unsigned>(JVET_C0024_ZERO_OUT_TH, m_height) >> m_log2SbbHeight;
#else
    m_widthInSbb          = m_width  >> m_log2SbbWidth;
    m_heightInSbb         = m_height >> m_log2SbbHeight;
#endif
    m_numSbb              = m_widthInSbb * m_heightInSbb;
#if HEVC_USE_MDCS
#error "MDCS is not supported" // use different function...
    //  m_scanType            = CoeffScanType( TU::getCoefScanIdx( tu, m_compID ) );
#else
    m_scanType            = SCAN_DIAG;
#endif
    SizeType        hsbb  = gp_sizeIdxInfo->idxFrom( m_widthInSbb  );
    SizeType        vsbb  = gp_sizeIdxInfo->idxFrom( m_heightInSbb );
    SizeType        hsId  = gp_sizeIdxInfo->idxFrom( m_width  );
    SizeType        vsId  = gp_sizeIdxInfo->idxFrom( m_height );
#if JVET_M0102_INTRA_SUBPARTITIONS
    m_scanSbbId2SbbPos    = g_scanOrder     [ chType ][ SCAN_UNGROUPED   ][ m_scanType ][ hsbb ][ vsbb ];
    m_scanId2BlkPos       = g_scanOrder     [ chType ][ SCAN_GROUPED_4x4 ][ m_scanType ][ hsId ][ vsId ];
    m_scanId2PosX         = g_scanOrderPosXY[ chType ][ SCAN_GROUPED_4x4 ][ m_scanType ][ hsId ][ vsId ][ 0 ];
    m_scanId2PosY         = g_scanOrderPosXY[ chType ][ SCAN_GROUPED_4x4 ][ m_scanType ][ hsId ][ vsId ][ 1 ];
    int log2W             = g_aucLog2[ m_width  ];
    int log2H             = g_aucLog2[ m_height ];
    m_scanId2NbInfoSbb    = rom.getNbInfoSbb( log2W, log2H, chType );
    m_scanId2NbInfoOut    = rom.getNbInfoOut( log2W, log2H, chType );
#else
    m_scanSbbId2SbbPos    = g_scanOrder     [ SCAN_UNGROUPED   ][ m_scanType ][ hsbb ][ vsbb ];
    m_scanId2BlkPos       = g_scanOrder     [ SCAN_GROUPED_4x4 ][ m_scanType ][ hsId ][ vsId ];
    m_scanId2PosX         = g_scanOrderPosXY[ SCAN_GROUPED_4x4 ][ m_scanType ][ hsId ][ vsId ][ 0 ];
    m_scanId2PosY         = g_scanOrderPosXY[ SCAN_GROUPED_4x4 ][ m_scanType ][ hsId ][ vsId ][ 1 ];
    int log2W             = g_aucLog2[ m_width  ];
    int log2H             = g_aucLog2[ m_height ];
    m_scanId2NbInfoSbb    = rom.getNbInfoSbb( log2W, log2H );
    m_scanId2NbInfoOut    = rom.getNbInfoOut( log2W, log2H );
#endif
    m_scanInfo            = new ScanInfo[ m_numCoeff ];
    for( int scanIdx = 0; scanIdx < m_numCoeff; scanIdx++ )
    {
      xSetScanInfo( m_scanInfo[scanIdx], scanIdx );
    }
  }


  void TUParameters::xSetScanInfo( ScanInfo& scanInfo, int scanIdx )
  {
    scanInfo.sbbSize    = m_sbbSize;
    scanInfo.numSbb     = m_numSbb;
    scanInfo.scanIdx    = scanIdx;
    scanInfo.rasterPos  = m_scanId2BlkPos[ scanIdx ];
    scanInfo.sbbPos     = m_scanSbbId2SbbPos[ scanIdx >> m_log2SbbSize ];
    scanInfo.insidePos  = scanIdx & m_sbbMask;
    scanInfo.eosbb      = ( scanInfo.insidePos == 0 );
    scanInfo.spt        = SCAN_ISCSBB;
    if(  scanInfo.insidePos == m_sbbMask && scanIdx > scanInfo.sbbSize && scanIdx < m_numCoeff - 1 )
      scanInfo.spt      = SCAN_SOCSBB;
    else if( scanInfo.eosbb && scanIdx > 0 && scanIdx < m_numCoeff - m_sbbSize )
      scanInfo.spt      = SCAN_EOCSBB;
#if JVET_M0297_32PT_MTS_ZERO_OUT
    scanInfo.posX       = m_scanId2PosX[ scanIdx ];
    scanInfo.posY       = m_scanId2PosY[ scanIdx ];
#endif
    if( scanIdx )
    {
      const int nextScanIdx = scanIdx - 1;
      const int diag        = m_scanId2PosX[ nextScanIdx ] + m_scanId2PosY[ nextScanIdx ];
      if( m_chType == CHANNEL_TYPE_LUMA )
      {
        scanInfo.sigCtxOffsetNext = ( diag < 2 ? 12 : diag < 5 ?  6 : 0 );
        scanInfo.gtxCtxOffsetNext = ( diag < 1 ? 16 : diag < 3 ? 11 : diag < 10 ? 6 : 1 );
      }
      else
      {
        scanInfo.sigCtxOffsetNext = ( diag < 2 ? 6 : 0 );
        scanInfo.gtxCtxOffsetNext = ( diag < 1 ? 6 : 1 );
      }
      scanInfo.nextInsidePos      = nextScanIdx & m_sbbMask;
      scanInfo.nextNbInfoSbb      = m_scanId2NbInfoSbb[ nextScanIdx ];
      if( scanInfo.eosbb )
      {
        const int nextSbbPos  = m_scanSbbId2SbbPos[ nextScanIdx >> m_log2SbbSize ];
        const int nextSbbPosY = nextSbbPos               / m_widthInSbb;
        const int nextSbbPosX = nextSbbPos - nextSbbPosY * m_widthInSbb;
        scanInfo.nextSbbRight = ( nextSbbPosX < m_widthInSbb  - 1 ? nextSbbPos + 1            : 0 );
        scanInfo.nextSbbBelow = ( nextSbbPosY < m_heightInSbb - 1 ? nextSbbPos + m_widthInSbb : 0 );
      }
    }
  }



  class RateEstimator
  {
  public:
    RateEstimator () {}
    ~RateEstimator() {}
    void initCtx  ( const TUParameters& tuPars, const TransformUnit& tu, const ComponentID compID, const FracBitsAccess& fracBitsAccess );

    inline const BinFracBits *sigSbbFracBits() const { return m_sigSbbFracBits; }
    inline const BinFracBits *sigFlagBits(unsigned stateId) const
    {
      return m_sigFracBits[std::max(((int) stateId) - 1, 0)];
    }
    inline const CoeffFracBits *gtxFracBits(unsigned stateId) const { return m_gtxFracBits; }
    inline int32_t              lastOffset(unsigned scanIdx) const
    {
      return m_lastBitsX[m_scanId2PosX[scanIdx]] + m_lastBitsY[m_scanId2PosY[scanIdx]];
    }

  private:
    void  xSetLastCoeffOffset ( const FracBitsAccess& fracBitsAccess, const TUParameters& tuPars, const TransformUnit& tu, const ComponentID compID );
    void  xSetSigSbbFracBits  ( const FracBitsAccess& fracBitsAccess, ChannelType chType );
    void  xSetSigFlagBits     ( const FracBitsAccess& fracBitsAccess, ChannelType chType );
    void  xSetGtxFlagBits     ( const FracBitsAccess& fracBitsAccess, ChannelType chType );

  private:
    static const unsigned sm_numCtxSetsSig    = 3;
    static const unsigned sm_numCtxSetsGtx    = 2;
    static const unsigned sm_maxNumSigSbbCtx  = 2;
    static const unsigned sm_maxNumSigCtx     = 18;
    static const unsigned sm_maxNumGtxCtx     = 21;

  private:
    const unsigned*     m_scanId2PosX;
    const unsigned*     m_scanId2PosY;
    int32_t             m_lastBitsX      [ MAX_TU_SIZE ];
    int32_t             m_lastBitsY      [ MAX_TU_SIZE ];
    BinFracBits         m_sigSbbFracBits [ sm_maxNumSigSbbCtx ];
    BinFracBits         m_sigFracBits    [ sm_numCtxSetsSig   ][ sm_maxNumSigCtx ];
    CoeffFracBits       m_gtxFracBits                          [ sm_maxNumGtxCtx ];
  };

  void RateEstimator::initCtx( const TUParameters& tuPars, const TransformUnit& tu, const ComponentID compID, const FracBitsAccess& fracBitsAccess )
  {
    m_scanId2PosX       = tuPars.m_scanId2PosX;
    m_scanId2PosY       = tuPars.m_scanId2PosY;
    xSetSigSbbFracBits  ( fracBitsAccess, tuPars.m_chType );
    xSetSigFlagBits     ( fracBitsAccess, tuPars.m_chType );
    xSetGtxFlagBits     ( fracBitsAccess, tuPars.m_chType );
    xSetLastCoeffOffset ( fracBitsAccess, tuPars, tu, compID );
  }

  void RateEstimator::xSetLastCoeffOffset( const FracBitsAccess& fracBitsAccess, const TUParameters& tuPars, const TransformUnit& tu, const ComponentID compID )
  {
    const ChannelType chType = ( compID == COMPONENT_Y ? CHANNEL_TYPE_LUMA : CHANNEL_TYPE_CHROMA );
    int32_t cbfDeltaBits = 0;
    if( compID == COMPONENT_Y && !CU::isIntra(*tu.cu) && !tu.depth )
    {
      const BinFracBits bits  = fracBitsAccess.getFracBitsArray( Ctx::QtRootCbf() );
      cbfDeltaBits            = int32_t( bits.intBits[1] ) - int32_t( bits.intBits[0] );
    }
    else
    {
#if JVET_M0102_INTRA_SUBPARTITIONS
      BinFracBits bits;
      bool prevLumaCbf           = false;
      bool lastCbfIsInferred     = false;
      bool useIntraSubPartitions = tu.cu->ispMode && isLuma(chType);
      if( useIntraSubPartitions )
      {
        bool rootCbfSoFar = false;
        bool isLastSubPartition = CU::isISPLast(*tu.cu, tu.Y(), compID);
        uint32_t nTus = tu.cu->ispMode == HOR_INTRA_SUBPARTITIONS ? tu.cu->lheight() >> g_aucLog2[tu.lheight()] : tu.cu->lwidth() >> g_aucLog2[tu.lwidth()];
        if( isLastSubPartition )
        {
          TransformUnit* tuPointer = tu.cu->firstTU;
          for( int tuIdx = 0; tuIdx < nTus - 1; tuIdx++ )
          {
            rootCbfSoFar |= TU::getCbfAtDepth(*tuPointer, COMPONENT_Y, tu.depth);
            tuPointer     = tuPointer->next;
          }
          if( !rootCbfSoFar )
          {
            lastCbfIsInferred = true;
          }
        }
        if( !lastCbfIsInferred )
        {
          prevLumaCbf = TU::getPrevTuCbfAtDepth(tu, compID, tu.depth);
        }
        bits = fracBitsAccess.getFracBitsArray(Ctx::QtCbf[compID](DeriveCtx::CtxQtCbf(compID, tu.depth, prevLumaCbf, true)));
      }
      else
      {
        bits = fracBitsAccess.getFracBitsArray(Ctx::QtCbf[compID](DeriveCtx::CtxQtCbf(compID, tu.depth, tu.cbf[COMPONENT_Cb])));
      }
      cbfDeltaBits = lastCbfIsInferred ? 0 : int32_t(bits.intBits[1]) - int32_t(bits.intBits[0]);
#else
      BinFracBits bits = fracBitsAccess.getFracBitsArray( Ctx::QtCbf[compID]( DeriveCtx::CtxQtCbf( compID, tu.depth, tu.cbf[COMPONENT_Cb] ) ) );
      cbfDeltaBits = int32_t( bits.intBits[1] ) - int32_t( bits.intBits[0] );
#endif
    }

    static const unsigned prefixCtx[] = { 0, 0, 0, 3, 6, 10, 15, 21 };
    uint32_t              ctxBits  [ LAST_SIGNIFICANT_GROUPS ];
    for( unsigned xy = 0; xy < 2; xy++ )
    {
      int32_t             bitOffset   = ( xy ? cbfDeltaBits : 0 );
      int32_t*            lastBits    = ( xy ? m_lastBitsY : m_lastBitsX );
      const unsigned      size        = ( xy ? tuPars.m_height : tuPars.m_width );
      const unsigned      log2Size    = g_aucNextLog2[ size ];
#if HEVC_USE_MDCS
      const bool          useYCtx     = ( m_scanType == SCAN_VER ? ( xy == 0 ) : ( xy != 0 ) );
#else
      const bool          useYCtx     = ( xy != 0 );
#endif
      const CtxSet&       ctxSetLast  = ( useYCtx ? Ctx::LastY : Ctx::LastX )[ chType ];
      const unsigned      lastShift   = ( compID == COMPONENT_Y ? (log2Size+1)>>2 : Clip3<unsigned>(0,2,size>>3) );
      const unsigned      lastOffset  = ( compID == COMPONENT_Y ? ( prefixCtx[log2Size] ) : 0 );
      uint32_t            sumFBits    = 0;
#if JVET_M0257
      unsigned            maxCtxId    = g_uiGroupIdx[std::min<unsigned>(JVET_C0024_ZERO_OUT_TH, size) - 1];
#else
      unsigned            maxCtxId    = g_uiGroupIdx[ size - 1 ];
#endif
      for( unsigned ctxId = 0; ctxId < maxCtxId; ctxId++ )
      {
        const BinFracBits bits  = fracBitsAccess.getFracBitsArray( ctxSetLast( lastOffset + ( ctxId >> lastShift ) ) );
        ctxBits[ ctxId ]        = sumFBits + bits.intBits[0] + ( ctxId>3 ? ((ctxId-2)>>1)<<SCALE_BITS : 0 ) + bitOffset;
        sumFBits               +=            bits.intBits[1];
      }
      ctxBits  [ maxCtxId ]     = sumFBits + ( maxCtxId>3 ? ((maxCtxId-2)>>1)<<SCALE_BITS : 0 ) + bitOffset;
#if JVET_M0257
      for (unsigned pos = 0; pos < std::min<unsigned>(JVET_C0024_ZERO_OUT_TH, size); pos++)
#else
      for( unsigned pos = 0; pos < size; pos++ )
#endif
      {
        lastBits[ pos ]         = ctxBits[ g_uiGroupIdx[ pos ] ];
      }
    }
  }

  void RateEstimator::xSetSigSbbFracBits( const FracBitsAccess& fracBitsAccess, ChannelType chType )
  {
    const CtxSet& ctxSet = Ctx::SigCoeffGroup[ chType ];
    for( unsigned ctxId = 0; ctxId < sm_maxNumSigSbbCtx; ctxId++ )
    {
      m_sigSbbFracBits[ ctxId ] = fracBitsAccess.getFracBitsArray( ctxSet( ctxId ) );
    }
  }

  void RateEstimator::xSetSigFlagBits( const FracBitsAccess& fracBitsAccess, ChannelType chType )
  {
    for( unsigned ctxSetId = 0; ctxSetId < sm_numCtxSetsSig; ctxSetId++ )
    {
      BinFracBits*    bits    = m_sigFracBits [ ctxSetId ];
      const CtxSet&   ctxSet  = Ctx::SigFlag  [ chType + 2*ctxSetId ];
      const unsigned  numCtx  = ( chType == CHANNEL_TYPE_LUMA ? 18 : 12 );
      for( unsigned ctxId = 0; ctxId < numCtx; ctxId++ )
      {
        bits[ ctxId ] = fracBitsAccess.getFracBitsArray( ctxSet( ctxId ) );
      }
    }
  }

  void RateEstimator::xSetGtxFlagBits( const FracBitsAccess& fracBitsAccess, ChannelType chType )
  {
    const CtxSet&   ctxSetPar   = Ctx::ParFlag [     chType ];
    const CtxSet&   ctxSetGt1   = Ctx::GtxFlag [ 2 + chType ];
    const CtxSet&   ctxSetGt2   = Ctx::GtxFlag [     chType ];
    const unsigned  numCtx      = ( chType == CHANNEL_TYPE_LUMA ? 21 : 11 );
    for( unsigned ctxId = 0; ctxId < numCtx; ctxId++ )
    {
      BinFracBits     fbPar = fracBitsAccess.getFracBitsArray( ctxSetPar( ctxId ) );
      BinFracBits     fbGt1 = fracBitsAccess.getFracBitsArray( ctxSetGt1( ctxId ) );
      BinFracBits     fbGt2 = fracBitsAccess.getFracBitsArray( ctxSetGt2( ctxId ) );
      CoeffFracBits&  cb    = m_gtxFracBits[ ctxId ];
      int32_t         par0  = (1<<SCALE_BITS) + int32_t(fbPar.intBits[0]);
      int32_t         par1  = (1<<SCALE_BITS) + int32_t(fbPar.intBits[1]);
      cb.bits[0] = 0;
      cb.bits[1] = fbGt1.intBits[0] + (1 << SCALE_BITS);
      cb.bits[2] = fbGt1.intBits[1] + par0 + fbGt2.intBits[0];
      cb.bits[3] = fbGt1.intBits[1] + par1 + fbGt2.intBits[0];
      cb.bits[4] = fbGt1.intBits[1] + par0 + fbGt2.intBits[1];
      cb.bits[5] = fbGt1.intBits[1] + par1 + fbGt2.intBits[1];
    }
  }





  /*================================================================================*/
  /*=====                                                                      =====*/
  /*=====   D A T A   S T R U C T U R E S                                      =====*/
  /*=====                                                                      =====*/
  /*================================================================================*/


  struct PQData
  {
    TCoeff  absLevel;
    int64_t deltaDist;
  };


  struct Decision
  {
    int64_t rdCost;
    TCoeff  absLevel;
    int     prevId;
  };




  /*================================================================================*/
  /*=====                                                                      =====*/
  /*=====   P R E - Q U A N T I Z E R                                          =====*/
  /*=====                                                                      =====*/
  /*================================================================================*/

  class Quantizer
  {
  public:
    Quantizer() {}

    void  dequantBlock  ( const TransformUnit& tu, const ComponentID compID, const QpParam& cQP, CoeffBuf& recCoeff   ) const;
    void  initQuantBlock( const TransformUnit& tu, const ComponentID compID, const QpParam& cQP, const double lambda  );

    inline void   preQuantCoeff(const TCoeff absCoeff, PQData *pqData) const;
    inline TCoeff getLastThreshold() const { return m_thresLast; }
    inline TCoeff getSSbbThreshold() const { return m_thresSSbb; }

  private:
    // quantization
    int               m_QShift;
    int64_t           m_QAdd;
    int64_t           m_QScale;
    TCoeff            m_maxQIdx;
    TCoeff            m_thresLast;
    TCoeff            m_thresSSbb;
    // distortion normalization
    int               m_DistShift;
    int64_t           m_DistAdd;
    int64_t           m_DistStepAdd;
    int64_t           m_DistOrgFact;
  };

  inline int ceil_log2(uint64_t x)
  {
    static const uint64_t t[6] = { 0xFFFFFFFF00000000ull, 0x00000000FFFF0000ull, 0x000000000000FF00ull, 0x00000000000000F0ull, 0x000000000000000Cull, 0x0000000000000002ull };
    int y = (((x & (x - 1)) == 0) ? 0 : 1);
    int j = 32;
    for( int i = 0; i < 6; i++)
    {
      int k = (((x & t[i]) == 0) ? 0 : j);
      y += k;
      x >>= k;
      j >>= 1;
    }
    return y;
  }

  void Quantizer::initQuantBlock( const TransformUnit& tu, const ComponentID compID, const QpParam& cQP, const double lambda )
  {
#if HEVC_USE_SCALING_LISTS
    CHECK ( tu.cs->sps->getScalingListFlag(), "Scaling lists not supported" );
#endif
    CHECKD( lambda <= 0.0, "Lambda must be greater than 0" );

    const int         qpDQ                  = cQP.Qp + 1;
    const int         qpPer                 = qpDQ / 6;
    const int         qpRem                 = qpDQ - 6 * qpPer;
    const SPS&        sps                   = *tu.cs->sps;
    const CompArea&   area                  = tu.blocks[ compID ];
    const ChannelType chType                = toChannelType( compID );
    const int         channelBitDepth       = sps.getBitDepth( chType );
    const int         maxLog2TrDynamicRange = sps.getMaxLog2TrDynamicRange( chType );
    const int         nomTransformShift     = getTransformShift( channelBitDepth, area.size(), maxLog2TrDynamicRange );
#if JVET_M0464_UNI_MTS
    const bool        clipTransformShift    = ( tu.mtsIdx==1 && sps.getSpsRangeExtension().getExtendedPrecisionProcessingFlag() );
#else
    const bool        clipTransformShift    = ( tu.transformSkip[ compID ] && sps.getSpsRangeExtension().getExtendedPrecisionProcessingFlag() );
#endif
    const int         transformShift        = ( clipTransformShift ? std::max<int>( 0, nomTransformShift ) : nomTransformShift );

    // quant parameters
    m_QShift                    = QUANT_SHIFT  - 1 + qpPer + transformShift;
    m_QAdd                      = -( ( 3 << m_QShift ) >> 1 );
#if HM_QTBT_AS_IN_JEM_QUANT
#if JVET_M0119_NO_TRANSFORM_SKIP_QUANTISATION_ADJUSTMENT
    Intermediate_Int  invShift  = IQUANT_SHIFT + 1 - qpPer - transformShift + ( TU::needsBlockSizeTrafoScale( tu, compID ) ? ADJ_DEQUANT_SHIFT : 0 );
    m_QScale                    = ( TU::needsSqrt2Scale( tu, compID ) ? ( g_quantScales[ qpRem ] * 181 ) >> 7 : g_quantScales[ qpRem ] );
#else
    Intermediate_Int  invShift  = IQUANT_SHIFT + 1 - qpPer - transformShift + ( TU::needsBlockSizeTrafoScale( area ) ? ADJ_DEQUANT_SHIFT : 0 );
    m_QScale                    = ( TU::needsSqrt2Scale( area ) ? ( g_quantScales[ qpRem ] * 181 ) >> 7 : g_quantScales[ qpRem ] );
#endif
#else
    Intermediate_Int  invShift  = IQUANT_SHIFT + 1 - qpPer - transformShift;
    m_QScale                    = g_quantScales   [ qpRem ];
#endif
    const unsigned    qIdxBD    = std::min<unsigned>( maxLog2TrDynamicRange + 1, 8*sizeof(Intermediate_Int) + invShift - IQUANT_SHIFT - 1 );
    m_maxQIdx                   = ( 1 << (qIdxBD-1) ) - 4;
    m_thresLast                 = TCoeff( ( int64_t(3) << m_QShift ) / ( 4 * m_QScale ) );
    m_thresSSbb                 = TCoeff( ( int64_t(3) << m_QShift ) / ( 4 * m_QScale ) );

    // distortion calculation parameters
    const int64_t qScale        = g_quantScales[ qpRem ];
#if HM_QTBT_AS_IN_JEM_QUANT
    const int nomDShift =
      SCALE_BITS - 2 * (nomTransformShift + DISTORTION_PRECISION_ADJUSTMENT(channelBitDepth)) + m_QShift;
#else
    const int nomDShift = SCALE_BITS - 2 * (nomTransformShift + DISTORTION_PRECISION_ADJUSTMENT(channelBitDepth))
                          + m_QShift + (TU::needsQP3Offset(tu, compID) ? 1 : 0);
#endif
    const double  qScale2       = double( qScale * qScale );
    const double  nomDistFactor = ( nomDShift < 0 ? 1.0/(double(int64_t(1)<<(-nomDShift))*qScale2*lambda) : double(int64_t(1)<<nomDShift)/(qScale2*lambda) );
    const int64_t pow2dfShift   = (int64_t)( nomDistFactor * qScale2 ) + 1;
    const int     dfShift       = ceil_log2( pow2dfShift );
    m_DistShift                 = 62 + m_QShift - 2*maxLog2TrDynamicRange - dfShift;
    m_DistAdd                   = (int64_t(1) << m_DistShift) >> 1;
    m_DistStepAdd               = (int64_t)( nomDistFactor * double(int64_t(1)<<(m_DistShift+m_QShift)) + .5 );
    m_DistOrgFact               = (int64_t)( nomDistFactor * double(int64_t(1)<<(m_DistShift+1       )) + .5 );
  }

  void Quantizer::dequantBlock( const TransformUnit& tu, const ComponentID compID, const QpParam& cQP, CoeffBuf& recCoeff ) const
  {
#if HEVC_USE_SCALING_LISTS
    CHECK ( tu.cs->sps->getScalingListFlag(), "Scaling lists not supported" );
#endif

    //----- set basic parameters -----
    const CompArea&     area      = tu.blocks[ compID ];
    const int           numCoeff  = area.area();
    const SizeType      hsId      = gp_sizeIdxInfo->idxFrom( area.width  );
    const SizeType      vsId      = gp_sizeIdxInfo->idxFrom( area.height );
#if HEVC_USE_MDCS
    const CoeffScanType scanType  = CoeffScanType( TU::getCoefScanIdx( tu, compID ) );
#else
    const CoeffScanType scanType  = SCAN_DIAG;
#endif
#if JVET_M0102_INTRA_SUBPARTITIONS
    const unsigned*     scan      = g_scanOrder[ toChannelType(compID) ][ SCAN_GROUPED_4x4 ][ scanType ][ hsId ][ vsId ];
#else
    const unsigned*     scan      = g_scanOrder[ SCAN_GROUPED_4x4 ][ scanType ][ hsId ][ vsId ];
#endif
    const TCoeff*       qCoeff    = tu.getCoeffs( compID ).buf;
          TCoeff*       tCoeff    = recCoeff.buf;

    //----- reset coefficients and get last scan index -----
    ::memset( tCoeff, 0, numCoeff * sizeof(TCoeff) );
    int lastScanIdx = -1;
    for( int scanIdx = numCoeff - 1; scanIdx >= 0; scanIdx-- )
    {
      if( qCoeff[ scan[ scanIdx ] ] )
      {
        lastScanIdx = scanIdx;
        break;
      }
    }
    if( lastScanIdx < 0 )
    {
      return;
    }

    //----- set dequant parameters -----
    const int         qpDQ                  = cQP.Qp + 1;
    const int         qpPer                 = qpDQ / 6;
    const int         qpRem                 = qpDQ - 6 * qpPer;
    const SPS&        sps                   = *tu.cs->sps;
    const ChannelType chType                = toChannelType( compID );
    const int         channelBitDepth       = sps.getBitDepth( chType );
    const int         maxLog2TrDynamicRange = sps.getMaxLog2TrDynamicRange( chType );
    const TCoeff      minTCoeff             = -( 1 << maxLog2TrDynamicRange );
    const TCoeff      maxTCoeff             =  ( 1 << maxLog2TrDynamicRange ) - 1;
    const int         nomTransformShift     = getTransformShift( channelBitDepth, area.size(), maxLog2TrDynamicRange );
#if JVET_M0464_UNI_MTS
    const bool        clipTransformShift    = ( tu.mtsIdx==1 && sps.getSpsRangeExtension().getExtendedPrecisionProcessingFlag() );
#else
    const bool        clipTransformShift    = ( tu.transformSkip[ compID ] && sps.getSpsRangeExtension().getExtendedPrecisionProcessingFlag() );
#endif
    const int         transformShift        = ( clipTransformShift ? std::max<int>( 0, nomTransformShift ) : nomTransformShift );
#if HM_QTBT_AS_IN_JEM_QUANT
#if JVET_M0119_NO_TRANSFORM_SKIP_QUANTISATION_ADJUSTMENT
    Intermediate_Int  shift                 = IQUANT_SHIFT + 1 - qpPer - transformShift + ( TU::needsBlockSizeTrafoScale( tu, compID ) ? ADJ_DEQUANT_SHIFT : 0 );
    Intermediate_Int  invQScale             = g_invQuantScales[ qpRem ] * ( TU::needsSqrt2Scale( tu, compID ) ? 181 : 1 );
#else
    Intermediate_Int  shift                 = IQUANT_SHIFT + 1 - qpPer - transformShift + ( TU::needsBlockSizeTrafoScale( area ) ? ADJ_DEQUANT_SHIFT : 0 );
    Intermediate_Int  invQScale             = g_invQuantScales[ qpRem ] * ( TU::needsSqrt2Scale( area ) ? 181 : 1 );
#endif
#else
    Intermediate_Int  shift                 = IQUANT_SHIFT + 1 - qpPer - transformShift;
    Intermediate_Int  invQScale             = g_invQuantScales[ qpRem ];
#endif
    if( shift < 0 )
    {
      invQScale <<= -shift;
      shift       = 0;
    }
    Intermediate_Int  add       = ( 1 << shift ) >> 1;

    //----- dequant coefficients -----
    for( int state = 0, scanIdx = lastScanIdx; scanIdx >= 0; scanIdx-- )
    {
      const unsigned  rasterPos = scan  [ scanIdx   ];
      const TCoeff&   level     = qCoeff[ rasterPos ];
      if( level )
      {
        Intermediate_Int  qIdx      = ( level << 1 ) + ( level > 0 ? -(state>>1) : (state>>1) );
        Intermediate_Int  nomTCoeff = ( qIdx * invQScale + add ) >> shift;
        tCoeff[ rasterPos ]         = (TCoeff)Clip3<Intermediate_Int>( minTCoeff, maxTCoeff, nomTCoeff );
      }
      state = ( 32040 >> ((state<<2)+((level&1)<<1)) ) & 3;   // the 16-bit value "32040" represent the state transition table
    }
  }

  inline void Quantizer::preQuantCoeff(const TCoeff absCoeff, PQData *pqData) const
  {
    int64_t scaledOrg = int64_t( absCoeff ) * m_QScale;
    TCoeff  qIdx      = std::max<TCoeff>( 1, std::min<TCoeff>( m_maxQIdx, TCoeff( ( scaledOrg + m_QAdd ) >> m_QShift ) ) );
    int64_t scaledAdd = qIdx * m_DistStepAdd - scaledOrg * m_DistOrgFact;
    PQData& pq_a      = pqData[ qIdx & 3 ];
    pq_a.deltaDist    = ( scaledAdd * qIdx + m_DistAdd ) >> m_DistShift;
    pq_a.absLevel     = ( ++qIdx ) >> 1;
    scaledAdd        += m_DistStepAdd;
    PQData& pq_b      = pqData[ qIdx & 3 ];
    pq_b.deltaDist    = ( scaledAdd * qIdx + m_DistAdd ) >> m_DistShift;
    pq_b.absLevel     = ( ++qIdx ) >> 1;
    scaledAdd        += m_DistStepAdd;
    PQData& pq_c      = pqData[ qIdx & 3 ];
    pq_c.deltaDist    = ( scaledAdd * qIdx + m_DistAdd ) >> m_DistShift;
    pq_c.absLevel     = ( ++qIdx ) >> 1;
    scaledAdd        += m_DistStepAdd;
    PQData& pq_d      = pqData[ qIdx & 3 ];
    pq_d.deltaDist    = ( scaledAdd * qIdx + m_DistAdd ) >> m_DistShift;
    pq_d.absLevel     = ( ++qIdx ) >> 1;
  }







  /*================================================================================*/
  /*=====                                                                      =====*/
  /*=====   T C Q   S T A T E                                                  =====*/
  /*=====                                                                      =====*/
  /*================================================================================*/

  class State;

  struct SbbCtx
  {
    uint8_t*  sbbFlags;
    uint8_t*  levels;
  };

  class CommonCtx
  {
  public:
    CommonCtx() : m_currSbbCtx( m_allSbbCtx ), m_prevSbbCtx( m_currSbbCtx + 4 ) {}

    inline void swap() { std::swap(m_currSbbCtx, m_prevSbbCtx); }

    inline void reset( const TUParameters& tuPars, const RateEstimator &rateEst)
    {
      m_nbInfo = tuPars.m_scanId2NbInfoOut;
      ::memcpy( m_sbbFlagBits, rateEst.sigSbbFracBits(), 2*sizeof(BinFracBits) );
      const int numSbb    = tuPars.m_numSbb;
      const int chunkSize = numSbb + tuPars.m_numCoeff;
      uint8_t*  nextMem   = m_memory;
      for( int k = 0; k < 8; k++, nextMem += chunkSize )
      {
        m_allSbbCtx[k].sbbFlags = nextMem;
        m_allSbbCtx[k].levels   = nextMem + numSbb;
      }
    }

    inline void update(const ScanInfo &scanInfo, const State *prevState, State &currState);

  private:
    const NbInfoOut*            m_nbInfo;
    BinFracBits                 m_sbbFlagBits[2];
    SbbCtx                      m_allSbbCtx  [8];
    SbbCtx*                     m_currSbbCtx;
    SbbCtx*                     m_prevSbbCtx;
    uint8_t                     m_memory[ 8 * ( MAX_TU_SIZE * MAX_TU_SIZE + MLS_GRP_NUM ) ];
  };

#define RICEMAX 32
#if JVET_M0470
  const int32_t g_goRiceBits[4][RICEMAX] =
  {
      { 32768,	65536,	98304,	131072,	163840,	196608,	262144,	262144,	327680,	327680,	327680,	327680,	393216,	393216,	393216,	393216,	393216,	393216,	393216,	393216,	458752,	458752,	458752,	458752,	458752,	458752,	458752,	458752,	458752,	458752,	458752,	458752},
      { 65536,	65536,	98304,	98304,	131072,	131072,	163840,	163840,	196608,	196608,	229376,	229376,	294912,	294912,	294912,	294912,	360448,	360448,	360448,	360448,	360448,	360448,	360448,	360448,	425984,	425984,	425984,	425984,	425984,	425984,	425984,	425984},
      { 98304,	98304,	98304,	98304,	131072,	131072,	131072,	131072,	163840,	163840,	163840,	163840,	196608,	196608,	196608,	196608,	229376,	229376,	229376,	229376,	262144,	262144,	262144,	262144,	327680,	327680,	327680,	327680,	327680,	327680,	327680,	327680},
      { 131072,	131072,	131072,	131072,	131072,	131072,	131072,	131072,	163840,	163840,	163840,	163840,	163840,	163840,	163840,	163840,	196608,	196608,	196608,	196608,	196608,	196608,	196608,	196608,	229376,	229376,	229376,	229376,	229376,	229376,	229376,	229376}
  };
#else
  const int32_t g_goRiceBits[4][RICEMAX] =
  {
    {  32768,  65536,  98304, 131072, 163840, 196608, 229376, 294912, 294912, 360448, 360448, 360448, 360448, 425984, 425984, 425984, 425984, 425984, 425984, 425984, 425984, 491520, 491520, 491520, 491520, 491520, 491520, 491520, 491520, 491520, 491520, 491520 },
    {  65536,  65536,  98304,  98304, 131072, 131072, 163840, 163840, 196608, 196608, 229376, 229376, 294912, 294912, 294912, 294912, 360448, 360448, 360448, 360448, 360448, 360448, 360448, 360448, 425984, 425984, 425984, 425984, 425984, 425984, 425984, 425984 },
    {  98304,  98304,  98304,  98304, 131072, 131072, 131072, 131072, 163840, 163840, 163840, 163840, 196608, 196608, 196608, 196608, 229376, 229376, 229376, 229376, 262144, 262144, 262144, 262144, 294912, 294912, 294912, 294912, 360448, 360448, 360448, 360448 },
    { 131072, 131072, 131072, 131072, 131072, 131072, 131072, 131072, 163840, 163840, 163840, 163840, 163840, 163840, 163840, 163840, 196608, 196608, 196608, 196608, 196608, 196608, 196608, 196608, 229376, 229376, 229376, 229376, 229376, 229376, 229376, 229376 }
  };

  class State
  {
    friend class CommonCtx;
  public:
    State( const RateEstimator& rateEst, CommonCtx& commonCtx, const int stateId );

    template<uint8_t numIPos>
    inline void updateState(const ScanInfo &scanInfo, const State *prevStates, const Decision &decision);
    inline void updateStateEOS(const ScanInfo &scanInfo, const State *prevStates, const State *skipStates,
                               const Decision &decision);

    inline void init()
    {
      m_rdCost        = std::numeric_limits<int64_t>::max()>>1;
      m_numSigSbb     = 0;
#if JVET_M0173_MOVE_GT2_TO_FIRST_PASS
      m_remRegBins    = 4;  // just large enough for last scan pos
#else
      m_remRegBins    = 3;  // just large enough for last scan pos
#endif
      m_refSbbCtxId   = -1;
      m_sigFracBits   = m_sigFracBitsArray[ 0 ];
      m_coeffFracBits = m_gtxFracBitsArray[ 0 ];
      m_goRicePar     = 0;
      m_goRiceZero    = 0;
    }

<<<<<<< HEAD
=======
#if JVET_M0297_32PT_MTS_ZERO_OUT
    void checkRdCosts( const ScanPosType spt, const PQData& pqDataA, const PQData& pqDataB, Decision& decisionA, Decision& decisionB, bool zeroFix) const
#else
>>>>>>> 60f77b96
    void checkRdCosts( const ScanPosType spt, const PQData& pqDataA, const PQData& pqDataB, Decision& decisionA, Decision& decisionB) const
#endif
    {
      const int32_t*  goRiceTab = g_goRiceBits[m_goRicePar];
#if JVET_M0297_32PT_MTS_ZERO_OUT
      int64_t         rdCostA;
      int64_t         rdCostB;
      int64_t         rdCostZ;
#else
      int64_t         rdCostA   = m_rdCost + pqDataA.deltaDist;
      int64_t         rdCostB   = m_rdCost + pqDataB.deltaDist;
      int64_t         rdCostZ   = m_rdCost;
<<<<<<< HEAD
=======
#endif
#if JVET_M0297_32PT_MTS_ZERO_OUT
      if( zeroFix )
      {
        rdCostZ = m_rdCost;
#if JVET_M0173_MOVE_GT2_TO_FIRST_PASS
        if( m_remRegBins >= 4 )
#else
        if( m_remRegBins >= 3 )
#endif
        {
          if( spt == SCAN_ISCSBB )
          {
            rdCostZ += m_sigFracBits.intBits[0];
          }
          else if( spt == SCAN_SOCSBB )
          {
            rdCostZ += m_sbbFracBits.intBits[1] + m_sigFracBits.intBits[0];
          }
          else if( m_numSigSbb )
          {
            rdCostZ += m_sigFracBits.intBits[0];
          }
          else
          {
            rdCostZ = decisionA.rdCost;
          }
        }
        else
        {
          rdCostZ += goRiceTab[m_goRiceZero];
        }
        if( rdCostZ < decisionA.rdCost )
        {
          decisionA.rdCost = rdCostZ;
          decisionA.absLevel = 0;
          decisionA.prevId = m_stateId;
        }
      }
      else
      {
        rdCostA = m_rdCost + pqDataA.deltaDist;
        rdCostB = m_rdCost + pqDataB.deltaDist;
        rdCostZ = m_rdCost;
#endif
>>>>>>> 60f77b96
#if JVET_M0173_MOVE_GT2_TO_FIRST_PASS
      if( m_remRegBins >= 4 )
#else
      if( m_remRegBins >= 3 )
#endif
      {
        if( pqDataA.absLevel < 4 )
          rdCostA += m_coeffFracBits.bits[pqDataA.absLevel];
        else
        {
          const unsigned value = (pqDataA.absLevel - 4) >> 1;
          rdCostA += m_coeffFracBits.bits[pqDataA.absLevel - (value << 1)] + goRiceTab[value<RICEMAX ? value : RICEMAX-1];
        }
        if( pqDataB.absLevel < 4 )
          rdCostB += m_coeffFracBits.bits[pqDataB.absLevel];
        else
        {
          const unsigned value = (pqDataB.absLevel - 4) >> 1;
          rdCostB += m_coeffFracBits.bits[pqDataB.absLevel - (value << 1)] + goRiceTab[value<RICEMAX ? value : RICEMAX-1];
        }
        if( spt == SCAN_ISCSBB )
        {
          rdCostA += m_sigFracBits.intBits[1];
          rdCostB += m_sigFracBits.intBits[1];
          rdCostZ += m_sigFracBits.intBits[0];
        }
        else if( spt == SCAN_SOCSBB )
        {
          rdCostA += m_sbbFracBits.intBits[1] + m_sigFracBits.intBits[1];
          rdCostB += m_sbbFracBits.intBits[1] + m_sigFracBits.intBits[1];
          rdCostZ += m_sbbFracBits.intBits[1] + m_sigFracBits.intBits[0];
        }
        else if( m_numSigSbb )
        {
          rdCostA += m_sigFracBits.intBits[1];
          rdCostB += m_sigFracBits.intBits[1];
          rdCostZ += m_sigFracBits.intBits[0];
        }
        else
        {
          rdCostZ = decisionA.rdCost;
        }
      }
      else
      {
        rdCostA += (1 << SCALE_BITS) + goRiceTab[pqDataA.absLevel <= m_goRiceZero ? pqDataA.absLevel - 1 : (pqDataA.absLevel<RICEMAX ? pqDataA.absLevel : RICEMAX-1)];
        rdCostB += (1 << SCALE_BITS) + goRiceTab[pqDataB.absLevel <= m_goRiceZero ? pqDataB.absLevel - 1 : (pqDataB.absLevel<RICEMAX ? pqDataB.absLevel : RICEMAX-1)];
        rdCostZ += goRiceTab[m_goRiceZero];
      }
      if( rdCostA < decisionA.rdCost )
      {
        decisionA.rdCost   = rdCostA;
        decisionA.absLevel = pqDataA.absLevel;
        decisionA.prevId   = m_stateId;
      }
      if( rdCostZ < decisionA.rdCost )
      {
        decisionA.rdCost   = rdCostZ;
        decisionA.absLevel = 0;
        decisionA.prevId   = m_stateId;
      }
      if( rdCostB < decisionB.rdCost )
      {
        decisionB.rdCost   = rdCostB;
        decisionB.absLevel = pqDataB.absLevel;
        decisionB.prevId   = m_stateId;
      }
<<<<<<< HEAD
=======
#if JVET_M0297_32PT_MTS_ZERO_OUT
      }
#endif
>>>>>>> 60f77b96
    }

    inline void checkRdCostStart(int32_t lastOffset, const PQData &pqData, Decision &decision) const
    {
      int64_t rdCost = pqData.deltaDist + lastOffset;
      if (pqData.absLevel < 4)
      {
        rdCost += m_coeffFracBits.bits[pqData.absLevel];
      }
      else
      {
        const unsigned value = (pqData.absLevel - 4) >> 1;
        rdCost += m_coeffFracBits.bits[pqData.absLevel - (value << 1)] + g_goRiceBits[m_goRicePar][value < RICEMAX ? value : RICEMAX-1];
      }
      if( rdCost < decision.rdCost )
      {
        decision.rdCost   = rdCost;
        decision.absLevel = pqData.absLevel;
        decision.prevId   = -1;
      }
    }

    inline void checkRdCostSkipSbb(Decision &decision) const
    {
      int64_t rdCost = m_rdCost + m_sbbFracBits.intBits[0];
      if( rdCost < decision.rdCost )
      {
        decision.rdCost   = rdCost;
        decision.absLevel = 0;
        decision.prevId   = 4+m_stateId;
      }
    }

#if JVET_M0297_32PT_MTS_ZERO_OUT
    inline void checkRdCostSkipSbbZeroFix(Decision &decision) const
    {
      int64_t rdCost = m_rdCost + m_sbbFracBits.intBits[0];
      decision.rdCost = rdCost;
      decision.absLevel = 0;
      decision.prevId = 4 + m_stateId;
    }
#endif

  private:
    int64_t                   m_rdCost;
    uint16_t                  m_absLevelsAndCtxInit[24];  // 16x8bit for abs levels + 16x16bit for ctx init id
    int8_t                    m_numSigSbb;
    int8_t                    m_remRegBins;
    int8_t                    m_refSbbCtxId;
    BinFracBits               m_sbbFracBits;
    BinFracBits               m_sigFracBits;
    CoeffFracBits             m_coeffFracBits;
    int8_t                    m_goRicePar;
    int8_t                    m_goRiceZero;
    const int8_t              m_stateId;
    const BinFracBits*const   m_sigFracBitsArray;
    const CoeffFracBits*const m_gtxFracBitsArray;
    const uint32_t*const      m_goRiceZeroArray;
    CommonCtx&                m_commonCtx;
  };


  State::State( const RateEstimator& rateEst, CommonCtx& commonCtx, const int stateId )
    : m_sbbFracBits     { { 0, 0 } }
    , m_stateId         ( stateId )
    , m_sigFracBitsArray( rateEst.sigFlagBits(stateId) )
    , m_gtxFracBitsArray( rateEst.gtxFracBits(stateId) )
    , m_goRiceZeroArray ( g_auiGoRicePosCoeff0[std::max(0,stateId-1)] )
    , m_commonCtx       ( commonCtx )
  {
  }

  template<uint8_t numIPos>
  inline void State::updateState(const ScanInfo &scanInfo, const State *prevStates, const Decision &decision)
  {
    m_rdCost = decision.rdCost;
    if( decision.prevId > -2 )
    {
      if( decision.prevId >= 0 )
      {
        const State*  prvState  = prevStates            +   decision.prevId;
        m_numSigSbb             = prvState->m_numSigSbb + !!decision.absLevel;
        m_refSbbCtxId           = prvState->m_refSbbCtxId;
        m_sbbFracBits           = prvState->m_sbbFracBits;
        m_remRegBins            = prvState->m_remRegBins - 1;
        m_goRicePar             = prvState->m_goRicePar;
#if JVET_M0173_MOVE_GT2_TO_FIRST_PASS
        if( m_remRegBins >= 4 )
#else
        if( m_remRegBins >= 3 )
#endif
        {
          TCoeff rem = (decision.absLevel - 4) >> 1;
          if( m_goRicePar < 3 && rem > (3<<m_goRicePar)-1 )
          {
            m_goRicePar++;
          }
#if JVET_M0173_MOVE_GT2_TO_FIRST_PASS
          m_remRegBins -= (decision.absLevel < 2 ? decision.absLevel : 3);
#else
          m_remRegBins -= std::min<TCoeff>( decision.absLevel, 2 );
#endif
        }
        ::memcpy( m_absLevelsAndCtxInit, prvState->m_absLevelsAndCtxInit, 48*sizeof(uint8_t) );
      }
      else
      {
        m_numSigSbb     =  1;
        m_refSbbCtxId   = -1;
        if ( scanInfo.sbbSize == 4 )
        {
#if JVET_M0173_MOVE_GT2_TO_FIRST_PASS
          m_remRegBins = MAX_NUM_REG_BINS_2x2SUBBLOCK - (decision.absLevel < 2 ? decision.absLevel : 3);
#else
          m_remRegBins  = MAX_NUM_REG_BINS_2x2SUBBLOCK - MAX_NUM_GT2_BINS_2x2SUBBLOCK - std::min<TCoeff>( decision.absLevel, 2 );
#endif
        }
        else
        {
#if JVET_M0173_MOVE_GT2_TO_FIRST_PASS
          m_remRegBins = MAX_NUM_REG_BINS_4x4SUBBLOCK - (decision.absLevel < 2 ? decision.absLevel : 3);
#else
          m_remRegBins  = MAX_NUM_REG_BINS_4x4SUBBLOCK - MAX_NUM_GT2_BINS_4x4SUBBLOCK - std::min<TCoeff>( decision.absLevel, 2 );
#endif
        }
        m_goRicePar     = ( ((decision.absLevel - 4) >> 1) > (3<<0)-1 ? 1 : 0 );
        ::memset( m_absLevelsAndCtxInit, 0, 48*sizeof(uint8_t) );
      }

      uint8_t* levels               = reinterpret_cast<uint8_t*>(m_absLevelsAndCtxInit);
      levels[ scanInfo.insidePos ]  = (uint8_t)std::min<TCoeff>( 255, decision.absLevel );

#if JVET_M0173_MOVE_GT2_TO_FIRST_PASS
      if (m_remRegBins >= 4)
#else
      if (m_remRegBins >= 3)
#endif
      {
        TCoeff  tinit = m_absLevelsAndCtxInit[8 + scanInfo.nextInsidePos];
        TCoeff  sumAbs1 = (tinit >> 3) & 31;
        TCoeff  sumNum = tinit & 7;
#if JVET_M0173_MOVE_GT2_TO_FIRST_PASS
#define UPDATE(k) {TCoeff t=levels[scanInfo.nextNbInfoSbb.inPos[k]]; sumAbs1+=std::min<TCoeff>(4+(t&1),t); sumNum+=!!t; }
#else
#define UPDATE(k) {TCoeff t=levels[scanInfo.nextNbInfoSbb.inPos[k]]; sumAbs1+=std::min<TCoeff>(2+(t&1),t); sumNum+=!!t; }
#endif
        if (numIPos == 1)
        {
          UPDATE(0);
        }
        else if (numIPos == 2)
        {
          UPDATE(0);
          UPDATE(1);
        }
        else if (numIPos == 3)
        {
          UPDATE(0);
          UPDATE(1);
          UPDATE(2);
        }
        else if (numIPos == 4)
        {
          UPDATE(0);
          UPDATE(1);
          UPDATE(2);
          UPDATE(3);
        }
        else if (numIPos == 5)
        {
          UPDATE(0);
          UPDATE(1);
          UPDATE(2);
          UPDATE(3);
          UPDATE(4);
        }
#undef UPDATE
        TCoeff sumGt1 = sumAbs1 - sumNum;
        m_sigFracBits = m_sigFracBitsArray[scanInfo.sigCtxOffsetNext + (sumAbs1 < 5 ? sumAbs1 : 5)];
        m_coeffFracBits = m_gtxFracBitsArray[scanInfo.gtxCtxOffsetNext + (sumGt1 < 4 ? sumGt1 : 4)];
      }
      else
      {
        TCoeff  sumAbs = m_absLevelsAndCtxInit[8 + scanInfo.nextInsidePos] >> 8;
#define UPDATE(k) {TCoeff t=levels[scanInfo.nextNbInfoSbb.inPos[k]]; sumAbs+=t; }
        if (numIPos == 1)
        {
          UPDATE(0);
        }
        else if (numIPos == 2)
        {
          UPDATE(0);
          UPDATE(1);
        }
        else if (numIPos == 3)
        {
          UPDATE(0);
          UPDATE(1);
          UPDATE(2);
        }
        else if (numIPos == 4)
        {
          UPDATE(0);
          UPDATE(1);
          UPDATE(2);
          UPDATE(3);
        }
        else if (numIPos == 5)
        {
          UPDATE(0);
          UPDATE(1);
          UPDATE(2);
          UPDATE(3);
          UPDATE(4);
        }
#undef UPDATE
        sumAbs = std::min(31, sumAbs);
        m_goRicePar = g_auiGoRiceParsCoeff[sumAbs];
        m_goRiceZero = m_goRiceZeroArray[sumAbs];
      }
    }
  }

  inline void State::updateStateEOS(const ScanInfo &scanInfo, const State *prevStates, const State *skipStates,
                                    const Decision &decision)
  {
    m_rdCost = decision.rdCost;
    if( decision.prevId > -2 )
    {
      const State* prvState = 0;
      if( decision.prevId  >= 0 )
      {
        prvState    = ( decision.prevId < 4 ? prevStates : skipStates - 4 ) +   decision.prevId;
        m_numSigSbb = prvState->m_numSigSbb                                 + !!decision.absLevel;
        ::memcpy( m_absLevelsAndCtxInit, prvState->m_absLevelsAndCtxInit, 16*sizeof(uint8_t) );
      }
      else
      {
        m_numSigSbb = 1;
        ::memset( m_absLevelsAndCtxInit, 0, 16*sizeof(uint8_t) );
      }
      reinterpret_cast<uint8_t*>(m_absLevelsAndCtxInit)[ scanInfo.insidePos ] = (uint8_t)std::min<TCoeff>( 255, decision.absLevel );

      m_commonCtx.update( scanInfo, prvState, *this );

      TCoeff  tinit   = m_absLevelsAndCtxInit[ 8 + scanInfo.nextInsidePos ];
      TCoeff  sumNum  =   tinit        & 7;
      TCoeff  sumAbs1 = ( tinit >> 3 ) & 31;
      TCoeff  sumGt1  = sumAbs1        - sumNum;
      m_sigFracBits   = m_sigFracBitsArray[ scanInfo.sigCtxOffsetNext + ( sumAbs1 < 5 ? sumAbs1 : 5 ) ];
      m_coeffFracBits = m_gtxFracBitsArray[ scanInfo.gtxCtxOffsetNext + ( sumGt1  < 4 ? sumGt1  : 4 ) ];
    }
  }

  inline void CommonCtx::update(const ScanInfo &scanInfo, const State *prevState, State &currState)
  {
    uint8_t*    sbbFlags  = m_currSbbCtx[ currState.m_stateId ].sbbFlags;
    uint8_t*    levels    = m_currSbbCtx[ currState.m_stateId ].levels;
    std::size_t setCpSize = m_nbInfo[ scanInfo.scanIdx - 1 ].maxDist * sizeof(uint8_t);
    if( prevState && prevState->m_refSbbCtxId >= 0 )
    {
      ::memcpy( sbbFlags,                  m_prevSbbCtx[prevState->m_refSbbCtxId].sbbFlags,                  scanInfo.numSbb*sizeof(uint8_t) );
      ::memcpy( levels + scanInfo.scanIdx, m_prevSbbCtx[prevState->m_refSbbCtxId].levels + scanInfo.scanIdx, setCpSize );
    }
    else
    {
      ::memset( sbbFlags,                  0, scanInfo.numSbb*sizeof(uint8_t) );
      ::memset( levels + scanInfo.scanIdx, 0, setCpSize );
    }
    sbbFlags[ scanInfo.sbbPos ] = !!currState.m_numSigSbb;
    ::memcpy( levels + scanInfo.scanIdx, currState.m_absLevelsAndCtxInit, scanInfo.sbbSize*sizeof(uint8_t) );

    const int       sigNSbb   = ( ( scanInfo.nextSbbRight ? sbbFlags[ scanInfo.nextSbbRight ] : false ) || ( scanInfo.nextSbbBelow ? sbbFlags[ scanInfo.nextSbbBelow ] : false ) ? 1 : 0 );
    currState.m_numSigSbb     = 0;
    if (scanInfo.sbbSize == 4)
    {
#if JVET_M0173_MOVE_GT2_TO_FIRST_PASS
      currState.m_remRegBins  = MAX_NUM_REG_BINS_2x2SUBBLOCK;
#else
      currState.m_remRegBins  = MAX_NUM_REG_BINS_2x2SUBBLOCK - MAX_NUM_GT2_BINS_2x2SUBBLOCK;
#endif
    }
    else
    {
#if JVET_M0173_MOVE_GT2_TO_FIRST_PASS
      currState.m_remRegBins  = MAX_NUM_REG_BINS_4x4SUBBLOCK;
#else
      currState.m_remRegBins  = MAX_NUM_REG_BINS_4x4SUBBLOCK - MAX_NUM_GT2_BINS_4x4SUBBLOCK;
#endif
    }
    currState.m_goRicePar     = 0;
    currState.m_refSbbCtxId   = currState.m_stateId;
    currState.m_sbbFracBits   = m_sbbFlagBits[ sigNSbb ];

    uint16_t          templateCtxInit[16];
    const int         scanBeg   = scanInfo.scanIdx - scanInfo.sbbSize;
    const NbInfoOut*  nbOut     = m_nbInfo + scanBeg;
    const uint8_t*    absLevels = levels   + scanBeg;
    for( int id = 0; id < scanInfo.sbbSize; id++, nbOut++ )
    {
      if( nbOut->num )
      {
        TCoeff sumAbs = 0, sumAbs1 = 0, sumNum = 0;
#if JVET_M0173_MOVE_GT2_TO_FIRST_PASS
#define UPDATE(k) {TCoeff t=absLevels[nbOut->outPos[k]]; sumAbs+=t; sumAbs1+=std::min<TCoeff>(4+(t&1),t); sumNum+=!!t; }
#else
#define UPDATE(k) {TCoeff t=absLevels[nbOut->outPos[k]]; sumAbs+=t; sumAbs1+=std::min<TCoeff>(2+(t&1),t); sumNum+=!!t; }
#endif
        UPDATE(0);
        if( nbOut->num > 1 )
        {
          UPDATE(1);
          if( nbOut->num > 2 )
          {
            UPDATE(2);
            if( nbOut->num > 3 )
            {
              UPDATE(3);
              if( nbOut->num > 4 )
              {
                UPDATE(4);
              }
            }
          }
        }
#undef UPDATE
        templateCtxInit[id] = uint16_t(sumNum) + ( uint16_t(sumAbs1) << 3 ) + ( (uint16_t)std::min<TCoeff>( 127, sumAbs ) << 8 );
      }
      else
      {
        templateCtxInit[id] = 0;
      }
    }
    ::memset( currState.m_absLevelsAndCtxInit,     0,               16*sizeof(uint8_t) );
    ::memcpy( currState.m_absLevelsAndCtxInit + 8, templateCtxInit, 16*sizeof(uint16_t) );
  }



  /*================================================================================*/
  /*=====                                                                      =====*/
  /*=====   T C Q                                                              =====*/
  /*=====                                                                      =====*/
  /*================================================================================*/
  class DepQuant : private RateEstimator
  {
  public:
    DepQuant();

    void    quant   ( TransformUnit& tu, const CCoeffBuf& srcCoeff, const ComponentID compID, const QpParam& cQP, const double lambda, const Ctx& ctx, TCoeff& absSum );
    void    dequant ( const TransformUnit& tu,  CoeffBuf& recCoeff, const ComponentID compID, const QpParam& cQP )  const;

  private:
#if JVET_M0297_32PT_MTS_ZERO_OUT
    void    xDecideAndUpdate  ( const TCoeff absCoeff, const ScanInfo& scanInfo, bool zeroFix );
    void    xDecide           ( const ScanPosType spt, const TCoeff absCoeff, const int lastOffset, Decision* decisions, bool zeroFix );
#else
    void    xDecideAndUpdate  ( const TCoeff absCoeff, const ScanInfo& scanInfo );
    void    xDecide           ( const ScanPosType spt, const TCoeff absCoeff, const int lastOffset, Decision* decisions );
<<<<<<< HEAD
=======
#endif
>>>>>>> 60f77b96

  private:
    CommonCtx   m_commonCtx;
    State       m_allStates[ 12 ];
    State*      m_currStates;
    State*      m_prevStates;
    State*      m_skipStates;
    State       m_startState;
    Quantizer   m_quant;
    Decision    m_trellis[ MAX_TU_SIZE * MAX_TU_SIZE ][ 8 ];
  };


#define TINIT(x) {*this,m_commonCtx,x}
  DepQuant::DepQuant()
    : RateEstimator ()
    , m_commonCtx   ()
    , m_allStates   {TINIT(0),TINIT(1),TINIT(2),TINIT(3),TINIT(0),TINIT(1),TINIT(2),TINIT(3),TINIT(0),TINIT(1),TINIT(2),TINIT(3)}
    , m_currStates  (  m_allStates      )
    , m_prevStates  (  m_currStates + 4 )
    , m_skipStates  (  m_prevStates + 4 )
    , m_startState  TINIT(0)
  {}
#undef TINIT


  void DepQuant::dequant( const TransformUnit& tu,  CoeffBuf& recCoeff, const ComponentID compID, const QpParam& cQP ) const
  {
    m_quant.dequantBlock( tu, compID, cQP, recCoeff );
  }


#define DINIT(l,p) {std::numeric_limits<int64_t>::max()>>2,l,p}
  static const Decision startDec[8] = {DINIT(-1,-2),DINIT(-1,-2),DINIT(-1,-2),DINIT(-1,-2),DINIT(0,4),DINIT(0,5),DINIT(0,6),DINIT(0,7)};
#undef  DINIT


<<<<<<< HEAD
  void DepQuant::xDecide( const ScanPosType spt, const TCoeff absCoeff, const int lastOffset, Decision* decisions)
=======
#if JVET_M0297_32PT_MTS_ZERO_OUT
  void DepQuant::xDecide( const ScanPosType spt, const TCoeff absCoeff, const int lastOffset, Decision* decisions, bool zeroFix)
#else
  void DepQuant::xDecide( const ScanPosType spt, const TCoeff absCoeff, const int lastOffset, Decision* decisions)
#endif
>>>>>>> 60f77b96
  {
    ::memcpy( decisions, startDec, 8*sizeof(Decision) );

    PQData  pqData[4];
    m_quant.preQuantCoeff( absCoeff, pqData );
<<<<<<< HEAD
=======
#if JVET_M0297_32PT_MTS_ZERO_OUT
    m_prevStates[0].checkRdCosts( spt, pqData[0], pqData[2], decisions[0], decisions[2], zeroFix);
    m_prevStates[1].checkRdCosts( spt, pqData[0], pqData[2], decisions[2], decisions[0], zeroFix);
    m_prevStates[2].checkRdCosts( spt, pqData[3], pqData[1], decisions[1], decisions[3], zeroFix);
    m_prevStates[3].checkRdCosts( spt, pqData[3], pqData[1], decisions[3], decisions[1], zeroFix);
#else
>>>>>>> 60f77b96
    m_prevStates[0].checkRdCosts( spt, pqData[0], pqData[2], decisions[0], decisions[2]);
    m_prevStates[1].checkRdCosts( spt, pqData[0], pqData[2], decisions[2], decisions[0]);
    m_prevStates[2].checkRdCosts( spt, pqData[3], pqData[1], decisions[1], decisions[3]);
    m_prevStates[3].checkRdCosts( spt, pqData[3], pqData[1], decisions[3], decisions[1]);
<<<<<<< HEAD
=======
#endif
>>>>>>> 60f77b96
    if( spt==SCAN_EOCSBB )
    {
#if JVET_M0297_32PT_MTS_ZERO_OUT
      if( zeroFix )
      {
        m_skipStates[0].checkRdCostSkipSbbZeroFix( decisions[0] );
        m_skipStates[1].checkRdCostSkipSbbZeroFix( decisions[1] );
        m_skipStates[2].checkRdCostSkipSbbZeroFix( decisions[2] );
        m_skipStates[3].checkRdCostSkipSbbZeroFix( decisions[3] );
      }
      else
      {
#endif
      m_skipStates[0].checkRdCostSkipSbb( decisions[0] );
      m_skipStates[1].checkRdCostSkipSbb( decisions[1] );
      m_skipStates[2].checkRdCostSkipSbb( decisions[2] );
      m_skipStates[3].checkRdCostSkipSbb( decisions[3] );
#if JVET_M0297_32PT_MTS_ZERO_OUT
      }
#endif
    }
#if JVET_M0297_32PT_MTS_ZERO_OUT
    if (!zeroFix) {
#endif
    m_startState.checkRdCostStart( lastOffset, pqData[0], decisions[0] );
    m_startState.checkRdCostStart( lastOffset, pqData[2], decisions[2] );
#if JVET_M0297_32PT_MTS_ZERO_OUT
    }
#endif
  }

#if JVET_M0297_32PT_MTS_ZERO_OUT
  void DepQuant::xDecideAndUpdate( const TCoeff absCoeff, const ScanInfo& scanInfo, bool zeroFix )
#else
  void DepQuant::xDecideAndUpdate( const TCoeff absCoeff, const ScanInfo& scanInfo )
#endif
  {
    Decision* decisions = m_trellis[ scanInfo.scanIdx ];

    std::swap( m_prevStates, m_currStates );

<<<<<<< HEAD
    xDecide( scanInfo.spt, absCoeff, lastOffset(scanInfo.scanIdx), decisions);
=======
#if JVET_M0297_32PT_MTS_ZERO_OUT
    xDecide( scanInfo.spt, absCoeff, lastOffset(scanInfo.scanIdx), decisions, zeroFix );
#else
    xDecide( scanInfo.spt, absCoeff, lastOffset(scanInfo.scanIdx), decisions);
#endif
>>>>>>> 60f77b96

    if( scanInfo.scanIdx )
    {
      if( scanInfo.eosbb )
      {
        m_commonCtx.swap();
        m_currStates[0].updateStateEOS( scanInfo, m_prevStates, m_skipStates, decisions[0] );
        m_currStates[1].updateStateEOS( scanInfo, m_prevStates, m_skipStates, decisions[1] );
        m_currStates[2].updateStateEOS( scanInfo, m_prevStates, m_skipStates, decisions[2] );
        m_currStates[3].updateStateEOS( scanInfo, m_prevStates, m_skipStates, decisions[3] );
        ::memcpy( decisions+4, decisions, 4*sizeof(Decision) );
      }
      else
      {
        switch( scanInfo.nextNbInfoSbb.num )
        {
        case 0:
          m_currStates[0].updateState<0>( scanInfo, m_prevStates, decisions[0] );
          m_currStates[1].updateState<0>( scanInfo, m_prevStates, decisions[1] );
          m_currStates[2].updateState<0>( scanInfo, m_prevStates, decisions[2] );
          m_currStates[3].updateState<0>( scanInfo, m_prevStates, decisions[3] );
          break;
        case 1:
          m_currStates[0].updateState<1>( scanInfo, m_prevStates, decisions[0] );
          m_currStates[1].updateState<1>( scanInfo, m_prevStates, decisions[1] );
          m_currStates[2].updateState<1>( scanInfo, m_prevStates, decisions[2] );
          m_currStates[3].updateState<1>( scanInfo, m_prevStates, decisions[3] );
          break;
        case 2:
          m_currStates[0].updateState<2>( scanInfo, m_prevStates, decisions[0] );
          m_currStates[1].updateState<2>( scanInfo, m_prevStates, decisions[1] );
          m_currStates[2].updateState<2>( scanInfo, m_prevStates, decisions[2] );
          m_currStates[3].updateState<2>( scanInfo, m_prevStates, decisions[3] );
          break;
        case 3:
          m_currStates[0].updateState<3>( scanInfo, m_prevStates, decisions[0] );
          m_currStates[1].updateState<3>( scanInfo, m_prevStates, decisions[1] );
          m_currStates[2].updateState<3>( scanInfo, m_prevStates, decisions[2] );
          m_currStates[3].updateState<3>( scanInfo, m_prevStates, decisions[3] );
          break;
        case 4:
          m_currStates[0].updateState<4>( scanInfo, m_prevStates, decisions[0] );
          m_currStates[1].updateState<4>( scanInfo, m_prevStates, decisions[1] );
          m_currStates[2].updateState<4>( scanInfo, m_prevStates, decisions[2] );
          m_currStates[3].updateState<4>( scanInfo, m_prevStates, decisions[3] );
          break;
        default:
          m_currStates[0].updateState<5>( scanInfo, m_prevStates, decisions[0] );
          m_currStates[1].updateState<5>( scanInfo, m_prevStates, decisions[1] );
          m_currStates[2].updateState<5>( scanInfo, m_prevStates, decisions[2] );
          m_currStates[3].updateState<5>( scanInfo, m_prevStates, decisions[3] );
        }
      }

      if( scanInfo.spt == SCAN_SOCSBB )
      {
        std::swap( m_prevStates, m_skipStates );
      }
    }
  }


  void DepQuant::quant( TransformUnit& tu, const CCoeffBuf& srcCoeff, const ComponentID compID, const QpParam& cQP, const double lambda, const Ctx& ctx, TCoeff& absSum )
  {
    CHECKD( tu.cs->sps->getSpsRangeExtension().getExtendedPrecisionProcessingFlag(), "ext precision is not supported" );

    //===== reset / pre-init =====
    const TUParameters& tuPars  = *g_Rom.getTUPars( tu.blocks[compID], compID );
    m_quant.initQuantBlock    ( tu, compID, cQP, lambda );
    TCoeff*       qCoeff      = tu.getCoeffs( compID ).buf;
    const TCoeff* tCoeff      = srcCoeff.buf;
    const int     numCoeff    = tu.blocks[compID].area();
    ::memset( tu.getCoeffs( compID ).buf, 0x00, numCoeff*sizeof(TCoeff) );
    absSum          = 0;

#if JVET_M0297_32PT_MTS_ZERO_OUT
    const CompArea& area = tu.blocks[compID];
    const uint32_t width = area.width;
    const uint32_t height = area.height;
#endif

    //===== find first test position =====
    int   firstTestPos = numCoeff - 1;
    const TCoeff thres = m_quant.getLastThreshold();
    for( ; firstTestPos >= 0; firstTestPos-- )
    {
      if( abs( tCoeff[ tuPars.m_scanId2BlkPos[firstTestPos] ] ) > thres )
      {
        break;
      }
    }
    if( firstTestPos < 0 )
    {
      return;
    }

    //===== real init =====
    RateEstimator::initCtx( tuPars, tu, compID, ctx.getFracBitsAcess() );
    m_commonCtx.reset( tuPars, *this );
    for( int k = 0; k < 12; k++ )
    {
      m_allStates[k].init();
    }
    m_startState.init();

#if JVET_M0297_32PT_MTS_ZERO_OUT
    int effWidth = width, effHeight = height;
#if JVET_M0464_UNI_MTS
    if( tu.mtsIdx > 1 && !tu.cu->transQuantBypass && compID == COMPONENT_Y )
#else
    if( tu.cu->emtFlag && !tu.transformSkip[compID] && !tu.cu->transQuantBypass && compID == COMPONENT_Y )
#endif
    {
      effHeight = ( height == 32 ) ? 16 : height;
      effWidth = ( width == 32 ) ? 16 : width;
    }
#endif

    //===== populate trellis =====
    for( int scanIdx = firstTestPos; scanIdx >= 0; scanIdx-- )
    {
      const ScanInfo& scanInfo = tuPars.m_scanInfo[ scanIdx ];
<<<<<<< HEAD
      xDecideAndUpdate( abs( tCoeff[ scanInfo.rasterPos ] ), scanInfo );
=======
#if JVET_M0297_32PT_MTS_ZERO_OUT
      xDecideAndUpdate( abs( tCoeff[ scanInfo.rasterPos ] ), scanInfo, ( effWidth < width || effHeight < height ) && ( scanInfo.posX >= effWidth || scanInfo.posY >= effHeight ) );
#else
      xDecideAndUpdate( abs( tCoeff[ scanInfo.rasterPos ] ), scanInfo );
#endif
>>>>>>> 60f77b96
    }

    //===== find best path =====
    Decision  decision    = { std::numeric_limits<int64_t>::max(), -1, -2 };
    int64_t   minPathCost =  0;
    for( int8_t stateId = 0; stateId < 4; stateId++ )
    {
      int64_t pathCost = m_trellis[0][stateId].rdCost;
      if( pathCost < minPathCost )
      {
        decision.prevId = stateId;
        minPathCost     = pathCost;
      }
    }

    //===== backward scanning =====
    int scanIdx = 0;
    for( ; decision.prevId >= 0; scanIdx++ )
    {
      decision          = m_trellis[ scanIdx ][ decision.prevId ];
      int32_t blkpos    = tuPars.m_scanId2BlkPos[ scanIdx ];
      qCoeff[ blkpos ]  = ( tCoeff[ blkpos ] < 0 ? -decision.absLevel : decision.absLevel );
      absSum           += decision.absLevel;
    }
  }

}; // namespace DQIntern




//===== interface class =====
DepQuant::DepQuant( const Quant* other, bool enc ) : QuantRDOQ( other )
{
  const DepQuant* dq = dynamic_cast<const DepQuant*>( other );
  CHECK( other && !dq, "The DepQuant cast must be successfull!" );
  p = new DQIntern::DepQuant();
  if( enc )
  {
    DQIntern::g_Rom.init();
  }
}

DepQuant::~DepQuant()
{
  delete static_cast<DQIntern::DepQuant*>(p);
}

void DepQuant::quant( TransformUnit &tu, const ComponentID &compID, const CCoeffBuf &pSrc, TCoeff &uiAbsSum, const QpParam &cQP, const Ctx& ctx )
{
  if( tu.cs->slice->getDepQuantEnabledFlag() )
  {
    static_cast<DQIntern::DepQuant*>(p)->quant( tu, pSrc, compID, cQP, Quant::m_dLambda, ctx, uiAbsSum );
  }
  else
  {
    QuantRDOQ::quant( tu, compID, pSrc, uiAbsSum, cQP, ctx );
  }
}

void DepQuant::dequant( const TransformUnit &tu, CoeffBuf &dstCoeff, const ComponentID &compID, const QpParam &cQP )
{
  if( tu.cs->slice->getDepQuantEnabledFlag() )
  {
    static_cast<DQIntern::DepQuant*>(p)->dequant( tu, dstCoeff, compID, cQP );
  }
  else
  {
    QuantRDOQ::dequant( tu, dstCoeff, compID, cQP );
  }
}


<|MERGE_RESOLUTION|>--- conflicted
+++ resolved
@@ -1013,6 +1013,7 @@
     {  98304,  98304,  98304,  98304, 131072, 131072, 131072, 131072, 163840, 163840, 163840, 163840, 196608, 196608, 196608, 196608, 229376, 229376, 229376, 229376, 262144, 262144, 262144, 262144, 294912, 294912, 294912, 294912, 360448, 360448, 360448, 360448 },
     { 131072, 131072, 131072, 131072, 131072, 131072, 131072, 131072, 163840, 163840, 163840, 163840, 163840, 163840, 163840, 163840, 196608, 196608, 196608, 196608, 196608, 196608, 196608, 196608, 229376, 229376, 229376, 229376, 229376, 229376, 229376, 229376 }
   };
+#endif
 
   class State
   {
@@ -1041,12 +1042,9 @@
       m_goRiceZero    = 0;
     }
 
-<<<<<<< HEAD
-=======
 #if JVET_M0297_32PT_MTS_ZERO_OUT
     void checkRdCosts( const ScanPosType spt, const PQData& pqDataA, const PQData& pqDataB, Decision& decisionA, Decision& decisionB, bool zeroFix) const
 #else
->>>>>>> 60f77b96
     void checkRdCosts( const ScanPosType spt, const PQData& pqDataA, const PQData& pqDataB, Decision& decisionA, Decision& decisionB) const
 #endif
     {
@@ -1059,8 +1057,6 @@
       int64_t         rdCostA   = m_rdCost + pqDataA.deltaDist;
       int64_t         rdCostB   = m_rdCost + pqDataB.deltaDist;
       int64_t         rdCostZ   = m_rdCost;
-<<<<<<< HEAD
-=======
 #endif
 #if JVET_M0297_32PT_MTS_ZERO_OUT
       if( zeroFix )
@@ -1106,7 +1102,6 @@
         rdCostB = m_rdCost + pqDataB.deltaDist;
         rdCostZ = m_rdCost;
 #endif
->>>>>>> 60f77b96
 #if JVET_M0173_MOVE_GT2_TO_FIRST_PASS
       if( m_remRegBins >= 4 )
 #else
@@ -1174,12 +1169,9 @@
         decisionB.absLevel = pqDataB.absLevel;
         decisionB.prevId   = m_stateId;
       }
-<<<<<<< HEAD
-=======
 #if JVET_M0297_32PT_MTS_ZERO_OUT
       }
 #endif
->>>>>>> 60f77b96
     }
 
     inline void checkRdCostStart(int32_t lastOffset, const PQData &pqData, Decision &decision) const
@@ -1539,10 +1531,7 @@
 #else
     void    xDecideAndUpdate  ( const TCoeff absCoeff, const ScanInfo& scanInfo );
     void    xDecide           ( const ScanPosType spt, const TCoeff absCoeff, const int lastOffset, Decision* decisions );
-<<<<<<< HEAD
-=======
-#endif
->>>>>>> 60f77b96
+#endif
 
   private:
     CommonCtx   m_commonCtx;
@@ -1580,37 +1569,27 @@
 #undef  DINIT
 
 
-<<<<<<< HEAD
-  void DepQuant::xDecide( const ScanPosType spt, const TCoeff absCoeff, const int lastOffset, Decision* decisions)
-=======
 #if JVET_M0297_32PT_MTS_ZERO_OUT
   void DepQuant::xDecide( const ScanPosType spt, const TCoeff absCoeff, const int lastOffset, Decision* decisions, bool zeroFix)
 #else
   void DepQuant::xDecide( const ScanPosType spt, const TCoeff absCoeff, const int lastOffset, Decision* decisions)
 #endif
->>>>>>> 60f77b96
   {
     ::memcpy( decisions, startDec, 8*sizeof(Decision) );
 
     PQData  pqData[4];
     m_quant.preQuantCoeff( absCoeff, pqData );
-<<<<<<< HEAD
-=======
 #if JVET_M0297_32PT_MTS_ZERO_OUT
     m_prevStates[0].checkRdCosts( spt, pqData[0], pqData[2], decisions[0], decisions[2], zeroFix);
     m_prevStates[1].checkRdCosts( spt, pqData[0], pqData[2], decisions[2], decisions[0], zeroFix);
     m_prevStates[2].checkRdCosts( spt, pqData[3], pqData[1], decisions[1], decisions[3], zeroFix);
     m_prevStates[3].checkRdCosts( spt, pqData[3], pqData[1], decisions[3], decisions[1], zeroFix);
 #else
->>>>>>> 60f77b96
     m_prevStates[0].checkRdCosts( spt, pqData[0], pqData[2], decisions[0], decisions[2]);
     m_prevStates[1].checkRdCosts( spt, pqData[0], pqData[2], decisions[2], decisions[0]);
     m_prevStates[2].checkRdCosts( spt, pqData[3], pqData[1], decisions[1], decisions[3]);
     m_prevStates[3].checkRdCosts( spt, pqData[3], pqData[1], decisions[3], decisions[1]);
-<<<<<<< HEAD
-=======
-#endif
->>>>>>> 60f77b96
+#endif
     if( spt==SCAN_EOCSBB )
     {
 #if JVET_M0297_32PT_MTS_ZERO_OUT
@@ -1652,15 +1631,11 @@
 
     std::swap( m_prevStates, m_currStates );
 
-<<<<<<< HEAD
-    xDecide( scanInfo.spt, absCoeff, lastOffset(scanInfo.scanIdx), decisions);
-=======
 #if JVET_M0297_32PT_MTS_ZERO_OUT
     xDecide( scanInfo.spt, absCoeff, lastOffset(scanInfo.scanIdx), decisions, zeroFix );
 #else
     xDecide( scanInfo.spt, absCoeff, lastOffset(scanInfo.scanIdx), decisions);
 #endif
->>>>>>> 60f77b96
 
     if( scanInfo.scanIdx )
     {
@@ -1783,15 +1758,11 @@
     for( int scanIdx = firstTestPos; scanIdx >= 0; scanIdx-- )
     {
       const ScanInfo& scanInfo = tuPars.m_scanInfo[ scanIdx ];
-<<<<<<< HEAD
-      xDecideAndUpdate( abs( tCoeff[ scanInfo.rasterPos ] ), scanInfo );
-=======
 #if JVET_M0297_32PT_MTS_ZERO_OUT
       xDecideAndUpdate( abs( tCoeff[ scanInfo.rasterPos ] ), scanInfo, ( effWidth < width || effHeight < height ) && ( scanInfo.posX >= effWidth || scanInfo.posY >= effHeight ) );
 #else
       xDecideAndUpdate( abs( tCoeff[ scanInfo.rasterPos ] ), scanInfo );
 #endif
->>>>>>> 60f77b96
     }
 
     //===== find best path =====
