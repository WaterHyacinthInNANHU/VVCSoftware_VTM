/* The copyright in this software is being made available under the BSD
 * License, included below. This software may be subject to other third party
 * and contributor rights, including patent rights, and no such rights are
 * granted under this license.
 *
 * Copyright (c) 2010-2019, ITU/ISO/IEC
 * All rights reserved.
 *
 * Redistribution and use in source and binary forms, with or without
 * modification, are permitted provided that the following conditions are met:
 *
 *  * Redistributions of source code must retain the above copyright notice,
 *    this list of conditions and the following disclaimer.
 *  * Redistributions in binary form must reproduce the above copyright notice,
 *    this list of conditions and the following disclaimer in the documentation
 *    and/or other materials provided with the distribution.
 *  * Neither the name of the ITU/ISO/IEC nor the names of its contributors may
 *    be used to endorse or promote products derived from this software without
 *    specific prior written permission.
 *
 * THIS SOFTWARE IS PROVIDED BY THE COPYRIGHT HOLDERS AND CONTRIBUTORS "AS IS"
 * AND ANY EXPRESS OR IMPLIED WARRANTIES, INCLUDING, BUT NOT LIMITED TO, THE
 * IMPLIED WARRANTIES OF MERCHANTABILITY AND FITNESS FOR A PARTICULAR PURPOSE
 * ARE DISCLAIMED. IN NO EVENT SHALL THE COPYRIGHT HOLDER OR CONTRIBUTORS
 * BE LIABLE FOR ANY DIRECT, INDIRECT, INCIDENTAL, SPECIAL, EXEMPLARY, OR
 * CONSEQUENTIAL DAMAGES (INCLUDING, BUT NOT LIMITED TO, PROCUREMENT OF
 * SUBSTITUTE GOODS OR SERVICES; LOSS OF USE, DATA, OR PROFITS; OR BUSINESS
 * INTERRUPTION) HOWEVER CAUSED AND ON ANY THEORY OF LIABILITY, WHETHER IN
 * CONTRACT, STRICT LIABILITY, OR TORT (INCLUDING NEGLIGENCE OR OTHERWISE)
 * ARISING IN ANY WAY OUT OF THE USE OF THIS SOFTWARE, EVEN IF ADVISED OF
 * THE POSSIBILITY OF SUCH DAMAGE.
 */

/** \file     Prediction.cpp
    \brief    prediction class
*/

#include "InterPrediction.h"

#include "Buffer.h"
#include "UnitTools.h"
#include "MCTS.h"

#include <memory.h>
#include <algorithm>

//! \ingroup CommonLib
//! \{

// ====================================================================================================================
// Constructor / destructor / initialize
// ====================================================================================================================

InterPrediction::InterPrediction()
:
  m_currChromaFormat( NUM_CHROMA_FORMAT )
, m_maxCompIDToPred ( MAX_NUM_COMPONENT )
, m_pcRdCost        ( nullptr )
, m_storedMv        ( nullptr )
, m_skipPROF (false)
, m_encOnly  (false)
, m_isBi     (false)
, m_gradX0(nullptr)
, m_gradY0(nullptr)
, m_gradX1(nullptr)
, m_gradY1(nullptr)
, m_subPuMC(false)
{
  for( uint32_t ch = 0; ch < MAX_NUM_COMPONENT; ch++ )
  {
    for( uint32_t refList = 0; refList < NUM_REF_PIC_LIST_01; refList++ )
    {
      m_acYuvPred[refList][ch] = nullptr;
    }
  }

  for( uint32_t c = 0; c < MAX_NUM_COMPONENT; c++ )
  {
    for( uint32_t i = 0; i < LUMA_INTERPOLATION_FILTER_SUB_SAMPLE_POSITIONS_SIGNAL; i++ )
    {
      for( uint32_t j = 0; j < LUMA_INTERPOLATION_FILTER_SUB_SAMPLE_POSITIONS_SIGNAL; j++ )
      {
        m_filteredBlock[i][j][c] = nullptr;
      }

      m_filteredBlockTmp[i][c] = nullptr;
    }
  }
  m_cYuvPredTempDMVRL1 = nullptr;
  m_cYuvPredTempDMVRL0 = nullptr;
  for (uint32_t ch = 0; ch < MAX_NUM_COMPONENT; ch++)
  {
    m_cRefSamplesDMVRL0[ch] = nullptr;
    m_cRefSamplesDMVRL1[ch] = nullptr;
  }
}

InterPrediction::~InterPrediction()
{
  destroy();
}

void InterPrediction::destroy()
{
  for( uint32_t i = 0; i < NUM_REF_PIC_LIST_01; i++ )
  {
    for( uint32_t c = 0; c < MAX_NUM_COMPONENT; c++ )
    {
      xFree( m_acYuvPred[i][c] );
      m_acYuvPred[i][c] = nullptr;
    }
  }

  for( uint32_t c = 0; c < MAX_NUM_COMPONENT; c++ )
  {
    for( uint32_t i = 0; i < LUMA_INTERPOLATION_FILTER_SUB_SAMPLE_POSITIONS_SIGNAL; i++ )
    {
      for( uint32_t j = 0; j < LUMA_INTERPOLATION_FILTER_SUB_SAMPLE_POSITIONS_SIGNAL; j++ )
      {
        xFree( m_filteredBlock[i][j][c] );
        m_filteredBlock[i][j][c] = nullptr;
      }

      xFree( m_filteredBlockTmp[i][c] );
      m_filteredBlockTmp[i][c] = nullptr;
    }
  }

  m_triangleBuf.destroy();

  if (m_storedMv != nullptr)
  {
    delete[]m_storedMv;
    m_storedMv = nullptr;
  }

  xFree(m_gradX0);   m_gradX0 = nullptr;
  xFree(m_gradY0);   m_gradY0 = nullptr;
  xFree(m_gradX1);   m_gradX1 = nullptr;
  xFree(m_gradY1);   m_gradY1 = nullptr;
  xFree(m_cYuvPredTempDMVRL0);
  m_cYuvPredTempDMVRL0 = nullptr;
  xFree(m_cYuvPredTempDMVRL1);
  m_cYuvPredTempDMVRL1 = nullptr;
  for (uint32_t ch = 0; ch < MAX_NUM_COMPONENT; ch++)
  {
    xFree(m_cRefSamplesDMVRL0[ch]);
    m_cRefSamplesDMVRL0[ch] = nullptr;
    xFree(m_cRefSamplesDMVRL1[ch]);
    m_cRefSamplesDMVRL1[ch] = nullptr;
  }
  m_IBCBuffer.destroy();
}

void InterPrediction::init( RdCost* pcRdCost, ChromaFormat chromaFormatIDC, const int ctuSize )
{
  m_pcRdCost = pcRdCost;


  // if it has been initialised before, but the chroma format has changed, release the memory and start again.
  if( m_acYuvPred[REF_PIC_LIST_0][COMPONENT_Y] != nullptr && m_currChromaFormat != chromaFormatIDC )
  {
    destroy();
  }

  m_currChromaFormat = chromaFormatIDC;
  if( m_acYuvPred[REF_PIC_LIST_0][COMPONENT_Y] == nullptr ) // check if first is null (in which case, nothing initialised yet)
  {
    for( uint32_t c = 0; c < MAX_NUM_COMPONENT; c++ )
    {
      int extWidth = MAX_CU_SIZE + (2 * BIO_EXTEND_SIZE + 2) + 16;
      int extHeight = MAX_CU_SIZE + (2 * BIO_EXTEND_SIZE + 2) + 1;
      extWidth = extWidth > (MAX_CU_SIZE + (2 * DMVR_NUM_ITERATION) + 16) ? extWidth : MAX_CU_SIZE + (2 * DMVR_NUM_ITERATION) + 16;
      extHeight = extHeight > (MAX_CU_SIZE + (2 * DMVR_NUM_ITERATION) + 1) ? extHeight : MAX_CU_SIZE + (2 * DMVR_NUM_ITERATION) + 1;
      for( uint32_t i = 0; i < LUMA_INTERPOLATION_FILTER_SUB_SAMPLE_POSITIONS_SIGNAL; i++ )
      {
        m_filteredBlockTmp[i][c] = ( Pel* ) xMalloc( Pel, ( extWidth + 4 ) * ( extHeight + 7 + 4 ) );

        for( uint32_t j = 0; j < LUMA_INTERPOLATION_FILTER_SUB_SAMPLE_POSITIONS_SIGNAL; j++ )
        {
          m_filteredBlock[i][j][c] = ( Pel* ) xMalloc( Pel, extWidth * extHeight );
        }
      }

      // new structure
      for( uint32_t i = 0; i < NUM_REF_PIC_LIST_01; i++ )
      {
        m_acYuvPred[i][c] = ( Pel* ) xMalloc( Pel, MAX_CU_SIZE * MAX_CU_SIZE );
      }
    }

    m_triangleBuf.create(UnitArea(chromaFormatIDC, Area(0, 0, MAX_CU_SIZE, MAX_CU_SIZE)));

    m_iRefListIdx = -1;

    m_gradX0 = (Pel*)xMalloc(Pel, BIO_TEMP_BUFFER_SIZE);
    m_gradY0 = (Pel*)xMalloc(Pel, BIO_TEMP_BUFFER_SIZE);
    m_gradX1 = (Pel*)xMalloc(Pel, BIO_TEMP_BUFFER_SIZE);
    m_gradY1 = (Pel*)xMalloc(Pel, BIO_TEMP_BUFFER_SIZE);
  }

  if (m_cYuvPredTempDMVRL0 == nullptr && m_cYuvPredTempDMVRL1 == nullptr)
  {
    m_cYuvPredTempDMVRL0 = (Pel*)xMalloc(Pel, (MAX_CU_SIZE + (2 * DMVR_NUM_ITERATION)) * (MAX_CU_SIZE + (2 * DMVR_NUM_ITERATION)));
    m_cYuvPredTempDMVRL1 = (Pel*)xMalloc(Pel, (MAX_CU_SIZE + (2 * DMVR_NUM_ITERATION)) * (MAX_CU_SIZE + (2 * DMVR_NUM_ITERATION)));
    for (uint32_t ch = 0; ch < MAX_NUM_COMPONENT; ch++)
    {
      m_cRefSamplesDMVRL0[ch] = (Pel*)xMalloc(Pel, (MAX_CU_SIZE + (2 * DMVR_NUM_ITERATION) + NTAPS_LUMA) * (MAX_CU_SIZE + (2 * DMVR_NUM_ITERATION) + NTAPS_LUMA));
      m_cRefSamplesDMVRL1[ch] = (Pel*)xMalloc(Pel, (MAX_CU_SIZE + (2 * DMVR_NUM_ITERATION) + NTAPS_LUMA) * (MAX_CU_SIZE + (2 * DMVR_NUM_ITERATION) + NTAPS_LUMA));
    }
  }
#if !JVET_J0090_MEMORY_BANDWITH_MEASURE
  m_if.initInterpolationFilter( true );
#endif

  if (m_storedMv == nullptr)
  {
    const int MVBUFFER_SIZE = MAX_CU_SIZE / MIN_PU_SIZE;
    m_storedMv = new Mv[MVBUFFER_SIZE*MVBUFFER_SIZE];
  }
  if (m_IBCBuffer.bufs.empty())
  {
    m_IBCBufferWidth = 128 * 128 / ctuSize;
    m_IBCBuffer.create(UnitArea(chromaFormatIDC, Area(0, 0, m_IBCBufferWidth, ctuSize)));
  }
}

// ====================================================================================================================
// Public member functions
// ====================================================================================================================

bool InterPrediction::xCheckIdenticalMotion( const PredictionUnit &pu )
{
  const Slice &slice = *pu.cs->slice;

  if( slice.isInterB() && !pu.cs->pps->getWPBiPred() )
  {
    if( pu.refIdx[0] >= 0 && pu.refIdx[1] >= 0 )
    {
      int RefPOCL0 = slice.getRefPic( REF_PIC_LIST_0, pu.refIdx[0] )->getPOC();
      int RefPOCL1 = slice.getRefPic( REF_PIC_LIST_1, pu.refIdx[1] )->getPOC();

      if( RefPOCL0 == RefPOCL1 )
      {
        if( !pu.cu->affine )
        {
          if( pu.mv[0] == pu.mv[1] )
          {
            return true;
          }
        }
        else
        {
          if ( (pu.cu->affineType == AFFINEMODEL_4PARAM && (pu.mvAffi[0][0] == pu.mvAffi[1][0]) && (pu.mvAffi[0][1] == pu.mvAffi[1][1]))
            || (pu.cu->affineType == AFFINEMODEL_6PARAM && (pu.mvAffi[0][0] == pu.mvAffi[1][0]) && (pu.mvAffi[0][1] == pu.mvAffi[1][1]) && (pu.mvAffi[0][2] == pu.mvAffi[1][2])) )
          {
            return true;
          }
        }
      }
    }
  }

  return false;
}

#if JVET_P0445_SUBBLOCK_MERGE_ENC_SPEEDUP
void InterPrediction::xSubPuMC( PredictionUnit& pu, PelUnitBuf& predBuf, const RefPicList &eRefPicList /*= REF_PIC_LIST_X*/, const bool luma /*= true*/, const bool chroma /*= true*/)
#else
void InterPrediction::xSubPuMC( PredictionUnit& pu, PelUnitBuf& predBuf, const RefPicList &eRefPicList /*= REF_PIC_LIST_X*/ )
#endif
{

  // compute the location of the current PU
  Position puPos    = pu.lumaPos();
  Size puSize       = pu.lumaSize();

  int numPartLine, numPartCol, puHeight, puWidth;
  {
    numPartLine = std::max(puSize.width >> ATMVP_SUB_BLOCK_SIZE, 1u);
    numPartCol = std::max(puSize.height >> ATMVP_SUB_BLOCK_SIZE, 1u);
    puHeight = numPartCol == 1 ? puSize.height : 1 << ATMVP_SUB_BLOCK_SIZE;
    puWidth = numPartLine == 1 ? puSize.width : 1 << ATMVP_SUB_BLOCK_SIZE;
  }

  PredictionUnit subPu;

  subPu.cs        = pu.cs;
  subPu.cu        = pu.cu;
  subPu.mergeType = MRG_TYPE_DEFAULT_N;

  bool isAffine = pu.cu->affine;
  subPu.cu->affine = false;

  // join sub-pus containing the same motion
  bool verMC = puSize.height > puSize.width;
  int  fstStart = (!verMC ? puPos.y : puPos.x);
  int  secStart = (!verMC ? puPos.x : puPos.y);
  int  fstEnd = (!verMC ? puPos.y + puSize.height : puPos.x + puSize.width);
  int  secEnd = (!verMC ? puPos.x + puSize.width : puPos.y + puSize.height);
  int  fstStep = (!verMC ? puHeight : puWidth);
  int  secStep = (!verMC ? puWidth : puHeight);

  pu.refIdx[0] = 0; pu.refIdx[1] = pu.cs->slice->getSliceType() == B_SLICE ? 0 : -1;
  bool scaled = !PU::isRefPicSameSize( pu );

  m_subPuMC = true;

  for (int fstDim = fstStart; fstDim < fstEnd; fstDim += fstStep)
  {
    for (int secDim = secStart; secDim < secEnd; secDim += secStep)
    {
      int x = !verMC ? secDim : fstDim;
      int y = !verMC ? fstDim : secDim;
      const MotionInfo &curMi = pu.getMotionInfo(Position{ x, y });

      int length = secStep;
      int later  = secDim + secStep;

      while (later < secEnd)
      {
        const MotionInfo &laterMi = !verMC ? pu.getMotionInfo(Position{ later, fstDim }) : pu.getMotionInfo(Position{ fstDim, later });
        if (!scaled && laterMi == curMi)
        {
          length += secStep;
        }
        else
        {
          break;
        }
        later += secStep;
      }
      int dx = !verMC ? length : puWidth;
      int dy = !verMC ? puHeight : length;

      subPu.UnitArea::operator=(UnitArea(pu.chromaFormat, Area(x, y, dx, dy)));
      subPu = curMi;
      PelUnitBuf subPredBuf = predBuf.subBuf(UnitAreaRelative(pu, subPu));
      subPu.mmvdEncOptMode = 0;
      subPu.mvRefine = false;
#if JVET_P0445_SUBBLOCK_MERGE_ENC_SPEEDUP
      motionCompensation(subPu, subPredBuf, eRefPicList, luma, chroma);
#else
      motionCompensation(subPu, subPredBuf, eRefPicList);
#endif
      secDim = later - secStep;
    }
  }
  m_subPuMC = false;

  pu.cu->affine = isAffine;
}
void InterPrediction::xSubPuBio(PredictionUnit& pu, PelUnitBuf& predBuf, const RefPicList &eRefPicList /*= REF_PIC_LIST_X*/, PelUnitBuf* yuvDstTmp /*= NULL*/)
{
  // compute the location of the current PU
  Position puPos = pu.lumaPos();
  Size puSize = pu.lumaSize();

  PredictionUnit subPu;

  subPu.cs = pu.cs;
  subPu.cu = pu.cu;
  subPu.mergeType = pu.mergeType;
  subPu.mmvdMergeFlag = pu.mmvdMergeFlag;
  subPu.mmvdEncOptMode = pu.mmvdEncOptMode;
  subPu.mergeFlag = pu.mergeFlag;
  subPu.mhIntraFlag = pu.mhIntraFlag;
  subPu.mvRefine = pu.mvRefine;
  subPu.refIdx[0] = pu.refIdx[0];
  subPu.refIdx[1] = pu.refIdx[1];
  int  fstStart = puPos.y;
  int  secStart = puPos.x;
  int  fstEnd = puPos.y + puSize.height;
  int  secEnd = puPos.x + puSize.width;
  int  fstStep = std::min((int)MAX_BDOF_APPLICATION_REGION, (int)puSize.height);
  int  secStep = std::min((int)MAX_BDOF_APPLICATION_REGION, (int)puSize.width);
  for (int fstDim = fstStart; fstDim < fstEnd; fstDim += fstStep)
  {
    for (int secDim = secStart; secDim < secEnd; secDim += secStep)
    {
      int x = secDim;
      int y = fstDim;
      int dx = secStep;
      int dy = fstStep;

      const MotionInfo &curMi = pu.getMotionInfo(Position{ x, y });

      subPu.UnitArea::operator=(UnitArea(pu.chromaFormat, Area(x, y, dx, dy)));
      subPu = curMi;
      PelUnitBuf subPredBuf = predBuf.subBuf(UnitAreaRelative(pu, subPu));

      if (yuvDstTmp)
      {
        PelUnitBuf subPredBufTmp = yuvDstTmp->subBuf(UnitAreaRelative(pu, subPu));
        motionCompensation(subPu, subPredBuf, eRefPicList, true, true, &subPredBufTmp);
      }
      else
      motionCompensation(subPu, subPredBuf, eRefPicList);
    }
  }
}

void InterPrediction::xPredInterUni(const PredictionUnit& pu, const RefPicList& eRefPicList, PelUnitBuf& pcYuvPred, const bool& bi
                                   , const bool& bioApplied
                                   , const bool luma, const bool chroma
)
{
  const SPS &sps = *pu.cs->sps;

  int iRefIdx = pu.refIdx[eRefPicList];
  Mv mv[3];
  bool isIBC = false;
  CHECK( !CU::isIBC( *pu.cu ) && pu.lwidth() == 4 && pu.lheight() == 4, "invalid 4x4 inter blocks" );
  if (CU::isIBC(*pu.cu))
  {
    isIBC = true;
  }
  if( pu.cu->affine )
  {
    CHECK( iRefIdx < 0, "iRefIdx incorrect." );

    mv[0] = pu.mvAffi[eRefPicList][0];
    mv[1] = pu.mvAffi[eRefPicList][1];
    mv[2] = pu.mvAffi[eRefPicList][2];
  }
  else
  {
    mv[0] = pu.mv[eRefPicList];
  }

  if( !pu.cu->affine )
  {
    if( pu.cu->slice->getScalingRatio( eRefPicList, iRefIdx ) == SCALE_1X )
    {
      clipMv( mv[0], pu.cu->lumaPos(), pu.cu->lumaSize(), sps, *pu.cs->pps );
    }
  }

  for( uint32_t comp = COMPONENT_Y; comp < pcYuvPred.bufs.size() && comp <= m_maxCompIDToPred; comp++ )
  {
    const ComponentID compID = ComponentID( comp );
    if (compID == COMPONENT_Y && !luma)
      continue;
    if (compID != COMPONENT_Y && !chroma)
      continue;
    if ( pu.cu->affine )
    {
      CHECK( bioApplied, "BIO is not allowed with affine" );
      m_iRefListIdx = eRefPicList;
#if JVET_P0445_SUBBLOCK_MERGE_ENC_SPEEDUP
      bool genChromaMv = (!luma && chroma && compID == COMPONENT_Cb);
      xPredAffineBlk( compID, pu, pu.cu->slice->getRefPic( eRefPicList, iRefIdx )->unscaledPic, mv, pcYuvPred, bi, pu.cu->slice->clpRng( compID ), genChromaMv, pu.cu->slice->getScalingRatio( eRefPicList, iRefIdx ));
#else
      xPredAffineBlk( compID, pu, pu.cu->slice->getRefPic( eRefPicList, iRefIdx )->unscaledPic, mv, pcYuvPred, bi, pu.cu->slice->clpRng( compID ), pu.cu->slice->getScalingRatio( eRefPicList, iRefIdx ));
#endif
    }
    else
    {
      if (isIBC)
      {
        xPredInterBlk(compID, pu, pu.cu->slice->getPic(), mv[0], pcYuvPred, bi, pu.cu->slice->clpRng(compID)
          , bioApplied
          , isIBC
        );
      }
      else
      {
        xPredInterBlk( compID, pu, pu.cu->slice->getRefPic( eRefPicList, iRefIdx )->unscaledPic, mv[0], pcYuvPred, bi, pu.cu->slice->clpRng( compID ), bioApplied, isIBC, pu.cu->slice->getScalingRatio( eRefPicList, iRefIdx ) );
      }
    }
  }
}

#if JVET_P0445_SUBBLOCK_MERGE_ENC_SPEEDUP
void InterPrediction::xPredInterBi(PredictionUnit &pu, PelUnitBuf &pcYuvPred, const bool luma, const bool chroma, PelUnitBuf *yuvPredTmp /*= NULL*/)
#else
void InterPrediction::xPredInterBi(PredictionUnit& pu, PelUnitBuf &pcYuvPred, PelUnitBuf* yuvPredTmp /*= NULL*/)
#endif
{
  const PPS   &pps   = *pu.cs->pps;
  const Slice &slice = *pu.cs->slice;
  CHECK( !pu.cu->affine && pu.refIdx[0] >= 0 && pu.refIdx[1] >= 0 && ( pu.lwidth() + pu.lheight() == 12 ), "invalid 4x8/8x4 bi-predicted blocks" );
  WPScalingParam *wp0;
  WPScalingParam *wp1;
  int refIdx0 = pu.refIdx[REF_PIC_LIST_0];
  int refIdx1 = pu.refIdx[REF_PIC_LIST_1];
  pu.cs->slice->getWpScaling(REF_PIC_LIST_0, refIdx0, wp0);
  pu.cs->slice->getWpScaling(REF_PIC_LIST_1, refIdx1, wp1);

  bool bioApplied = false;
  if (pu.cs->sps->getBDOFEnabledFlag() && (!pu.cs->slice->getDisBdofDmvrFlag()))
  {
    if (pu.cu->affine || m_subPuMC)
    {
      bioApplied = false;
    }
    else
    {
      const bool biocheck0 = !((wp0[COMPONENT_Y].bPresentFlag || wp1[COMPONENT_Y].bPresentFlag) && slice.getSliceType() == B_SLICE);
      const bool biocheck1 = !(pps.getUseWP() && slice.getSliceType() == P_SLICE);
      if (biocheck0
        && biocheck1
#if JVET_P1023_DMVR_BDOF_RP_CONDITION
        && PU::isBiPredFromDifferentDirEqDistPoc(pu)
#else
        && PU::isBiPredFromDifferentDir(pu)
#endif
        && (pu.Y().height >= 8)
        && (pu.Y().width >= 8)
        && ((pu.Y().height * pu.Y().width) >= 128)
       )
      {
        bioApplied = true;
      }
    }

    if (bioApplied && pu.mhIntraFlag)
      bioApplied = false;

    if (bioApplied && pu.cu->smvdMode)
    {
      bioApplied = false;
    }

    if (pu.cu->cs->sps->getUseGBi() && bioApplied && pu.cu->GBiIdx != GBI_DEFAULT)
    {
      bioApplied = false;
    }
  }
  if (pu.mmvdEncOptMode == 2 && pu.mmvdMergeFlag) {
    bioApplied = false;
  }
  bool dmvrApplied = false;
  dmvrApplied = (pu.mvRefine) && PU::checkDMVRCondition(pu);

  bool samePicSize = PU::isRefPicSameSize( pu );
  dmvrApplied = dmvrApplied && samePicSize;
  bioApplied = bioApplied && samePicSize;

  for (uint32_t refList = 0; refList < NUM_REF_PIC_LIST_01; refList++)
  {
    if( pu.refIdx[refList] < 0)
    {
      continue;
    }

    RefPicList eRefPicList = (refList ? REF_PIC_LIST_1 : REF_PIC_LIST_0);

    CHECK(CU::isIBC(*pu.cu) && eRefPicList != REF_PIC_LIST_0, "Invalid interdir for ibc mode");
    CHECK(CU::isIBC(*pu.cu) && pu.refIdx[refList] != MAX_NUM_REF, "Invalid reference index for ibc mode");
    CHECK((CU::isInter(*pu.cu) && pu.refIdx[refList] >= slice.getNumRefIdx(eRefPicList)), "Invalid reference index");
    m_iRefListIdx = refList;

    PelUnitBuf pcMbBuf = ( pu.chromaFormat == CHROMA_400 ?
                           PelUnitBuf(pu.chromaFormat, PelBuf(m_acYuvPred[refList][0], pcYuvPred.Y())) :
                           PelUnitBuf(pu.chromaFormat, PelBuf(m_acYuvPred[refList][0], pcYuvPred.Y()), PelBuf(m_acYuvPred[refList][1], pcYuvPred.Cb()), PelBuf(m_acYuvPred[refList][2], pcYuvPred.Cr())) );

    if (pu.refIdx[0] >= 0 && pu.refIdx[1] >= 0)
    {
      if (dmvrApplied)
      {
        if (yuvPredTmp)
#if JVET_P0445_SUBBLOCK_MERGE_ENC_SPEEDUP
          xPredInterUni(pu, eRefPicList, pcMbBuf, true, false, luma, chroma);
#else
          xPredInterUni(pu, eRefPicList, pcMbBuf, true, false, true, true);
#endif
        continue;
      }
      xPredInterUni ( pu, eRefPicList, pcMbBuf, true
        , bioApplied
#if JVET_P0445_SUBBLOCK_MERGE_ENC_SPEEDUP
        , luma, chroma
#else
        , true, true
#endif
      );
    }
    else
    {
      if( ( (pps.getUseWP() && slice.getSliceType() == P_SLICE) || (pps.getWPBiPred() && slice.getSliceType() == B_SLICE) ) )
      {
        xPredInterUni ( pu, eRefPicList, pcMbBuf, true
          , bioApplied
#if JVET_P0445_SUBBLOCK_MERGE_ENC_SPEEDUP
          , luma, chroma
#else
          , true, true
#endif
        );
      }
      else
      {
        xPredInterUni( pu, eRefPicList, pcMbBuf, pu.cu->triangle
          , bioApplied
#if JVET_P0445_SUBBLOCK_MERGE_ENC_SPEEDUP
          , luma, chroma
#else
          , true, true
#endif
        );
      }
    }
  }
  CPelUnitBuf srcPred0 = ( pu.chromaFormat == CHROMA_400 ?
                           CPelUnitBuf(pu.chromaFormat, PelBuf(m_acYuvPred[0][0], pcYuvPred.Y())) :
                           CPelUnitBuf(pu.chromaFormat, PelBuf(m_acYuvPred[0][0], pcYuvPred.Y()), PelBuf(m_acYuvPred[0][1], pcYuvPred.Cb()), PelBuf(m_acYuvPred[0][2], pcYuvPred.Cr())) );
  CPelUnitBuf srcPred1 = ( pu.chromaFormat == CHROMA_400 ?
                           CPelUnitBuf(pu.chromaFormat, PelBuf(m_acYuvPred[1][0], pcYuvPred.Y())) :
                           CPelUnitBuf(pu.chromaFormat, PelBuf(m_acYuvPred[1][0], pcYuvPred.Y()), PelBuf(m_acYuvPred[1][1], pcYuvPred.Cb()), PelBuf(m_acYuvPred[1][2], pcYuvPred.Cr())) );
#if JVET_P0445_SUBBLOCK_MERGE_ENC_SPEEDUP
  const bool lumaOnly   = luma && !chroma;
  const bool chromaOnly = !luma && chroma;
#endif
  if( !pu.cu->triangle && (!dmvrApplied) && (!bioApplied) && pps.getWPBiPred() && slice.getSliceType() == B_SLICE && pu.cu->GBiIdx==GBI_DEFAULT)
  {
#if JVET_P0445_SUBBLOCK_MERGE_ENC_SPEEDUP
    xWeightedPredictionBi( pu, srcPred0, srcPred1, pcYuvPred, m_maxCompIDToPred, lumaOnly, chromaOnly );
#else
    xWeightedPredictionBi( pu, srcPred0, srcPred1, pcYuvPred, m_maxCompIDToPred );
#endif
    if (yuvPredTmp)
      yuvPredTmp->copyFrom(pcYuvPred);
  }
  else if( !pu.cu->triangle && pps.getUseWP() && slice.getSliceType() == P_SLICE )
  {
#if JVET_P0445_SUBBLOCK_MERGE_ENC_SPEEDUP
    xWeightedPredictionUni( pu, srcPred0, REF_PIC_LIST_0, pcYuvPred, -1, m_maxCompIDToPred, lumaOnly, chromaOnly );
#else
    xWeightedPredictionUni( pu, srcPred0, REF_PIC_LIST_0, pcYuvPred, -1, m_maxCompIDToPred );
#endif
    if (yuvPredTmp)
      yuvPredTmp->copyFrom(pcYuvPred);
  }
  else
  {
    if (dmvrApplied)
    {
      if (yuvPredTmp)
      {
        yuvPredTmp->addAvg(srcPred0, srcPred1, slice.clpRngs(), false);
      }
      xProcessDMVR(pu, pcYuvPred, slice.clpRngs(), bioApplied);
    }
    else
    {
#if JVET_P0445_SUBBLOCK_MERGE_ENC_SPEEDUP
      xWeightedAverage( pu, srcPred0, srcPred1, pcYuvPred, slice.getSPS()->getBitDepths(), slice.clpRngs(), bioApplied, lumaOnly, chromaOnly, yuvPredTmp );
#else
      xWeightedAverage( pu, srcPred0, srcPred1, pcYuvPred, slice.getSPS()->getBitDepths(), slice.clpRngs(), bioApplied, yuvPredTmp );
#endif
    }
  }
}

void InterPrediction::xPredInterBlk ( const ComponentID& compID, const PredictionUnit& pu, const Picture* refPic, const Mv& _mv, PelUnitBuf& dstPic, const bool& bi, const ClpRng& clpRng
                                     , const bool& bioApplied
                                     , bool isIBC
                                     , const std::pair<int, int> scalingRatio
                                     , SizeType dmvrWidth
                                     , SizeType dmvrHeight
                                     , bool bilinearMC
                                     , Pel *srcPadBuf
                                     , int32_t srcPadStride
                                    )
{
  JVET_J0090_SET_REF_PICTURE( refPic, compID );
  const ChromaFormat  chFmt = pu.chromaFormat;
  const bool          rndRes = !bi;

  int shiftHor = MV_FRACTIONAL_BITS_INTERNAL + ::getComponentScaleX(compID, chFmt);
  int shiftVer = MV_FRACTIONAL_BITS_INTERNAL + ::getComponentScaleY(compID, chFmt);

  bool  wrapRef = false;
  Mv    mv(_mv);
  if( !isIBC && pu.cs->sps->getWrapAroundEnabledFlag() )
  {
    wrapRef = wrapClipMv( mv, pu.blocks[0].pos(), pu.blocks[0].size(), pu.cs->sps, pu.cs->pps );
  }

  bool useAltHpelIf = pu.cu->imv == IMV_HPEL;

  if( !isIBC && xPredInterBlkRPR( scalingRatio, *pu.cs->pps, CompArea( compID, chFmt, pu.blocks[compID], Size( dstPic.bufs[compID].width, dstPic.bufs[compID].height ) ), refPic, mv, dstPic.bufs[compID].buf, dstPic.bufs[compID].stride, bi, wrapRef, clpRng, 0, useAltHpelIf ) )
  {
    CHECK( bilinearMC, "DMVR should be disabled with RPR" );
    CHECK( bioApplied, "BDOF should be disabled with RPR" );
  }
  else
  {
  int xFrac = mv.hor & ((1 << shiftHor) - 1);
  int yFrac = mv.ver & ((1 << shiftVer) - 1);
  if (isIBC)
  {
    xFrac = yFrac = 0;
    JVET_J0090_SET_CACHE_ENABLE( false );
  }

  PelBuf &dstBuf  = dstPic.bufs[compID];
  unsigned width  = dstBuf.width;
  unsigned height = dstBuf.height;

  CPelBuf refBuf;
  {
    Position offset = pu.blocks[compID].pos().offset( mv.getHor() >> shiftHor, mv.getVer() >> shiftVer );
    if (dmvrWidth)
    {
      refBuf = refPic->getRecoBuf(CompArea(compID, chFmt, offset, Size(dmvrWidth, dmvrHeight)), wrapRef);
    }
    else
    refBuf = refPic->getRecoBuf( CompArea( compID, chFmt, offset, pu.blocks[compID].size() ), wrapRef);
  }

  if (NULL != srcPadBuf)
  {
    refBuf.buf = srcPadBuf;
    refBuf.stride = srcPadStride;
  }
  if (dmvrWidth)
  {
    width = dmvrWidth;
    height = dmvrHeight;
  }
  // backup data
  int backupWidth = width;
  int backupHeight = height;
  Pel *backupDstBufPtr = dstBuf.buf;
  int backupDstBufStride = dstBuf.stride;

  if (bioApplied && compID == COMPONENT_Y)
  {
    width = width + 2 * BIO_EXTEND_SIZE + 2;
    height = height + 2 * BIO_EXTEND_SIZE + 2;

    // change MC output
    dstBuf.stride = width;
    dstBuf.buf = m_filteredBlockTmp[2 + m_iRefListIdx][compID] + 2 * dstBuf.stride + 2;
  }


  if( yFrac == 0 )
  {
    m_if.filterHor(compID, (Pel*)refBuf.buf, refBuf.stride, dstBuf.buf, dstBuf.stride, backupWidth, backupHeight, xFrac, rndRes, chFmt, clpRng, bilinearMC, bilinearMC, useAltHpelIf);
  }
  else if( xFrac == 0 )
  {
    m_if.filterVer(compID, (Pel*)refBuf.buf, refBuf.stride, dstBuf.buf, dstBuf.stride, backupWidth, backupHeight, yFrac, true, rndRes, chFmt, clpRng, bilinearMC, bilinearMC, useAltHpelIf);
  }
  else
  {
    PelBuf tmpBuf = dmvrWidth ? PelBuf(m_filteredBlockTmp[0][compID], Size(dmvrWidth, dmvrHeight)) : PelBuf(m_filteredBlockTmp[0][compID], pu.blocks[compID]);
    if (dmvrWidth == 0)
      tmpBuf.stride = dstBuf.stride;

    int vFilterSize = isLuma(compID) ? NTAPS_LUMA : NTAPS_CHROMA;
    if (bilinearMC)
    {
      vFilterSize = NTAPS_BILINEAR;
    }
    m_if.filterHor(compID, (Pel*)refBuf.buf - ((vFilterSize >> 1) - 1) * refBuf.stride, refBuf.stride, tmpBuf.buf, tmpBuf.stride, backupWidth, backupHeight + vFilterSize - 1, xFrac, false, chFmt, clpRng, bilinearMC, bilinearMC, useAltHpelIf);
    JVET_J0090_SET_CACHE_ENABLE( false );
    m_if.filterVer(compID, (Pel*)tmpBuf.buf + ((vFilterSize >> 1) - 1) * tmpBuf.stride, tmpBuf.stride, dstBuf.buf, dstBuf.stride, backupWidth, backupHeight, yFrac, false, rndRes, chFmt, clpRng, bilinearMC, bilinearMC, useAltHpelIf);
  }
  JVET_J0090_SET_CACHE_ENABLE( srcPadStride == 0 ); // Enabled only in non-DMVR process, In DMVR process, srcPadStride is always non-zero
  if (bioApplied && compID == COMPONENT_Y)
  {
    const int shift = std::max<int>(2, (IF_INTERNAL_PREC - clpRng.bd));
    int xOffset = (xFrac < 8) ? 1 : 0;
    int yOffset = (yFrac < 8) ? 1 : 0;
    const Pel* refPel = refBuf.buf - yOffset * refBuf.stride - xOffset;
    Pel* dstPel = m_filteredBlockTmp[2 + m_iRefListIdx][compID] + dstBuf.stride + 1;
    for (int w = 0; w < (width - 2 * BIO_EXTEND_SIZE); w++)
    {
      Pel val = leftShift_round(refPel[w], shift);
      dstPel[w] = val - (Pel)IF_INTERNAL_OFFS;
    }

    refPel = refBuf.buf + (1 - yOffset)*refBuf.stride - xOffset;
    dstPel = m_filteredBlockTmp[2 + m_iRefListIdx][compID] + 2 * dstBuf.stride + 1;
    for (int h = 0; h < (height - 2 * BIO_EXTEND_SIZE - 2); h++)
    {
      Pel val = leftShift_round(refPel[0], shift);
      dstPel[0] = val - (Pel)IF_INTERNAL_OFFS;

      val = leftShift_round(refPel[width - 3], shift);
      dstPel[width - 3] = val - (Pel)IF_INTERNAL_OFFS;

      refPel += refBuf.stride;
      dstPel += dstBuf.stride;
    }

    refPel = refBuf.buf + (height - 2 * BIO_EXTEND_SIZE - 2 + 1 - yOffset)*refBuf.stride - xOffset;
    dstPel = m_filteredBlockTmp[2 + m_iRefListIdx][compID] + (height - 2 * BIO_EXTEND_SIZE)*dstBuf.stride + 1;
    for (int w = 0; w < (width - 2 * BIO_EXTEND_SIZE); w++)
    {
      Pel val = leftShift_round(refPel[w], shift);
      dstPel[w] = val - (Pel)IF_INTERNAL_OFFS;
    }

    // restore data
    width = backupWidth;
    height = backupHeight;
    dstBuf.buf = backupDstBufPtr;
    dstBuf.stride = backupDstBufStride;
  }
  }
}

bool InterPrediction::isSubblockVectorSpreadOverLimit( int a, int b, int c, int d, int predType )
{
  int s4 = ( 4 << 11 );
  int filterTap = 6;

  if ( predType == 3 )
  {
    int refBlkWidth  = std::max( std::max( 0, 4 * a + s4 ), std::max( 4 * c, 4 * a + 4 * c + s4 ) ) - std::min( std::min( 0, 4 * a + s4 ), std::min( 4 * c, 4 * a + 4 * c + s4 ) );
    int refBlkHeight = std::max( std::max( 0, 4 * b ), std::max( 4 * d + s4, 4 * b + 4 * d + s4 ) ) - std::min( std::min( 0, 4 * b ), std::min( 4 * d + s4, 4 * b + 4 * d + s4 ) );
    refBlkWidth  = ( refBlkWidth >> 11 ) + filterTap + 3;
    refBlkHeight = ( refBlkHeight >> 11 ) + filterTap + 3;

    if ( refBlkWidth * refBlkHeight > ( filterTap + 9 ) * ( filterTap + 9 ) )
    {
      return true;
    }
  }
  else
  {
    int refBlkWidth  = std::max( 0, 4 * a + s4 ) - std::min( 0, 4 * a + s4 );
    int refBlkHeight = std::max( 0, 4 * b ) - std::min( 0, 4 * b );
    refBlkWidth  = ( refBlkWidth >> 11 ) + filterTap + 3;
    refBlkHeight = ( refBlkHeight >> 11 ) + filterTap + 3;
    if ( refBlkWidth * refBlkHeight > ( filterTap + 9 ) * ( filterTap + 5 ) )
    {
      return true;
    }

    refBlkWidth  = std::max( 0, 4 * c ) - std::min( 0, 4 * c );
    refBlkHeight = std::max( 0, 4 * d + s4 ) - std::min( 0, 4 * d + s4 );
    refBlkWidth  = ( refBlkWidth >> 11 ) + filterTap + 3;
    refBlkHeight = ( refBlkHeight >> 11 ) + filterTap + 3;
    if ( refBlkWidth * refBlkHeight > ( filterTap + 5 ) * ( filterTap + 9 ) )
    {
      return true;
    }
  }
  return false;
}

#if JVET_P0445_SUBBLOCK_MERGE_ENC_SPEEDUP
void InterPrediction::xPredAffineBlk(const ComponentID &compID, const PredictionUnit &pu, const Picture *refPic, const Mv *_mv, PelUnitBuf &dstPic, const bool &bi, const ClpRng &clpRng, bool genChromaMv, const std::pair<int, int> scalingRatio)
#else
void InterPrediction::xPredAffineBlk( const ComponentID& compID, const PredictionUnit& pu, const Picture* refPic, const Mv* _mv, PelUnitBuf& dstPic, const bool& bi, const ClpRng& clpRng, const std::pair<int, int> scalingRatio )
#endif
{

  JVET_J0090_SET_REF_PICTURE( refPic, compID );
  const ChromaFormat chFmt = pu.chromaFormat;
  int iScaleX = ::getComponentScaleX( compID, chFmt );
  int iScaleY = ::getComponentScaleY( compID, chFmt );

  Mv mvLT =_mv[0];
  Mv mvRT =_mv[1];
  Mv mvLB =_mv[2];


  // get affine sub-block width and height
  const int width  = pu.Y().width;
  const int height = pu.Y().height;
  int blockWidth = AFFINE_MIN_BLOCK_SIZE;
  int blockHeight = AFFINE_MIN_BLOCK_SIZE;

  CHECK(blockWidth  > (width >> iScaleX ), "Sub Block width  > Block width");
  CHECK(blockHeight > (height >> iScaleY), "Sub Block height > Block height");
  const int MVBUFFER_SIZE = MAX_CU_SIZE / MIN_PU_SIZE;

  const int cxWidth  = width  >> iScaleX;
  const int cxHeight = height >> iScaleY;
  const int iHalfBW  = blockWidth  >> 1;
  const int iHalfBH  = blockHeight >> 1;

  const int iBit = MAX_CU_DEPTH;
  int iDMvHorX, iDMvHorY, iDMvVerX, iDMvVerY;
  iDMvHorX = (mvRT - mvLT).getHor() << (iBit - floorLog2(cxWidth));
  iDMvHorY = (mvRT - mvLT).getVer() << (iBit - floorLog2(cxWidth));
  if ( pu.cu->affineType == AFFINEMODEL_6PARAM )
  {
    iDMvVerX = (mvLB - mvLT).getHor() << (iBit - floorLog2(cxHeight));
    iDMvVerY = (mvLB - mvLT).getVer() << (iBit - floorLog2(cxHeight));
  }
  else
  {
    iDMvVerX = -iDMvHorY;
    iDMvVerY = iDMvHorX;
  }

  int iMvScaleHor = mvLT.getHor() << iBit;
  int iMvScaleVer = mvLT.getVer() << iBit;
  const SPS &sps    = *pu.cs->sps;
  const int iMvShift = 4;
  const int iOffset  = 8;
  const int iHorMax = ( pu.cs->pps->getPicWidthInLumaSamples() + iOffset - pu.Y().x - 1 ) << iMvShift;
  const int iHorMin = (      -(int)pu.cs->pcv->maxCUWidth  - iOffset - (int)pu.Y().x + 1 ) << iMvShift;
  const int iVerMax = ( pu.cs->pps->getPicHeightInLumaSamples() + iOffset - pu.Y().y - 1 ) << iMvShift;
  const int iVerMin = (      -(int)pu.cs->pcv->maxCUHeight - iOffset - (int)pu.Y().y + 1 ) << iMvShift;

  const int vFilterSize = isLuma(compID) ? NTAPS_LUMA : NTAPS_CHROMA;

  const int shift = iBit - 4 + MV_FRACTIONAL_BITS_INTERNAL;
  bool      wrapRef = false;
  const bool subblkMVSpreadOverLimit = isSubblockVectorSpreadOverLimit( iDMvHorX, iDMvHorY, iDMvVerX, iDMvVerY, pu.interDir );

  bool enablePROF = (sps.getUsePROF()) && (!m_skipPROF) && (compID == COMPONENT_Y);
  enablePROF &= !((pu.cu->affineType == AFFINEMODEL_6PARAM && _mv[0] == _mv[1] && _mv[0] == _mv[2]) || (pu.cu->affineType == AFFINEMODEL_4PARAM && _mv[0] == _mv[1]));
  enablePROF &= !subblkMVSpreadOverLimit;
  const int profThres = 1 << (iBit + (m_isBi ? 1 : 0));
  enablePROF &= !m_encOnly || pu.cu->slice->getCheckLDC() || iDMvHorX > profThres || iDMvHorY > profThres || iDMvVerX > profThres || iDMvVerY > profThres || iDMvHorX < -profThres || iDMvHorY < -profThres || iDMvVerX < -profThres || iDMvVerY < -profThres;
  enablePROF &= pu.cs->pps->getPicWidthInLumaSamples() == refPic->getPicWidthInLumaSamples() && pu.cs->pps->getPicHeightInLumaSamples() == refPic->getPicHeightInLumaSamples();

#if !JVET_P0154_PROF_SAMPLE_OFFSET_CLIPPING
  if (compID == COMPONENT_Y)
  {
    m_applyPROF[m_iRefListIdx] = enablePROF;
  }
#endif

  bool isLast = enablePROF ? false : !bi;

#if JVET_P0154_PROF_SAMPLE_OFFSET_CLIPPING
  const int cuExtW = AFFINE_MIN_BLOCK_SIZE + PROF_BORDER_EXT_W * 2;
  const int cuExtH = AFFINE_MIN_BLOCK_SIZE + PROF_BORDER_EXT_H * 2;

  PelBuf gradXExt(m_gradBuf[0], cuExtW, cuExtH);
  PelBuf gradYExt(m_gradBuf[1], cuExtW, cuExtH);
#else
  const int cuExtW = pu.blocks[compID].width + PROF_BORDER_EXT_W * 2;
  const int cuExtH = pu.blocks[compID].height + PROF_BORDER_EXT_H * 2;

  PelBuf gradXExt(m_gradBuf[m_iRefListIdx][0], cuExtW, cuExtH);
  PelBuf gradYExt(m_gradBuf[m_iRefListIdx][1], cuExtW, cuExtH);
#endif
  const int MAX_FILTER_SIZE = std::max<int>(NTAPS_LUMA, NTAPS_CHROMA);
  const int dstExtW = ((blockWidth + PROF_BORDER_EXT_W * 2 + 7) >> 3) << 3;
  const int dstExtH = blockHeight + PROF_BORDER_EXT_H * 2;
  PelBuf dstExtBuf(m_filteredBlockTmp[1][compID], dstExtW, dstExtH);

  const int refExtH = dstExtH + MAX_FILTER_SIZE - 1;
  PelBuf tmpBuf = PelBuf(m_filteredBlockTmp[0][compID], dstExtW, refExtH);

  PelBuf &dstBuf = dstPic.bufs[compID];

  int *dMvScaleHor = m_dMvBuf[m_iRefListIdx];
  int *dMvScaleVer = m_dMvBuf[m_iRefListIdx] + 16;

#if JVET_P0154_PROF_SAMPLE_OFFSET_CLIPPING
  if (enablePROF)
#else
  if (enablePROF && !bi)
#endif
  {
    int* dMvH = dMvScaleHor;
    int* dMvV = dMvScaleVer;
    int quadHorX = iDMvHorX << 2;
    int quadHorY = iDMvHorY << 2;
    int quadVerX = iDMvVerX << 2;
    int quadVerY = iDMvVerY << 2;

    dMvH[0] = ((iDMvHorX + iDMvVerX) << 1) - ((quadHorX + quadVerX) << 1);
    dMvV[0] = ((iDMvHorY + iDMvVerY) << 1) - ((quadHorY + quadVerY) << 1);

    for (int w = 1; w < blockWidth; w++)
    {
      dMvH[w] = dMvH[w - 1] + quadHorX;
      dMvV[w] = dMvV[w - 1] + quadHorY;
    }

    dMvH += blockWidth;
    dMvV += blockWidth;
    for (int h = 1; h < blockHeight; h++)
    {
      for (int w = 0; w < blockWidth; w++)
      {
        dMvH[w] = dMvH[w - blockWidth] + quadVerX;
        dMvV[w] = dMvV[w - blockWidth] + quadVerY;
      }
      dMvH += blockWidth;
      dMvV += blockWidth;
    }

#if JVET_P0653_BDOF_PROF_PARA_DEV
    const int mvShift  = 8;
#if JVET_P0491_BDOFPROF_MVD_RANGE
    const int dmvLimit = ( 1 << 5 ) - 1;
#else
    const int dmvLimit = (1 << 5);
#endif
#else
#if JVET_P0057_BDOF_PROF_HARMONIZATION 
    const int mvShift = shift + MV_FRACTIONAL_BITS_INTERNAL + 2 - std::max<int>(5, clpRng.bd - 7);
    const int dmvLimit = (1 << (std::max<int>(5, clpRng.bd - 7)));
#else
    const int bdlimit = std::max<int>(6, clpRng.bd - 6);
    const int dmvLimit = 1 << bdlimit;
#endif
#endif

    if (!g_pelBufOP.roundIntVector)
    {
      for (int idx = 0; idx < blockWidth * blockHeight; idx++)
      {
#if JVET_P0057_BDOF_PROF_HARMONIZATION 
        roundAffineMv(dMvScaleHor[idx], dMvScaleVer[idx], mvShift);
#else
        roundAffineMv(dMvScaleHor[idx], dMvScaleVer[idx], shift);
#endif
#if JVET_P0491_BDOFPROF_MVD_RANGE
        dMvScaleHor[idx] = Clip3( -dmvLimit, dmvLimit, dMvScaleHor[idx] );
        dMvScaleVer[idx] = Clip3( -dmvLimit, dmvLimit, dMvScaleVer[idx] );
#else
        dMvScaleHor[idx] = Clip3(-dmvLimit, dmvLimit - 1, dMvScaleHor[idx]);
        dMvScaleVer[idx] = Clip3(-dmvLimit, dmvLimit - 1, dMvScaleVer[idx]);
#endif
      }
    }
    else
    {
      int sz = blockWidth * blockHeight;
#if JVET_P0057_BDOF_PROF_HARMONIZATION 
      g_pelBufOP.roundIntVector(dMvScaleHor, sz, mvShift, dmvLimit);
      g_pelBufOP.roundIntVector(dMvScaleVer, sz, mvShift, dmvLimit);
#else
      g_pelBufOP.roundIntVector(dMvScaleHor, sz, shift, dmvLimit);
      g_pelBufOP.roundIntVector(dMvScaleVer, sz, shift, dmvLimit);
#endif
    }
  }
#if JVET_P0445_SUBBLOCK_MERGE_ENC_SPEEDUP
  int scaleXLuma = ::getComponentScaleX(COMPONENT_Y, chFmt);
  int scaleYLuma = ::getComponentScaleY(COMPONENT_Y, chFmt);

  if (genChromaMv && pu.chromaFormat != CHROMA_444)
  {
    CHECK(compID == COMPONENT_Y, "Chroma only subblock MV calculation should not apply to Luma");
    int lumaBlockWidth  = AFFINE_MIN_BLOCK_SIZE;
    int lumaBlockHeight = AFFINE_MIN_BLOCK_SIZE;

    CHECK(lumaBlockWidth > (width >> scaleXLuma), "Sub Block width  > Block width");
    CHECK(lumaBlockHeight > (height >> scaleYLuma), "Sub Block height > Block height");

    const int cxWidthLuma  = width >> scaleXLuma;
    const int cxHeightLuma = height >> scaleYLuma;
    const int halfBWLuma  = lumaBlockWidth >> 1;
    const int halfBHLuma  = lumaBlockHeight >> 1;

    int dMvHorXLuma, dMvHorYLuma, dMvVerXLuma, dMvVerYLuma;
    dMvHorXLuma = (mvRT - mvLT).getHor() << (iBit - floorLog2(cxWidthLuma));
    dMvHorYLuma = (mvRT - mvLT).getVer() << (iBit - floorLog2(cxWidthLuma));
    if (pu.cu->affineType == AFFINEMODEL_6PARAM)
    {
      dMvVerXLuma = (mvLB - mvLT).getHor() << (iBit - floorLog2(cxHeightLuma));
      dMvVerYLuma = (mvLB - mvLT).getVer() << (iBit - floorLog2(cxHeightLuma));
    }
    else
    {
      dMvVerXLuma = -dMvHorYLuma;
      dMvVerYLuma = dMvHorXLuma;
    }

    const bool subblkMVSpreadOverLimitLuma = isSubblockVectorSpreadOverLimit(dMvHorXLuma, dMvHorYLuma, dMvVerXLuma, dMvVerYLuma, pu.interDir);

    // get luma MV block by block
    for (int h = 0; h < cxHeightLuma; h += lumaBlockHeight)
    {
      for (int w = 0; w < cxWidthLuma; w += lumaBlockWidth)
      {
        int mvScaleTmpHor, mvScaleTmpVer;
        if (!subblkMVSpreadOverLimitLuma)
        {
          mvScaleTmpHor = iMvScaleHor + dMvHorXLuma * (halfBWLuma + w) + dMvVerXLuma * (halfBHLuma + h);
          mvScaleTmpVer = iMvScaleVer + dMvHorYLuma * (halfBWLuma + w) + dMvVerYLuma * (halfBHLuma + h);
        }
        else
        {
          mvScaleTmpHor = iMvScaleHor + dMvHorXLuma * (cxWidthLuma >> 1) + dMvVerXLuma * (cxHeightLuma >> 1);
          mvScaleTmpVer = iMvScaleVer + dMvHorYLuma * (cxWidthLuma >> 1) + dMvVerYLuma * (cxHeightLuma >> 1);
        }

        roundAffineMv(mvScaleTmpHor, mvScaleTmpVer, shift);
        Mv tmpMv(mvScaleTmpHor, mvScaleTmpVer);
        tmpMv.clipToStorageBitDepth();
        mvScaleTmpHor = tmpMv.getHor();
        mvScaleTmpVer = tmpMv.getVer();

        m_storedMv[h / AFFINE_MIN_BLOCK_SIZE * MVBUFFER_SIZE + w / AFFINE_MIN_BLOCK_SIZE].set(mvScaleTmpHor, mvScaleTmpVer);
      }
    }
  }
#endif
  // get prediction block by block
  for ( int h = 0; h < cxHeight; h += blockHeight )
  {
    for ( int w = 0; w < cxWidth; w += blockWidth )
    {

      int iMvScaleTmpHor, iMvScaleTmpVer;
      if (compID == COMPONENT_Y || pu.chromaFormat == CHROMA_444)
      {
        if ( !subblkMVSpreadOverLimit )
        {
          iMvScaleTmpHor = iMvScaleHor + iDMvHorX * (iHalfBW + w) + iDMvVerX * (iHalfBH + h);
          iMvScaleTmpVer = iMvScaleVer + iDMvHorY * (iHalfBW + w) + iDMvVerY * (iHalfBH + h);
        }
        else
        {
          iMvScaleTmpHor = iMvScaleHor + iDMvHorX * ( cxWidth >> 1 ) + iDMvVerX * ( cxHeight >> 1 );
          iMvScaleTmpVer = iMvScaleVer + iDMvHorY * ( cxWidth >> 1 ) + iDMvVerY * ( cxHeight >> 1 );
        }
        roundAffineMv(iMvScaleTmpHor, iMvScaleTmpVer, shift);
        Mv tmpMv(iMvScaleTmpHor, iMvScaleTmpVer);
        tmpMv.clipToStorageBitDepth();
        iMvScaleTmpHor = tmpMv.getHor();
        iMvScaleTmpVer = tmpMv.getVer();

        // clip and scale
        if (sps.getWrapAroundEnabledFlag())
        {
          m_storedMv[h / AFFINE_MIN_BLOCK_SIZE * MVBUFFER_SIZE + w / AFFINE_MIN_BLOCK_SIZE].set(iMvScaleTmpHor, iMvScaleTmpVer);
          Mv tmpMv(iMvScaleTmpHor, iMvScaleTmpVer);
          wrapRef = wrapClipMv( tmpMv, Position( pu.Y().x + w, pu.Y().y + h ), Size( blockWidth, blockHeight ), &sps, pu.cs->pps );
          iMvScaleTmpHor = tmpMv.getHor();
          iMvScaleTmpVer = tmpMv.getVer();
        }
        else
        {
          wrapRef = false;
          m_storedMv[h / AFFINE_MIN_BLOCK_SIZE * MVBUFFER_SIZE + w / AFFINE_MIN_BLOCK_SIZE].set(iMvScaleTmpHor, iMvScaleTmpVer);
          if( scalingRatio == SCALE_1X ) 
          {
            iMvScaleTmpHor = std::min<int>(iHorMax, std::max<int>(iHorMin, iMvScaleTmpHor));
            iMvScaleTmpVer = std::min<int>(iVerMax, std::max<int>(iVerMin, iMvScaleTmpVer));
          }
        }
      }
      else
      {
        Mv curMv = m_storedMv[((h << iScaleY) / AFFINE_MIN_BLOCK_SIZE) * MVBUFFER_SIZE + ((w << iScaleX) / AFFINE_MIN_BLOCK_SIZE)] +
          m_storedMv[((h << iScaleY) / AFFINE_MIN_BLOCK_SIZE + iScaleY)* MVBUFFER_SIZE + ((w << iScaleX) / AFFINE_MIN_BLOCK_SIZE + iScaleX)];
        roundAffineMv(curMv.hor, curMv.ver, 1);
        if (sps.getWrapAroundEnabledFlag())
        {
          wrapRef = wrapClipMv( curMv, Position( pu.Y().x + ( w << iScaleX ), pu.Y().y + ( h << iScaleY ) ), Size( blockWidth << iScaleX, blockHeight << iScaleY ), &sps, pu.cs->pps );
        }
        else
        {
          wrapRef = false;
          if( scalingRatio == SCALE_1X ) 
          {
            curMv.hor = std::min<int>(iHorMax, std::max<int>(iHorMin, curMv.hor));
            curMv.ver = std::min<int>(iVerMax, std::max<int>(iVerMin, curMv.ver));
          }
        }
        iMvScaleTmpHor = curMv.hor;
        iMvScaleTmpVer = curMv.ver;
      }

      if( xPredInterBlkRPR( scalingRatio, *pu.cs->pps, CompArea( compID, chFmt, pu.blocks[compID].offset( w, h ), Size( blockWidth, blockHeight ) ), refPic, Mv( iMvScaleTmpHor, iMvScaleTmpVer ), dstBuf.buf + w + h * dstBuf.stride, dstBuf.stride, bi, wrapRef, clpRng, 2 ) )
      {
        CHECK( enablePROF, "PROF should be disabled with RPR" );
      }
      else
      {
      // get the MV in high precision
      int xFrac, yFrac, xInt, yInt;

      if (!iScaleX)
      {
        xInt  = iMvScaleTmpHor >> 4;
        xFrac = iMvScaleTmpHor & 15;
      }
      else
      {
        xInt  = iMvScaleTmpHor >> 5;
        xFrac = iMvScaleTmpHor & 31;
      }
      if (!iScaleY)
      {
        yInt  = iMvScaleTmpVer >> 4;
        yFrac = iMvScaleTmpVer & 15;
      }
      else
      {
        yInt  = iMvScaleTmpVer >> 5;
        yFrac = iMvScaleTmpVer & 31;
      }

      const CPelBuf refBuf = refPic->getRecoBuf( CompArea( compID, chFmt, pu.blocks[compID].offset(xInt + w, yInt + h), pu.blocks[compID] ), wrapRef );

      Pel* ref = (Pel*) refBuf.buf;
      Pel* dst = dstBuf.buf + w + h * dstBuf.stride;

      int refStride = refBuf.stride;
      int dstStride = dstBuf.stride;

      int bw = blockWidth;
      int bh = blockHeight;

      if (enablePROF)
      {
        dst = dstExtBuf.bufAt(PROF_BORDER_EXT_W, PROF_BORDER_EXT_H);
        dstStride = dstExtBuf.stride;
      }

      if ( yFrac == 0 )
      {
        m_if.filterHor( compID, (Pel*) ref, refStride, dst, dstStride, bw, bh, xFrac, isLast, chFmt, clpRng);
      }
      else if ( xFrac == 0 )
      {
        m_if.filterVer( compID, (Pel*) ref, refStride, dst, dstStride, bw, bh, yFrac, true, isLast, chFmt, clpRng);
      }
      else
      {
        m_if.filterHor( compID, (Pel*)ref - ((vFilterSize>>1) -1)*refStride, refStride, tmpBuf.buf, tmpBuf.stride, bw, bh+vFilterSize-1, xFrac, false,      chFmt, clpRng);
        JVET_J0090_SET_CACHE_ENABLE( false );
        m_if.filterVer( compID, tmpBuf.buf + ((vFilterSize>>1) -1)*tmpBuf.stride, tmpBuf.stride, dst, dstStride, bw, bh, yFrac, false, isLast, chFmt, clpRng);
        JVET_J0090_SET_CACHE_ENABLE( true );
      }
      if (enablePROF)
      {
        const int shift = std::max<int>(2, (IF_INTERNAL_PREC - clpRng.bd));
        const int xOffset = xFrac >> 3;
        const int yOffset = yFrac >> 3;

        const int refOffset = (blockHeight + 1) * refStride;
        const int dstOffset = (blockHeight + 1)* dstStride;

        const Pel* refPel = ref - (1 - yOffset) * refStride + xOffset - 1;
        Pel* dstPel = dst - dstStride - 1;
        for (int pw = 0; pw < blockWidth + 2; pw++)
        {
          dstPel[pw] = leftShift_round(refPel[pw], shift) - (Pel)IF_INTERNAL_OFFS;
          dstPel[pw+dstOffset] = leftShift_round(refPel[pw+refOffset], shift) - (Pel)IF_INTERNAL_OFFS;
        }

        refPel = ref + yOffset * refBuf.stride + xOffset;
        dstPel = dst;
        for (int ph = 0; ph < blockHeight; ph++, refPel += refStride, dstPel += dstStride)
        {
          dstPel[-1] = leftShift_round(refPel[-1], shift) - (Pel)IF_INTERNAL_OFFS;
          dstPel[blockWidth] = leftShift_round(refPel[blockWidth], shift) - (Pel)IF_INTERNAL_OFFS;
        }

#if JVET_P0154_PROF_SAMPLE_OFFSET_CLIPPING
        PelBuf gradXBuf = gradXExt.subBuf(0, 0, blockWidth + 2, blockHeight + 2);
        PelBuf gradYBuf = gradYExt.subBuf(0, 0, blockWidth + 2, blockHeight + 2);
#else
        PelBuf gradXBuf = gradXExt.subBuf(w, h, blockWidth + 2, blockHeight + 2);
        PelBuf gradYBuf = gradYExt.subBuf(w, h, blockWidth + 2, blockHeight + 2);
#endif
        g_pelBufOP.profGradFilter(dstExtBuf.buf, dstExtBuf.stride, blockWidth + 2, blockHeight + 2, gradXBuf.stride, gradXBuf.buf, gradYBuf.buf, clpRng.bd);

        const int shiftNum = std::max<int>(2, (IF_INTERNAL_PREC - clpRng.bd));
        const Pel offset = (1 << (shiftNum - 1)) + IF_INTERNAL_OFFS;
        Pel* src = dstExtBuf.bufAt(PROF_BORDER_EXT_W, PROF_BORDER_EXT_H);
        Pel* gX = gradXBuf.bufAt(PROF_BORDER_EXT_W, PROF_BORDER_EXT_H);
        Pel* gY = gradYBuf.bufAt(PROF_BORDER_EXT_W, PROF_BORDER_EXT_H);

        Pel * dstY = dstBuf.bufAt(w, h);

#if JVET_P0154_PROF_SAMPLE_OFFSET_CLIPPING
        g_pelBufOP.applyPROF(dstY, dstBuf.stride, src, dstExtBuf.stride, blockWidth, blockHeight, gX, gY, gradXBuf.stride, dMvScaleHor, dMvScaleVer, blockWidth, bi, shiftNum, offset, clpRng);
#else
        if (!bi)
        {
          g_pelBufOP.applyPROF(dstY, dstBuf.stride, src, dstExtBuf.stride, blockWidth, blockHeight, gX, gY, gradXBuf.stride, dMvScaleHor, dMvScaleVer, blockWidth, shiftNum, offset, clpRng);
        }
        else
        {
          PelBuf srcExtBuf(src, dstExtBuf.stride, Size(blockWidth, blockHeight));
          PelBuf destBuf(dstY, dstBuf.stride, Size(blockWidth, blockHeight));
          destBuf.copyFrom(srcExtBuf);
        }
#endif
      }
      }
    }
  }
}

void InterPrediction::applyBiOptFlow(const PredictionUnit &pu, const CPelUnitBuf &yuvSrc0, const CPelUnitBuf &yuvSrc1, const int &refIdx0, const int &refIdx1, PelUnitBuf &yuvDst, const BitDepths &clipBitDepths)
{
  const int     height = yuvDst.Y().height;
  const int     width = yuvDst.Y().width;
  int           heightG = height + 2 * BIO_EXTEND_SIZE;
  int           widthG = width + 2 * BIO_EXTEND_SIZE;
  int           offsetPos = widthG*BIO_EXTEND_SIZE + BIO_EXTEND_SIZE;

  Pel*          gradX0 = m_gradX0;
  Pel*          gradX1 = m_gradX1;
  Pel*          gradY0 = m_gradY0;
  Pel*          gradY1 = m_gradY1;

  int           stridePredMC = widthG + 2;
  const Pel*    srcY0 = m_filteredBlockTmp[2][COMPONENT_Y] + stridePredMC + 1;
  const Pel*    srcY1 = m_filteredBlockTmp[3][COMPONENT_Y] + stridePredMC + 1;
  const int     src0Stride = stridePredMC;
  const int     src1Stride = stridePredMC;

  Pel*          dstY = yuvDst.Y().buf;
  const int     dstStride = yuvDst.Y().stride;
  const Pel*    srcY0Temp = srcY0;
  const Pel*    srcY1Temp = srcY1;

  for (int refList = 0; refList < NUM_REF_PIC_LIST_01; refList++)
  {
    Pel* dstTempPtr = m_filteredBlockTmp[2 + refList][COMPONENT_Y] + stridePredMC + 1;
    Pel* gradY = (refList == 0) ? m_gradY0 : m_gradY1;
    Pel* gradX = (refList == 0) ? m_gradX0 : m_gradX1;

    xBioGradFilter(dstTempPtr, stridePredMC, widthG, heightG, widthG, gradX, gradY, clipBitDepths.recon[toChannelType(COMPONENT_Y)]);
    Pel* padStr = m_filteredBlockTmp[2 + refList][COMPONENT_Y] + 2 * stridePredMC + 2;
    for (int y = 0; y< height; y++)
    {
      padStr[-1] = padStr[0];
      padStr[width] = padStr[width - 1];
      padStr += stridePredMC;
    }

    padStr = m_filteredBlockTmp[2 + refList][COMPONENT_Y] + 2 * stridePredMC + 1;
    ::memcpy(padStr - stridePredMC, padStr, sizeof(Pel)*(widthG));
    ::memcpy(padStr + height*stridePredMC, padStr + (height - 1)*stridePredMC, sizeof(Pel)*(widthG));
  }

  const ClpRng& clpRng = pu.cu->cs->slice->clpRng(COMPONENT_Y);
  const int   bitDepth = clipBitDepths.recon[toChannelType(COMPONENT_Y)];
  const int   shiftNum = IF_INTERNAL_PREC + 1 - bitDepth;
  const int   offset = (1 << (shiftNum - 1)) + 2 * IF_INTERNAL_OFFS;
#if JVET_P0653_BDOF_PROF_PARA_DEV
#if JVET_P0491_BDOFPROF_MVD_RANGE
#if JVET_P0091_REMOVE_BDOF_OFFSET_SHIFT
  const int   limit = ( 1 << 4 ) - 1;
#else
  const int   limit = ( 1 << 5 ) - 1;
#endif
#else
  const int   limit = (1 << 5);
#endif
#else
  const int   limit = (1<<(std::max<int>(5, bitDepth - 7)));
#endif

  int xUnit = (width >> 2);
  int yUnit = (height >> 2);

  Pel *dstY0 = dstY;
  gradX0 = m_gradX0; gradX1 = m_gradX1;
  gradY0 = m_gradY0; gradY1 = m_gradY1;

  for (int yu = 0; yu < yUnit; yu++)
  {
    for (int xu = 0; xu < xUnit; xu++)
    {
      int tmpx = 0, tmpy = 0;
      int sumAbsGX = 0, sumAbsGY = 0, sumDIX = 0, sumDIY = 0;
      int sumSignGY_GX = 0;

      Pel* pGradX0Tmp = m_gradX0 + (xu << 2) + (yu << 2) * widthG;
      Pel* pGradX1Tmp = m_gradX1 + (xu << 2) + (yu << 2) * widthG;
      Pel* pGradY0Tmp = m_gradY0 + (xu << 2) + (yu << 2) * widthG;
      Pel* pGradY1Tmp = m_gradY1 + (xu << 2) + (yu << 2) * widthG;
      const Pel* SrcY1Tmp = srcY1 + (xu << 2) + (yu << 2) * src1Stride;
      const Pel* SrcY0Tmp = srcY0 + (xu << 2) + (yu << 2) * src0Stride;

      g_pelBufOP.calcBIOSums(SrcY0Tmp, SrcY1Tmp, pGradX0Tmp, pGradX1Tmp, pGradY0Tmp, pGradY1Tmp, xu, yu, src0Stride, src1Stride, widthG, bitDepth, &sumAbsGX, &sumAbsGY, &sumDIX, &sumDIY, &sumSignGY_GX);
#if JVET_P0091_REMOVE_BDOF_OFFSET_SHIFT
      tmpx = (sumAbsGX == 0 ? 0 : rightShiftMSB(sumDIX << 2, sumAbsGX));
#else
      tmpx = (sumAbsGX == 0 ? 0 : rightShiftMSB(sumDIX << 3, sumAbsGX));
#endif
#if JVET_P0057_BDOF_PROF_HARMONIZATION && !JVET_P0491_BDOFPROF_MVD_RANGE
      tmpx = Clip3(-limit, limit - 1, tmpx);
#else
      tmpx = Clip3(-limit, limit, tmpx);
#endif

      int     mainsGxGy = sumSignGY_GX >> 12;
      int     secsGxGy = sumSignGY_GX & ((1 << 12) - 1);
      int     tmpData = tmpx * mainsGxGy;
      tmpData = ((tmpData << 12) + tmpx*secsGxGy) >> 1;
#if JVET_P0091_REMOVE_BDOF_OFFSET_SHIFT
      tmpy = (sumAbsGY == 0 ? 0 : rightShiftMSB(((sumDIY << 2) - tmpData), sumAbsGY));
#else
      tmpy = (sumAbsGY == 0 ? 0 : rightShiftMSB(((sumDIY << 3) - tmpData), sumAbsGY));
#endif
#if JVET_P0057_BDOF_PROF_HARMONIZATION && !JVET_P0491_BDOFPROF_MVD_RANGE
      tmpy = Clip3(-limit, limit - 1, tmpy);
#else
      tmpy = Clip3(-limit, limit, tmpy);
#endif
      srcY0Temp = srcY0 + (stridePredMC + 1) + ((yu*src0Stride + xu) << 2);
      srcY1Temp = srcY1 + (stridePredMC + 1) + ((yu*src0Stride + xu) << 2);
      gradX0 = m_gradX0 + offsetPos + ((yu*widthG + xu) << 2);
      gradX1 = m_gradX1 + offsetPos + ((yu*widthG + xu) << 2);
      gradY0 = m_gradY0 + offsetPos + ((yu*widthG + xu) << 2);
      gradY1 = m_gradY1 + offsetPos + ((yu*widthG + xu) << 2);

      dstY0 = dstY + ((yu*dstStride + xu) << 2);
      xAddBIOAvg4(srcY0Temp, src0Stride, srcY1Temp, src1Stride, dstY0, dstStride, gradX0, gradX1, gradY0, gradY1, widthG, (1 << 2), (1 << 2), (int)tmpx, (int)tmpy, shiftNum, offset, clpRng);
    }  // xu
  }  // yu
}



void InterPrediction::xAddBIOAvg4(const Pel* src0, int src0Stride, const Pel* src1, int src1Stride, Pel *dst, int dstStride, const Pel *gradX0, const Pel *gradX1, const Pel *gradY0, const Pel*gradY1, int gradStride, int width, int height, int tmpx, int tmpy, int shift, int offset, const ClpRng& clpRng)
{
  g_pelBufOP.addBIOAvg4(src0, src0Stride, src1, src1Stride, dst, dstStride, gradX0, gradX1, gradY0, gradY1, gradStride, width, height, tmpx, tmpy, shift, offset, clpRng);
}

void InterPrediction::xBioGradFilter(Pel* pSrc, int srcStride, int width, int height, int gradStride, Pel* gradX, Pel* gradY, int bitDepth)
{
  g_pelBufOP.bioGradFilter(pSrc, srcStride, width, height, gradStride, gradX, gradY, bitDepth);
}

void InterPrediction::xCalcBIOPar(const Pel* srcY0Temp, const Pel* srcY1Temp, const Pel* gradX0, const Pel* gradX1, const Pel* gradY0, const Pel* gradY1, int* dotProductTemp1, int* dotProductTemp2, int* dotProductTemp3, int* dotProductTemp5, int* dotProductTemp6, const int src0Stride, const int src1Stride, const int gradStride, const int widthG, const int heightG, int bitDepth)
{
  g_pelBufOP.calcBIOPar(srcY0Temp, srcY1Temp, gradX0, gradX1, gradY0, gradY1, dotProductTemp1, dotProductTemp2, dotProductTemp3, dotProductTemp5, dotProductTemp6, src0Stride, src1Stride, gradStride, widthG, heightG, bitDepth);
}

void InterPrediction::xCalcBlkGradient(int sx, int sy, int    *arraysGx2, int     *arraysGxGy, int     *arraysGxdI, int     *arraysGy2, int     *arraysGydI, int     &sGx2, int     &sGy2, int     &sGxGy, int     &sGxdI, int     &sGydI, int width, int height, int unitSize)
{
  g_pelBufOP.calcBlkGradient(sx, sy, arraysGx2, arraysGxGy, arraysGxdI, arraysGy2, arraysGydI, sGx2, sGy2, sGxGy, sGxdI, sGydI, width, height, unitSize);
}

#if JVET_P0445_SUBBLOCK_MERGE_ENC_SPEEDUP
void InterPrediction::xWeightedAverage(const PredictionUnit& pu, const CPelUnitBuf& pcYuvSrc0, const CPelUnitBuf& pcYuvSrc1, PelUnitBuf& pcYuvDst, const BitDepths& clipBitDepths, const ClpRngs& clpRngs, const bool& bioApplied, bool lumaOnly, bool chromaOnly, PelUnitBuf* yuvDstTmp /*= NULL*/)
#else
void InterPrediction::xWeightedAverage(const PredictionUnit& pu, const CPelUnitBuf& pcYuvSrc0, const CPelUnitBuf& pcYuvSrc1, PelUnitBuf& pcYuvDst, const BitDepths& clipBitDepths, const ClpRngs& clpRngs, const bool& bioApplied, PelUnitBuf* yuvDstTmp /*= NULL*/)
#endif
{
#if JVET_P0445_SUBBLOCK_MERGE_ENC_SPEEDUP
  CHECK( (chromaOnly && lumaOnly), "should not happen" );
#endif

  const int iRefIdx0 = pu.refIdx[0];
  const int iRefIdx1 = pu.refIdx[1];

  if( iRefIdx0 >= 0 && iRefIdx1 >= 0 )
  {
<<<<<<< HEAD
#if JVET_P0445_SUBBLOCK_MERGE_ENC_SPEEDUP
    if (!chromaOnly && pu.cu->affine && (m_applyPROF[0] || m_applyPROF[1]))
#else
=======
#if !JVET_P0154_PROF_SAMPLE_OFFSET_CLIPPING
>>>>>>> c25d3a50
    if (pu.cu->affine && (m_applyPROF[0] || m_applyPROF[1]))
#endif
    {
      xApplyBiPROF(pu, pcYuvSrc0.bufs[COMPONENT_Y], pcYuvSrc1.bufs[COMPONENT_Y], pcYuvDst.bufs[COMPONENT_Y], clpRngs.comp[COMPONENT_Y]);
      pcYuvDst.addWeightedAvg(pcYuvSrc0, pcYuvSrc1, clpRngs, pu.cu->GBiIdx, true);
      CHECK(yuvDstTmp, "yuvDstTmp is disallowed with PROF");
      return;
    }
#endif
    if( pu.cu->GBiIdx != GBI_DEFAULT && (yuvDstTmp || !pu.mhIntraFlag) )
    {
      CHECK(bioApplied, "GBi is disallowed with BIO");
#if JVET_P0445_SUBBLOCK_MERGE_ENC_SPEEDUP
      pcYuvDst.addWeightedAvg(pcYuvSrc0, pcYuvSrc1, clpRngs, pu.cu->GBiIdx, chromaOnly, lumaOnly);
#else
      pcYuvDst.addWeightedAvg(pcYuvSrc0, pcYuvSrc1, clpRngs, pu.cu->GBiIdx);
#endif
      if (yuvDstTmp)
#if JVET_P0445_SUBBLOCK_MERGE_ENC_SPEEDUP
        yuvDstTmp->addAvg(pcYuvSrc0, pcYuvSrc1, clpRngs, chromaOnly, lumaOnly);
#else
        yuvDstTmp->addAvg(pcYuvSrc0, pcYuvSrc1, clpRngs, false);
#endif
      return;
    }
    if (bioApplied)
    {
      const int  src0Stride = pu.lwidth() + 2 * BIO_EXTEND_SIZE + 2;
      const int  src1Stride = pu.lwidth() + 2 * BIO_EXTEND_SIZE + 2;
      const Pel* pSrcY0 = m_filteredBlockTmp[2][COMPONENT_Y] + 2 * src0Stride + 2;
      const Pel* pSrcY1 = m_filteredBlockTmp[3][COMPONENT_Y] + 2 * src1Stride + 2;

      bool bioEnabled = true;
      if (bioEnabled)
      {
        applyBiOptFlow(pu, pcYuvSrc0, pcYuvSrc1, iRefIdx0, iRefIdx1, pcYuvDst, clipBitDepths);
        if (yuvDstTmp)
          yuvDstTmp->bufs[0].addAvg(CPelBuf(pSrcY0, src0Stride, pu.lumaSize()), CPelBuf(pSrcY1, src1Stride, pu.lumaSize()), clpRngs.comp[0]);
      }
      else
      {
        pcYuvDst.bufs[0].addAvg(CPelBuf(pSrcY0, src0Stride, pu.lumaSize()), CPelBuf(pSrcY1, src1Stride, pu.lumaSize()), clpRngs.comp[0]);
        if (yuvDstTmp)
          yuvDstTmp->bufs[0].copyFrom(pcYuvDst.bufs[0]);
      }
    }
    if (pu.cs->pps->getWPBiPred())
    {
      const int iRefIdx0 = pu.refIdx[0];
      const int iRefIdx1 = pu.refIdx[1];
      WPScalingParam  *pwp0;
      WPScalingParam  *pwp1;
      getWpScaling(pu.cu->slice, iRefIdx0, iRefIdx1, pwp0, pwp1);
      if (!bioApplied)
      {
#if JVET_P0445_SUBBLOCK_MERGE_ENC_SPEEDUP
        if (!chromaOnly)
#endif
        addWeightBiComponent(pcYuvSrc0, pcYuvSrc1, pu.cu->slice->clpRngs(), pwp0, pwp1, pcYuvDst, true, COMPONENT_Y);
      }
#if JVET_P0445_SUBBLOCK_MERGE_ENC_SPEEDUP
      if (!lumaOnly)
      {
#endif
        addWeightBiComponent(pcYuvSrc0, pcYuvSrc1, pu.cu->slice->clpRngs(), pwp0, pwp1, pcYuvDst, true, COMPONENT_Cb);
        addWeightBiComponent(pcYuvSrc0, pcYuvSrc1, pu.cu->slice->clpRngs(), pwp0, pwp1, pcYuvDst, true, COMPONENT_Cr);
#if JVET_P0445_SUBBLOCK_MERGE_ENC_SPEEDUP
      }
#endif
    }
    else
    {
#if JVET_P0445_SUBBLOCK_MERGE_ENC_SPEEDUP
      if (!bioApplied && (lumaOnly || chromaOnly))
      {
        pcYuvDst.addAvg(pcYuvSrc0, pcYuvSrc1, clpRngs, chromaOnly, lumaOnly);
      }
      else
#endif
      pcYuvDst.addAvg(pcYuvSrc0, pcYuvSrc1, clpRngs, bioApplied);
    }
    if (yuvDstTmp)
    {
      if (bioApplied)
      {
        yuvDstTmp->bufs[1].copyFrom(pcYuvDst.bufs[1]);
        yuvDstTmp->bufs[2].copyFrom(pcYuvDst.bufs[2]);
      }
      else
#if JVET_P0445_SUBBLOCK_MERGE_ENC_SPEEDUP
        yuvDstTmp->copyFrom(pcYuvDst, lumaOnly, chromaOnly);
#else
        yuvDstTmp->copyFrom(pcYuvDst);
#endif
    }
  }
  else if( iRefIdx0 >= 0 && iRefIdx1 < 0 )
  {
    if( pu.cu->triangle )
    {
      pcYuvDst.copyFrom( pcYuvSrc0 );
    }
    else
#if JVET_P0445_SUBBLOCK_MERGE_ENC_SPEEDUP
      pcYuvDst.copyClip( pcYuvSrc0, clpRngs, lumaOnly, chromaOnly );
#else
      pcYuvDst.copyClip( pcYuvSrc0, clpRngs );
#endif
    if (yuvDstTmp)
#if JVET_P0445_SUBBLOCK_MERGE_ENC_SPEEDUP
      yuvDstTmp->copyFrom( pcYuvDst, lumaOnly, chromaOnly );
#else
      yuvDstTmp->copyFrom( pcYuvDst );
#endif
  }
  else if( iRefIdx0 < 0 && iRefIdx1 >= 0 )
  {
    if( pu.cu->triangle )
    {
      pcYuvDst.copyFrom( pcYuvSrc1 );
    }
    else
#if JVET_P0445_SUBBLOCK_MERGE_ENC_SPEEDUP
      pcYuvDst.copyClip( pcYuvSrc1, clpRngs, lumaOnly, chromaOnly );
#else
      pcYuvDst.copyClip( pcYuvSrc1, clpRngs );
#endif
    if (yuvDstTmp)
#if JVET_P0445_SUBBLOCK_MERGE_ENC_SPEEDUP
      yuvDstTmp->copyFrom(pcYuvDst, lumaOnly, chromaOnly);
#else
      yuvDstTmp->copyFrom(pcYuvDst);
#endif
  }
}

#if !JVET_P0154_PROF_SAMPLE_OFFSET_CLIPPING
void InterPrediction::xApplyBiPROF(const PredictionUnit &pu, const CPelBuf& pcYuvSrc0, const CPelBuf& pcYuvSrc1, PelBuf& pcYuvDst, const ClpRng& clpRng)
{
  int blockWidth = AFFINE_MIN_BLOCK_SIZE;
  int blockHeight = AFFINE_MIN_BLOCK_SIZE;

  CHECK(!m_applyPROF[0] && !m_applyPROF[1], "xApplyBiPROF() applies PROF for at least one list.");
  const int width = pu.Y().width;
  const int height = pu.Y().height;

  const int bit = MAX_CU_DEPTH;
#if JVET_P0653_BDOF_PROF_PARA_DEV
  const int mvShift  = 8;
#if JVET_P0491_BDOFPROF_MVD_RANGE
  const int dmvLimit = ( 1 << 5 ) - 1;
#else
  const int dmvLimit = (1 << 5);
#endif
#else
  const int shift = bit - 4 + MV_FRACTIONAL_BITS_INTERNAL;
#if JVET_P0057_BDOF_PROF_HARMONIZATION 
  const int mvShift = shift + MV_FRACTIONAL_BITS_INTERNAL + 2 - std::max<int>(5, clpRng.bd - 7);
  const int dmvLimit = (1 << (std::max<int>(5, clpRng.bd - 7)));
#else
  const int bdlimit = std::max<int>(6, clpRng.bd - 6);
  const int dmvLimit = 1 << bdlimit;
#endif
#endif

  for (int list = 0; list < 2; list++)
  {
    if (m_applyPROF[list])
    {
      Mv mvLT = pu.mvAffi[list][0];
      Mv mvRT = pu.mvAffi[list][1];
      Mv mvLB = pu.mvAffi[list][2];

      int dMvHorX, dMvHorY, dMvVerX, dMvVerY;
      dMvHorX = (mvRT - mvLT).getHor() << (bit - floorLog2(width));
      dMvHorY = (mvRT - mvLT).getVer() << (bit - floorLog2(width));
      if (pu.cu->affineType == AFFINEMODEL_6PARAM)
      {
        dMvVerX = (mvLB - mvLT).getHor() << (bit - floorLog2(height));
        dMvVerY = (mvLB - mvLT).getVer() << (bit - floorLog2(height));
      }
      else
      {
        dMvVerX = -dMvHorY;
        dMvVerY = dMvHorX;
      }

      int *dMvScaleHor = m_dMvBuf[list];
      int *dMvScaleVer = m_dMvBuf[list] + 16;

      int* dMvH = dMvScaleHor;
      int* dMvV = dMvScaleVer;
      int  quadHorX = dMvHorX << 2;
      int  quadHorY = dMvHorY << 2;
      int  quadVerX = dMvVerX << 2;
      int  quadVerY = dMvVerY << 2;

      dMvH[0] = ((dMvHorX + dMvVerX) << 1) - ((quadHorX + quadVerX) << 1);
      dMvV[0] = ((dMvHorY + dMvVerY) << 1) - ((quadHorY + quadVerY) << 1);

      for (int w = 1; w < blockWidth; w++)
      {
        dMvH[w] = dMvH[w - 1] + quadHorX;
        dMvV[w] = dMvV[w - 1] + quadHorY;
      }

      dMvH += blockWidth;
      dMvV += blockWidth;
      for (int h = 1; h < blockHeight; h++)
      {
        for (int w = 0; w < blockWidth; w++)
        {
          dMvH[w] = dMvH[w - blockWidth] + quadVerX;
          dMvV[w] = dMvV[w - blockWidth] + quadVerY;
        }
        dMvH += blockWidth;
        dMvV += blockWidth;
      }

      if (!g_pelBufOP.roundIntVector)
      {
        for (int idx = 0; idx < blockWidth * blockHeight; idx++)
        {
#if JVET_P0057_BDOF_PROF_HARMONIZATION 
          roundAffineMv(dMvScaleHor[idx], dMvScaleVer[idx], mvShift);
#else
          roundAffineMv(dMvScaleHor[idx], dMvScaleVer[idx], shift);
#endif
#if JVET_P0491_BDOFPROF_MVD_RANGE
          dMvScaleHor[idx] = Clip3( -dmvLimit, dmvLimit, dMvScaleHor[idx] );
          dMvScaleVer[idx] = Clip3( -dmvLimit, dmvLimit, dMvScaleVer[idx] );
#else
          dMvScaleHor[idx] = Clip3(-dmvLimit, dmvLimit - 1, dMvScaleHor[idx]);
          dMvScaleVer[idx] = Clip3(-dmvLimit, dmvLimit - 1, dMvScaleVer[idx]);
#endif
        }
      }
      else
      {
        int sz = blockWidth * blockHeight;
#if JVET_P0057_BDOF_PROF_HARMONIZATION 
        g_pelBufOP.roundIntVector(dMvScaleHor, sz, mvShift, dmvLimit);
        g_pelBufOP.roundIntVector(dMvScaleVer, sz, mvShift, dmvLimit);
#else
        g_pelBufOP.roundIntVector(dMvScaleHor, sz, shift, dmvLimit);
        g_pelBufOP.roundIntVector(dMvScaleVer, sz, shift, dmvLimit);
#endif
      }
    }
  }

  const int cuExtW = width + PROF_BORDER_EXT_W * 2;
  const int cuExtH = height + PROF_BORDER_EXT_H * 2;

  PelBuf gradXExt0 = PelBuf(m_gradBuf[REF_PIC_LIST_0][0], cuExtW, cuExtH);
  PelBuf gradYExt0 = PelBuf(m_gradBuf[REF_PIC_LIST_0][1], cuExtW, cuExtH);
  PelBuf gradXExt1 = PelBuf(m_gradBuf[REF_PIC_LIST_1][0], cuExtW, cuExtH);
  PelBuf gradYExt1 = PelBuf(m_gradBuf[REF_PIC_LIST_1][1], cuExtW, cuExtH);

  Pel* gX0 = gradXExt0.bufAt(PROF_BORDER_EXT_W, PROF_BORDER_EXT_H);
  Pel* gY0 = gradYExt0.bufAt(PROF_BORDER_EXT_W, PROF_BORDER_EXT_H);
  Pel* gX1 = gradXExt1.bufAt(PROF_BORDER_EXT_W, PROF_BORDER_EXT_H);
  Pel* gY1 = gradYExt1.bufAt(PROF_BORDER_EXT_W, PROF_BORDER_EXT_H);

  int *dMvX0 = m_dMvBuf[REF_PIC_LIST_0];
  int *dMvY0 = m_dMvBuf[REF_PIC_LIST_0] + 16;
  int *dMvX1 = m_dMvBuf[REF_PIC_LIST_1];
  int *dMvY1 = m_dMvBuf[REF_PIC_LIST_1] + 16;

  const Pel* srcY0 = pcYuvSrc0.bufAt(0, 0);
  const Pel* srcY1 = pcYuvSrc1.bufAt(0, 0);
  Pel* dstY = pcYuvDst.bufAt(0, 0);

  if(m_applyPROF[0] && m_applyPROF[1])
    g_pelBufOP.applyBiPROF[1](dstY, pcYuvDst.stride, srcY0, srcY1, pcYuvSrc0.stride, width, height, gX0, gY0, gX1, gY1, gradXExt0.stride, dMvX0, dMvY0, dMvX1, dMvY1, blockWidth, getGbiWeight(pu.cu->GBiIdx, REF_PIC_LIST_0), clpRng);
  else if (m_applyPROF[0])
    g_pelBufOP.applyBiPROF[0](dstY, pcYuvDst.stride, srcY0, srcY1, pcYuvSrc0.stride, width, height, gX0, gY0, gX1, gY1, gradXExt0.stride, dMvX0, dMvY0, dMvX1, dMvY1, blockWidth, getGbiWeight(pu.cu->GBiIdx, REF_PIC_LIST_0), clpRng);
  else
    g_pelBufOP.applyBiPROF[0](dstY, pcYuvDst.stride, srcY1, srcY0, pcYuvSrc0.stride, width, height, gX1, gY1, gX0, gY0, gradXExt0.stride, dMvX1, dMvY1, dMvX0, dMvY0, blockWidth, getGbiWeight(pu.cu->GBiIdx, REF_PIC_LIST_1), clpRng);
}
#endif

void InterPrediction::motionCompensation( PredictionUnit &pu, PelUnitBuf &predBuf, const RefPicList &eRefPicList
  , const bool luma, const bool chroma
  , PelUnitBuf* predBufWOBIO /*= NULL*/
)
{
  CHECK(predBufWOBIO && pu.mhIntraFlag, "the case should not happen!");

  if (!pu.cs->pcv->isEncoder)
  {
    if (CU::isIBC(*pu.cu))
    {
      CHECK(!luma, "IBC only for Chroma is not allowed.");
      xIntraBlockCopy(pu, predBuf, COMPONENT_Y);
      if (chroma)
      {
        xIntraBlockCopy(pu, predBuf, COMPONENT_Cb);
        xIntraBlockCopy(pu, predBuf, COMPONENT_Cr);
      }
      return;
    }
  }
  // dual tree handling for IBC as the only ref
  if ((!luma || !chroma) && eRefPicList == REF_PIC_LIST_0)
  {
      xPredInterUni(pu, eRefPicList, predBuf, false
        , false
        , luma, chroma);
      return;
  }
  // else, go with regular MC below
        CodingStructure &cs = *pu.cs;
  const PPS &pps            = *cs.pps;
  const SliceType sliceType =  cs.slice->getSliceType();

  if( eRefPicList != REF_PIC_LIST_X )
  {
    CHECK(predBufWOBIO != NULL, "the case should not happen!");
    if( ( ( sliceType == P_SLICE && pps.getUseWP() ) || ( sliceType == B_SLICE && pps.getWPBiPred() ) ) )
    {
      xPredInterUni         ( pu,          eRefPicList, predBuf, true
        , false
#if JVET_P0445_SUBBLOCK_MERGE_ENC_SPEEDUP
        , luma, chroma
#else
        , true, true
#endif
      );
      xWeightedPredictionUni( pu, predBuf, eRefPicList, predBuf, -1, m_maxCompIDToPred 
#if JVET_P0445_SUBBLOCK_MERGE_ENC_SPEEDUP
        , (luma && !chroma), (!luma && chroma)
#endif
      );
    }
    else
    {
      xPredInterUni( pu, eRefPicList, predBuf, false
        , false
#if JVET_P0445_SUBBLOCK_MERGE_ENC_SPEEDUP
        , luma, chroma
#else
        , true, true
#endif
      );
    }
  }
  else
  {

    CHECK( !pu.cu->affine && pu.refIdx[0] >= 0 && pu.refIdx[1] >= 0 && ( pu.lwidth() + pu.lheight() == 12 ), "invalid 4x8/8x4 bi-predicted blocks" );
    WPScalingParam *wp0;
    WPScalingParam *wp1;
    int refIdx0 = pu.refIdx[REF_PIC_LIST_0];
    int refIdx1 = pu.refIdx[REF_PIC_LIST_1];
    pu.cs->slice->getWpScaling(REF_PIC_LIST_0, refIdx0, wp0);
    pu.cs->slice->getWpScaling(REF_PIC_LIST_1, refIdx1, wp1);
    bool bioApplied = false;
    const Slice &slice = *pu.cs->slice;
    if (pu.cs->sps->getBDOFEnabledFlag() && (!pu.cs->slice->getDisBdofDmvrFlag()))
    {

      if (pu.cu->affine || m_subPuMC)
      {
        bioApplied = false;
      }
      else
      {
        const bool biocheck0 = !((wp0[COMPONENT_Y].bPresentFlag || wp1[COMPONENT_Y].bPresentFlag) && slice.getSliceType() == B_SLICE);
        const bool biocheck1 = !(pps.getUseWP() && slice.getSliceType() == P_SLICE);
        if (biocheck0
          && biocheck1
#if JVET_P1023_DMVR_BDOF_RP_CONDITION
          && PU::isBiPredFromDifferentDirEqDistPoc(pu)
#else
          && PU::isBiPredFromDifferentDir(pu)
#endif
          && (pu.Y().height >= 8)
          && (pu.Y().width >= 8)
          && ((pu.Y().height * pu.Y().width) >= 128)
          )
        {
          bioApplied = true;
        }
      }

      if (bioApplied && pu.mhIntraFlag)
      {
        bioApplied = false;
      }

      if (bioApplied && pu.cu->smvdMode)
      {
        bioApplied = false;
      }
      if (pu.cu->cs->sps->getUseGBi() && bioApplied && pu.cu->GBiIdx != GBI_DEFAULT)
      {
        bioApplied = false;
      }
      if (pu.mmvdEncOptMode == 2 && pu.mmvdMergeFlag)
      {
        bioApplied = false;
      }
    }
    bioApplied = PU::isRefPicSameSize( pu ) ? bioApplied : false;
    bool dmvrApplied = false;
    dmvrApplied = (pu.mvRefine) && PU::checkDMVRCondition(pu);
    if ((pu.lumaSize().width > MAX_BDOF_APPLICATION_REGION || pu.lumaSize().height > MAX_BDOF_APPLICATION_REGION) && pu.mergeType != MRG_TYPE_SUBPU_ATMVP && (bioApplied && !dmvrApplied))
    {
      xSubPuBio(pu, predBuf, eRefPicList, predBufWOBIO);
    }
    else
    if (pu.mergeType != MRG_TYPE_DEFAULT_N && pu.mergeType != MRG_TYPE_IBC)
    {
      CHECK(predBufWOBIO != NULL, "the case should not happen!");
#if JVET_P0445_SUBBLOCK_MERGE_ENC_SPEEDUP
      xSubPuMC( pu, predBuf, eRefPicList, luma, chroma );
#else
      xSubPuMC( pu, predBuf, eRefPicList );
#endif
    }
    else if( xCheckIdenticalMotion( pu ) )
    {
      xPredInterUni( pu, REF_PIC_LIST_0, predBuf, false
        , false
#if JVET_P0445_SUBBLOCK_MERGE_ENC_SPEEDUP
        , luma, chroma
#else
        , true, true
#endif
      );
      if (predBufWOBIO)
#if JVET_P0445_SUBBLOCK_MERGE_ENC_SPEEDUP
        predBufWOBIO->copyFrom(predBuf, (luma && !chroma), (chroma && !luma));
#else
        predBufWOBIO->copyFrom(predBuf);
#endif
    }
    else
    {
#if JVET_P0445_SUBBLOCK_MERGE_ENC_SPEEDUP
      xPredInterBi(pu, predBuf, luma, chroma, predBufWOBIO);
#else
      xPredInterBi(pu, predBuf, predBufWOBIO);
#endif
    }
  }
  return;
}

void InterPrediction::motionCompensation( CodingUnit &cu, const RefPicList &eRefPicList
  , const bool luma, const bool chroma
)
{
  for( auto &pu : CU::traversePUs( cu ) )
  {
    PelUnitBuf predBuf = cu.cs->getPredBuf( pu );
    pu.mvRefine = true;
    motionCompensation( pu, predBuf, eRefPicList
      , luma, chroma
    );
    pu.mvRefine = false;
  }
}

void InterPrediction::motionCompensation( PredictionUnit &pu, const RefPicList &eRefPicList /*= REF_PIC_LIST_X*/
  , const bool luma, const bool chroma
)
{
  PelUnitBuf predBuf = pu.cs->getPredBuf( pu );
  motionCompensation( pu, predBuf, eRefPicList
    , luma, chroma
  );
}

int InterPrediction::rightShiftMSB(int numer, int denom)
{
  return numer >> floorLog2(denom);
}

void InterPrediction::motionCompensation4Triangle( CodingUnit &cu, MergeCtx &triangleMrgCtx, const bool splitDir, const uint8_t candIdx0, const uint8_t candIdx1 )
{
  for( auto &pu : CU::traversePUs( cu ) )
  {
    const UnitArea localUnitArea( cu.cs->area.chromaFormat, Area( 0, 0, pu.lwidth(), pu.lheight() ) );
    PelUnitBuf tmpTriangleBuf = m_triangleBuf.getBuf( localUnitArea );
    PelUnitBuf predBuf        = cu.cs->getPredBuf( pu );

    triangleMrgCtx.setMergeInfo( pu, candIdx0 );
    PU::spanMotionInfo( pu );
    motionCompensation( pu, tmpTriangleBuf );

    {
      if( g_mctsDecCheckEnabled && !MCTSHelper::checkMvBufferForMCTSConstraint( pu, true ) )
      {
        printf( "DECODER_TRIANGLE_PU: pu motion vector across tile boundaries (%d,%d,%d,%d)\n", pu.lx(), pu.ly(), pu.lwidth(), pu.lheight() );
      }
    }

    triangleMrgCtx.setMergeInfo( pu, candIdx1 );
    PU::spanMotionInfo( pu );
    motionCompensation( pu, predBuf );

    {
      if( g_mctsDecCheckEnabled && !MCTSHelper::checkMvBufferForMCTSConstraint( pu, true ) )
      {
        printf( "DECODER_TRIANGLE_PU: pu motion vector across tile boundaries (%d,%d,%d,%d)\n", pu.lx(), pu.ly(), pu.lwidth(), pu.lheight() );
      }
    }
    weightedTriangleBlk( pu, splitDir, MAX_NUM_CHANNEL_TYPE, predBuf, tmpTriangleBuf, predBuf );
  }
}

void InterPrediction::weightedTriangleBlk( PredictionUnit &pu, const bool splitDir, int32_t channel, PelUnitBuf& predDst, PelUnitBuf& predSrc0, PelUnitBuf& predSrc1 )
{
  if( channel == CHANNEL_TYPE_LUMA )
  {
    m_if.weightedTriangleBlk( pu, pu.lumaSize().width, pu.lumaSize().height, COMPONENT_Y, splitDir, predDst, predSrc0, predSrc1 );
  }
  else if( channel == CHANNEL_TYPE_CHROMA )
  {
    m_if.weightedTriangleBlk( pu, pu.chromaSize().width, pu.chromaSize().height, COMPONENT_Cb, splitDir, predDst, predSrc0, predSrc1 );
    m_if.weightedTriangleBlk( pu, pu.chromaSize().width, pu.chromaSize().height, COMPONENT_Cr, splitDir, predDst, predSrc0, predSrc1 );
  }
  else
  {
    m_if.weightedTriangleBlk( pu, pu.lumaSize().width,   pu.lumaSize().height,   COMPONENT_Y,  splitDir, predDst, predSrc0, predSrc1 );
    m_if.weightedTriangleBlk( pu, pu.chromaSize().width, pu.chromaSize().height, COMPONENT_Cb, splitDir, predDst, predSrc0, predSrc1 );
    m_if.weightedTriangleBlk( pu, pu.chromaSize().width, pu.chromaSize().height, COMPONENT_Cr, splitDir, predDst, predSrc0, predSrc1 );
  }
}


void InterPrediction::xPrefetch(PredictionUnit& pu, PelUnitBuf &pcPad, RefPicList refId, bool forLuma)
{
  int offset, width, height;
  Mv cMv;
  const Picture* refPic = pu.cu->slice->getRefPic( refId, pu.refIdx[refId] )->unscaledPic;
  int mvShift = (MV_FRACTIONAL_BITS_INTERNAL);

  int start = 0;
  int end = MAX_NUM_COMPONENT;

  start = forLuma ? 0 : 1;
  end = forLuma ? 1 : MAX_NUM_COMPONENT;

  for (int compID = start; compID < end; compID++)
  {
    cMv = Mv(pu.mv[refId].getHor(), pu.mv[refId].getVer());
    pcPad.bufs[compID].stride = (pcPad.bufs[compID].width + (2 * DMVR_NUM_ITERATION) + NTAPS_LUMA);
    int filtersize = (compID == (COMPONENT_Y)) ? NTAPS_LUMA : NTAPS_CHROMA;
    width = pcPad.bufs[compID].width;
    height = pcPad.bufs[compID].height;
    offset = (DMVR_NUM_ITERATION) * (pcPad.bufs[compID].stride + 1);
    int mvshiftTempHor = mvShift + getComponentScaleX((ComponentID)compID, pu.chromaFormat);
    int mvshiftTempVer = mvShift + getComponentScaleY((ComponentID)compID, pu.chromaFormat);
    width += (filtersize - 1);
    height += (filtersize - 1);
    cMv += Mv(-(((filtersize >> 1) - 1) << mvshiftTempHor),
      -(((filtersize >> 1) - 1) << mvshiftTempVer));
    bool wrapRef = false;
    if( pu.cs->sps->getWrapAroundEnabledFlag() )
    {
      wrapRef = wrapClipMv( cMv, pu.blocks[0].pos(), pu.blocks[0].size(), pu.cs->sps, pu.cs->pps );
    }
    else
    {
      clipMv( cMv, pu.lumaPos(), pu.lumaSize(), *pu.cs->sps, *pu.cs->pps );
    }
    /* Pre-fetch similar to HEVC*/
    {
      CPelBuf refBuf;
      Position Rec_offset = pu.blocks[compID].pos().offset(cMv.getHor() >> mvshiftTempHor, cMv.getVer() >> mvshiftTempVer);
      refBuf = refPic->getRecoBuf(CompArea((ComponentID)compID, pu.chromaFormat, Rec_offset, pu.blocks[compID].size()), wrapRef);
      PelBuf &dstBuf = pcPad.bufs[compID];
      g_pelBufOP.copyBuffer((Pel *)refBuf.buf, refBuf.stride, ((Pel *)dstBuf.buf) + offset, dstBuf.stride, width, height);
    }
  }
}
void InterPrediction::xPad(PredictionUnit& pu, PelUnitBuf &pcPad, RefPicList refId)
{
  int offset = 0, width, height;
  int padsize;
  Mv cMv;
  for (int compID = 0; compID < MAX_NUM_COMPONENT; compID++)
  {
    int filtersize = (compID == (COMPONENT_Y)) ? NTAPS_LUMA : NTAPS_CHROMA;
    width = pcPad.bufs[compID].width;
    height = pcPad.bufs[compID].height;
    offset = (DMVR_NUM_ITERATION) * (pcPad.bufs[compID].stride + 1);
    /*using the larger padsize for 422*/
    padsize = (DMVR_NUM_ITERATION) >> getComponentScaleY((ComponentID)compID, pu.chromaFormat);
    width += (filtersize - 1);
    height += (filtersize - 1);
    /*padding on all side of size DMVR_PAD_LENGTH*/
    {
      g_pelBufOP.padding(pcPad.bufs[compID].buf + offset, pcPad.bufs[compID].stride, width, height, padsize);
    }
  }
}
inline int32_t div_for_maxq7(int64_t N, int64_t D)
{
  int32_t sign, q;
  sign = 0;
  if (N < 0)
  {
    sign = 1;
    N = -N;
  }

  q = 0;
  D = (D << 3);
  if (N >= D)
  {
    N -= D;
    q++;
  }
  q = (q << 1);

  D = (D >> 1);
  if (N >= D)
  {
    N -= D;
    q++;
  }
  q = (q << 1);

  if (N >= (D >> 1))
    q++;

  if (sign)
    return (-q);
  return(q);
}

void xSubPelErrorSrfc(uint64_t *sadBuffer, int32_t *deltaMv)
{
  int64_t numerator, denominator;
  int32_t mvDeltaSubPel;
  int32_t mvSubPelLvl = 4;/*1: half pel, 2: Qpel, 3:1/8, 4: 1/16*/
                                                        /*horizontal*/
    numerator = (int64_t)((sadBuffer[1] - sadBuffer[3]) << mvSubPelLvl);
    denominator = (int64_t)((sadBuffer[1] + sadBuffer[3] - (sadBuffer[0] << 1)));

    if (0 != denominator)
    {
      if ((sadBuffer[1] != sadBuffer[0]) && (sadBuffer[3] != sadBuffer[0]))
      {
        mvDeltaSubPel = div_for_maxq7(numerator, denominator);
        deltaMv[0] = (mvDeltaSubPel);
      }
      else
      {
        if (sadBuffer[1] == sadBuffer[0])
        {
          deltaMv[0] = -8;// half pel
        }
        else
        {
          deltaMv[0] = 8;// half pel
        }
      }
    }

    /*vertical*/
    numerator = (int64_t)((sadBuffer[2] - sadBuffer[4]) << mvSubPelLvl);
    denominator = (int64_t)((sadBuffer[2] + sadBuffer[4] - (sadBuffer[0] << 1)));
    if (0 != denominator)
    {
      if ((sadBuffer[2] != sadBuffer[0]) && (sadBuffer[4] != sadBuffer[0]))
      {
        mvDeltaSubPel = div_for_maxq7(numerator, denominator);
        deltaMv[1] = (mvDeltaSubPel);
      }
      else
      {
        if (sadBuffer[2] == sadBuffer[0])
        {
          deltaMv[1] = -8;// half pel
        }
        else
        {
          deltaMv[1] = 8;// half pel
        }
      }
    }
  return;
}

void InterPrediction::xBIPMVRefine(int bd, Pel *pRefL0, Pel *pRefL1, uint64_t& minCost, int16_t *deltaMV, uint64_t *pSADsArray, int width, int height)
{
  const int32_t refStrideL0 = m_biLinearBufStride;
  const int32_t refStrideL1 = m_biLinearBufStride;
  Pel *pRefL0Orig = pRefL0;
  Pel *pRefL1Orig = pRefL1;
  for (int nIdx = 0; (nIdx < 25); ++nIdx)
  {
    int32_t sadOffset = ((m_pSearchOffset[nIdx].getVer() * ((2 * DMVR_NUM_ITERATION) + 1)) + m_pSearchOffset[nIdx].getHor());
    pRefL0 = pRefL0Orig + m_pSearchOffset[nIdx].hor + (m_pSearchOffset[nIdx].ver * refStrideL0);
    pRefL1 = pRefL1Orig - m_pSearchOffset[nIdx].hor - (m_pSearchOffset[nIdx].ver * refStrideL1);
    if (*(pSADsArray + sadOffset) == MAX_UINT64)
    {
      const uint64_t cost = xDMVRCost(bd, pRefL0, refStrideL0, pRefL1, refStrideL1, width, height);
      *(pSADsArray + sadOffset) = cost;
    }
    if (*(pSADsArray + sadOffset) < minCost)
    {
      minCost = *(pSADsArray + sadOffset);
      deltaMV[0] = m_pSearchOffset[nIdx].getHor();
      deltaMV[1] = m_pSearchOffset[nIdx].getVer();
    }
  }
}

void InterPrediction::xFinalPaddedMCForDMVR(PredictionUnit& pu, PelUnitBuf &pcYuvSrc0, PelUnitBuf &pcYuvSrc1, PelUnitBuf &pcPad0, PelUnitBuf &pcPad1, const bool bioApplied
  , const Mv mergeMV[NUM_REF_PIC_LIST_01]
  , bool blockMoved
)
{
  int offset, deltaIntMvX, deltaIntMvY;

  PelUnitBuf pcYUVTemp = pcYuvSrc0;
  PelUnitBuf pcPadTemp = pcPad0;
  /*always high precision MVs are used*/
  int mvShift = MV_FRACTIONAL_BITS_INTERNAL;

  for (int k = 0; k < NUM_REF_PIC_LIST_01; k++)
  {
    RefPicList refId = (RefPicList)k;
    Mv cMv = pu.mv[refId];
    m_iRefListIdx = refId;
    const Picture* refPic = pu.cu->slice->getRefPic( refId, pu.refIdx[refId] )->unscaledPic;
    Mv cMvClipped = cMv;
    clipMv( cMvClipped, pu.lumaPos(), pu.lumaSize(), *pu.cs->sps, *pu.cs->pps );

    Mv startMv = mergeMV[refId];

    if( g_mctsDecCheckEnabled && !MCTSHelper::checkMvForMCTSConstraint( pu, startMv, MV_PRECISION_INTERNAL ) )
    {
      const Area& tileArea = pu.cs->picture->mctsInfo.getTileArea();
      printf( "Attempt an access over tile boundary at block %d,%d %d,%d with MV %d,%d (in Tile TL: %d,%d BR: %d,%d)\n",
        pu.lx(), pu.ly(), pu.lwidth(), pu.lheight(), startMv.getHor(), startMv.getVer(), tileArea.topLeft().x, tileArea.topLeft().y, tileArea.bottomRight().x, tileArea.bottomRight().y );
      THROW( "MCTS constraint failed!" );
    }
    for (int compID = 0; compID < MAX_NUM_COMPONENT; compID++)
    {
      Pel *srcBufPelPtr = NULL;
      int pcPadstride = 0;
      if (blockMoved || (compID == 0))
      {
        pcPadstride = pcPadTemp.bufs[compID].stride;
        int mvshiftTempHor = mvShift + getComponentScaleX((ComponentID)compID, pu.chromaFormat);
        int mvshiftTempVer = mvShift + getComponentScaleY((ComponentID)compID, pu.chromaFormat);
        int leftPixelExtra;
        if (compID == COMPONENT_Y)
        {
          leftPixelExtra = (NTAPS_LUMA >> 1) - 1;
        }
        else
        {
          leftPixelExtra = (NTAPS_CHROMA >> 1) - 1;
        }
        PelBuf &srcBuf = pcPadTemp.bufs[compID];
        deltaIntMvX = (cMv.getHor() >> mvshiftTempHor) -
          (startMv.getHor() >> mvshiftTempHor);
        deltaIntMvY = (cMv.getVer() >> mvshiftTempVer) -
          (startMv.getVer() >> mvshiftTempVer);

        CHECK((abs(deltaIntMvX) > DMVR_NUM_ITERATION) || (abs(deltaIntMvY) > DMVR_NUM_ITERATION), "not expected DMVR movement");

        offset = (DMVR_NUM_ITERATION + leftPixelExtra) * (pcPadTemp.bufs[compID].stride + 1);
        offset += (deltaIntMvY)* pcPadTemp.bufs[compID].stride;
        offset += (deltaIntMvX);
        srcBufPelPtr = (srcBuf.buf + offset);
      }

      xPredInterBlk( (ComponentID)compID, pu, refPic, cMvClipped, pcYUVTemp, true, pu.cs->slice->getClpRngs().comp[compID],
        bioApplied, false, pu.cu->slice->getScalingRatio( refId, pu.refIdx[refId] ), 0, 0, 0, srcBufPelPtr, pcPadstride );
    }
    pcYUVTemp = pcYuvSrc1;
    pcPadTemp = pcPad1;
  }
}

uint64_t InterPrediction::xDMVRCost(int bitDepth, Pel* pOrg, uint32_t refStride, const Pel* pRef, uint32_t orgStride, int width, int height)
{
  DistParam cDistParam;
  cDistParam.applyWeight = false;
  cDistParam.useMR = false;
  m_pcRdCost->setDistParam(cDistParam, pOrg, pRef, orgStride, refStride, bitDepth, COMPONENT_Y, width, height, 1);
  uint64_t uiCost = cDistParam.distFunc(cDistParam);
  return uiCost>>1;
}

void xDMVRSubPixelErrorSurface(bool notZeroCost, int16_t *totalDeltaMV, int16_t *deltaMV, uint64_t *pSADsArray)
{

  int sadStride = (((2 * DMVR_NUM_ITERATION) + 1));
  uint64_t sadbuffer[5];
  if (notZeroCost && (abs(totalDeltaMV[0]) != (2 << MV_FRACTIONAL_BITS_INTERNAL))
    && (abs(totalDeltaMV[1]) != (2 << MV_FRACTIONAL_BITS_INTERNAL)))
  {
    int32_t tempDeltaMv[2] = { 0,0 };
    sadbuffer[0] = pSADsArray[0];
    sadbuffer[1] = pSADsArray[-1];
    sadbuffer[2] = pSADsArray[-sadStride];
    sadbuffer[3] = pSADsArray[1];
    sadbuffer[4] = pSADsArray[sadStride];
    xSubPelErrorSrfc(sadbuffer, tempDeltaMv);
    totalDeltaMV[0] += tempDeltaMv[0];
    totalDeltaMV[1] += tempDeltaMv[1];
  }
}

void InterPrediction::xinitMC(PredictionUnit& pu, const ClpRngs &clpRngs)
{
  const int refIdx0 = pu.refIdx[0];
  const int refIdx1 = pu.refIdx[1];
  /*use merge MV as starting MV*/
  Mv mergeMVL0(pu.mv[REF_PIC_LIST_0]);
  Mv mergeMVL1(pu.mv[REF_PIC_LIST_1]);

  /*Clip the starting MVs*/
  clipMv( mergeMVL0, pu.lumaPos(), pu.lumaSize(), *pu.cs->sps, *pu.cs->pps );
  clipMv( mergeMVL1, pu.lumaPos(), pu.lumaSize(), *pu.cs->sps, *pu.cs->pps );

  /*L0 MC for refinement*/
  {
    int offset;
    int leftPixelExtra = (NTAPS_LUMA >> 1) - 1;
    offset = (DMVR_NUM_ITERATION + leftPixelExtra) * (m_cYuvRefBuffDMVRL0.bufs[COMPONENT_Y].stride + 1);
    offset += (-(int)DMVR_NUM_ITERATION)* (int)m_cYuvRefBuffDMVRL0.bufs[COMPONENT_Y].stride;
    offset += (-(int)DMVR_NUM_ITERATION);
    PelBuf srcBuf = m_cYuvRefBuffDMVRL0.bufs[COMPONENT_Y];
    PelUnitBuf yuvPredTempL0 = PelUnitBuf(pu.chromaFormat, PelBuf(m_cYuvPredTempDMVRL0,
      m_biLinearBufStride
      , pu.lwidth() + (2 * DMVR_NUM_ITERATION), pu.lheight() + (2 * DMVR_NUM_ITERATION)));

    xPredInterBlk( COMPONENT_Y, pu, pu.cu->slice->getRefPic( REF_PIC_LIST_0, refIdx0 )->unscaledPic, mergeMVL0, yuvPredTempL0, true, clpRngs.comp[COMPONENT_Y],
      false, false, pu.cu->slice->getScalingRatio( REF_PIC_LIST_0, refIdx0 ), pu.lwidth() + ( 2 * DMVR_NUM_ITERATION ), pu.lheight() + ( 2 * DMVR_NUM_ITERATION ), true, ( (Pel *)srcBuf.buf ) + offset, srcBuf.stride );
  }

  /*L1 MC for refinement*/
  {
    int offset;
    int leftPixelExtra = (NTAPS_LUMA >> 1) - 1;
    offset = (DMVR_NUM_ITERATION + leftPixelExtra) * (m_cYuvRefBuffDMVRL1.bufs[COMPONENT_Y].stride + 1);
    offset += (-(int)DMVR_NUM_ITERATION)* (int)m_cYuvRefBuffDMVRL1.bufs[COMPONENT_Y].stride;
    offset += (-(int)DMVR_NUM_ITERATION);
    PelBuf srcBuf = m_cYuvRefBuffDMVRL1.bufs[COMPONENT_Y];
    PelUnitBuf yuvPredTempL1 = PelUnitBuf(pu.chromaFormat, PelBuf(m_cYuvPredTempDMVRL1,
      m_biLinearBufStride
      , pu.lwidth() + (2 * DMVR_NUM_ITERATION), pu.lheight() + (2 * DMVR_NUM_ITERATION)));

    xPredInterBlk( COMPONENT_Y, pu, pu.cu->slice->getRefPic( REF_PIC_LIST_1, refIdx1 )->unscaledPic, mergeMVL1, yuvPredTempL1, true, clpRngs.comp[COMPONENT_Y],
      false, false, pu.cu->slice->getScalingRatio( REF_PIC_LIST_1, refIdx1 ), pu.lwidth() + ( 2 * DMVR_NUM_ITERATION ), pu.lheight() + ( 2 * DMVR_NUM_ITERATION ), true, ( (Pel *)srcBuf.buf ) + offset, srcBuf.stride );
  }
}

void InterPrediction::xProcessDMVR(PredictionUnit& pu, PelUnitBuf &pcYuvDst, const ClpRngs &clpRngs, const bool bioApplied)
{
  int iterationCount = 1;
  /*Always High Precision*/
  int mvShift = MV_FRACTIONAL_BITS_INTERNAL;

  /*use merge MV as starting MV*/
  Mv mergeMv[] = { pu.mv[REF_PIC_LIST_0] , pu.mv[REF_PIC_LIST_1] };

  m_biLinearBufStride = (MAX_CU_SIZE + (2 * DMVR_NUM_ITERATION));

  int dy = std::min<int>(pu.lumaSize().height, DMVR_SUBCU_HEIGHT);
  int dx = std::min<int>(pu.lumaSize().width,  DMVR_SUBCU_WIDTH);
  Position puPos = pu.lumaPos();

  int bd = pu.cs->slice->getClpRngs().comp[COMPONENT_Y].bd;

  int            bioEnabledThres = 2 * dy * dx;
  bool           bioAppliedType[MAX_NUM_SUBCU_DMVR];
  {
    int num = 0;

    int scaleX = getComponentScaleX(COMPONENT_Cb, pu.chromaFormat);
    int scaleY = getComponentScaleY(COMPONENT_Cb, pu.chromaFormat);
    m_biLinearBufStride = (dx + (2 * DMVR_NUM_ITERATION));
    // point mc buffer to cetre point to avoid multiplication to reach each iteration to the begining
    Pel *biLinearPredL0 = m_cYuvPredTempDMVRL0 + (DMVR_NUM_ITERATION * m_biLinearBufStride) + DMVR_NUM_ITERATION;
    Pel *biLinearPredL1 = m_cYuvPredTempDMVRL1 + (DMVR_NUM_ITERATION * m_biLinearBufStride) + DMVR_NUM_ITERATION;

    PredictionUnit subPu = pu;
    subPu.UnitArea::operator=(UnitArea(pu.chromaFormat, Area(puPos.x, puPos.y, dx, dy)));
    m_cYuvRefBuffDMVRL0 = (pu.chromaFormat == CHROMA_400 ?
      PelUnitBuf(pu.chromaFormat, PelBuf(m_cRefSamplesDMVRL0[0], pcYuvDst.Y())) :
      PelUnitBuf(pu.chromaFormat, PelBuf(m_cRefSamplesDMVRL0[0], pcYuvDst.Y()),
        PelBuf(m_cRefSamplesDMVRL0[1], pcYuvDst.Cb()), PelBuf(m_cRefSamplesDMVRL0[2], pcYuvDst.Cr())));
    m_cYuvRefBuffDMVRL0 = m_cYuvRefBuffDMVRL0.subBuf(UnitAreaRelative(pu, subPu));

    m_cYuvRefBuffDMVRL1 = (pu.chromaFormat == CHROMA_400 ?
      PelUnitBuf(pu.chromaFormat, PelBuf(m_cRefSamplesDMVRL1[0], pcYuvDst.Y())) :
      PelUnitBuf(pu.chromaFormat, PelBuf(m_cRefSamplesDMVRL1[0], pcYuvDst.Y()), PelBuf(m_cRefSamplesDMVRL1[1], pcYuvDst.Cb()),
        PelBuf(m_cRefSamplesDMVRL1[2], pcYuvDst.Cr())));
    m_cYuvRefBuffDMVRL1 = m_cYuvRefBuffDMVRL1.subBuf(UnitAreaRelative(pu, subPu));

    PelUnitBuf srcPred0 = (pu.chromaFormat == CHROMA_400 ?
      PelUnitBuf(pu.chromaFormat, PelBuf(m_acYuvPred[0][0], pcYuvDst.Y())) :
      PelUnitBuf(pu.chromaFormat, PelBuf(m_acYuvPred[0][0], pcYuvDst.Y()), PelBuf(m_acYuvPred[0][1], pcYuvDst.Cb()), PelBuf(m_acYuvPred[0][2], pcYuvDst.Cr())));
    PelUnitBuf srcPred1 = (pu.chromaFormat == CHROMA_400 ?
      PelUnitBuf(pu.chromaFormat, PelBuf(m_acYuvPred[1][0], pcYuvDst.Y())) :
      PelUnitBuf(pu.chromaFormat, PelBuf(m_acYuvPred[1][0], pcYuvDst.Y()), PelBuf(m_acYuvPred[1][1], pcYuvDst.Cb()), PelBuf(m_acYuvPred[1][2], pcYuvDst.Cr())));

    srcPred0 = srcPred0.subBuf(UnitAreaRelative(pu, subPu));
    srcPred1 = srcPred1.subBuf(UnitAreaRelative(pu, subPu));

    int yStart = 0;
    for (int y = puPos.y; y < (puPos.y + pu.lumaSize().height); y = y + dy, yStart = yStart + dy)
    {
      for (int x = puPos.x, xStart = 0; x < (puPos.x + pu.lumaSize().width); x = x + dx, xStart = xStart + dx)
      {
        PredictionUnit subPu = pu;
        subPu.UnitArea::operator=(UnitArea(pu.chromaFormat, Area(x, y, dx, dy)));
        xPrefetch(subPu, m_cYuvRefBuffDMVRL0, REF_PIC_LIST_0, 1);
        xPrefetch(subPu, m_cYuvRefBuffDMVRL1, REF_PIC_LIST_1, 1);

        xinitMC(subPu, clpRngs);

        uint64_t minCost = MAX_UINT64;
        bool notZeroCost = true;
        int16_t totalDeltaMV[2] = { 0,0 };
        int16_t deltaMV[2] = { 0, 0 };
        uint64_t  *pSADsArray;
        for (int i = 0; i < (((2 * DMVR_NUM_ITERATION) + 1) * ((2 * DMVR_NUM_ITERATION) + 1)); i++)
        {
          m_SADsArray[i] = MAX_UINT64;
        }
        pSADsArray = &m_SADsArray[(((2 * DMVR_NUM_ITERATION) + 1) * ((2 * DMVR_NUM_ITERATION) + 1)) >> 1];
        for (int i = 0; i < iterationCount; i++)
        {
          deltaMV[0] = 0;
          deltaMV[1] = 0;
          Pel *addrL0 = biLinearPredL0 + totalDeltaMV[0] + (totalDeltaMV[1] * m_biLinearBufStride);
          Pel *addrL1 = biLinearPredL1 - totalDeltaMV[0] - (totalDeltaMV[1] * m_biLinearBufStride);
          if (i == 0)
          {
            minCost = xDMVRCost(clpRngs.comp[COMPONENT_Y].bd, addrL0, m_biLinearBufStride, addrL1, m_biLinearBufStride, dx, dy);
            minCost -= (minCost >>2);
            if (minCost < (dx * dy))
            {
              notZeroCost = false;
              break;
            }
            pSADsArray[0] = minCost;
          }
          if (!minCost)
          {
            notZeroCost = false;
            break;
          }

          xBIPMVRefine(bd, addrL0, addrL1, minCost, deltaMV, pSADsArray, dx, dy);

          if (deltaMV[0] == 0 && deltaMV[1] == 0)
          {
            break;
          }
          totalDeltaMV[0] += deltaMV[0];
          totalDeltaMV[1] += deltaMV[1];
          pSADsArray += ((deltaMV[1] * (((2 * DMVR_NUM_ITERATION) + 1))) + deltaMV[0]);
        }

        bioAppliedType[num] = (minCost < bioEnabledThres) ? false : bioApplied;
        totalDeltaMV[0] = (totalDeltaMV[0] << mvShift);
        totalDeltaMV[1] = (totalDeltaMV[1] << mvShift);
        xDMVRSubPixelErrorSurface(notZeroCost, totalDeltaMV, deltaMV, pSADsArray);

        pu.mvdL0SubPu[num] = Mv(totalDeltaMV[0], totalDeltaMV[1]);
        PelUnitBuf subPredBuf = pcYuvDst.subBuf(UnitAreaRelative(pu, subPu));

        bool blockMoved = false;
        if (pu.mvdL0SubPu[num] != Mv(0, 0))
        {
          blockMoved = true;
          xPrefetch(subPu, m_cYuvRefBuffDMVRL0, REF_PIC_LIST_0, 0);
          xPrefetch(subPu, m_cYuvRefBuffDMVRL1, REF_PIC_LIST_1, 0);
          xPad(subPu, m_cYuvRefBuffDMVRL0, REF_PIC_LIST_0);
          xPad(subPu, m_cYuvRefBuffDMVRL1, REF_PIC_LIST_1);
        }

        int dstStride[MAX_NUM_COMPONENT] = { pcYuvDst.bufs[COMPONENT_Y].stride, pcYuvDst.bufs[COMPONENT_Cb].stride, pcYuvDst.bufs[COMPONENT_Cr].stride };
        subPu.mv[0] = mergeMv[REF_PIC_LIST_0] + pu.mvdL0SubPu[num];
        subPu.mv[1] = mergeMv[REF_PIC_LIST_1] - pu.mvdL0SubPu[num];

        subPu.mv[0].clipToStorageBitDepth();
        subPu.mv[1].clipToStorageBitDepth();

        xFinalPaddedMCForDMVR(subPu, srcPred0, srcPred1, m_cYuvRefBuffDMVRL0, m_cYuvRefBuffDMVRL1, bioAppliedType[num], mergeMv
          , blockMoved
        );

        subPredBuf.bufs[COMPONENT_Y].buf = pcYuvDst.bufs[COMPONENT_Y].buf + xStart + yStart * dstStride[COMPONENT_Y];

        subPredBuf.bufs[COMPONENT_Cb].buf = pcYuvDst.bufs[COMPONENT_Cb].buf + (xStart >> scaleX) + ((yStart >> scaleY) * dstStride[COMPONENT_Cb]);

        subPredBuf.bufs[COMPONENT_Cr].buf = pcYuvDst.bufs[COMPONENT_Cr].buf + (xStart >> scaleX) + ((yStart >> scaleY) * dstStride[COMPONENT_Cr]);

        xWeightedAverage(subPu, srcPred0, srcPred1, subPredBuf, subPu.cu->slice->getSPS()->getBitDepths(), subPu.cu->slice->clpRngs(), bioAppliedType[num]);
        num++;
      }
    }
  }
  JVET_J0090_SET_CACHE_ENABLE(true);
}
#if JVET_J0090_MEMORY_BANDWITH_MEASURE
void InterPrediction::cacheAssign( CacheModel *cache )
{
  m_cacheModel = cache;
  m_if.cacheAssign( cache );
  m_if.initInterpolationFilter( !cache->isCacheEnable() );
}
#endif

void InterPrediction::xFillIBCBuffer(CodingUnit &cu)
{
  for (auto &currPU : CU::traverseTUs(cu))
  {
    for (const CompArea &area : currPU.blocks)
    {
      if (!area.valid())
        continue;

      const unsigned int lcuWidth = cu.cs->slice->getSPS()->getMaxCUWidth();
      const int shiftSampleHor = ::getComponentScaleX(area.compID, cu.chromaFormat);
      const int shiftSampleVer = ::getComponentScaleY(area.compID, cu.chromaFormat);
      const int ctuSizeLog2Ver = floorLog2(lcuWidth) - shiftSampleVer;
      const int pux = area.x & ((m_IBCBufferWidth >> shiftSampleHor) - 1);
      const int puy = area.y & (( 1 << ctuSizeLog2Ver ) - 1);
      const CompArea dstArea = CompArea(area.compID, cu.chromaFormat, Position(pux, puy), Size(area.width, area.height));
      CPelBuf srcBuf = cu.cs->getRecoBuf(area);
      PelBuf dstBuf = m_IBCBuffer.getBuf(dstArea);

      dstBuf.copyFrom(srcBuf);
    }
  }
}

void InterPrediction::xIntraBlockCopy(PredictionUnit &pu, PelUnitBuf &predBuf, const ComponentID compID)
{
  const unsigned int lcuWidth = pu.cs->slice->getSPS()->getMaxCUWidth();
  const int shiftSampleHor = ::getComponentScaleX(compID, pu.chromaFormat);
  const int shiftSampleVer = ::getComponentScaleY(compID, pu.chromaFormat);
  const int ctuSizeLog2Ver = floorLog2(lcuWidth) - shiftSampleVer;
  pu.bv = pu.mv[REF_PIC_LIST_0];
  pu.bv.changePrecision(MV_PRECISION_INTERNAL, MV_PRECISION_INT);
  int refx, refy;
  if (compID == COMPONENT_Y)
  {
    refx = pu.Y().x + pu.bv.hor;
    refy = pu.Y().y + pu.bv.ver;
  }
  else
  {//Cb or Cr
    refx = pu.Cb().x + (pu.bv.hor >> shiftSampleHor);
    refy = pu.Cb().y + (pu.bv.ver >> shiftSampleVer);
  }
  refx &= ((m_IBCBufferWidth >> shiftSampleHor) - 1);
  refy &= ((1 << ctuSizeLog2Ver) - 1);

  if (refx + predBuf.bufs[compID].width <= (m_IBCBufferWidth >> shiftSampleHor))
  {
    const CompArea srcArea = CompArea(compID, pu.chromaFormat, Position(refx, refy), Size(predBuf.bufs[compID].width, predBuf.bufs[compID].height));
    const CPelBuf refBuf = m_IBCBuffer.getBuf(srcArea);
    predBuf.bufs[compID].copyFrom(refBuf);
  }
  else
  {//wrap around
    int width = (m_IBCBufferWidth >> shiftSampleHor) - refx;
    CompArea srcArea = CompArea(compID, pu.chromaFormat, Position(refx, refy), Size(width, predBuf.bufs[compID].height));
    CPelBuf srcBuf = m_IBCBuffer.getBuf(srcArea);
    PelBuf dstBuf = PelBuf(predBuf.bufs[compID].bufAt(Position(0, 0)), predBuf.bufs[compID].stride, Size(width, predBuf.bufs[compID].height));
    dstBuf.copyFrom(srcBuf);

    width = refx + predBuf.bufs[compID].width - (m_IBCBufferWidth >> shiftSampleHor);
    srcArea = CompArea(compID, pu.chromaFormat, Position(0, refy), Size(width, predBuf.bufs[compID].height));
    srcBuf = m_IBCBuffer.getBuf(srcArea);
    dstBuf = PelBuf(predBuf.bufs[compID].bufAt(Position((m_IBCBufferWidth >> shiftSampleHor) - refx, 0)), predBuf.bufs[compID].stride, Size(width, predBuf.bufs[compID].height));
    dstBuf.copyFrom(srcBuf);
  }
}

void InterPrediction::resetIBCBuffer(const ChromaFormat chromaFormatIDC, const int ctuSize)
{
  const UnitArea area = UnitArea(chromaFormatIDC, Area(0, 0, m_IBCBufferWidth, ctuSize));
  m_IBCBuffer.getBuf(area).fill(-1);
}

void InterPrediction::resetVPDUforIBC(const ChromaFormat chromaFormatIDC, const int ctuSize, const int vSize, const int xPos, const int yPos)
{
  const UnitArea area = UnitArea(chromaFormatIDC, Area(xPos & (m_IBCBufferWidth - 1), yPos & (ctuSize - 1), vSize, vSize));
  m_IBCBuffer.getBuf(area).fill(-1);
}

bool InterPrediction::isLumaBvValid(const int ctuSize, const int xCb, const int yCb, const int width, const int height, const int xBv, const int yBv)
{
  if(((yCb + yBv) & (ctuSize - 1)) + height > ctuSize)
  {
    return false;
  }
  int refTLx = xCb + xBv;
  int refTLy = (yCb + yBv) & (ctuSize - 1);
  PelBuf buf = m_IBCBuffer.Y();
  for(int x = 0; x < width; x += 4)
  {
    for(int y = 0; y < height; y += 4)
    {
      if(buf.at((x + refTLx) & (m_IBCBufferWidth - 1), y + refTLy) == -1) return false;
      if(buf.at((x + 3 + refTLx) & (m_IBCBufferWidth - 1), y + refTLy) == -1) return false;
      if(buf.at((x + refTLx) & (m_IBCBufferWidth - 1), y + 3 + refTLy) == -1) return false;
      if(buf.at((x + 3 + refTLx) & (m_IBCBufferWidth - 1), y + 3 + refTLy) == -1) return false;
    }
  }
  return true;
}

bool InterPrediction::xPredInterBlkRPR( const std::pair<int, int>& scalingRatio, const PPS& pps, const CompArea &blk, const Picture* refPic, const Mv& mv, Pel* dst, const int dstStride, const bool bi, const bool wrapRef, const ClpRng& clpRng, const int filterIndex, const bool useAltHpelIf )
{
  const ChromaFormat  chFmt = blk.chromaFormat;
  const ComponentID compID = blk.compID;
  const bool          rndRes = !bi;

  int shiftHor = MV_FRACTIONAL_BITS_INTERNAL + ::getComponentScaleX( compID, chFmt );
  int shiftVer = MV_FRACTIONAL_BITS_INTERNAL + ::getComponentScaleY( compID, chFmt );

  int width = blk.width;
  int height = blk.height;
  CPelBuf refBuf;

  const bool scaled = scalingRatio != SCALE_1X;

  if( scaled )
  {
    int row, col;
    int refPicWidth = refPic->getPicWidthInLumaSamples();
    int refPicHeight = refPic->getPicHeightInLumaSamples();

#if JVET_P0088_P0353_RPR_FILTERS
    int xFilter = filterIndex;
    int yFilter = filterIndex;
    const int rprThreshold1 = ( 1 << SCALE_RATIO_BITS ) * 5 / 4; 
    const int rprThreshold2 = ( 1 << SCALE_RATIO_BITS ) * 7 / 4;
    if( filterIndex == 0 )
    {
      if( scalingRatio.first > rprThreshold2 )
      {
        xFilter = 4;
      }
      else if( scalingRatio.first > rprThreshold1 )
      {
        xFilter = 3;
      }

      if( scalingRatio.second > rprThreshold2 )
      {
        yFilter = 4;
      }
      else if( scalingRatio.second > rprThreshold1 )
      {
        yFilter = 3;
      }
    }
#endif

    const int posShift = SCALE_RATIO_BITS - 4;
    int stepX = ( scalingRatio.first + 8 ) >> 4;
    int stepY = ( scalingRatio.second + 8 ) >> 4;
    int64_t x0Int;
    int64_t y0Int;
    int offX = 1 << ( posShift - shiftHor - 1 );
    int offY = 1 << ( posShift - shiftVer - 1 );

    x0Int = ( ( blk.pos().x << ( 4 + ::getComponentScaleX( compID, chFmt ) ) ) + mv.getHor() )* (int64_t)scalingRatio.first;
    x0Int = SIGN( x0Int ) * ( ( llabs( x0Int ) + ( (long long)1 << ( 7 + ::getComponentScaleX( compID, chFmt ) ) ) ) >> ( 8 + ::getComponentScaleX( compID, chFmt ) ) );

    y0Int = ( ( blk.pos().y << ( 4 + ::getComponentScaleY( compID, chFmt ) ) ) + mv.getVer() )* (int64_t)scalingRatio.second;
    y0Int = SIGN( y0Int ) * ( ( llabs( y0Int ) + ( (long long)1 << ( 7 + ::getComponentScaleY( compID, chFmt ) ) ) ) >> ( 8 + ::getComponentScaleY( compID, chFmt ) ) );

    const int extSize = isLuma( compID ) ? 1 : 2;

    int vFilterSize = isLuma( compID ) ? NTAPS_LUMA : NTAPS_CHROMA;

    int yInt0 = ( (int32_t)y0Int + offY ) >> posShift;
    yInt0 = std::min( std::max( -(NTAPS_LUMA / 2), yInt0 ), ( refPicHeight >> ::getComponentScaleY( compID, chFmt ) ) + (NTAPS_LUMA / 2) );

    int xInt0 = ( (int32_t)x0Int + offX ) >> posShift;
    xInt0 = std::min( std::max( -(NTAPS_LUMA / 2), xInt0 ), ( refPicWidth >> ::getComponentScaleX( compID, chFmt ) ) + (NTAPS_LUMA / 2) );
        
    int refHeight = ((((int32_t)y0Int + (height-1) * stepY) + offY ) >> posShift) - ((((int32_t)y0Int + 0 * stepY) + offY ) >> posShift) + 1;

    refHeight = std::max<int>( 1, refHeight );

    CHECK( MAX_CU_SIZE * MAX_SCALING_RATIO < refHeight + vFilterSize - 1 + extSize, "Buffer size is not enough, increase MAX_SCALING_RATIO" );

    Pel buffer[( MAX_CU_SIZE + 16 ) * ( MAX_CU_SIZE * MAX_SCALING_RATIO + 16 )];

    int tmpStride = width;

    int xInt = 0, yInt = 0;

    for( col = 0; col < width; col++ )
    {
      int posX = (int32_t)x0Int + col * stepX;
      xInt = ( posX + offX ) >> posShift;
      xInt = std::min( std::max( -(NTAPS_LUMA / 2), xInt ), ( refPicWidth >> ::getComponentScaleX( compID, chFmt ) ) + (NTAPS_LUMA / 2) );
      int xFrac = ( ( posX + offX ) >> ( posShift - shiftHor ) ) & ( ( 1 << shiftHor ) - 1 );

      CHECK( xInt0 > xInt, "Wrong horizontal starting point" );

      Position offset = Position( xInt, yInt0 );
      refBuf = refPic->getRecoBuf( CompArea( compID, chFmt, offset, Size( 1, refHeight ) ), wrapRef );
      Pel* tempBuf = buffer + col;

#if JVET_P0088_P0353_RPR_FILTERS
      m_if.filterHor( compID, (Pel*)refBuf.buf - ( ( vFilterSize >> 1 ) - 1 ) * refBuf.stride, refBuf.stride, tempBuf, tmpStride, 1, refHeight + vFilterSize - 1 + extSize, xFrac, false, chFmt, clpRng, xFilter, false, useAltHpelIf );
#else
      m_if.filterHor( compID, (Pel*)refBuf.buf - ( ( vFilterSize >> 1 ) - 1 ) * refBuf.stride, refBuf.stride, tempBuf, tmpStride, 1, refHeight + vFilterSize - 1 + extSize, xFrac, false, chFmt, clpRng, filterIndex, false, useAltHpelIf );
#endif
    }

    for( row = 0; row < height; row++ )
    {
      int posY = (int32_t)y0Int + row * stepY;
      yInt = ( posY + offY ) >> posShift;
      yInt = std::min( std::max( -(NTAPS_LUMA / 2), yInt ), ( refPicHeight >> ::getComponentScaleY( compID, chFmt ) ) + (NTAPS_LUMA / 2) );
      int yFrac = ( ( posY + offY ) >> ( posShift - shiftVer ) ) & ( ( 1 << shiftVer ) - 1 );

      CHECK( yInt0 > yInt, "Wrong vertical starting point" );

      Pel* tempBuf = buffer + ( yInt - yInt0 ) * tmpStride;

      JVET_J0090_SET_CACHE_ENABLE( false );
#if JVET_P0088_P0353_RPR_FILTERS
      m_if.filterVer( compID, tempBuf + ( ( vFilterSize >> 1 ) - 1 ) * tmpStride, tmpStride, dst + row * dstStride, dstStride, width, 1, yFrac, false, rndRes, chFmt, clpRng, yFilter, false, useAltHpelIf );
#else
      m_if.filterVer( compID, tempBuf + ( ( vFilterSize >> 1 ) - 1 ) * tmpStride, tmpStride, dst + row * dstStride, dstStride, width, 1, yFrac, false, rndRes, chFmt, clpRng, filterIndex, false, useAltHpelIf );
#endif
      JVET_J0090_SET_CACHE_ENABLE( true );
    }

    Position offset = Position( xInt, yInt );
    refBuf = refPic->getRecoBuf( CompArea( compID, chFmt, offset, Size( 1, 1 ) ), wrapRef );
  }

  return scaled;
}<|MERGE_RESOLUTION|>--- conflicted
+++ resolved
@@ -1445,13 +1445,10 @@
 
   if( iRefIdx0 >= 0 && iRefIdx1 >= 0 )
   {
-<<<<<<< HEAD
+#if !JVET_P0154_PROF_SAMPLE_OFFSET_CLIPPING
 #if JVET_P0445_SUBBLOCK_MERGE_ENC_SPEEDUP
     if (!chromaOnly && pu.cu->affine && (m_applyPROF[0] || m_applyPROF[1]))
 #else
-=======
-#if !JVET_P0154_PROF_SAMPLE_OFFSET_CLIPPING
->>>>>>> c25d3a50
     if (pu.cu->affine && (m_applyPROF[0] || m_applyPROF[1]))
 #endif
     {
