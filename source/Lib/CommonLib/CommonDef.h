--- conflicted
+++ resolved
@@ -291,18 +291,16 @@
 static const int AFFINE_MAX_NUM_COMB =                             12; ///< max number of combined motion candidates
 static const int AFFINE_MIN_BLOCK_SIZE =                            4; ///< Minimum affine MC block size
 
-<<<<<<< HEAD
-#if JVET_L0646_GBI
-static const int GBI_NUM =                                          5; ///< the number of weight options
-static const int GBI_DEFAULT =                                      ((uint8_t)(GBI_NUM >> 1)); ///< Default weighting index representing for w=0.5
-static const int GBI_SIZE_CONSTRAINT =                            256; ///< disabling GBi if cu size is smaller than 256
-=======
 #if JVET_L0274
 static const int MAX_NUM_REG_BINS_4x4SUBBLOCK =                    32; ///< max number of context-coded bins (incl. gt2 bins) per 4x4 subblock
 static const int MAX_NUM_GT2_BINS_4x4SUBBLOCK =                     4; ///< max number of gt2 bins per 4x4 subblock
 static const int MAX_NUM_REG_BINS_2x2SUBBLOCK =                     8; ///< max number of context-coded bins (incl. gt2 bins) per 2x2 subblock (chroma)
 static const int MAX_NUM_GT2_BINS_2x2SUBBLOCK =                     2; ///< max number of gt2 bins per 2x2 subblock (chroma)
->>>>>>> 89a36c9b
+#endif
+#if JVET_L0646_GBI
+static const int GBI_NUM =                                          5; ///< the number of weight options
+static const int GBI_DEFAULT =                                      ((uint8_t)(GBI_NUM >> 1)); ///< Default weighting index representing for w=0.5
+static const int GBI_SIZE_CONSTRAINT =                            256; ///< disabling GBi if cu size is smaller than 256
 #endif
 
 #if W0038_DB_OPT
