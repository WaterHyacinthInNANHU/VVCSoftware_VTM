--- conflicted
+++ resolved
@@ -478,12 +478,9 @@
 static const int MAX_TSRC_RICE =                                  8;  ///<Maximum supported TSRC Rice parameter
 static const int MIN_TSRC_RICE =                                  1;  ///<Minimum supported TSRC Rice parameter
 #endif
-<<<<<<< HEAD
-=======
 #if JVET_V0108
 static const int MAX_CTI_LUT_SIZE =                              64;  ///<Maximum colour transform LUT size for CTI SEI
 #endif
->>>>>>> f7806142
 // ====================================================================================================================
 // Macro functions
 // ====================================================================================================================
