--- conflicted
+++ resolved
@@ -180,8 +180,6 @@
   }
 
   initMotionLUTs();
-<<<<<<< HEAD
-=======
 
 #if JVET_M0427_INLOOP_RESHAPER
   m_sliceReshapeInfo.setUseSliceReshaper(false);
@@ -191,7 +189,6 @@
   m_sliceReshapeInfo.reshaperModelMaxBinIdx = PIC_CODE_CW_BINS - 1;
   memset(m_sliceReshapeInfo.reshaperModelBinCWDelta, 0, PIC_CODE_CW_BINS * sizeof(int));
 #endif
->>>>>>> 60f77b96
 }
 
 Slice::~Slice()
@@ -453,10 +450,7 @@
       pcRefPic = xGetLongTermRefPic(rcListPic, m_pRPS->getPOC(i), m_pRPS->getCheckLTMSBPresent(i));
     }
   }
-<<<<<<< HEAD
-=======
 #if JVET_M0483_IBC==0
->>>>>>> 60f77b96
   if (getSPS()->getSpsNext().getIBCMode())
   {
     RefPicSetLtCurr[NumPicLtCurr] = getPic();
@@ -464,6 +458,7 @@
     getPic()->longTerm = true;
     NumPicLtCurr++;
   }
+#endif
   // ref_pic_list_init
   Picture*  rpsCurrList0[MAX_NUM_REF+1];
   Picture*  rpsCurrList1[MAX_NUM_REF+1];
@@ -476,15 +471,13 @@
     // - Otherwise, when the current picture contains a P or B slice, the value of NumPocTotalCurr shall not be equal to 0.
     if (getRapPicFlag())
     {
-<<<<<<< HEAD
-=======
 #if JVET_M0483_IBC==0
->>>>>>> 60f77b96
       if (getSPS()->getSpsNext().getIBCMode())
       {
         CHECK(numPicTotalCurr != 1, "Invalid state");
       }
       else
+#endif
         CHECK(numPicTotalCurr != 0, "Invalid state");
     }
 
@@ -555,15 +548,13 @@
       m_bIsUsedAsLongTerm[REF_PIC_LIST_1][rIdx] = ( cIdx >= NumPicStCurr0 + NumPicStCurr1 );
     }
   }
-<<<<<<< HEAD
-=======
 #if JVET_M0483_IBC==0
->>>>>>> 60f77b96
   if (getSPS()->getSpsNext().getIBCMode())
   {
     m_apcRefPicList[REF_PIC_LIST_0][m_aiNumRefIdx[REF_PIC_LIST_0] - 1] = getPic();
     m_bIsUsedAsLongTerm[REF_PIC_LIST_0][m_aiNumRefIdx[REF_PIC_LIST_0] - 1] = true;
   }
+#endif
     // For generalized B
   // note: maybe not existed case (always L0 is copied to L1 if L1 is empty)
   if( bCopyL0toL1ErrorCase && isInterB() && getNumRefIdx(REF_PIC_LIST_1) == 0)
@@ -594,15 +585,11 @@
       numRpsCurrTempList++;
     }
   }
-<<<<<<< HEAD
-  if (getSPS()->getSpsNext().getIBCMode())
-=======
 #if JVET_M0483_IBC
   if (getSPS()->getIBCFlag())
 #else
   if (getSPS()->getSpsNext().getIBCMode())
 #endif
->>>>>>> 60f77b96
   {
     return numRpsCurrTempList + 1;
   }
@@ -1673,14 +1660,6 @@
   m_MotionCandLut->motionCand = new MotionInfo[MAX_NUM_HMVP_CANDS * 2];
 #else
   m_MotionCandLut->motionCand = new MotionInfo[MAX_NUM_HMVP_CANDS];
-<<<<<<< HEAD
-#if  JVET_M0170_MRG_SHARELIST
-  m_MotionCandLuTsBkup = new LutMotionCand;
-  m_MotionCandLuTsBkup->currCnt = 0;
-  m_MotionCandLuTsBkup->motionCand = nullptr;
-  m_MotionCandLuTsBkup->motionCand = new MotionInfo[MAX_NUM_HMVP_CANDS];
-#endif
-=======
 #endif
 #if  JVET_M0170_MRG_SHARELIST
   m_MotionCandLuTsBkup = new LutMotionCand;
@@ -1695,7 +1674,6 @@
   m_MotionCandLuTsBkup->motionCand = new MotionInfo[MAX_NUM_HMVP_CANDS];
 #endif
 #endif
->>>>>>> 60f77b96
 }
 void Slice::destroyMotionLUTs()
 {
@@ -1713,10 +1691,6 @@
 void Slice::resetMotionLUTs()
 {
   m_MotionCandLut->currCnt = 0;
-<<<<<<< HEAD
-#if  JVET_M0170_MRG_SHARELIST
-  m_MotionCandLuTsBkup->currCnt = 0;
-=======
 #if JVET_M0483_IBC
   m_MotionCandLut->currCntIBC = 0;
 #endif
@@ -1725,7 +1699,6 @@
 #if JVET_M0483_IBC
   m_MotionCandLuTsBkup->currCntIBC = 0;
 #endif
->>>>>>> 60f77b96
 #endif
 }
 
@@ -1740,12 +1713,9 @@
 }
 #endif
 
-<<<<<<< HEAD
-=======
 #if JVET_M0483_IBC
 void Slice::addMotionInfoToLUTs(LutMotionCand* lutMC, MotionInfo newMi, bool ibcflag)
 #else
->>>>>>> 60f77b96
 void Slice::addMotionInfoToLUTs(LutMotionCand* lutMC, MotionInfo newMi)
 #endif
 {
@@ -1815,12 +1785,6 @@
   if (cu.affine) { return; }
   if (cu.triangle) { return; }
 
-<<<<<<< HEAD
-  MotionInfo newMi = selectedPU->getMotionInfo(); 
-#if JVET_M0264_HMVP_WITH_GBIIDX
-  newMi.GBiIdx = (newMi.interDir == 3) ? cu.GBiIdx : GBI_DEFAULT;
-#endif
-=======
   MotionInfo newMi = selectedPU->getMotionInfo();
 #if JVET_M0264_HMVP_WITH_GBIIDX
   newMi.GBiIdx = (newMi.interDir == 3) ? cu.GBiIdx : GBI_DEFAULT;
@@ -1828,7 +1792,6 @@
 #if JVET_M0483_IBC
   addMotionInfoToLUTs(lutMC, newMi, CU::isIBC(cu));
 #else
->>>>>>> 60f77b96
   addMotionInfoToLUTs(lutMC, newMi);
 #endif
 }
@@ -1837,13 +1800,10 @@
 {
    memcpy(Dst->motionCand, Src->motionCand, sizeof(MotionInfo)*(std::min(Src->currCnt, MAX_NUM_HMVP_CANDS)));
    Dst->currCnt = Src->currCnt;
-<<<<<<< HEAD
-=======
 #if JVET_M0483_IBC
    memcpy(Dst->motionCand + MAX_NUM_HMVP_CANDS, Src->motionCand + MAX_NUM_HMVP_CANDS, sizeof(MotionInfo)*(std::min(Src->currCntIBC, MAX_NUM_HMVP_CANDS)));
    Dst->currCntIBC = Src->currCntIBC;
 #endif
->>>>>>> 60f77b96
 }
 
 unsigned Slice::getMinPictureDistance() const
@@ -1941,12 +1901,9 @@
   , m_IntraEMT                  ( false )
   , m_InterEMT                  ( false )
 #endif
-<<<<<<< HEAD
-=======
 #if JVET_M0140_SBT
   , m_SBT                       ( false )
 #endif
->>>>>>> 60f77b96
   , m_Affine                    ( false )
   , m_AffineType                ( false )
   , m_MTTEnabled                ( false )
@@ -1991,15 +1948,12 @@
 , m_bNoLadfConstraintFlag     (false)
 , m_bNoDepQuantConstraintFlag (false)
 , m_bNoSignDataHidingConstraintFlag(false)
-<<<<<<< HEAD
-=======
 #if JVET_M0246_AFFINE_AMVR
 , m_affineAmvrEnabledFlag     ( false )
 #endif
 #if JVET_M0147_DMVR
 , m_DMVR                      ( false )
 #endif
->>>>>>> 60f77b96
 #if HEVC_VPS
 , m_VPSId                     (  0)
 #endif
@@ -2049,15 +2003,12 @@
 , m_spsNextExtension          (*this)
 , m_wrapAroundEnabledFlag     (false)
 , m_wrapAroundOffset          (  0)
-<<<<<<< HEAD
-=======
 #if JVET_M0483_IBC
 , m_IBCFlag                   (  0)
 #endif
 #if JVET_M0427_INLOOP_RESHAPER
 , m_lumaReshapeEnable         (false)
 #endif
->>>>>>> 60f77b96
 {
   for(int ch=0; ch<MAX_NUM_CHANNEL_TYPE; ch++)
   {
