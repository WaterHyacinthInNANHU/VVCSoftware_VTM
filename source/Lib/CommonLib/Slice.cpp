--- conflicted
+++ resolved
@@ -1824,14 +1824,11 @@
   m_scalingListPresentFlag                        = 0;
   m_scalingListApsId                              = -1;
   m_scalingListAps                                = nullptr;
-<<<<<<< HEAD
 #if JVET_Q0819_PH_CHANGES 
   m_numL0Weights                                  = 0;
   m_numL1Weights                                  = 0;
 #endif
-=======
 #if !JVET_Q0119_CLEANUPS
->>>>>>> 46d96ff3
   memset(m_subPicId,                                0,    sizeof(m_subPicId));
 #endif
   memset(m_virtualBoundariesPosX,                   0,    sizeof(m_virtualBoundariesPosX));
