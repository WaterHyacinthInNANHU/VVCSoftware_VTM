--- conflicted
+++ resolved
@@ -1429,25 +1429,20 @@
         }
       }
 
-<<<<<<< HEAD
+#if JVET_S0193_NO_OUTPUT_PRIOR_PIC
       if( ( m_eNalUnitType == NAL_UNIT_CODED_SLICE_CRA || m_eNalUnitType == NAL_UNIT_CODED_SLICE_IDR_N_LP || m_eNalUnitType == NAL_UNIT_CODED_SLICE_IDR_W_RADL ) &&
-        !m_pcPicHeader->getNoOutputOfPriorPicsFlag() && isBufPicOutput == 1 && bufPic->layerId == m_nuhLayerId )
-=======
-#if JVET_S0193_NO_OUTPUT_PRIOR_PIC
-      if ((nalUnitType == NAL_UNIT_CODED_SLICE_CRA || nalUnitType == NAL_UNIT_CODED_SLICE_IDR_N_LP || nalUnitType == NAL_UNIT_CODED_SLICE_IDR_W_RADL) &&
-        !this->getNoOutputOfPriorPicsFlag() && isBufPicOutput == 1 && bufPic->layerId == m_nuhLayerId)
+        !m_noOutputOfPriorPicsFlag && isBufPicOutput && bufPic->layerId == m_nuhLayerId )
 #else
-      if ((nalUnitType == NAL_UNIT_CODED_SLICE_CRA || nalUnitType == NAL_UNIT_CODED_SLICE_IDR_N_LP || nalUnitType == NAL_UNIT_CODED_SLICE_IDR_W_RADL) &&
-        !getPicHeader()->getNoOutputOfPriorPicsFlag() && isBufPicOutput == 1 && bufPic->layerId == m_nuhLayerId)
+      if( ( m_eNalUnitType == NAL_UNIT_CODED_SLICE_CRA || m_eNalUnitType == NAL_UNIT_CODED_SLICE_IDR_N_LP || m_eNalUnitType == NAL_UNIT_CODED_SLICE_IDR_W_RADL ) &&
+        !m_pcPicHeader->getNoOutputOfPriorPicsFlag() && isBufPicOutput && bufPic->layerId == m_nuhLayerId )
 #endif
->>>>>>> 2abcb6a6
       {
         CHECK( bufPic->poc >= m_iPOC, "Any subpicture, with nuh_layer_id equal to a particular value layerId and subpicture index equal to a particular value subpicIdx, that "
           "precedes, in decoding order, an IRAP subpicture with nuh_layer_id equal to layerId and subpicture index equal to subpicIdx shall precede, in output order, the "
           "IRAP subpicture" );
       }
 
-      if( m_eNalUnitType == NAL_UNIT_CODED_SLICE_RADL && isBufPicOutput == 1 && bufPic->layerId == m_nuhLayerId &&
+      if( m_eNalUnitType == NAL_UNIT_CODED_SLICE_RADL && isBufPicOutput && bufPic->layerId == m_nuhLayerId &&
         m_prevIRAPSubpicPOC > bufSubpicPrevIRAPSubpicPOC && m_prevIRAPSubpicPOC != bufPic->poc )
       {
         CHECK( bufPic->poc >= m_iPOC, "Any subpicture, with nuh_layer_id equal to a particular value layerId and subpicture index equal to a particular value subpicIdx, that "
@@ -1455,18 +1450,13 @@
           "its associated RADL subpictures" );
       }
 
-<<<<<<< HEAD
-      if( ( m_iPOC == m_pcPicHeader->getRecoveryPocCnt() + m_prevGDRSubpicPOC ) && !m_pcPicHeader->getNoOutputOfPriorPicsFlag() && isBufPicOutput == 1 &&
+#if JVET_S0193_NO_OUTPUT_PRIOR_PIC
+      if( ( m_iPOC == m_pcPicHeader->getRecoveryPocCnt() + m_prevGDRSubpicPOC ) && !m_noOutputOfPriorPicsFlag && isBufPicOutput &&
         bufPic->layerId == m_nuhLayerId && m_eNalUnitType != NAL_UNIT_CODED_SLICE_GDR && m_pcPicHeader->getRecoveryPocCnt() != -1 )
-=======
-#if JVET_S0193_NO_OUTPUT_PRIOR_PIC
-      if ((getPOC() == getPicHeader()->getRecoveryPocCnt() + prevGDRSubpicPOC) && !this->getNoOutputOfPriorPicsFlag() && isBufPicOutput == 1 &&
-        bufPic->layerId == m_nuhLayerId && nalUnitType != NAL_UNIT_CODED_SLICE_GDR && getPicHeader()->getRecoveryPocCnt() != -1)
 #else
-      if ((getPOC() == getPicHeader()->getRecoveryPocCnt() + prevGDRSubpicPOC) && !getPicHeader()->getNoOutputOfPriorPicsFlag() && isBufPicOutput == 1 &&
-        bufPic->layerId == m_nuhLayerId && nalUnitType != NAL_UNIT_CODED_SLICE_GDR && getPicHeader()->getRecoveryPocCnt() != -1)
+      if( ( m_iPOC == m_pcPicHeader->getRecoveryPocCnt() + m_prevGDRSubpicPOC ) && !m_pcPicHeader->getNoOutputOfPriorPicsFlag() && isBufPicOutput &&
+        bufPic->layerId == m_nuhLayerId && m_eNalUnitType != NAL_UNIT_CODED_SLICE_GDR && m_pcPicHeader->getRecoveryPocCnt() != -1 )
 #endif
->>>>>>> 2abcb6a6
       {
         CHECK( bufPic->poc >= m_iPOC, "Any subpicture, with nuh_layer_id equal to a particular value layerId and subpicture index equal to a particular value subpicIdx, that "
           "precedes, in decoding order, a subpicture with nuh_layer_id equal to layerId and subpicture index equal to subpicIdx in a recovery point picture shall precede "
