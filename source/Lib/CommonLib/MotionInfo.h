/* The copyright in this software is being made available under the BSD
 * License, included below. This software may be subject to other third party
 * and contributor rights, including patent rights, and no such rights are
 * granted under this license.
 *
 * Copyright (c) 2010-2019, ITU/ISO/IEC
 * All rights reserved.
 *
 * Redistribution and use in source and binary forms, with or without
 * modification, are permitted provided that the following conditions are met:
 *
 *  * Redistributions of source code must retain the above copyright notice,
 *    this list of conditions and the following disclaimer.
 *  * Redistributions in binary form must reproduce the above copyright notice,
 *    this list of conditions and the following disclaimer in the documentation
 *    and/or other materials provided with the distribution.
 *  * Neither the name of the ITU/ISO/IEC nor the names of its contributors may
 *    be used to endorse or promote products derived from this software without
 *    specific prior written permission.
 *
 * THIS SOFTWARE IS PROVIDED BY THE COPYRIGHT HOLDERS AND CONTRIBUTORS "AS IS"
 * AND ANY EXPRESS OR IMPLIED WARRANTIES, INCLUDING, BUT NOT LIMITED TO, THE
 * IMPLIED WARRANTIES OF MERCHANTABILITY AND FITNESS FOR A PARTICULAR PURPOSE
 * ARE DISCLAIMED. IN NO EVENT SHALL THE COPYRIGHT HOLDER OR CONTRIBUTORS
 * BE LIABLE FOR ANY DIRECT, INDIRECT, INCIDENTAL, SPECIAL, EXEMPLARY, OR
 * CONSEQUENTIAL DAMAGES (INCLUDING, BUT NOT LIMITED TO, PROCUREMENT OF
 * SUBSTITUTE GOODS OR SERVICES; LOSS OF USE, DATA, OR PROFITS; OR BUSINESS
 * INTERRUPTION) HOWEVER CAUSED AND ON ANY THEORY OF LIABILITY, WHETHER IN
 * CONTRACT, STRICT LIABILITY, OR TORT (INCLUDING NEGLIGENCE OR OTHERWISE)
 * ARISING IN ANY WAY OUT OF THE USE OF THIS SOFTWARE, EVEN IF ADVISED OF
 * THE POSSIBILITY OF SUCH DAMAGE.
 */

/** \file     MotionInfo.h
    \brief    motion information handling classes (header)
    \todo     MvField seems to be better to be inherited from Mv
*/

#ifndef __MOTIONINFO__
#define __MOTIONINFO__

#include "CommonDef.h"
#include "Mv.h"

//! \ingroup CommonLib
//! \{

// ====================================================================================================================
// Type definition
// ====================================================================================================================

/// parameters for AMVP
struct AMVPInfo
{
  Mv       mvCand[ AMVP_MAX_NUM_CANDS_MEM ];  ///< array of motion vector predictor candidates
  unsigned numCand;                       ///< number of motion vector predictor candidates
};

struct AffineAMVPInfo
{
  Mv       mvCandLT[ AMVP_MAX_NUM_CANDS_MEM ];  ///< array of affine motion vector predictor candidates for left-top corner
  Mv       mvCandRT[ AMVP_MAX_NUM_CANDS_MEM ];  ///< array of affine motion vector predictor candidates for right-top corner
  Mv       mvCandLB[ AMVP_MAX_NUM_CANDS_MEM ];  ///< array of affine motion vector predictor candidates for left-bottom corner
  unsigned numCand;                       ///< number of motion vector predictor candidates
};

// ====================================================================================================================
// Class definition
// ====================================================================================================================

/// class for motion vector with reference index
struct MvField
{
  Mv    mv;
  int16_t refIdx;

  MvField()                                    :            refIdx( NOT_VALID ) {}
  MvField( Mv const & cMv, const int iRefIdx ) : mv( cMv ), refIdx(   iRefIdx ) {}

  void setMvField( Mv const & cMv, const int iRefIdx )
  {
    CHECK( iRefIdx == -1 && cMv != Mv(0,0), "Must not happen." );
    mv     = cMv;
    refIdx = iRefIdx;
  }

  bool operator==( const MvField& other ) const
  {
    CHECK( refIdx == -1 && mv != Mv(0,0), "Error in operator== of MvField." );
    CHECK( other.refIdx == -1 && other.mv != Mv(0,0), "Error in operator== of MvField." );
    return refIdx == other.refIdx && mv == other.mv;
  }
  bool operator!=( const MvField& other ) const
  {
    CHECK( refIdx == -1 && mv != Mv(0,0), "Error in operator!= of MvField." );
    CHECK( other.refIdx == -1 && other.mv != Mv(0,0), "Error in operator!= of MvField." );
    return refIdx != other.refIdx || mv != other.mv;
  }
};

struct MotionInfo
{
  bool     isInter;
#if JVET_M0483_IBC
  bool     isIBCmot;
#endif
  char     interDir;
  uint16_t   sliceIdx;
  Mv      mv     [ NUM_REF_PIC_LIST_01 ];
  int16_t   refIdx [ NUM_REF_PIC_LIST_01 ];
<<<<<<< HEAD
  Mv      bv;
#if JVET_M0264_HMVP_WITH_GBIIDX
  uint8_t         GBiIdx;
#endif
#if JVET_M0264_HMVP_WITH_GBIIDX
  MotionInfo()        : isInter(  false ), interDir( 0 ), sliceIdx( 0 ), refIdx{ NOT_VALID, NOT_VALID }, GBiIdx( 0 ) { }
#else
  MotionInfo()        : isInter(  false ), interDir( 0 ), sliceIdx( 0 ), refIdx{ NOT_VALID, NOT_VALID } { }
#endif
  // ensure that MotionInfo(0) produces '\x000....' bit pattern - needed to work with AreaBuf - don't use this constructor for anything else
#if JVET_M0264_HMVP_WITH_GBIIDX
  MotionInfo( int i ) : isInter( i != 0 ), interDir( 0 ), sliceIdx( 0 ), refIdx{         0,         0 }, GBiIdx( 0 ) { CHECKD( i != 0, "The argument for this constructor has to be '0'" ); }
#else
  MotionInfo( int i ) : isInter( i != 0 ), interDir( 0 ), sliceIdx( 0 ), refIdx{         0,         0 } { CHECKD( i != 0, "The argument for this constructor has to be '0'" ); }
#endif
=======
#if JVET_M0264_HMVP_WITH_GBIIDX
  uint8_t         GBiIdx;
#endif
  Mv      bv;
#if JVET_M0483_IBC
#if JVET_M0264_HMVP_WITH_GBIIDX
  MotionInfo() : isInter(false), isIBCmot(false), interDir(0), sliceIdx(0), refIdx{ NOT_VALID, NOT_VALID }, GBiIdx(0) { }
#else
  MotionInfo() : isInter(false), isIBCmot(false), interDir(0), sliceIdx(0), refIdx{ NOT_VALID, NOT_VALID } { }
#endif
  // ensure that MotionInfo(0) produces '\x000....' bit pattern - needed to work with AreaBuf - don't use this constructor for anything else
#if JVET_M0264_HMVP_WITH_GBIIDX
  MotionInfo(int i) : isInter(i != 0), isIBCmot(false), interDir(0), sliceIdx(0), refIdx{ 0,         0 }, GBiIdx(0) { CHECKD(i != 0, "The argument for this constructor has to be '0'"); }
#else
  MotionInfo(int i) : isInter(i != 0), isIBCmot(false), interDir(0), sliceIdx(0), refIdx{ 0,         0 } { CHECKD(i != 0, "The argument for this constructor has to be '0'"); }
#endif
#else
#if JVET_M0264_HMVP_WITH_GBIIDX
  MotionInfo() : isInter(false), interDir(0), sliceIdx(0), refIdx{ NOT_VALID, NOT_VALID }, GBiIdx(0) { }
#else
  MotionInfo() : isInter(false), interDir( 0 ), sliceIdx( 0 ), refIdx{ NOT_VALID, NOT_VALID } { }
#endif
  // ensure that MotionInfo(0) produces '\x000....' bit pattern - needed to work with AreaBuf - don't use this constructor for anything else
#if JVET_M0264_HMVP_WITH_GBIIDX
  MotionInfo(int i) : isInter(i != 0), interDir(0), sliceIdx(0), refIdx{ 0,         0 }, GBiIdx(0) { CHECKD(i != 0, "The argument for this constructor has to be '0'"); }
#else
  MotionInfo( int i ) : isInter( i != 0 ), interDir( 0 ), sliceIdx( 0 ), refIdx{         0,         0 } { CHECKD( i != 0, "The argument for this constructor has to be '0'" ); }
#endif
#endif
>>>>>>> 60f77b96

  bool operator==( const MotionInfo& mi ) const
  {
    if( isInter != mi.isInter  ) return false;
#if JVET_M0483_IBC
    if (isIBCmot != mi.isIBCmot) return false;
#endif
    if( isInter )
    {
      if( sliceIdx != mi.sliceIdx ) return false;
      if( interDir != mi.interDir ) return false;

      if( interDir != 2 )
      {
        if( refIdx[0] != mi.refIdx[0] ) return false;
        if( mv[0]     != mi.mv[0]     ) return false;
      }

      if( interDir != 1 )
      {
        if( refIdx[1] != mi.refIdx[1] ) return false;
        if( mv[1]     != mi.mv[1]     ) return false;
      }
    }

    return true;
  }

  bool operator!=( const MotionInfo& mi ) const
  {
    return !( *this == mi );
  }
};

class GBiMotionParam
{
  bool       m_readOnly[2][33];       // 2 RefLists, 33 RefFrams
  Mv         m_mv[2][33];
  Distortion m_dist[2][33];

  bool       m_readOnlyAffine[2][2][33];
  Mv         m_mvAffine[2][2][33][3];
  Distortion m_distAffine[2][2][33];
#if JVET_M0247_AFFINE_AMVR_ENCOPT
  int        m_mvpIdx[2][2][33];
#endif

public:

  void reset()
  {
    Mv* pMv = &(m_mv[0][0]);
    for (int ui = 0; ui < 1 * 2 * 33; ++ui, ++pMv)
    {
      pMv->set(std::numeric_limits<int16_t>::max(), std::numeric_limits<int16_t>::max());
    }

    Mv* pAffineMv = &(m_mvAffine[0][0][0][0]);
    for (int ui = 0; ui < 2 * 2 * 33 * 3; ++ui, ++pAffineMv)
    {
      pAffineMv->set(0, 0);
    }

    memset(m_readOnly, false, 2 * 33 * sizeof(bool));
    memset(m_dist, -1, 2 * 33 * sizeof(Distortion));
    memset(m_readOnlyAffine, false, 2 * 2 * 33 * sizeof(bool));
    memset(m_distAffine, -1, 2 * 2 * 33 * sizeof(Distortion));
#if JVET_M0247_AFFINE_AMVR_ENCOPT
    memset( m_mvpIdx, 0, 2 * 2 * 33 * sizeof( int ) );
#endif
  }

  void setReadMode(bool b, uint32_t uiRefList, uint32_t uiRefIdx) { m_readOnly[uiRefList][uiRefIdx] = b; }
  bool isReadMode(uint32_t uiRefList, uint32_t uiRefIdx) { return m_readOnly[uiRefList][uiRefIdx]; }

  void setReadModeAffine(bool b, uint32_t uiRefList, uint32_t uiRefIdx, int bP4) { m_readOnlyAffine[bP4][uiRefList][uiRefIdx] = b; }
  bool isReadModeAffine(uint32_t uiRefList, uint32_t uiRefIdx, int bP4) { return m_readOnlyAffine[bP4][uiRefList][uiRefIdx]; }

  Mv&  getMv(uint32_t uiRefList, uint32_t uiRefIdx) { return m_mv[uiRefList][uiRefIdx]; }

  void copyFrom(Mv& rcMv, Distortion uiDist, uint32_t uiRefList, uint32_t uiRefIdx)
  {
    m_mv[uiRefList][uiRefIdx] = rcMv;
    m_dist[uiRefList][uiRefIdx] = uiDist;
  }

  void copyTo(Mv& rcMv, Distortion& ruiDist, uint32_t uiRefList, uint32_t uiRefIdx)
  {
    rcMv = m_mv[uiRefList][uiRefIdx];
    ruiDist = m_dist[uiRefList][uiRefIdx];
  }

  Mv& getAffineMv(uint32_t uiRefList, uint32_t uiRefIdx, uint32_t uiAffineMvIdx, int bP4) { return m_mvAffine[bP4][uiRefList][uiRefIdx][uiAffineMvIdx]; }

  void copyAffineMvFrom(Mv(&racAffineMvs)[3], Distortion uiDist, uint32_t uiRefList, uint32_t uiRefIdx, int bP4
#if JVET_M0247_AFFINE_AMVR_ENCOPT
                        , const int mvpIdx
#endif
  )
  {
    memcpy(m_mvAffine[bP4][uiRefList][uiRefIdx], racAffineMvs, 3 * sizeof(Mv));
    m_distAffine[bP4][uiRefList][uiRefIdx] = uiDist;
#if JVET_M0247_AFFINE_AMVR_ENCOPT
    m_mvpIdx[bP4][uiRefList][uiRefIdx]     = mvpIdx;
#endif
  }

  void copyAffineMvTo(Mv acAffineMvs[3], Distortion& ruiDist, uint32_t uiRefList, uint32_t uiRefIdx, int bP4
#if JVET_M0247_AFFINE_AMVR_ENCOPT
                      , int& mvpIdx
#endif
  )
  {
    memcpy(acAffineMvs, m_mvAffine[bP4][uiRefList][uiRefIdx], 3 * sizeof(Mv));
    ruiDist = m_distAffine[bP4][uiRefList][uiRefIdx];
#if JVET_M0247_AFFINE_AMVR_ENCOPT
    mvpIdx  = m_mvpIdx[bP4][uiRefList][uiRefIdx];
#endif
  }
};
struct LutMotionCand
{
  MotionInfo*   motionCand;
  int  currCnt;
<<<<<<< HEAD
=======
#if JVET_M0483_IBC
  int  currCntIBC;
#endif
>>>>>>> 60f77b96
};
#endif // __MOTIONINFO__<|MERGE_RESOLUTION|>--- conflicted
+++ resolved
@@ -108,53 +108,35 @@
   uint16_t   sliceIdx;
   Mv      mv     [ NUM_REF_PIC_LIST_01 ];
   int16_t   refIdx [ NUM_REF_PIC_LIST_01 ];
-<<<<<<< HEAD
+#if JVET_M0264_HMVP_WITH_GBIIDX
+  uint8_t         GBiIdx;
+#endif
   Mv      bv;
-#if JVET_M0264_HMVP_WITH_GBIIDX
-  uint8_t         GBiIdx;
-#endif
-#if JVET_M0264_HMVP_WITH_GBIIDX
-  MotionInfo()        : isInter(  false ), interDir( 0 ), sliceIdx( 0 ), refIdx{ NOT_VALID, NOT_VALID }, GBiIdx( 0 ) { }
-#else
-  MotionInfo()        : isInter(  false ), interDir( 0 ), sliceIdx( 0 ), refIdx{ NOT_VALID, NOT_VALID } { }
+#if JVET_M0483_IBC
+#if JVET_M0264_HMVP_WITH_GBIIDX
+  MotionInfo() : isInter(false), isIBCmot(false), interDir(0), sliceIdx(0), refIdx{ NOT_VALID, NOT_VALID }, GBiIdx(0) { }
+#else
+  MotionInfo() : isInter(false), isIBCmot(false), interDir(0), sliceIdx(0), refIdx{ NOT_VALID, NOT_VALID } { }
 #endif
   // ensure that MotionInfo(0) produces '\x000....' bit pattern - needed to work with AreaBuf - don't use this constructor for anything else
 #if JVET_M0264_HMVP_WITH_GBIIDX
-  MotionInfo( int i ) : isInter( i != 0 ), interDir( 0 ), sliceIdx( 0 ), refIdx{         0,         0 }, GBiIdx( 0 ) { CHECKD( i != 0, "The argument for this constructor has to be '0'" ); }
+  MotionInfo(int i) : isInter(i != 0), isIBCmot(false), interDir(0), sliceIdx(0), refIdx{ 0,         0 }, GBiIdx(0) { CHECKD(i != 0, "The argument for this constructor has to be '0'"); }
+#else
+  MotionInfo(int i) : isInter(i != 0), isIBCmot(false), interDir(0), sliceIdx(0), refIdx{ 0,         0 } { CHECKD(i != 0, "The argument for this constructor has to be '0'"); }
+#endif
+#else
+#if JVET_M0264_HMVP_WITH_GBIIDX
+  MotionInfo() : isInter(false), interDir(0), sliceIdx(0), refIdx{ NOT_VALID, NOT_VALID }, GBiIdx(0) { }
+#else
+  MotionInfo() : isInter(false), interDir( 0 ), sliceIdx( 0 ), refIdx{ NOT_VALID, NOT_VALID } { }
+#endif
+  // ensure that MotionInfo(0) produces '\x000....' bit pattern - needed to work with AreaBuf - don't use this constructor for anything else
+#if JVET_M0264_HMVP_WITH_GBIIDX
+  MotionInfo(int i) : isInter(i != 0), interDir(0), sliceIdx(0), refIdx{ 0,         0 }, GBiIdx(0) { CHECKD(i != 0, "The argument for this constructor has to be '0'"); }
 #else
   MotionInfo( int i ) : isInter( i != 0 ), interDir( 0 ), sliceIdx( 0 ), refIdx{         0,         0 } { CHECKD( i != 0, "The argument for this constructor has to be '0'" ); }
 #endif
-=======
-#if JVET_M0264_HMVP_WITH_GBIIDX
-  uint8_t         GBiIdx;
-#endif
-  Mv      bv;
-#if JVET_M0483_IBC
-#if JVET_M0264_HMVP_WITH_GBIIDX
-  MotionInfo() : isInter(false), isIBCmot(false), interDir(0), sliceIdx(0), refIdx{ NOT_VALID, NOT_VALID }, GBiIdx(0) { }
-#else
-  MotionInfo() : isInter(false), isIBCmot(false), interDir(0), sliceIdx(0), refIdx{ NOT_VALID, NOT_VALID } { }
-#endif
-  // ensure that MotionInfo(0) produces '\x000....' bit pattern - needed to work with AreaBuf - don't use this constructor for anything else
-#if JVET_M0264_HMVP_WITH_GBIIDX
-  MotionInfo(int i) : isInter(i != 0), isIBCmot(false), interDir(0), sliceIdx(0), refIdx{ 0,         0 }, GBiIdx(0) { CHECKD(i != 0, "The argument for this constructor has to be '0'"); }
-#else
-  MotionInfo(int i) : isInter(i != 0), isIBCmot(false), interDir(0), sliceIdx(0), refIdx{ 0,         0 } { CHECKD(i != 0, "The argument for this constructor has to be '0'"); }
-#endif
-#else
-#if JVET_M0264_HMVP_WITH_GBIIDX
-  MotionInfo() : isInter(false), interDir(0), sliceIdx(0), refIdx{ NOT_VALID, NOT_VALID }, GBiIdx(0) { }
-#else
-  MotionInfo() : isInter(false), interDir( 0 ), sliceIdx( 0 ), refIdx{ NOT_VALID, NOT_VALID } { }
-#endif
-  // ensure that MotionInfo(0) produces '\x000....' bit pattern - needed to work with AreaBuf - don't use this constructor for anything else
-#if JVET_M0264_HMVP_WITH_GBIIDX
-  MotionInfo(int i) : isInter(i != 0), interDir(0), sliceIdx(0), refIdx{ 0,         0 }, GBiIdx(0) { CHECKD(i != 0, "The argument for this constructor has to be '0'"); }
-#else
-  MotionInfo( int i ) : isInter( i != 0 ), interDir( 0 ), sliceIdx( 0 ), refIdx{         0,         0 } { CHECKD( i != 0, "The argument for this constructor has to be '0'" ); }
-#endif
-#endif
->>>>>>> 60f77b96
+#endif
 
   bool operator==( const MotionInfo& mi ) const
   {
@@ -279,11 +261,8 @@
 {
   MotionInfo*   motionCand;
   int  currCnt;
-<<<<<<< HEAD
-=======
 #if JVET_M0483_IBC
   int  currCntIBC;
 #endif
->>>>>>> 60f77b96
 };
 #endif // __MOTIONINFO__