/* The copyright in this software is being made available under the BSD
* License, included below. This software may be subject to other third party
* and contributor rights, including patent rights, and no such rights are
* granted under this license.
*
* Copyright (c) 2010-2019, ITU/ISO/IEC
* All rights reserved.
*
* Redistribution and use in source and binary forms, with or without
* modification, are permitted provided that the following conditions are met:
*
*  * Redistributions of source code must retain the above copyright notice,
*    this list of conditions and the following disclaimer.
*  * Redistributions in binary form must reproduce the above copyright notice,
*    this list of conditions and the following disclaimer in the documentation
*    and/or other materials provided with the distribution.
*  * Neither the name of the ITU/ISO/IEC nor the names of its contributors may
*    be used to endorse or promote products derived from this software without
*    specific prior written permission.
*
* THIS SOFTWARE IS PROVIDED BY THE COPYRIGHT HOLDERS AND CONTRIBUTORS "AS IS"
* AND ANY EXPRESS OR IMPLIED WARRANTIES, INCLUDING, BUT NOT LIMITED TO, THE
* IMPLIED WARRANTIES OF MERCHANTABILITY AND FITNESS FOR A PARTICULAR PURPOSE
* ARE DISCLAIMED. IN NO EVENT SHALL THE COPYRIGHT HOLDER OR CONTRIBUTORS
* BE LIABLE FOR ANY DIRECT, INDIRECT, INCIDENTAL, SPECIAL, EXEMPLARY, OR
* CONSEQUENTIAL DAMAGES (INCLUDING, BUT NOT LIMITED TO, PROCUREMENT OF
* SUBSTITUTE GOODS OR SERVICES; LOSS OF USE, DATA, OR PROFITS; OR BUSINESS
* INTERRUPTION) HOWEVER CAUSED AND ON ANY THEORY OF LIABILITY, WHETHER IN
* CONTRACT, STRICT LIABILITY, OR TORT (INCLUDING NEGLIGENCE OR OTHERWISE)
* ARISING IN ANY WAY OUT OF THE USE OF THIS SOFTWARE, EVEN IF ADVISED OF
* THE POSSIBILITY OF SUCH DAMAGE.
*/

/** \file     Picture.cpp
 *  \brief    Description of a coded picture
 */

#include "Picture.h"
#include "SEI.h"
#include "ChromaFormat.h"
#if ENABLE_WPP_PARALLELISM
#if ENABLE_WPP_STATIC_LINK
#include <atomic>
#else
#include <condition_variable>
#endif
#endif


#if ENABLE_WPP_PARALLELISM || ENABLE_SPLIT_PARALLELISM
#if ENABLE_WPP_PARALLELISM
#if ENABLE_WPP_STATIC_LINK
class SyncObj
{
public:
  SyncObj() : m_Val(-1) {}
  ~SyncObj()            {}

  void reset()
  {
    m_Val = -1;
  }

  bool isReady( int64_t val ) const
  {
//    std::cout << "is ready m_Val " << m_Val << " val " << val << std::endl;
    return m_Val >= val;
  }

  void wait( int64_t idx, int ctuPosY  )
  {
    while( ! isReady( idx ) )
    {
    }
  }

  void set( int64_t val, int ctuPosY)
  {
    m_Val = val;
  }

private:
  std::atomic<int>         m_Val;
};
#else
class SyncObj
{
public:
  SyncObj() : m_Val(-1) {}
  ~SyncObj()            {}

  void reset()
  {
    std::unique_lock< std::mutex > lock( m_mutex );

    m_Val = -1;
  }

  bool isReady( int64_t val ) const
  {
    return m_Val >= val;
  }

  void wait( int64_t idx, int ctuPosY  )
  {
    std::unique_lock< std::mutex > lock( m_mutex );

    while( ! isReady( idx ) )
    {
      m_cv.wait( lock );
    }
  }

  void set( int64_t val, int ctuPosY)
  {
    std::unique_lock< std::mutex > lock( m_mutex );
    m_Val = val;
    m_cv.notify_all();
  }

private:
  int64_t                 m_Val;
  std::condition_variable m_cv;
  std::mutex              m_mutex;
};
#endif
#endif

int g_wppThreadId( 0 );
#pragma omp threadprivate(g_wppThreadId)

#if ENABLE_SPLIT_PARALLELISM
int g_splitThreadId( 0 );
#pragma omp threadprivate(g_splitThreadId)

int g_splitJobId( 0 );
#pragma omp threadprivate(g_splitJobId)
#endif

Scheduler::Scheduler() :
#if ENABLE_WPP_PARALLELISM
  m_numWppThreads( 1 ),
  m_numWppDataInstances( 1 )
#endif
#if ENABLE_SPLIT_PARALLELISM && ENABLE_WPP_PARALLELISM
  ,
#endif
#if ENABLE_SPLIT_PARALLELISM
  m_numSplitThreads( 1 )
#endif
{
}

Scheduler::~Scheduler()
{
#if ENABLE_WPP_PARALLELISM
  for( auto & so : m_SyncObjs )
  {
    delete so;
  }
  m_SyncObjs.clear();
#endif
}

#if ENABLE_SPLIT_PARALLELISM
unsigned Scheduler::getSplitDataId( int jobId ) const
{
  if( m_numSplitThreads > 1 && m_hasParallelBuffer )
  {
    int splitJobId = jobId == CURR_THREAD_ID ? g_splitJobId : jobId;

    return ( g_wppThreadId * NUM_RESERVERD_SPLIT_JOBS ) + splitJobId;
  }
  else
  {
    return 0;
  }
}

unsigned Scheduler::getSplitPicId( int tId /*= CURR_THREAD_ID */ ) const
{
  if( m_numSplitThreads > 1 && m_hasParallelBuffer )
  {
    int threadId = tId == CURR_THREAD_ID ? g_splitThreadId : tId;

    return ( g_wppThreadId * m_numSplitThreads ) + threadId;
  }
  else
  {
    return 0;
  }
}

unsigned Scheduler::getSplitJobId() const
{
  if( m_numSplitThreads > 1 )
  {
    return g_splitJobId;
  }
  else
  {
    return 0;
  }
}

void Scheduler::setSplitJobId( const int jobId )
{
  CHECK( g_splitJobId != 0 && jobId != 0, "Need to reset the jobId after usage!" );
  g_splitJobId = jobId;
}

void Scheduler::startParallel()
{
  m_hasParallelBuffer = true;
}

void Scheduler::finishParallel()
{
  m_hasParallelBuffer = false;
}

void Scheduler::setSplitThreadId( const int tId )
{
  g_splitThreadId = tId == CURR_THREAD_ID ? omp_get_thread_num() : tId;
}

#endif


#if ENABLE_WPP_PARALLELISM
unsigned Scheduler::getWppDataId( int lID ) const
{
  const int tId = lID == CURR_THREAD_ID ? g_wppThreadId : lID;

#if ENABLE_SPLIT_PARALLELISM
  if( m_numSplitThreads > 1 )
  {
    return tId * NUM_RESERVERD_SPLIT_JOBS;
  }
  else
  {
    return tId;
  }
#else
  return tId;
#endif
}

unsigned Scheduler::getWppThreadId() const
{
  return g_wppThreadId;
}

void Scheduler::setWppThreadId( const int tId )
{
  g_wppThreadId = tId == CURR_THREAD_ID ? omp_get_thread_num() : tId;

  CHECK( g_wppThreadId >= PARL_WPP_MAX_NUM_THREADS, "The WPP thread ID " << g_wppThreadId << " is invalid!" );
}
#endif

unsigned Scheduler::getDataId() const
{
#if ENABLE_SPLIT_PARALLELISM
  if( m_numSplitThreads > 1 )
  {
    return getSplitDataId();
  }
#endif
#if ENABLE_WPP_PARALLELISM
  if( m_numWppThreads > 1 )
  {
    return getWppDataId();
  }
#endif
  return 0;
}

bool Scheduler::init( const int ctuYsize, const int ctuXsize, const int numWppThreadsRunning, const int numWppExtraLines, const int numSplitThreads )
{
#if ENABLE_SPLIT_PARALLELISM
  m_numSplitThreads = numSplitThreads;
#endif
#if ENABLE_WPP_PARALLELISM
  m_firstNonFinishedLine    = 0;
  m_numWppThreadsRunning    = 1;
  m_numWppDataInstances     = numWppThreadsRunning+numWppExtraLines;
  m_numWppThreads           = numWppThreadsRunning;
  m_ctuYsize                = ctuYsize;
  m_ctuXsize                = ctuXsize;

  if( m_SyncObjs.size() == 0 )
  {
    m_SyncObjs.reserve( ctuYsize );
    for( int i = (int)m_SyncObjs.size(); i < ctuYsize; i++ )
    {
      m_SyncObjs.push_back( new SyncObj );
    }
  }
  else
  {
    CHECK( m_SyncObjs.size() != ctuYsize, "");
  }

  for( int i = 0; i < ctuYsize; i++ )
  {
    m_SyncObjs[i]->reset();
  }

  if( m_numWppThreads != m_numWppDataInstances )
  {
    m_LineDone.clear();
    m_LineDone.resize(ctuYsize, -1);

    m_LineProc.clear();
    m_LineProc.resize(ctuYsize, false);

    m_SyncObjs[0]->set(0,0);
    m_LineProc[0]=true;
  }
#endif

  return true;
}


int Scheduler::getNumPicInstances() const
{
#if !ENABLE_SPLIT_PARALLELISM
  return 1;
#elif !ENABLE_WPP_PARALLELISM
  return ( m_numSplitThreads > 1 ? m_numSplitThreads : 1 );
#else
  return m_numSplitThreads > 1 ? m_numWppDataInstances * m_numSplitThreads : 1;
#endif
}

#if ENABLE_WPP_PARALLELISM
void Scheduler::wait( const int ctuPosX, const int ctuPosY )
{
  if( m_numWppThreads == m_numWppDataInstances )
  {
    if( ctuPosY > 0 && ctuPosX+1 < m_ctuXsize)
    {
      m_SyncObjs[ctuPosY-1]->wait( ctuPosX+1, ctuPosY-1 );
    }
    return;
  }

  m_SyncObjs[ctuPosY]->wait( ctuPosX, ctuPosY );
}

void Scheduler::setReady(const int ctuPosX, const int ctuPosY)
{
  if( m_numWppThreads == m_numWppDataInstances )
  {
    m_SyncObjs[ctuPosY]->set( ctuPosX, ctuPosY);
    return;
  }

  std::unique_lock< std::mutex > lock( m_mutex );

  if( ctuPosX+1 == m_ctuXsize )
  {
    m_LineProc[ctuPosY] = true; //prevent line from be further evaluated
    m_LineDone[ctuPosY] = std::numeric_limits<int>::max();
    m_firstNonFinishedLine = ctuPosY+1;
  }
  else
  {
    m_LineDone[ctuPosY] = ctuPosX;
    m_LineProc[ctuPosY] = false;    // mark currently not processed
  }

  int lastLine = m_firstNonFinishedLine + m_numWppDataInstances;
  lastLine = std::min( m_ctuYsize, lastLine )-1-m_firstNonFinishedLine;

  m_numWppThreadsRunning--;

  Position pos;
  //if the current encoder is the last
  const bool c1 = (ctuPosY == m_firstNonFinishedLine + m_numWppThreads - 1);
  const bool c2 = (ctuPosY+1 <= m_firstNonFinishedLine+lastLine);
  const bool c3 = (ctuPosX >= m_ctuXsize/4);
  if( c1 && c2 && c3 && getNextCtu( pos, ctuPosY+1, 4 ) )
  {
    //  try to continue in the next row
    // go on in the current line
    m_SyncObjs[pos.y]->set(pos.x, pos.y);
    m_numWppThreadsRunning++;
  }
  else if( getNextCtu( pos, ctuPosY, 1 ) )
  {
    //  try to continue in the same row
    // go on in the current line
    m_SyncObjs[pos.y]->set(pos.x, pos.y);
    m_numWppThreadsRunning++;
  }
  for( int i = m_numWppThreadsRunning; i < m_numWppThreads; i++ )
  {
   // just go and get a job
    for( int y = 0; y <= lastLine; y++ )
    {
      if( getNextCtu( pos, m_firstNonFinishedLine+y, 1 ))
      {
        m_SyncObjs[pos.y]->set(pos.x, pos.y);
        m_numWppThreadsRunning++;
        break;
      }
    }
  }
}


bool Scheduler::getNextCtu( Position& pos, int ctuLine, int offset)
{
  int x = m_LineDone[ctuLine] + 1;
  if( ! m_LineProc[ctuLine] )
  {
    int maxXOffset = x+offset >= m_ctuXsize ? m_ctuXsize-1 : x+offset;
    if( (ctuLine == 0 || m_LineDone[ctuLine-1]>=maxXOffset) && (x==0 || m_LineDone[ctuLine]>=+x-1))
    {
      m_LineProc[ctuLine] = true;
      pos.x = x; pos.y = ctuLine;
      return true;
    }
  }
  return false;
}

#endif
#endif


// ---------------------------------------------------------------------------
// picture methods
// ---------------------------------------------------------------------------


Brick::Brick()
: m_widthInCtus     (0)
, m_heightInCtus    (0)
, m_colBd           (0)
, m_rowBd           (0)
, m_firstCtuRsAddr  (0)
{
}

Brick::~Brick()
{
}


BrickMap::BrickMap()
  : pcv(nullptr)
  , numTiles(0)
  , numTileColumns(0)
  , numTileRows(0)
  , brickIdxRsMap(nullptr)
  , brickIdxBsMap(nullptr)
  , ctuBsToRsAddrMap(nullptr)
  , ctuRsToBsAddrMap(nullptr)
{
}

void BrickMap::create( const SPS& sps, const PPS& pps )
{
  pcv = pps.pcv;

  numTileColumns = pps.getNumTileColumnsMinus1() + 1;
  numTileRows    = pps.getNumTileRowsMinus1() + 1;
  numTiles       = numTileColumns * numTileRows;

  const size_t numCtusInFrame = pcv->sizeInCtus;

  brickIdxRsMap    = new uint32_t[numCtusInFrame];
  brickIdxBsMap    = new uint32_t[numCtusInFrame + 1];
  ctuBsToRsAddrMap = new uint32_t[numCtusInFrame + 1];
  ctuRsToBsAddrMap = new uint32_t[numCtusInFrame + 1];

  brickIdxBsMap[numCtusInFrame] = ~0u;   // Initialize last element to some large value

  initBrickMap( sps, pps );

  numTiles = (uint32_t) bricks.size();
}

void BrickMap::destroy()
{
  bricks.clear();

  if ( brickIdxRsMap )
  {
    delete[] brickIdxRsMap;
    brickIdxRsMap = nullptr;
  }

  if ( brickIdxBsMap )
  {
    delete[] brickIdxBsMap;
    brickIdxBsMap = nullptr;
  }

  if ( ctuBsToRsAddrMap )
  {
    delete[] ctuBsToRsAddrMap;
    ctuBsToRsAddrMap = nullptr;
  }

  if ( ctuRsToBsAddrMap )
  {
    delete[] ctuRsToBsAddrMap;
    ctuRsToBsAddrMap = nullptr;
  }
}

void BrickMap::initBrickMap( const SPS& sps, const PPS& pps )
{
  const uint32_t frameWidthInCtus  = pcv->widthInCtus;
  const uint32_t frameHeightInCtus = pcv->heightInCtus;

  std::vector<uint32_t> tileRowHeight;
  std::vector<uint32_t> tileColWidth;
  if (pps.getUniformTileSpacingFlag())
  {
    int tileWidthInCTUs = pps.getTileColsWidthMinus1() + 1;
    int tileHeightInCTUs = pps.getTileRowsHeightMinus1() + 1;
    int tileWidthInLumaSamples = tileWidthInCTUs * sps.getCTUSize();
    int tileHeightInLumaSamples = tileHeightInCTUs * sps.getCTUSize();

    numTileColumns = (pps.getPicWidthInLumaSamples() + tileWidthInLumaSamples - 1) / tileWidthInLumaSamples;
    numTileRows = (pps.getPicHeightInLumaSamples() + tileHeightInLumaSamples - 1) / tileHeightInLumaSamples;
    numTiles = numTileColumns * numTileRows;

    int remainingHeightInCtbsY = frameHeightInCtus;
    while (remainingHeightInCtbsY > tileHeightInCTUs)
    {
      tileRowHeight.push_back(tileHeightInCTUs);
      remainingHeightInCtbsY -= tileHeightInCTUs;
    }
    tileRowHeight.push_back(remainingHeightInCtbsY);

    int remainingWidthInCtbsY = frameWidthInCtus;
    while (remainingWidthInCtbsY > tileWidthInCTUs)
    {
      tileColWidth.push_back(tileWidthInCTUs);
      remainingWidthInCtbsY -= tileWidthInCTUs;
    }
    tileColWidth.push_back(remainingWidthInCtbsY);
  }
  else
  {
    tileColWidth.resize(numTileColumns);
    tileRowHeight.resize(numTileRows);
    tileColWidth[ numTileColumns - 1 ] = frameWidthInCtus;
    for( int i = 0; i < numTileColumns - 1; i++ )
    {
      tileColWidth[ i ] = pps.getTileColumnWidth(i);
      tileColWidth[ numTileColumns - 1 ]  =  tileColWidth[ numTileColumns - 1 ] - pps.getTileColumnWidth(i);
    }


    tileRowHeight[ numTileRows-1 ] = frameHeightInCtus;
    for( int j = 0; j < numTileRows-1; j++ )
    {
      tileRowHeight[ j ] = pps.getTileRowHeight( j );
      tileRowHeight[ numTileRows-1 ]  =  tileRowHeight[ numTileRows-1 ] - pps.getTileRowHeight( j );
    }
  }


  //initialize each tile of the current picture
  std::vector<uint32_t> tileRowBd (numTileRows);
  std::vector<uint32_t> tileColBd (numTileColumns);

  tileColBd[ 0 ] = 0;
  for( int i = 0; i  <  numTileColumns - 1; i++ )
  {
    tileColBd[ i + 1 ] = tileColBd[ i ] + tileColWidth[ i ];
  }

  tileRowBd[ 0 ] = 0;
  for( int j = 0; j  <  numTileRows - 1; j++ )
  {
    tileRowBd[ j + 1 ] = tileRowBd[ j ] + tileRowHeight[ j ];
  }

  int brickIdx = 0;
  for(int tileIdx=0; tileIdx< numTiles; tileIdx++)
  {
    int tileX = tileIdx % numTileColumns;
    int tileY = tileIdx / numTileColumns;
    if ( !pps.getBrickSplittingPresentFlag() || !pps.getBrickSplitFlag(tileIdx))
    {
      bricks.resize(bricks.size()+1);
      bricks[ brickIdx ].setColBd (tileColBd[ tileX ]);
      bricks[ brickIdx ].setRowBd (tileRowBd[ tileY ]);
      bricks[ brickIdx ].setWidthInCtus (tileColWidth[ tileX ]);
      bricks[ brickIdx ].setHeightInCtus(tileRowHeight[ tileY ]);
      bricks[ brickIdx ].setFirstCtuRsAddr(bricks[ brickIdx ].getColBd() + bricks[ brickIdx ].getRowBd() * frameWidthInCtus);
      brickIdx++;
    }
    else
    {
      std::vector<uint32_t> rowHeight2;
      std::vector<uint32_t> rowBd2;
      int numBrickRowsMinus2 = 0;
      if (pps.getUniformBrickSpacingFlag(tileIdx))
      {
        int brickHeight            = pps.getBrickHeightMinus1(tileIdx) + 1;
        int remainingHeightInCtbsY = tileRowHeight[tileY];
        int brickInTile            = 0;
        while (remainingHeightInCtbsY > brickHeight)
        {
          rowHeight2.resize(brickInTile + 1);
          rowHeight2[brickInTile++] = brickHeight;
          remainingHeightInCtbsY -= brickHeight;
        }
        rowHeight2.resize(brickInTile + 1);
        rowHeight2[brickInTile] = remainingHeightInCtbsY;
        numBrickRowsMinus2      = brickInTile - 1;
      }
      else
      {
        numBrickRowsMinus2 = pps.getNumBrickRowsMinus2(tileIdx);
        rowHeight2.resize(numBrickRowsMinus2 + 2);
        rowHeight2[numBrickRowsMinus2 + 1] = tileRowHeight[tileY];
        for (int j = 0; j < numBrickRowsMinus2 + 1; j++)
        {
          rowHeight2[j] = pps.getBrickRowHeightMinus1(tileIdx, j) + 1;
          rowHeight2[numBrickRowsMinus2 + 1] -= rowHeight2[j];
        }
      }
      rowBd2.resize(numBrickRowsMinus2 + 2);
      rowBd2[0] = 0;
      for (int j = 0; j < numBrickRowsMinus2 + 1; j++)
      {
        rowBd2[j + 1] = rowBd2[j] + rowHeight2[j];
      }
      for (int j = 0; j < numBrickRowsMinus2 + 2; j++)
      {
        bricks.resize(bricks.size() + 1);
        bricks[brickIdx].setColBd(tileColBd[tileX]);
        bricks[brickIdx].setRowBd(tileRowBd[tileY] + rowBd2[j]);
        bricks[brickIdx].setWidthInCtus(tileColWidth[tileX]);
        bricks[brickIdx].setHeightInCtus(rowHeight2[j]);
        bricks[brickIdx].setFirstCtuRsAddr(bricks[brickIdx].getColBd() + bricks[brickIdx].getRowBd() * frameWidthInCtus);
        brickIdx++;
      }
    }
  }

  initCtuBsRsAddrMap();

  for( int i = 0; i < (int)bricks.size(); i++ )
  {
    for( int y = bricks[i].getRowBd(); y < bricks[i].getRowBd() + bricks[i].getHeightInCtus(); y++ )
    {
      for( int x = bricks[i].getColBd(); x < bricks[i].getColBd() + bricks[i].getWidthInCtus(); x++ )
      {
        // brickIdxBsMap in BS scan is brickIdxMap as defined in the draft text
        brickIdxBsMap[ ctuRsToBsAddrMap[ y * frameWidthInCtus+ x ] ] = i;
        // brickIdxRsMap in RS scan is usually required in the software
        brickIdxRsMap[ y * frameWidthInCtus+ x ] = i;
      }
    }
  }
  if (pps.getRectSliceFlag())
  {
    int numSlicesInPic = (pps.getNumSlicesInPicMinus1() + 1);
    int numBricksInPic = (int)bricks.size();

    std::vector<int> bricksToSliceMap(numBricksInPic);
    std::vector<int> numBricksInSlice(numSlicesInPic);

    m_topLeftBrickIdx.resize(numSlicesInPic);
    m_bottomRightBrickIdx.resize(numSlicesInPic);

    if (numSlicesInPic == 1)
    {
      m_topLeftBrickIdx[0] = 0;
      m_bottomRightBrickIdx[0] = numBricksInPic - 1;
    }
    else
    {
      for (int i = 0; i < numSlicesInPic; i++)
      {
        for (int j = 0; i == 0 && j < numBricksInPic; j++)
        {
          bricksToSliceMap[j] = -1;
        }
        numBricksInSlice[i] = 0;
        m_bottomRightBrickIdx[i] = pps.getBottomRightBrickIdxDelta(i) + ((i == 0) ? 0 : m_bottomRightBrickIdx[i - 1]);
        for (int j = m_bottomRightBrickIdx[i]; j >= 0; j--)
        {
          if (bricks[j].getColBd() <= bricks[m_bottomRightBrickIdx[i]].getColBd() &&
            bricks[j].getRowBd() <= bricks[m_bottomRightBrickIdx[i]].getRowBd() &&
            bricksToSliceMap[j] == -1)
          {
            m_topLeftBrickIdx[i] = j;
            numBricksInSlice[i]++;
            bricksToSliceMap[j] = i;
          }
        }
      }
    }
  }

}


void BrickMap::initCtuBsRsAddrMap()
{
  const uint32_t picWidthInCtbsY  = pcv->widthInCtus;
  const uint32_t picHeightInCtbsY = pcv->heightInCtus;
  const uint32_t picSizeInCtbsY    = picWidthInCtbsY * picHeightInCtbsY;
  const int numBricksInPic         = (int) bricks.size();

  for( uint32_t ctbAddrRs = 0; ctbAddrRs < picSizeInCtbsY; ctbAddrRs++ )
  {
    const uint32_t tbX = ctbAddrRs % picWidthInCtbsY;
    const uint32_t tbY = ctbAddrRs / picWidthInCtbsY;
    bool brickFound = false;
    int bkIdx = (numBricksInPic - 1);
    for( int i = 0; i < (numBricksInPic - 1)  &&  !brickFound; i++ )
    {
      brickFound = tbX  <  ( bricks[i].getColBd() + bricks[i].getWidthInCtus() )  &&
                   tbY  <  ( bricks[i].getRowBd() + bricks[i].getHeightInCtus() );
      if( brickFound )
      {
        bkIdx = i;
      }
    }
    ctuRsToBsAddrMap[ ctbAddrRs ] = 0;

    for( uint32_t i = 0; i < bkIdx; i++ )
    {
      ctuRsToBsAddrMap[ ctbAddrRs ]  +=  bricks[i].getHeightInCtus() * bricks[i].getWidthInCtus();
    }
    ctuRsToBsAddrMap[ ctbAddrRs ]  += ( tbY - bricks[ bkIdx ].getRowBd() ) * bricks[ bkIdx ].getWidthInCtus() + tbX - bricks[ bkIdx ].getColBd();
  }


  for( uint32_t ctbAddrRs = 0; ctbAddrRs < picSizeInCtbsY; ctbAddrRs++ )
  {
    ctuBsToRsAddrMap[ ctuRsToBsAddrMap[ ctbAddrRs ] ] = ctbAddrRs;
  }
}

uint32_t BrickMap::getSubstreamForCtuAddr(const uint32_t ctuAddr, const bool addressInRaster, Slice *slice) const
{
  const bool wppEnabled = slice->getPPS()->getEntropyCodingSyncEnabledFlag();
  uint32_t subStrm;

  if( (wppEnabled && pcv->heightInCtus > 1) || (numTiles > 1) ) // wavefronts, and possibly tiles being used.
  {
    // needs to be checked
    CHECK (false, "bricks and WPP needs to be checked");

    const uint32_t ctuRsAddr = addressInRaster ? ctuAddr : getCtuBsToRsAddrMap(ctuAddr);
    const uint32_t brickIndex = getBrickIdxRsMap(ctuRsAddr);

    if (wppEnabled)
    {
      const uint32_t firstCtuRsAddrOfTile     = bricks[brickIndex].getFirstCtuRsAddr();
      const uint32_t tileYInCtus              = firstCtuRsAddrOfTile / pcv->widthInCtus;
      const uint32_t ctuLine                  = ctuRsAddr / pcv->widthInCtus;
      const uint32_t startingSubstreamForTile = (tileYInCtus * numTileColumns) + (bricks[brickIndex].getHeightInCtus() * (brickIndex % numTileColumns));
      subStrm = startingSubstreamForTile + (ctuLine - tileYInCtus);
    }
    else
    {
      subStrm = brickIndex;
    }
  }
  else
  {
    subStrm = 0;
  }
  return subStrm;
}


Picture::Picture()
{
  brickMap             = nullptr;
  cs                   = nullptr;
  m_bIsBorderExtended  = false;
  usedByCurr           = false;
  longTerm             = false;
  reconstructed        = false;
  neededForOutput      = false;
  referenced           = false;
  layer                = std::numeric_limits<uint32_t>::max();
  fieldPic             = false;
  topField             = false;
  precedingDRAP        = false;
  for( int i = 0; i < MAX_NUM_CHANNEL_TYPE; i++ )
  {
    m_prevQP[i] = -1;
  }
  m_spliceIdx = NULL;
  m_ctuNums = 0;
#if JVET_N0278_FIXES
  layerId = NOT_VALID;
#endif
}

#if JVET_N0278_FIXES
void Picture::create( const ChromaFormat &_chromaFormat, const Size &size, const unsigned _maxCUSize, const unsigned _margin, const bool _decoder, const int _layerId )
#else
void Picture::create(const ChromaFormat &_chromaFormat, const Size &size, const unsigned _maxCUSize, const unsigned _margin, const bool _decoder)
#endif
{
#if JVET_N0278_FIXES
  layerId = _layerId;
#endif
  UnitArea::operator=( UnitArea( _chromaFormat, Area( Position{ 0, 0 }, size ) ) );
  margin            =  MAX_SCALING_RATIO*_margin;
  const Area a      = Area( Position(), size );
  M_BUFS( 0, PIC_RECONSTRUCTION ).create( _chromaFormat, a, _maxCUSize, margin, MEMORY_ALIGN_DEF_SIZE );
  M_BUFS( 0, PIC_RECON_WRAP ).create( _chromaFormat, a, _maxCUSize, margin, MEMORY_ALIGN_DEF_SIZE );

  if( !_decoder )
  {
    M_BUFS( 0, PIC_ORIGINAL ).    create( _chromaFormat, a );
    M_BUFS( 0, PIC_TRUE_ORIGINAL ). create( _chromaFormat, a );
  }
#if !KEEP_PRED_AND_RESI_SIGNALS

  m_ctuArea = UnitArea( _chromaFormat, Area( Position{ 0, 0 }, Size( _maxCUSize, _maxCUSize ) ) );
#endif
  m_hashMap.clearAll();
}

void Picture::destroy()
{
#if ENABLE_SPLIT_PARALLELISM
#if ENABLE_WPP_PARALLELISM
  for( int jId = 0; jId < ( PARL_SPLIT_MAX_NUM_THREADS * PARL_WPP_MAX_NUM_THREADS ); jId++ )
#else
  for( int jId = 0; jId < PARL_SPLIT_MAX_NUM_THREADS; jId++ )
#endif
#endif
  for (uint32_t t = 0; t < NUM_PIC_TYPES; t++)
  {
    M_BUFS( jId, t ).destroy();
  }
  m_hashMap.clearAll();
  if( cs )
  {
    cs->destroy();
    delete cs;
    cs = nullptr;
  }

  for( auto &ps : slices )
  {
    delete ps;
  }
  slices.clear();

  for( auto &psei : SEIs )
  {
    delete psei;
  }
  SEIs.clear();

  if ( brickMap )
  {
    brickMap->destroy();
    delete brickMap;
    brickMap = nullptr;
  }
  if (m_spliceIdx)
  {
    delete[] m_spliceIdx;
    m_spliceIdx = NULL;
  }
}

void Picture::createTempBuffers( const unsigned _maxCUSize )
{
#if KEEP_PRED_AND_RESI_SIGNALS
  const Area a( Position{ 0, 0 }, lumaSize() );
#else
  const Area a = m_ctuArea.Y();
#endif

#if ENABLE_SPLIT_PARALLELISM
  scheduler.startParallel();

  for( int jId = 0; jId < scheduler.getNumPicInstances(); jId++ )
#endif
  {
    M_BUFS( jId, PIC_PREDICTION                   ).create( chromaFormat, a,   _maxCUSize );
    M_BUFS( jId, PIC_RESIDUAL                     ).create( chromaFormat, a,   _maxCUSize );
#if ENABLE_SPLIT_PARALLELISM
    if( jId > 0 ) M_BUFS( jId, PIC_RECONSTRUCTION ).create( chromaFormat, Y(), _maxCUSize, margin, MEMORY_ALIGN_DEF_SIZE );
#endif
  }

  if( cs ) cs->rebindPicBufs();
}

void Picture::destroyTempBuffers()
{
#if ENABLE_SPLIT_PARALLELISM
  scheduler.finishParallel();

  for( int jId = 0; jId < scheduler.getNumPicInstances(); jId++ )
#endif
  for( uint32_t t = 0; t < NUM_PIC_TYPES; t++ )
  {
    if( t == PIC_RESIDUAL || t == PIC_PREDICTION ) M_BUFS( jId, t ).destroy();
#if ENABLE_SPLIT_PARALLELISM
    if( t == PIC_RECONSTRUCTION &&       jId > 0 ) M_BUFS( jId, t ).destroy();
#endif
  }

  if( cs ) cs->rebindPicBufs();
}

       PelBuf     Picture::getOrigBuf(const CompArea &blk)        { return getBuf(blk,  PIC_ORIGINAL); }
const CPelBuf     Picture::getOrigBuf(const CompArea &blk)  const { return getBuf(blk,  PIC_ORIGINAL); }
       PelUnitBuf Picture::getOrigBuf(const UnitArea &unit)       { return getBuf(unit, PIC_ORIGINAL); }
const CPelUnitBuf Picture::getOrigBuf(const UnitArea &unit) const { return getBuf(unit, PIC_ORIGINAL); }
       PelUnitBuf Picture::getOrigBuf()                           { return M_BUFS(0,    PIC_ORIGINAL); }
const CPelUnitBuf Picture::getOrigBuf()                     const { return M_BUFS(0,    PIC_ORIGINAL); }

       PelBuf     Picture::getOrigBuf(const ComponentID compID)       { return getBuf(compID, PIC_ORIGINAL); }
const CPelBuf     Picture::getOrigBuf(const ComponentID compID) const { return getBuf(compID, PIC_ORIGINAL); }
       PelUnitBuf Picture::getTrueOrigBuf()                           { return M_BUFS(0, PIC_TRUE_ORIGINAL); }
const CPelUnitBuf Picture::getTrueOrigBuf()                     const { return M_BUFS(0, PIC_TRUE_ORIGINAL); }
       PelBuf     Picture::getTrueOrigBuf(const CompArea &blk)        { return getBuf(blk, PIC_TRUE_ORIGINAL); }
const CPelBuf     Picture::getTrueOrigBuf(const CompArea &blk)  const { return getBuf(blk, PIC_TRUE_ORIGINAL); }
       PelBuf     Picture::getPredBuf(const CompArea &blk)        { return getBuf(blk,  PIC_PREDICTION); }
const CPelBuf     Picture::getPredBuf(const CompArea &blk)  const { return getBuf(blk,  PIC_PREDICTION); }
       PelUnitBuf Picture::getPredBuf(const UnitArea &unit)       { return getBuf(unit, PIC_PREDICTION); }
const CPelUnitBuf Picture::getPredBuf(const UnitArea &unit) const { return getBuf(unit, PIC_PREDICTION); }

       PelBuf     Picture::getResiBuf(const CompArea &blk)        { return getBuf(blk,  PIC_RESIDUAL); }
const CPelBuf     Picture::getResiBuf(const CompArea &blk)  const { return getBuf(blk,  PIC_RESIDUAL); }
       PelUnitBuf Picture::getResiBuf(const UnitArea &unit)       { return getBuf(unit, PIC_RESIDUAL); }
const CPelUnitBuf Picture::getResiBuf(const UnitArea &unit) const { return getBuf(unit, PIC_RESIDUAL); }

       PelBuf     Picture::getRecoBuf(const ComponentID compID, bool wrap)       { return getBuf(compID,                    wrap ? PIC_RECON_WRAP : PIC_RECONSTRUCTION); }
const CPelBuf     Picture::getRecoBuf(const ComponentID compID, bool wrap) const { return getBuf(compID,                    wrap ? PIC_RECON_WRAP : PIC_RECONSTRUCTION); }
       PelBuf     Picture::getRecoBuf(const CompArea &blk, bool wrap)            { return getBuf(blk,                       wrap ? PIC_RECON_WRAP : PIC_RECONSTRUCTION); }
const CPelBuf     Picture::getRecoBuf(const CompArea &blk, bool wrap)      const { return getBuf(blk,                       wrap ? PIC_RECON_WRAP : PIC_RECONSTRUCTION); }
       PelUnitBuf Picture::getRecoBuf(const UnitArea &unit, bool wrap)           { return getBuf(unit,                      wrap ? PIC_RECON_WRAP : PIC_RECONSTRUCTION); }
const CPelUnitBuf Picture::getRecoBuf(const UnitArea &unit, bool wrap)     const { return getBuf(unit,                      wrap ? PIC_RECON_WRAP : PIC_RECONSTRUCTION); }
       PelUnitBuf Picture::getRecoBuf(bool wrap)                                 { return M_BUFS(scheduler.getSplitPicId(), wrap ? PIC_RECON_WRAP : PIC_RECONSTRUCTION); }
const CPelUnitBuf Picture::getRecoBuf(bool wrap)                           const { return M_BUFS(scheduler.getSplitPicId(), wrap ? PIC_RECON_WRAP : PIC_RECONSTRUCTION); }

void Picture::finalInit( const SPS& sps, const PPS& pps, APS** alfApss, APS* lmcsAps, APS* scalingListAps )
{
  for( auto &sei : SEIs )
  {
    delete sei;
  }
  SEIs.clear();
  clearSliceBuffer();

  if( brickMap )
  {
    brickMap->destroy();
    delete brickMap;
    brickMap = nullptr;
  }

  const ChromaFormat chromaFormatIDC = sps.getChromaFormatIdc();
  const int          iWidth = pps.getPicWidthInLumaSamples();
  const int          iHeight = pps.getPicHeightInLumaSamples();

  if( cs )
  {
    cs->initStructData();
  }
  else
  {
    cs = new CodingStructure( g_globalUnitCache.cuCache, g_globalUnitCache.puCache, g_globalUnitCache.tuCache );
    cs->sps = &sps;
    cs->create( chromaFormatIDC, Area( 0, 0, iWidth, iHeight ), true );
  }

  cs->picture = this;
  cs->slice   = nullptr;  // the slices for this picture have not been set at this point. update cs->slice after swapSliceObject()
  cs->pps     = &pps;
  memcpy(cs->alfApss, alfApss, sizeof(cs->alfApss));
  cs->lmcsAps = lmcsAps;
  cs->scalinglistAps = scalingListAps;
  cs->pcv     = pps.pcv;
  m_conformanceWindow = pps.getConformanceWindow();
<<<<<<< HEAD
#if JVET_P0590_SCALING_WINDOW
  m_scalingWindow = pps.getScalingWindow();
#endif
=======
>>>>>>> 8bdf7938

  brickMap = new BrickMap;
  brickMap->create( sps, pps );
  if (m_spliceIdx == NULL)
  {
    m_ctuNums = cs->pcv->sizeInCtus;
    m_spliceIdx = new int[m_ctuNums];
    memset(m_spliceIdx, 0, m_ctuNums * sizeof(int));
  }
}

void Picture::allocateNewSlice()
{
  slices.push_back(new Slice);
  Slice& slice = *slices.back();
  memcpy(slice.getAlfAPSs(), cs->alfApss, sizeof(cs->alfApss));

  slice.setLmcsAPS(cs->lmcsAps);
  slice.setscalingListAPS( cs->scalinglistAps );

  slice.setPPS( cs->pps);
  slice.setSPS( cs->sps);
  if(slices.size()>=2)
  {
    slice.copySliceInfo( slices[slices.size()-2] );
    slice.initSlice();
  }
}

Slice *Picture::swapSliceObject(Slice * p, uint32_t i)
{
  p->setSPS(cs->sps);
  p->setPPS(cs->pps);
  p->setAlfAPSs(cs->alfApss);

  if(cs->lmcsAps != nullptr)
    p->setLmcsAPS(cs->lmcsAps);
  if(cs->scalinglistAps != nullptr)
    p->setscalingListAPS( cs->scalinglistAps );

  Slice * pTmp = slices[i];
  slices[i] = p;
  pTmp->setSPS(0);
  pTmp->setPPS(0);
  memset(pTmp->getAlfAPSs(), 0, sizeof(*pTmp->getAlfAPSs())*ALF_CTB_MAX_NUM_APS);

  pTmp->setLmcsAPS(0);
  pTmp->setscalingListAPS( 0 );
  return pTmp;
}

void Picture::clearSliceBuffer()
{
  for (uint32_t i = 0; i < uint32_t(slices.size()); i++)
  {
    delete slices[i];
  }
  slices.clear();
}

#if ENABLE_SPLIT_PARALLELISM

void Picture::finishParallelPart( const UnitArea& area )
{
  const UnitArea clipdArea = clipArea( area, *this );
  const int      sourceID  = scheduler.getSplitPicId( 0 );
  CHECK( scheduler.getSplitJobId() > 0, "Finish-CU cannot be called from within a mode- or split-parallelized block!" );

  // distribute the reconstruction across all of the parallel workers
  for( int tId = 1; tId < scheduler.getNumSplitThreads(); tId++ )
  {
    const int destID = scheduler.getSplitPicId( tId );

    M_BUFS( destID, PIC_RECONSTRUCTION ).subBuf( clipdArea ).copyFrom( M_BUFS( sourceID, PIC_RECONSTRUCTION ).subBuf( clipdArea ) );
  }
}

#if ENABLE_WPP_PARALLELISM
void Picture::finishCtuPart( const UnitArea& ctuArea )
{
  const UnitArea clipdArea = clipArea( ctuArea, *this );
  const int      sourceID  = scheduler.getSplitPicId( 0 );
  // distribute the reconstruction across all of the parallel workers
  for( int dataId = 0; dataId < scheduler.getNumPicInstances(); dataId++ )
  {
    if( dataId == sourceID ) continue;

    M_BUFS( dataId, PIC_RECONSTRUCTION ).subBuf( clipdArea ).copyFrom( M_BUFS( sourceID, PIC_RECONSTRUCTION ).subBuf( clipdArea ) );
  }
}
#endif

#endif

const TFilterCoeff DownsamplingFilterSRC[8][16][12] =
{
    { // D = 1
      {   0,   0,   0,   0,   0, 128,   0,   0,   0,   0,   0,   0 },
      {   0,   0,   0,   2,  -6, 127,   7,  -2,   0,   0,   0,   0 },
      {   0,   0,   0,   3, -12, 125,  16,  -5,   1,   0,   0,   0 },
      {   0,   0,   0,   4, -16, 120,  26,  -7,   1,   0,   0,   0 },
      {   0,   0,   0,   5, -18, 114,  36, -10,   1,   0,   0,   0 },
      {   0,   0,   0,   5, -20, 107,  46, -12,   2,   0,   0,   0 },
      {   0,   0,   0,   5, -21,  99,  57, -15,   3,   0,   0,   0 },
      {   0,   0,   0,   5, -20,  89,  68, -18,   4,   0,   0,   0 },
      {   0,   0,   0,   4, -19,  79,  79, -19,   4,   0,   0,   0 },
      {   0,   0,   0,   4, -18,  68,  89, -20,   5,   0,   0,   0 },
      {   0,   0,   0,   3, -15,  57,  99, -21,   5,   0,   0,   0 },
      {   0,   0,   0,   2, -12,  46, 107, -20,   5,   0,   0,   0 },
      {   0,   0,   0,   1, -10,  36, 114, -18,   5,   0,   0,   0 },
      {   0,   0,   0,   1,  -7,  26, 120, -16,   4,   0,   0,   0 },
      {   0,   0,   0,   1,  -5,  16, 125, -12,   3,   0,   0,   0 },
      {   0,   0,   0,   0,  -2,   7, 127,  -6,   2,   0,   0,   0 }
    },
    { // D = 1.5
      {   0,   2,   0, -14,  33,  86,  33, -14,   0,   2,   0,   0 },
      {   0,   1,   1, -14,  29,  85,  38, -13,  -1,   2,   0,   0 },
      {   0,   1,   2, -14,  24,  84,  43, -12,  -2,   2,   0,   0 },
      {   0,   1,   2, -13,  19,  83,  48, -11,  -3,   2,   0,   0 },
      {   0,   0,   3, -13,  15,  81,  53, -10,  -4,   3,   0,   0 },
      {   0,   0,   3, -12,  11,  79,  57,  -8,  -5,   3,   0,   0 },
      {   0,   0,   3, -11,   7,  76,  62,  -5,  -7,   3,   0,   0 },
      {   0,   0,   3, -10,   3,  73,  65,  -2,  -7,   3,   0,   0 },
      {   0,   0,   3,  -9,   0,  70,  70,   0,  -9,   3,   0,   0 },
      {   0,   0,   3,  -7,  -2,  65,  73,   3, -10,   3,   0,   0 },
      {   0,   0,   3,  -7,  -5,  62,  76,   7, -11,   3,   0,   0 },
      {   0,   0,   3,  -5,  -8,  57,  79,  11, -12,   3,   0,   0 },
      {   0,   0,   3,  -4, -10,  53,  81,  15, -13,   3,   0,   0 },
      {   0,   0,   2,  -3, -11,  48,  83,  19, -13,   2,   1,   0 },
      {   0,   0,   2,  -2, -12,  43,  84,  24, -14,   2,   1,   0 },
      {   0,   0,   2,  -1, -13,  38,  85,  29, -14,   1,   1,   0 }
    },
    { // D = 2
      {   0,   5,   -6,  -10,  37,  76,   37,  -10,  -6,    5,  0,   0}, //0
      {   0,   5,   -4,  -11,  33,  76,   40,  -9,    -7,    5,  0,   0}, //1
      //{   0,   5,   -3,  -12,  28,  75,   44,  -7,    -8,    5,  1,   0}, //2
      {  -1,   5,   -3,  -12,  29,  75,   45,  -7,    -8,   5,  0,   0}, //2 new coefficients in m24499
      {  -1,   4,   -2,  -13,  25,  75,   48,  -5,    -9,    5,  1,   0}, //3
      {  -1,   4,   -1,  -13,  22,  73,   52,  -3,    -10,  4,  1,   0}, //4
      {  -1,   4,   0,    -13,  18,  72,   55,  -1,    -11,  4,  2,  -1}, //5
      {  -1,   4,   1,    -13,  14,  70,   59,  2,    -12,  3,  2,  -1}, //6
      {  -1,   3,   1,    -13,  11,  68,   62,  5,    -12,  3,  2,  -1}, //7
      {  -1,   3,   2,    -13,  8,  65,   65,  8,    -13,  2,  3,  -1}, //8
      {  -1,   2,   3,    -12,  5,  62,   68,  11,    -13,  1,  3,  -1}, //9
      {  -1,   2,   3,    -12,  2,  59,   70,  14,    -13,  1,  4,  -1}, //10
      {  -1,   2,   4,    -11,  -1,  55,   72,  18,    -13,  0,  4,  -1}, //11
      {   0,   1,   4,    -10,  -3,  52,   73,  22,    -13,  -1,  4,  -1}, //12
      {   0,   1,   5,    -9,    -5,  48,   75,  25,    -13,  -2,  4,  -1}, //13
      //{   0,   1,   5,    -8,    -7,  44,   75,  28,    -12,  -3,  5,   0}, //14
      {    0,   0,   5,    -8,   -7,  45,   75,  29,    -12,  -3,  5,  -1}  , //14 new coefficients in m24499
      {   0,   0,   5,    -7,    -9,  40,   76,  33,    -11,  -4,  5,   0}, //15
    },
    { // D = 2.5
      {   2,  -3,   -9,  6,   39,  58,   39,  6,   -9,  -3,    2,    0}, // 0
      {   2,  -3,   -9,  4,   38,  58,   43,  7,   -9,  -4,    1,    0}, // 1
      {   2,  -2,   -9,  2,   35,  58,   44,  9,   -8,  -4,    1,    0}, // 2
      {   1,  -2,   -9,  1,   34,  58,   46,  11,   -8,  -5,    1,    0}, // 3
      //{   1,  -1,   -8,  -1,   31,  57,   48,  13,   -8,  -5,    1,    0}, // 4
      {   1,  -1,   -8,  -1,   31,  57,   47,  13,   -7,  -5,    1,    0},  // 4 new coefficients in m24499
      {   1,  -1,   -8,  -2,   29,  56,   49,  15,   -7,  -6,    1,    1}, // 5
      {   1,  0,   -8,  -3,   26,  55,   51,  17,   -7,  -6,    1,    1}, // 6
      {   1,  0,   -7,  -4,   24,  54,   52,  19,   -6,  -7,    1,    1}, // 7
      {   1,  0,   -7,  -5,   22,  53,   53,  22,   -5,  -7,    0,    1}, // 8
      {   1,  1,   -7,  -6,   19,  52,   54,  24,   -4,  -7,    0,    1}, // 9
      {   1,  1,   -6,  -7,   17,  51,   55,  26,   -3,  -8,    0,    1}, // 10
      {   1,  1,   -6,  -7,   15,  49,   56,  29,   -2,  -8,    -1,    1}, // 11
      //{   0,  1,   -5,  -8,   13,  48,   57,  31,   -1,  -8,    -1,    1}, // 12 new coefficients in m24499
      {   0,  1,   -5,  -7,   13,  47,  57,  31,  -1,    -8,   -1,    1}, // 12
      {   0,  1,   -5,  -8,   11,  46,   58,  34,   1,    -9,    -2,    1}, // 13
      {   0,  1,   -4,  -8,   9,    44,   58,  35,   2,    -9,    -2,    2}, // 14
      {   0,  1,   -4,  -9,   7,    43,   58,  38,   4,    -9,    -3,    2}, // 15
    },
    { // D = 3
      {  -2,  -7,   0,  17,  35,  43,  35,  17,   0,  -7,  -5,   2 },
      {  -2,  -7,  -1,  16,  34,  43,  36,  18,   1,  -7,  -5,   2 },
      {  -1,  -7,  -1,  14,  33,  43,  36,  19,   1,  -6,  -5,   2 },
      {  -1,  -7,  -2,  13,  32,  42,  37,  20,   3,  -6,  -5,   2 },
      {   0,  -7,  -3,  12,  31,  42,  38,  21,   3,  -6,  -5,   2 },
      {   0,  -7,  -3,  11,  30,  42,  39,  23,   4,  -6,  -6,   1 },
      {   0,  -7,  -4,  10,  29,  42,  40,  24,   5,  -6,  -6,   1 },
      {   1,  -7,  -4,   9,  27,  41,  40,  25,   6,  -5,  -6,   1 },
      {   1,  -6,  -5,   7,  26,  41,  41,  26,   7,  -5,  -6,   1 },
      {   1,  -6,  -5,   6,  25,  40,  41,  27,   9,  -4,  -7,   1 },
      {   1,  -6,  -6,   5,  24,  40,  42,  29,  10,  -4,  -7,   0 },
      {   1,  -6,  -6,   4,  23,  39,  42,  30,  11,  -3,  -7,   0 },
      {   2,  -5,  -6,   3,  21,  38,  42,  31,  12,  -3,  -7,   0 },
      {   2,  -5,  -6,   3,  20,  37,  42,  32,  13,  -2,  -7,  -1 },
      {   2,  -5,  -6,   1,  19,  36,  43,  33,  14,  -1,  -7,  -1 },
      {   2,  -5,  -7,   1,  18,  36,  43,  34,  16,  -1,  -7,  -2 }
    },
    { // D = 3.5
      {  -6,  -3,   5,  19,  31,  36,  31,  19,   5,  -3,  -6,   0 },
      {  -6,  -4,   4,  18,  31,  37,  32,  20,   6,  -3,  -6,  -1 },
      {  -6,  -4,   4,  17,  30,  36,  33,  21,   7,  -3,  -6,  -1 },
      {  -5,  -5,   3,  16,  30,  36,  33,  22,   8,  -2,  -6,  -2 },
      {  -5,  -5,   2,  15,  29,  36,  34,  23,   9,  -2,  -6,  -2 },
      {  -5,  -5,   2,  15,  28,  36,  34,  24,  10,  -2,  -6,  -3 },
      {  -4,  -5,   1,  14,  27,  36,  35,  24,  10,  -1,  -6,  -3 },
      {  -4,  -5,   0,  13,  26,  35,  35,  25,  11,   0,  -5,  -3 },
      {  -4,  -6,   0,  12,  26,  36,  36,  26,  12,   0,  -6,  -4 },
      {  -3,  -5,   0,  11,  25,  35,  35,  26,  13,   0,  -5,  -4 },
      {  -3,  -6,  -1,  10,  24,  35,  36,  27,  14,   1,  -5,  -4 },
      {  -3,  -6,  -2,  10,  24,  34,  36,  28,  15,   2,  -5,  -5 },
      {  -2,  -6,  -2,   9,  23,  34,  36,  29,  15,   2,  -5,  -5 },
      {  -2,  -6,  -2,   8,  22,  33,  36,  30,  16,   3,  -5,  -5 },
      {  -1,  -6,  -3,   7,  21,  33,  36,  30,  17,   4,  -4,  -6 },
      {  -1,  -6,  -3,   6,  20,  32,  37,  31,  18,   4,  -4,  -6 }
    },
    { // D = 4
      {  -9,   0,   9,  20,  28,  32,  28,  20,   9,   0,  -9,   0 },
      {  -9,   0,   8,  19,  28,  32,  29,  20,  10,   0,  -4,  -5 },
      {  -9,  -1,   8,  18,  28,  32,  29,  21,  10,   1,  -4,  -5 },
      {  -9,  -1,   7,  18,  27,  32,  30,  22,  11,   1,  -4,  -6 },
      {  -8,  -2,   6,  17,  27,  32,  30,  22,  12,   2,  -4,  -6 },
      {  -8,  -2,   6,  16,  26,  32,  31,  23,  12,   2,  -4,  -6 },
      {  -8,  -2,   5,  16,  26,  31,  31,  23,  13,   3,  -3,  -7 },
      {  -8,  -3,   5,  15,  25,  31,  31,  24,  14,   4,  -3,  -7 },
      {  -7,  -3,   4,  14,  25,  31,  31,  25,  14,   4,  -3,  -7 },
      {  -7,  -3,   4,  14,  24,  31,  31,  25,  15,   5,  -3,  -8 },
      {  -7,  -3,   3,  13,  23,  31,  31,  26,  16,   5,  -2,  -8 },
      {  -6,  -4,   2,  12,  23,  31,  32,  26,  16,   6,  -2,  -8 },
      {  -6,  -4,   2,  12,  22,  30,  32,  27,  17,   6,  -2,  -8 },
      {  -6,  -4,   1,  11,  22,  30,  32,  27,  18,   7,  -1,  -9 },
      {  -5,  -4,   1,  10,  21,  29,  32,  28,  18,   8,  -1,  -9 },
      {  -5,  -4,   0,  10,  20,  29,  32,  28,  19,   8,   0,  -9 }
    },
    { // D = 5.5
      {  -8,   7,  13,  18,  22,  24,  22,  18,  13,   7,   2, -10 },
      {  -8,   7,  13,  18,  22,  23,  22,  19,  13,   7,   2, -10 },
      {  -8,   6,  12,  18,  22,  23,  22,  19,  14,   8,   2, -10 },
      {  -9,   6,  12,  17,  22,  23,  23,  19,  14,   8,   3, -10 },
      {  -9,   6,  12,  17,  21,  23,  23,  19,  14,   9,   3, -10 },
      {  -9,   5,  11,  17,  21,  23,  23,  20,  15,   9,   3, -10 },
      {  -9,   5,  11,  16,  21,  23,  23,  20,  15,   9,   4, -10 },
      {  -9,   5,  10,  16,  21,  23,  23,  20,  15,  10,   4, -10 },
      { -10,   5,  10,  16,  20,  23,  23,  20,  16,  10,   5, -10 },
      { -10,   4,  10,  15,  20,  23,  23,  21,  16,  10,   5,  -9 },
      { -10,   4,   9,  15,  20,  23,  23,  21,  16,  11,   5,  -9 },
      { -10,   3,   9,  15,  20,  23,  23,  21,  17,  11,   5,  -9 },
      { -10,   3,   9,  14,  19,  23,  23,  21,  17,  12,   6,  -9 },
      { -10,   3,   8,  14,  19,  23,  23,  22,  17,  12,   6,  -9 },
      { -10,   2,   8,  14,  19,  22,  23,  22,  18,  12,   6,  -8 },
      { -10,   2,   7,  13,  19,  22,  23,  22,  18,  13,   7,  -8 }
    }
};

#if JVET_P0590_SCALING_WINDOW
#if JVET_P0592_CHROMA_PHASE
void Picture::sampleRateConv( const std::pair<int, int> scalingRatio, const std::pair<int, int> compScale,
                              const CPelBuf& beforeScale, const int beforeScaleLeftOffset, const int beforeScaleTopOffset,
                              const PelBuf& afterScale, const int afterScaleLeftOffset, const int afterScaleTopOffset,
                              const int bitDepth, const bool useLumaFilter, const bool downsampling,
                              const bool horCollocatedPositionFlag, const bool verCollocatedPositionFlag )
#else
void Picture::sampleRateConv( const std::pair<int, int> scalingRatio,
                              const CPelBuf& beforeScale, const int beforeScaleLeftOffset, const int beforeScaleTopOffset,
                              const PelBuf& afterScale, const int afterScaleLeftOffset, const int afterScaleTopOffset,
                              const int bitDepth, const bool useLumaFilter, const bool downsampling )
#endif
{
  const Pel* orgSrc = beforeScale.buf;
  const int orgWidth = beforeScale.width;
  const int orgHeight = beforeScale.height;
  const int orgStride = beforeScale.stride;

  Pel* scaledSrc = afterScale.buf;
  const int scaledWidth = afterScale.width;
  const int scaledHeight = afterScale.height;
  const int scaledStride = afterScale.stride;

  if( orgWidth == scaledWidth && orgHeight == scaledHeight && scalingRatio == SCALE_1X && !beforeScaleLeftOffset && !beforeScaleTopOffset && !afterScaleLeftOffset && !afterScaleTopOffset )
  {
    for( int j = 0; j < orgHeight; j++ )
    {
      memcpy( scaledSrc + j * scaledStride, orgSrc + j * orgStride, sizeof( Pel ) * orgWidth );
    }

    return;
  }

  const TFilterCoeff* filterHor = useLumaFilter ? &InterpolationFilter::m_lumaFilter[0][0] : &InterpolationFilter::m_chromaFilter[0][0];
  const TFilterCoeff* filterVer = useLumaFilter ? &InterpolationFilter::m_lumaFilter[0][0] : &InterpolationFilter::m_chromaFilter[0][0];
  const int numFracPositions = useLumaFilter ? 15 : 31;
  const int numFracShift = useLumaFilter ? 4 : 5;
  const int posShift = SCALE_RATIO_BITS - numFracShift;
#if JVET_P0592_CHROMA_PHASE
  int addX = ( 1 << ( posShift - 1 ) ) + ( beforeScaleLeftOffset << posShift ) + ( ( int( 1 - horCollocatedPositionFlag ) * 8 * ( scalingRatio.first - SCALE_1X.first ) + ( 1 << ( 3 + compScale.first ) ) ) >> ( 4 + compScale.first ) );
  int addY = ( 1 << ( posShift - 1 ) ) + ( beforeScaleTopOffset << posShift ) + ( ( int( 1 - verCollocatedPositionFlag ) * 8 * ( scalingRatio.second - SCALE_1X.second ) + ( 1 << ( 3 + compScale.second ) ) ) >> ( 4 + compScale.second ) );
#else
  int addX = ( 1 << ( posShift - 1 ) ) + ( beforeScaleLeftOffset << posShift );
  int addY = ( 1 << ( posShift - 1 ) ) + ( beforeScaleTopOffset << posShift );
#endif

  if( downsampling )
  {
    int verFilter = 0;
    int horFilter = 0;

    if( scalingRatio.first > ( 15 << SCALE_RATIO_BITS ) / 4 )   horFilter = 7;
    else if( scalingRatio.first > ( 20 << SCALE_RATIO_BITS ) / 7 )   horFilter = 6;
    else if( scalingRatio.first > ( 5 << SCALE_RATIO_BITS ) / 2 )   horFilter = 5;
    else if( scalingRatio.first > ( 2 << SCALE_RATIO_BITS ) )   horFilter = 4;
    else if( scalingRatio.first > ( 5 << SCALE_RATIO_BITS ) / 3 )   horFilter = 3;
    else if( scalingRatio.first > ( 5 << SCALE_RATIO_BITS ) / 4 )   horFilter = 2;
    else if( scalingRatio.first > ( 20 << SCALE_RATIO_BITS ) / 19 )   horFilter = 1;

    if( scalingRatio.second > ( 15 << SCALE_RATIO_BITS ) / 4 )   verFilter = 7;
    else if( scalingRatio.second > ( 20 << SCALE_RATIO_BITS ) / 7 )   verFilter = 6;
    else if( scalingRatio.second > ( 5 << SCALE_RATIO_BITS ) / 2 )   verFilter = 5;
    else if( scalingRatio.second > ( 2 << SCALE_RATIO_BITS ) )   verFilter = 4;
    else if( scalingRatio.second > ( 5 << SCALE_RATIO_BITS ) / 3 )   verFilter = 3;
    else if( scalingRatio.second > ( 5 << SCALE_RATIO_BITS ) / 4 )   verFilter = 2;
    else if( scalingRatio.second > ( 20 << SCALE_RATIO_BITS ) / 19 )   verFilter = 1;

    filterHor = &DownsamplingFilterSRC[horFilter][0][0];
    filterVer = &DownsamplingFilterSRC[verFilter][0][0];
  }

  const int filterLength = downsampling ? 12 : ( useLumaFilter ? NTAPS_LUMA : NTAPS_CHROMA );
  const int log2Norm = downsampling ? 14 : 12;

  int *buf = new int[orgHeight * scaledWidth];
  int maxVal = ( 1 << bitDepth ) - 1;

  CHECK( bitDepth > 17, "Overflow may happen!" );

  for( int i = 0; i < scaledWidth; i++ )
  {
    const Pel* org = orgSrc;
    int refPos = ( ( i - afterScaleLeftOffset ) * scalingRatio.first + addX ) >> posShift;
    int integer = refPos >> numFracShift;
    int frac = refPos & numFracPositions;
    int* tmp = buf + i;

    for( int j = 0; j < orgHeight; j++ )
    {
      int sum = 0;
      const TFilterCoeff* f = filterHor + frac * filterLength;

      for( int k = 0; k < filterLength; k++ )
      {
        int xInt = std::min<int>( std::max( 0, integer + k - filterLength / 2 + 1 ), orgWidth - 1 );
        sum += f[k] * org[xInt]; // postpone horizontal filtering gain removal after vertical filtering
      }

      *tmp = sum;

      tmp += scaledWidth;
      org += orgStride;
    }
  }

  Pel* dst = scaledSrc;

  for( int j = 0; j < scaledHeight; j++ )
  {
    int refPos = ( ( j - afterScaleTopOffset ) * scalingRatio.second + addY ) >> posShift;
    int integer = refPos >> numFracShift;
    int frac = refPos & numFracPositions;

    for( int i = 0; i < scaledWidth; i++ )
    {
      int sum = 0;
      int* tmp = buf + i;
      const TFilterCoeff* f = filterVer + frac * filterLength;

      for( int k = 0; k < filterLength; k++ )
      {
        int yInt = std::min<int>( std::max( 0, integer + k - filterLength / 2 + 1 ), orgHeight - 1 );
        sum += f[k] * tmp[yInt*scaledWidth];
      }

      dst[i] = std::min<int>( std::max( 0, ( sum + ( 1 << ( log2Norm - 1 ) ) ) >> log2Norm ), maxVal );
    }

    dst += scaledStride;
  }

  delete[] buf;
}
#else
#if JVET_P0592_CHROMA_PHASE
void Picture::sampleRateConv( const std::pair<int, int> scalingRatio, const std::pair<int, int> compScale,
                              const Pel* orgSrc, SizeType orgWidth, SizeType orgHeight, SizeType orgStride,
                              Pel* scaledSrc, SizeType scaledWidth, SizeType scaledHeight,
                              SizeType paddedWidth, SizeType paddedHeight, SizeType scaledStride,
                              const int bitDepth, const bool useLumaFilter, const bool downsampling,
                              const bool horCollocatedPositionFlag, const bool verCollocatedPositionFlag )
#else
void Picture::sampleRateConv( const Pel* orgSrc, SizeType orgWidth, SizeType orgHeight, SizeType orgStride, Pel* scaledSrc, SizeType scaledWidth, SizeType scaledHeight, SizeType paddedWidth, SizeType paddedHeight, SizeType scaledStride, const int bitDepth, const bool useLumaFilter, const bool downsampling )
#endif
{
  if( orgWidth == scaledWidth && orgHeight == scaledHeight )
  {
    for( int j = 0; j < orgHeight; j++ )
    {
      memcpy( scaledSrc + j * scaledStride, orgSrc + j * orgStride, sizeof( Pel ) * orgWidth );
    }

    return;
  }

  const TFilterCoeff* filterHor = useLumaFilter ? &InterpolationFilter::m_lumaFilter[0][0] : &InterpolationFilter::m_chromaFilter[0][0];
  const TFilterCoeff* filterVer = useLumaFilter ? &InterpolationFilter::m_lumaFilter[0][0] : &InterpolationFilter::m_chromaFilter[0][0];
  const int numFracPositions = useLumaFilter ? 15 : 31;
  const int numFracShift = useLumaFilter ? 4 : 5;

#if JVET_P0592_CHROMA_PHASE
  const int posShift = SCALE_RATIO_BITS - numFracShift;
  int addX = ( 1 << ( posShift - 1 ) ) + ( ( int( 1 - horCollocatedPositionFlag ) * 8 * ( scalingRatio.first - SCALE_1X.first ) + ( 1 << ( 3 + compScale.first ) ) ) >> ( 4 + compScale.first ) );
  int addY = ( 1 << ( posShift - 1 ) ) + ( ( int( 1 - verCollocatedPositionFlag ) * 8 * ( scalingRatio.second - SCALE_1X.second ) + ( 1 << ( 3 + compScale.second ) ) ) >> ( 4 + compScale.second ) );
#endif

  if( downsampling )
  {
    int verFilter = 0;
    int horFilter = 0;

    if( 4 * orgHeight > 15 * scaledHeight )   verFilter = 7;
    else if( 7 * orgHeight > 20 * scaledHeight )   verFilter = 6;
    else if( 2 * orgHeight > 5 * scaledHeight )   verFilter = 5;
    else if( 1 * orgHeight > 2 * scaledHeight )   verFilter = 4;
    else if( 3 * orgHeight > 5 * scaledHeight )   verFilter = 3;
    else if( 4 * orgHeight > 5 * scaledHeight )   verFilter = 2;
    else if( 19 * orgHeight > 20 * scaledHeight )   verFilter = 1;

    if( 4 * orgWidth > 15 * scaledWidth )   horFilter = 7;
    else if( 7 * orgWidth > 20 * scaledWidth )   horFilter = 6;
    else if( 2 * orgWidth > 5 * scaledWidth )   horFilter = 5;
    else if( 1 * orgWidth > 2 * scaledWidth )   horFilter = 4;
    else if( 3 * orgWidth > 5 * scaledWidth )   horFilter = 3;
    else if( 4 * orgWidth > 5 * scaledWidth )   horFilter = 2;
    else if( 19 * orgWidth > 20 * scaledWidth )   horFilter = 1;

    filterHor = &DownsamplingFilterSRC[horFilter][0][0];
    filterVer = &DownsamplingFilterSRC[verFilter][0][0];
  }

  const int filerLength = downsampling ? 12 : ( useLumaFilter ? NTAPS_LUMA : NTAPS_CHROMA );
  const int log2Norm = downsampling ? 14 : 12;

  int *buf = new int[orgHeight * paddedWidth];
  int maxVal = ( 1 << bitDepth ) - 1;

  CHECK( bitDepth > 17, "Overflow may happen!" );

  for( int i = 0; i < paddedWidth; i++ )
  {
    const Pel* org = orgSrc;
#if JVET_P0592_CHROMA_PHASE
    int refPos = ( i * scalingRatio.first + addX ) >> posShift;
    int integer = refPos >> numFracShift;
    int frac = refPos & numFracPositions;
#else
    int integer = ( i * orgWidth ) / scaledWidth;
    int frac = ( ( i * orgWidth << numFracShift ) / scaledWidth ) & numFracPositions;
#endif

    int* tmp = buf + i;

    for( int j = 0; j < orgHeight; j++ )
    {
      int sum = 0;
      const TFilterCoeff* f = filterHor + frac * filerLength;

      for( int k = 0; k < filerLength; k++ )
      {
        int xInt = std::min<int>( std::max( 0, integer + k - filerLength / 2 + 1 ), orgWidth - 1 );
        sum += f[k] * org[xInt]; // postpone horizontal filtering gain removal after vertical filtering
      }

      *tmp = sum;

      tmp += paddedWidth;
      org += orgStride;
    }
  }

  Pel* dst = scaledSrc;

  for( int j = 0; j < paddedHeight; j++ )
  {
#if JVET_P0592_CHROMA_PHASE
    int refPos = ( j * scalingRatio.second + addY ) >> posShift;
    int integer = refPos >> numFracShift;
    int frac = refPos & numFracPositions;
#else
    int integer = ( j * orgHeight ) / scaledHeight;
    int frac = ( ( j * orgHeight << numFracShift ) / scaledHeight ) & numFracPositions;
#endif

    for( int i = 0; i < paddedWidth; i++ )
    {
      int sum = 0;
      int* tmp = buf + i;
      const TFilterCoeff* f = filterVer + frac * filerLength;

      for( int k = 0; k < filerLength; k++ )
      {
        int yInt = std::min<int>( std::max( 0, integer + k - filerLength / 2 + 1 ), orgHeight - 1 );
        sum += f[k] * tmp[yInt*paddedWidth];
      }

      dst[i] = std::min<int>( std::max( 0, ( sum + ( 1 << ( log2Norm - 1 ) ) ) >> log2Norm ), maxVal );
    }

    dst += scaledStride;
  }

  delete[] buf;
}
#endif

#if JVET_P0590_SCALING_WINDOW
void Picture::rescalePicture( const std::pair<int, int> scalingRatio,
                              const CPelUnitBuf& beforeScaling, const Window& scalingWindowBefore,
                              const PelUnitBuf& afterScaling, const Window& scalingWindowAfter,
#if JVET_P0592_CHROMA_PHASE
                              const ChromaFormat chromaFormatIDC, const BitDepths& bitDepths, const bool useLumaFilter, const bool downsampling,
                              const bool horCollocatedChromaFlag, const bool verCollocatedChromaFlag )
#else
                              const ChromaFormat chromaFormatIDC, const BitDepths& bitDepths, const bool useLumaFilter, const bool downsampling )
#endif
{
  for( int comp = 0; comp < ::getNumberValidComponents( chromaFormatIDC ); comp++ )
  {
    ComponentID compID = ComponentID( comp );
    const CPelBuf& beforeScale = beforeScaling.get( compID );
    const PelBuf& afterScale = afterScaling.get( compID );

#if JVET_P0592_CHROMA_PHASE
    sampleRateConv( scalingRatio, std::pair<int, int>( ::getComponentScaleX( compID, chromaFormatIDC ), ::getComponentScaleY( compID, chromaFormatIDC ) ),
                    beforeScale, scalingWindowBefore.getWindowLeftOffset(), scalingWindowBefore.getWindowTopOffset(), 
                    afterScale, scalingWindowAfter.getWindowLeftOffset(), scalingWindowAfter.getWindowTopOffset(), 
                    bitDepths.recon[comp], downsampling || useLumaFilter ? true : isLuma( compID ), downsampling,
                    isLuma( compID ) ? 1 : horCollocatedChromaFlag, isLuma( compID ) ? 1 : verCollocatedChromaFlag );
#else
    Picture::sampleRateConv( scalingRatio, 
                             beforeScale, scalingWindowBefore.getWindowLeftOffset(), scalingWindowBefore.getWindowTopOffset(), 
                             afterScale, scalingWindowAfter.getWindowLeftOffset(), scalingWindowAfter.getWindowTopOffset(), 
                             bitDepths.recon[comp], downsampling || useLumaFilter ? true : isLuma( compID ), downsampling );
#endif
  }
}
#elif JVET_P0592_CHROMA_PHASE
void Picture::rescalePicture( const std::pair<int, int> scalingRatio,
                              const CPelUnitBuf& beforeScaling, const Window& confBefore,
                              const PelUnitBuf& afterScaling, const Window& confAfter,
                              const ChromaFormat chromaFormatIDC, const BitDepths& bitDepths, const bool useLumaFilter, const bool downsampling,
                              const bool horCollocatedChromaFlag, const bool verCollocatedChromaFlag )
{
  for( int comp = 0; comp < ::getNumberValidComponents( chromaFormatIDC ); comp++ )
  {
    ComponentID compID = ComponentID( comp );
    const CPelBuf& beforeScale = beforeScaling.get( compID );
    const PelBuf& afterScale = afterScaling.get( compID );
    int widthBefore = beforeScale.width - ( ( ( confBefore.getWindowLeftOffset() + confBefore.getWindowRightOffset() ) * SPS::getWinUnitX( chromaFormatIDC ) ) >> getChannelTypeScaleX( (ChannelType)( comp > 0 ), chromaFormatIDC ) );
    int heightBefore = beforeScale.height - ( ( ( confBefore.getWindowTopOffset() + confBefore.getWindowBottomOffset() ) * SPS::getWinUnitY( chromaFormatIDC ) ) >> getChannelTypeScaleY( (ChannelType)( comp > 0 ), chromaFormatIDC ) );
    int widthAfter = afterScale.width - ( ( ( confAfter.getWindowLeftOffset() + confAfter.getWindowRightOffset() ) * SPS::getWinUnitX( chromaFormatIDC ) ) >> getChannelTypeScaleX( (ChannelType)( comp > 0 ), chromaFormatIDC ) );
    int heightAfter = afterScale.height - ( ( ( confAfter.getWindowTopOffset() + confAfter.getWindowBottomOffset() ) * SPS::getWinUnitY( chromaFormatIDC ) ) >> getChannelTypeScaleY( (ChannelType)( comp > 0 ), chromaFormatIDC ) );

    sampleRateConv( scalingRatio, std::pair<int, int>( ::getComponentScaleX( compID, chromaFormatIDC ), ::getComponentScaleY( compID, chromaFormatIDC ) ),
                    beforeScale.buf, widthBefore, heightBefore, beforeScale.stride,
                    afterScale.buf, widthAfter, heightAfter, afterScale.width, afterScale.height, afterScale.stride,
                    bitDepths.recon[comp], downsampling || useLumaFilter ? true : isLuma( compID ), downsampling,
                    isLuma( compID ) ? 1 : horCollocatedChromaFlag, isLuma( compID ) ? 1 : verCollocatedChromaFlag );
  }
}
#else
void Picture::rescalePicture( const CPelUnitBuf& beforeScaling, const Window& confBefore, const PelUnitBuf& afterScaling, const Window& confAfter, const ChromaFormat chromaFormatIDC, const BitDepths& bitDepths, const bool useLumaFilter, const bool downsampling )
{
  for( int comp = 0; comp < ::getNumberValidComponents( chromaFormatIDC ); comp++ )
  {
    ComponentID compID = ComponentID( comp );
    const CPelBuf& beforeScale = beforeScaling.get( compID );
    const PelBuf& afterScale = afterScaling.get( compID );
    int widthBefore = beforeScale.width - (((confBefore.getWindowLeftOffset() + confBefore.getWindowRightOffset()) * SPS::getWinUnitX(chromaFormatIDC)) >> getChannelTypeScaleX((ChannelType)(comp > 0), chromaFormatIDC));
    int heightBefore = beforeScale.height - (((confBefore.getWindowTopOffset() + confBefore.getWindowBottomOffset()) * SPS::getWinUnitY(chromaFormatIDC)) >> getChannelTypeScaleY((ChannelType)(comp > 0), chromaFormatIDC));
    int widthAfter = afterScale.width - (((confAfter.getWindowLeftOffset() + confAfter.getWindowRightOffset()) * SPS::getWinUnitX(chromaFormatIDC)) >> getChannelTypeScaleX((ChannelType)(comp > 0), chromaFormatIDC));
    int heightAfter = afterScale.height - (((confAfter.getWindowTopOffset() + confAfter.getWindowBottomOffset()) * SPS::getWinUnitY(chromaFormatIDC)) >> getChannelTypeScaleY((ChannelType)(comp > 0), chromaFormatIDC));

    Picture::sampleRateConv( beforeScale.buf,  widthBefore, heightBefore, beforeScale.stride, afterScale.buf, widthAfter, heightAfter, afterScale.width, afterScale.height, afterScale.stride, bitDepths.recon[comp], downsampling || useLumaFilter ? true : isLuma(compID), downsampling );
  }
}
#endif

void Picture::extendPicBorder()
{
  if ( m_bIsBorderExtended )
  {
    return;
  }

  for(int comp=0; comp<getNumberValidComponents( cs->area.chromaFormat ); comp++)
  {
    ComponentID compID = ComponentID( comp );
    PelBuf p = M_BUFS( 0, PIC_RECONSTRUCTION ).get( compID );
    Pel *piTxt = p.bufAt(0,0);
    int xmargin = margin >> getComponentScaleX( compID, cs->area.chromaFormat );
    int ymargin = margin >> getComponentScaleY( compID, cs->area.chromaFormat );

    Pel*  pi = piTxt;
    // do left and right margins
      for (int y = 0; y < p.height; y++)
      {
        for (int x = 0; x < xmargin; x++ )
        {
          pi[ -xmargin + x ] = pi[0];
          pi[  p.width + x ] = pi[p.width-1];
        }
        pi += p.stride;
      }

    // pi is now the (0,height) (bottom left of image within bigger picture
    pi -= (p.stride + xmargin);
    // pi is now the (-marginX, height-1)
    for (int y = 0; y < ymargin; y++ )
    {
      ::memcpy( pi + (y+1)*p.stride, pi, sizeof(Pel)*(p.width + (xmargin << 1)));
    }

    // pi is still (-marginX, height-1)
    pi -= ((p.height-1) * p.stride);
    // pi is now (-marginX, 0)
    for (int y = 0; y < ymargin; y++ )
    {
      ::memcpy( pi - (y+1)*p.stride, pi, sizeof(Pel)*(p.width + (xmargin<<1)) );
    }

    // reference picture with horizontal wrapped boundary
    if (cs->sps->getWrapAroundEnabledFlag())
    {
      p = M_BUFS( 0, PIC_RECON_WRAP ).get( compID );
      p.copyFrom(M_BUFS( 0, PIC_RECONSTRUCTION ).get( compID ));
      piTxt = p.bufAt(0,0);
      pi = piTxt;
      int xoffset = cs->sps->getWrapAroundOffset() >> getComponentScaleX( compID, cs->area.chromaFormat );
      for (int y = 0; y < p.height; y++)
      {
        for (int x = 0; x < xmargin; x++ )
        {
          if( x < xoffset )
          {
            pi[ -x - 1 ] = pi[ -x - 1 + xoffset ];
            pi[  p.width + x ] = pi[ p.width + x - xoffset ];
          }
          else
          {
            pi[ -x - 1 ] = pi[ 0 ];
            pi[  p.width + x ] = pi[ p.width - 1 ];
          }
        }
        pi += p.stride;
      }
      pi -= (p.stride + xmargin);
      for (int y = 0; y < ymargin; y++ )
      {
        ::memcpy( pi + (y+1)*p.stride, pi, sizeof(Pel)*(p.width + (xmargin << 1)));
      }
      pi -= ((p.height-1) * p.stride);
      for (int y = 0; y < ymargin; y++ )
      {
        ::memcpy( pi - (y+1)*p.stride, pi, sizeof(Pel)*(p.width + (xmargin<<1)) );
      }
    }
  }

  m_bIsBorderExtended = true;
}

PelBuf Picture::getBuf( const ComponentID compID, const PictureType &type )
{
  return M_BUFS( ( type == PIC_ORIGINAL || type == PIC_TRUE_ORIGINAL || type == PIC_ORIGINAL_INPUT || type == PIC_TRUE_ORIGINAL_INPUT ) ? 0 : scheduler.getSplitPicId(), type ).getBuf( compID );
}

const CPelBuf Picture::getBuf( const ComponentID compID, const PictureType &type ) const
{
  return M_BUFS( ( type == PIC_ORIGINAL || type == PIC_TRUE_ORIGINAL || type == PIC_ORIGINAL_INPUT || type == PIC_TRUE_ORIGINAL_INPUT ) ? 0 : scheduler.getSplitPicId(), type ).getBuf( compID );
}

PelBuf Picture::getBuf( const CompArea &blk, const PictureType &type )
{
  if( !blk.valid() )
  {
    return PelBuf();
  }

#if ENABLE_SPLIT_PARALLELISM
  const int jId = ( type == PIC_ORIGINAL || type == PIC_TRUE_ORIGINAL || type == PIC_ORIGINAL_INPUT || type == PIC_TRUE_ORIGINAL_INPUT ) ? 0 : scheduler.getSplitPicId();
#endif
#if !KEEP_PRED_AND_RESI_SIGNALS
  if( type == PIC_RESIDUAL || type == PIC_PREDICTION )
  {
    CompArea localBlk = blk;
    localBlk.x &= ( cs->pcv->maxCUWidthMask  >> getComponentScaleX( blk.compID, blk.chromaFormat ) );
    localBlk.y &= ( cs->pcv->maxCUHeightMask >> getComponentScaleY( blk.compID, blk.chromaFormat ) );

    return M_BUFS( jId, type ).getBuf( localBlk );
  }
#endif

  return M_BUFS( jId, type ).getBuf( blk );
}

const CPelBuf Picture::getBuf( const CompArea &blk, const PictureType &type ) const
{
  if( !blk.valid() )
  {
    return PelBuf();
  }

#if ENABLE_SPLIT_PARALLELISM
  const int jId = ( type == PIC_ORIGINAL || type == PIC_TRUE_ORIGINAL ) ? 0 : scheduler.getSplitPicId();

#endif
#if !KEEP_PRED_AND_RESI_SIGNALS
  if( type == PIC_RESIDUAL || type == PIC_PREDICTION )
  {
    CompArea localBlk = blk;
    localBlk.x &= ( cs->pcv->maxCUWidthMask  >> getComponentScaleX( blk.compID, blk.chromaFormat ) );
    localBlk.y &= ( cs->pcv->maxCUHeightMask >> getComponentScaleY( blk.compID, blk.chromaFormat ) );

    return M_BUFS( jId, type ).getBuf( localBlk );
  }
#endif

  return M_BUFS( jId, type ).getBuf( blk );
}

PelUnitBuf Picture::getBuf( const UnitArea &unit, const PictureType &type )
{
  if( chromaFormat == CHROMA_400 )
  {
    return PelUnitBuf( chromaFormat, getBuf( unit.Y(), type ) );
  }
  else
  {
    return PelUnitBuf( chromaFormat, getBuf( unit.Y(), type ), getBuf( unit.Cb(), type ), getBuf( unit.Cr(), type ) );
  }
}

const CPelUnitBuf Picture::getBuf( const UnitArea &unit, const PictureType &type ) const
{
  if( chromaFormat == CHROMA_400 )
  {
    return CPelUnitBuf( chromaFormat, getBuf( unit.Y(), type ) );
  }
  else
  {
    return CPelUnitBuf( chromaFormat, getBuf( unit.Y(), type ), getBuf( unit.Cb(), type ), getBuf( unit.Cr(), type ) );
  }
}

Pel* Picture::getOrigin( const PictureType &type, const ComponentID compID ) const
{
#if ENABLE_SPLIT_PARALLELISM
  const int jId = ( type == PIC_ORIGINAL || type == PIC_TRUE_ORIGINAL ) ? 0 : scheduler.getSplitPicId();
#endif
  return M_BUFS( jId, type ).getOrigin( compID );

}

void Picture::createSpliceIdx(int nums)
{
  m_ctuNums = nums;
  m_spliceIdx = new int[m_ctuNums];
  memset(m_spliceIdx, 0, m_ctuNums * sizeof(int));
}

bool Picture::getSpliceFull()
{
  int count = 0;
  for (int i = 0; i < m_ctuNums; i++)
  {
    if (m_spliceIdx[i] != 0)
      count++;
  }
  if (count < m_ctuNums * 0.25)
    return false;
  return true;
}

void Picture::addPictureToHashMapForInter()
{
  int picWidth = slices[0]->getPPS()->getPicWidthInLumaSamples();
  int picHeight = slices[0]->getPPS()->getPicHeightInLumaSamples();
  uint32_t* blockHashValues[2][2];
  bool* bIsBlockSame[2][3];

  for (int i = 0; i < 2; i++)
  {
    for (int j = 0; j < 2; j++)
    {
      blockHashValues[i][j] = new uint32_t[picWidth*picHeight];
    }

    for (int j = 0; j < 3; j++)
    {
      bIsBlockSame[i][j] = new bool[picWidth*picHeight];
    }
  }
  m_hashMap.create(picWidth, picHeight);
  m_hashMap.generateBlock2x2HashValue(getOrigBuf(), picWidth, picHeight, slices[0]->getSPS()->getBitDepths(), blockHashValues[0], bIsBlockSame[0]);//2x2
  m_hashMap.generateBlockHashValue(picWidth, picHeight, 4, 4, blockHashValues[0], blockHashValues[1], bIsBlockSame[0], bIsBlockSame[1]);//4x4
  m_hashMap.addToHashMapByRowWithPrecalData(blockHashValues[1], bIsBlockSame[1][2], picWidth, picHeight, 4, 4);

  m_hashMap.generateBlockHashValue(picWidth, picHeight, 8, 8, blockHashValues[1], blockHashValues[0], bIsBlockSame[1], bIsBlockSame[0]);//8x8
  m_hashMap.addToHashMapByRowWithPrecalData(blockHashValues[0], bIsBlockSame[0][2], picWidth, picHeight, 8, 8);

  m_hashMap.generateBlockHashValue(picWidth, picHeight, 16, 16, blockHashValues[0], blockHashValues[1], bIsBlockSame[0], bIsBlockSame[1]);//16x16
  m_hashMap.addToHashMapByRowWithPrecalData(blockHashValues[1], bIsBlockSame[1][2], picWidth, picHeight, 16, 16);

  m_hashMap.generateBlockHashValue(picWidth, picHeight, 32, 32, blockHashValues[1], blockHashValues[0], bIsBlockSame[1], bIsBlockSame[0]);//32x32
  m_hashMap.addToHashMapByRowWithPrecalData(blockHashValues[0], bIsBlockSame[0][2], picWidth, picHeight, 32, 32);

  m_hashMap.generateBlockHashValue(picWidth, picHeight, 64, 64, blockHashValues[0], blockHashValues[1], bIsBlockSame[0], bIsBlockSame[1]);//64x64
  m_hashMap.addToHashMapByRowWithPrecalData(blockHashValues[1], bIsBlockSame[1][2], picWidth, picHeight, 64, 64);

  m_hashMap.setInitial();

  for (int i = 0; i < 2; i++)
  {
    for (int j = 0; j < 2; j++)
    {
      delete[] blockHashValues[i][j];
    }

    for (int j = 0; j < 3; j++)
    {
      delete[] bIsBlockSame[i][j];
    }
  }
}<|MERGE_RESOLUTION|>--- conflicted
+++ resolved
@@ -992,12 +992,9 @@
   cs->scalinglistAps = scalingListAps;
   cs->pcv     = pps.pcv;
   m_conformanceWindow = pps.getConformanceWindow();
-<<<<<<< HEAD
 #if JVET_P0590_SCALING_WINDOW
   m_scalingWindow = pps.getScalingWindow();
 #endif
-=======
->>>>>>> 8bdf7938
 
   brickMap = new BrickMap;
   brickMap->create( sps, pps );
