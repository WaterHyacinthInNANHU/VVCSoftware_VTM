--- conflicted
+++ resolved
@@ -1017,14 +1017,13 @@
 
   subStruct.motionLut = motionLut;
 
-<<<<<<< HEAD
+#if JVET_O0119_BASE_PALETTE_444
+  subStruct.prevPLT = prevPLT;
+#endif
+
 #if JVET_O0050_LOCAL_DUAL_TREE
   subStruct.treeType  = treeType;
   subStruct.modeType  = modeType;
-=======
-#if JVET_O0119_BASE_PALETTE_444
-  subStruct.prevPLT = prevPLT;
->>>>>>> 20c8d508
 #endif
 
   subStruct.initStructData( currQP[_chType], isLossless );
