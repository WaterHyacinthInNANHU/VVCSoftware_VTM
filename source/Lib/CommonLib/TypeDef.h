--- conflicted
+++ resolved
@@ -50,18 +50,16 @@
 #include <assert.h>
 #include <cassert>
 
-<<<<<<< HEAD
 #define JVET_O1170_IBC_VIRTUAL_BUFFER                     1 // JVET-O1170/O1171: IBC virtual buffer
 #if JVET_O1170_IBC_VIRTUAL_BUFFER
 #define JVET_O1170_CHECK_BV_AT_DECODER                    1 // For decoder to check if a BV is valid or not
 #endif
-=======
+
 #define JVET_O0213_RESTRICT_LFNST_TO_MAX_TB_SIZE          1 // JVET-O0213: Block size restriction of LFNST to maximum transform size
 
 #define JVET_O0244_DELTA_POC                              1 // JVET-O0244: weighted prediction in SPS and delta POC
 
 #define JVET_O1153_INTRA_CHROMAMODE_CODING                1  //JVET-O1153: simplified intra chromamode coding
->>>>>>> eae3419a
 
 #define JVET_O0159_10BITTCTABLE_DEBLOCKING                1 // tc table for 10-bit video
 
