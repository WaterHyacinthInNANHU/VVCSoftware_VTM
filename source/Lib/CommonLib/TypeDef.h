/* The copyright in this software is being made available under the BSD
 * License, included below. This software may be subject to other third party
 * and contributor rights, including patent rights, and no such rights are
 * granted under this license.
 *
 * Copyright (c) 2010-2019, ITU/ISO/IEC
 * All rights reserved.
 *
 * Redistribution and use in source and binary forms, with or without
 * modification, are permitted provided that the following conditions are met:
 *
 *  * Redistributions of source code must retain the above copyright notice,
 *    this list of conditions and the following disclaimer.
 *  * Redistributions in binary form must reproduce the above copyright notice,
 *    this list of conditions and the following disclaimer in the documentation
 *    and/or other materials provided with the distribution.
 *  * Neither the name of the ITU/ISO/IEC nor the names of its contributors may
 *    be used to endorse or promote products derived from this software without
 *    specific prior written permission.
 *
 * THIS SOFTWARE IS PROVIDED BY THE COPYRIGHT HOLDERS AND CONTRIBUTORS "AS IS"
 * AND ANY EXPRESS OR IMPLIED WARRANTIES, INCLUDING, BUT NOT LIMITED TO, THE
 * IMPLIED WARRANTIES OF MERCHANTABILITY AND FITNESS FOR A PARTICULAR PURPOSE
 * ARE DISCLAIMED. IN NO EVENT SHALL THE COPYRIGHT HOLDER OR CONTRIBUTORS
 * BE LIABLE FOR ANY DIRECT, INDIRECT, INCIDENTAL, SPECIAL, EXEMPLARY, OR
 * CONSEQUENTIAL DAMAGES (INCLUDING, BUT NOT LIMITED TO, PROCUREMENT OF
 * SUBSTITUTE GOODS OR SERVICES; LOSS OF USE, DATA, OR PROFITS; OR BUSINESS
 * INTERRUPTION) HOWEVER CAUSED AND ON ANY THEORY OF LIABILITY, WHETHER IN
 * CONTRACT, STRICT LIABILITY, OR TORT (INCLUDING NEGLIGENCE OR OTHERWISE)
 * ARISING IN ANY WAY OUT OF THE USE OF THIS SOFTWARE, EVEN IF ADVISED OF
 * THE POSSIBILITY OF SUCH DAMAGE.
 */

/** \file     TypeDef.h
    \brief    Define macros, basic types, new types and enumerations
*/

#ifndef __TYPEDEF__
#define __TYPEDEF__

#ifndef __COMMONDEF__
#error Include CommonDef.h not TypeDef.h
#endif

#include <vector>
#include <utility>
#include <sstream>
#include <cstddef>
#include <cstring>
#include <assert.h>
#include <cassert>

<<<<<<< HEAD
#define JVET_P0615_CHROMAMODE_CLEANUP                     1 // JVET-P0615: intra chroma mode coding cleanup
=======
#define JVET_P0667_QP_OFFSET_TABLE_SIGNALING_JCCR         1 // JVET-P0667: removing signaling of qp offset table for JCCR, at SPS and PPS, when JCCR is disabled. 
>>>>>>> a929cf0a

#define JVET_P0298_DISABLE_LEVELMAPPING_IN_BYPASS         1 // JVET-P0298: Disable level mapping in bypass mode

#define JVET_P0347_MAX_MTT_DEPTH_CONSTRAINT               1 // JVET-P0347: Max MTT Depth constraint

#define JVET_P0325_CHANGE_MERGE_CANDIDATE_ORDER           1 // JVET-P0325: reorder the spatial merge candidates

#define JVET_P0578_MINIMUM_CU_SIZE_CONSTRAINT             1 // JVET-P0578: minimum CU size constraint

#define JVET_P0091_REMOVE_BDOF_OFFSET_SHIFT               1 // JVET-P0091: Align sample offset calculation of BDOF and PROF

#define JVET_P0512_SIMD_HIGH_BITDEPTH                     1 // JVET-P0512: MC SIMD support for high internal bit-depthf

#define JVET_P0491_BDOFPROF_MVD_RANGE                     1 // JVET-P0491: clip the MVD in BDOF/PROF to [-31 31]

#define JVET_P0460_PLT_TS_MIN_QP                          1 // JVET-P0460: Use TS min QP for Palette Escape mode

#define JVET_P1001_DEBLOCKING_CHROMAQP_FIX                1 //JVET-P1001/P1002: Align Chroma QP used in deblocking with the one used in Transform/invTransform

#define JVET_P0092_SMVD_SPEED_UP                          1 // JVET-P0092: SMVD speed-up

#define JVET_P0043_DEBLOCKING_CLEANUP                     1 // JVET-P0043: Fix deblocking design inconsistency in the affine and TPM mode

#define JVET_P0273_MTSIntraMaxCand                        1 // JVET-P0273: Use MTSIntraMaxCand if LFNST is used

#define JVET_P0057_BDOF_PROF_HARMONIZATION                1 // JVET-P0057: harmonization of BDOF and PROF on motion refinement precision

#define JVET_P0653_BDOF_PROF_PARA_DEV                     1 // JVET-P0653/P0281: fixed shift operations for BDOF and PROF parameter derivation

#define JVET_P0400_REMOVE_SHARED_MERGE_LIST               1 // JVET-P0400: removeal of shared merge list

#define JVET_P0170_ZERO_POS_SIMPLIFICATION                1 // JVET-P0170: Simplification of deriving ZeroPos

#define JVET_P0436_CQP_OFFSET_SIGNALLING                  1 // JVET_P0436: CU chroma QP offset signalling consistent with VPDU and bugfix 

#define JVET_P0505_ALF_CLIP_VALUE                         1 // JVET-P0505: Modified non-linear ALF clipping value derivations

#define JVET_P0154_PROF_SAMPLE_OFFSET_CLIPPING            1 // JVET-P0154/P0094/P0172/P0413/P0518/P0281: Clip the PROF sample offset to 14-bit

#define JVET_P1023_DMVR_BDOF_RP_CONDITION                 1 // JVET_P1023: Reference picture conditions in DMVR and BDOF

#define JVET_P0162_REMOVE_ALF_CTB_FIRST_USE_APS_FLAG      1 // JVET-P0162: Removal of alf_ctb_use_first_aps_flag

#define JVET_P0072_SIMPLIFIED_TSRC                        1 // JVET-P0072: Simplified transform-skip residual coding 

#define JVET_P0164_ALF_SYNTAX_SIMP                        1 // JVET-p0164: simplify alf syntax with method2

#define JVET_O0549_ENCODER_ONLY_FILTER                    1 // JVET-O0549: Encoder-only temporal filter, no decoder changes

#define JVET_P0042_FIX_INTER_DIR_CTX                      1 // JVET-P0042: Fix overlap in context between the bi-pred flag for 8x8 CUs and the L0/L1 flag for all size CUs

#define JVET_P0111_CHROMA_422_FIX                         1 // JVET-P0422: Bug fix of chroma 422 intra mode mapping

#define JVET_P0063_LDT_SPLIT_FIX                          1 // JVET-P0063: Fix local dual tree on BT/TT split conditions in inter coding region

#define JVET_P0329_PLANAR_SIMPLIFICATION                  1 // JVET-P0329: simplify planar prediction by comparison removal

#define JVET_P0081_CHROMA_LONG_DEBLOCKING_FIX             1 // JVET-P0081: Apply asymmetric long tap deblocking (1 + 3) filter at horizontal CTB boundaries for Chroma

#define JVET_P0516_PLT_BINARIZATION                       1 // JVET-P0516: PLT is always signaled when pred mode is euqal to 1 (intra mode) 

#define JVET_P0562_TS_RESIDUAL_CODING_SIMP                1 // JVET-P0562: Fix the Rice parameter equal to 1 for the remainder of TS residual coding

#define JVET_P0385_UNIFIED_MV_ROUNDING                    1

#define JVET_P0418_ALIGN_MLRP_CCLM                        1 // JVET-P0418: Align MLRP with CCLM in terms of reference lines/columns

#define JVET_P0158_ALIGN_ALF_VB                           1 // JVET-P0158: Apply ALF VB on the bottom CTU row

#define JVET_O0145_ENTRYPOINT_SIGNALLING                  0 // JVET-O0145: Not signalling num_entry_point_offsets but derive it at decoder

#define JVET_P0088_P0353_RPR_FILTERS                      1 // JVET-P0088 and JVET-P0353 Filters to use for downsampling in RPR

#define JVET_O0625_ALF_PADDING                            1 // JVET-O0625/O0654/O0662: Unified padding method in ALF

#if !JVET_P0400_REMOVE_SHARED_MERGE_LIST
#define MRG_SHARELIST_SHARSIZE                            32
#endif

#define JVET_M0497_MATRIX_MULT                            0 // 0: Fast method; 1: Matrix multiplication

#define APPLY_SBT_SL_ON_MTS                               1 // apply save & load fast algorithm on inter MTS when SBT is on

#define HEVC_SEI                                          0 // SEI messages that are defined in HEVC, but not in VVC

typedef std::pair<int, bool> TrMode;
typedef std::pair<int, int>  TrCost;

// clang-format off
#define REUSE_CU_RESULTS                                  1
#if REUSE_CU_RESULTS
#define REUSE_CU_RESULTS_WITH_MULTIPLE_TUS                1
#endif
// clang-format on


#ifndef JVET_J0090_MEMORY_BANDWITH_MEASURE
#define JVET_J0090_MEMORY_BANDWITH_MEASURE                0
#endif

#ifndef EXTENSION_360_VIDEO
#define EXTENSION_360_VIDEO                               0   ///< extension for 360/spherical video coding support; this macro should be controlled by makefile, as it would be used to control whether the library is built and linked
#endif

#ifndef EXTENSION_HDRTOOLS
#define EXTENSION_HDRTOOLS                                0 //< extension for HDRTools/Metrics support; this macro should be controlled by makefile, as it would be used to control whether the library is built and linked
#endif

#define JVET_O0756_CONFIG_HDRMETRICS                      1
#if EXTENSION_HDRTOOLS
#define JVET_O0756_CALCULATE_HDRMETRICS                   1
#endif

#ifndef ENABLE_WPP_PARALLELISM
#define ENABLE_WPP_PARALLELISM                            0
#endif
#if ENABLE_WPP_PARALLELISM
#ifndef ENABLE_WPP_STATIC_LINK
#define ENABLE_WPP_STATIC_LINK                            0 // bug fix static link
#endif
#define PARL_WPP_MAX_NUM_THREADS                         16

#endif
#ifndef ENABLE_SPLIT_PARALLELISM
#define ENABLE_SPLIT_PARALLELISM                          0
#endif
#if ENABLE_SPLIT_PARALLELISM
#define PARL_SPLIT_MAX_NUM_JOBS                           6                             // number of parallel jobs that can be defined and need memory allocated
#define NUM_RESERVERD_SPLIT_JOBS                        ( PARL_SPLIT_MAX_NUM_JOBS + 1 )  // number of all data structures including the merge thread (0)
#define PARL_SPLIT_MAX_NUM_THREADS                        PARL_SPLIT_MAX_NUM_JOBS
#define NUM_SPLIT_THREADS_IF_MSVC                         4

#endif


// ====================================================================================================================
// General settings
// ====================================================================================================================

#ifndef ENABLE_TRACING
#define ENABLE_TRACING                                    0 // DISABLE by default (enable only when debugging, requires 15% run-time in decoding) -- see documentation in 'doc/DTrace for NextSoftware.pdf'
#endif

#if ENABLE_TRACING
#define K0149_BLOCK_STATISTICS                            1 // enables block statistics, which can be analysed with YUView (https://github.com/IENT/YUView)
#if K0149_BLOCK_STATISTICS
#define BLOCK_STATS_AS_CSV                                0 // statistics will be written in a comma separated value format. this is not supported by YUView
#endif
#endif

#define WCG_EXT                                           1
#define WCG_WPSNR                                         WCG_EXT

#define KEEP_PRED_AND_RESI_SIGNALS                        0

// ====================================================================================================================
// Debugging
// ====================================================================================================================

// most debugging tools are now bundled within the ENABLE_TRACING macro -- see documentation to see how to use

#define PRINT_MACRO_VALUES                                1 ///< When enabled, the encoder prints out a list of the non-environment-variable controlled macros and their values on startup

#define INTRA_FULL_SEARCH                                 0 ///< enables full mode search for intra estimation

// TODO: rename this macro to DECODER_DEBUG_BIT_STATISTICS (may currently cause merge issues with other branches)
// This can be enabled by the makefile
#ifndef RExt__DECODER_DEBUG_BIT_STATISTICS
#define RExt__DECODER_DEBUG_BIT_STATISTICS                0 ///< 0 (default) = decoder reports as normal, 1 = decoder produces bit usage statistics (will impact decoder run time by up to ~10%)
#endif

#ifndef RExt__DECODER_DEBUG_TOOL_MAX_FRAME_STATS
#define RExt__DECODER_DEBUG_TOOL_MAX_FRAME_STATS         (1 && RExt__DECODER_DEBUG_BIT_STATISTICS )   ///< 0 (default) = decoder reports as normal, 1 = decoder produces max frame bit usage statistics
#endif

#define TR_ONLY_COEFF_STATS                              (1 && RExt__DECODER_DEBUG_BIT_STATISTICS )   ///< 0 combine TS and non-TS decoder debug statistics. 1 = separate TS and non-TS decoder debug statistics.
#define EPBINCOUNT_FIX                                   (1 && RExt__DECODER_DEBUG_BIT_STATISTICS )   ///< 0 use count to represent number of calls to decodeBins. 1 = count and bins for EP bins are the same.

#ifndef RExt__DECODER_DEBUG_TOOL_STATISTICS
#define RExt__DECODER_DEBUG_TOOL_STATISTICS               0 ///< 0 (default) = decoder reports as normal, 1 = decoder produces tool usage statistics
#endif

#if RExt__DECODER_DEBUG_BIT_STATISTICS || RExt__DECODER_DEBUG_TOOL_STATISTICS
#define RExt__DECODER_DEBUG_STATISTICS                    1
#endif

// ====================================================================================================================
// Tool Switches - transitory (these macros are likely to be removed in future revisions)
// ====================================================================================================================

#define DECODER_CHECK_SUBSTREAM_AND_SLICE_TRAILING_BYTES  1 ///< TODO: integrate this macro into a broader conformance checking system.
#define T0196_SELECTIVE_RDOQ                              1 ///< selective RDOQ
#define U0040_MODIFIED_WEIGHTEDPREDICTION_WITH_BIPRED_AND_CLIPPING 1
#define U0033_ALTERNATIVE_TRANSFER_CHARACTERISTICS_SEI    1 ///< Alternative transfer characteristics SEI message (JCTVC-U0033, with syntax naming from V1005)
#define X0038_LAMBDA_FROM_QP_CAPABILITY                   1 ///< This approach derives lambda from QP+QPoffset+QPoffset2. QPoffset2 is derived from QP+QPoffset using a linear model that is clipped between 0 and 3.
                                                            // To use this capability enable config parameter LambdaFromQpEnable

// ====================================================================================================================
// Tool Switches
// ====================================================================================================================


// This can be enabled by the makefile
#ifndef RExt__HIGH_BIT_DEPTH_SUPPORT
#define RExt__HIGH_BIT_DEPTH_SUPPORT                      0 ///< 0 (default) use data type definitions for 8-10 bit video, 1 = use larger data types to allow for up to 16-bit video (originally developed as part of N0188)
#endif

// SIMD optimizations
#define SIMD_ENABLE                                       1
#define ENABLE_SIMD_OPT                                 ( SIMD_ENABLE && !RExt__HIGH_BIT_DEPTH_SUPPORT )    ///< SIMD optimizations, no impact on RD performance
#define ENABLE_SIMD_OPT_MCIF                            ( 1 && ENABLE_SIMD_OPT )                            ///< SIMD optimization for the interpolation filter, no impact on RD performance
#define ENABLE_SIMD_OPT_BUFFER                          ( 1 && ENABLE_SIMD_OPT )                            ///< SIMD optimization for the buffer operations, no impact on RD performance
#define ENABLE_SIMD_OPT_DIST                            ( 1 && ENABLE_SIMD_OPT )                            ///< SIMD optimization for the distortion calculations(SAD,SSE,HADAMARD), no impact on RD performance
#define ENABLE_SIMD_OPT_AFFINE_ME                       ( 1 && ENABLE_SIMD_OPT )                            ///< SIMD optimization for affine ME, no impact on RD performance
#define ENABLE_SIMD_OPT_ALF                             ( 1 && ENABLE_SIMD_OPT )                            ///< SIMD optimization for ALF
#if ENABLE_SIMD_OPT_BUFFER
#define ENABLE_SIMD_OPT_GBI                               1                                                 ///< SIMD optimization for GBi
#endif

// End of SIMD optimizations


#define ME_ENABLE_ROUNDING_OF_MVS                         1 ///< 0 (default) = disables rounding of motion vectors when right shifted,  1 = enables rounding

#define RDOQ_CHROMA_LAMBDA                                1 ///< F386: weighting of chroma for RDOQ

#define U0132_TARGET_BITS_SATURATION                      1 ///< Rate control with target bits saturation method
#ifdef  U0132_TARGET_BITS_SATURATION
#define V0078_ADAPTIVE_LOWER_BOUND                        1 ///< Target bits saturation with adaptive lower bound
#endif
#define W0038_DB_OPT                                      1 ///< adaptive DB parameter selection, LoopFilterOffsetInPPS and LoopFilterDisable are set to 0 and DeblockingFilterMetric=2;
#define W0038_CQP_ADJ                                     1 ///< chroma QP adjustment based on TL, CQPTLAdjustEnabled is set to 1;

#define SHARP_LUMA_DELTA_QP                               1 ///< include non-normative LCU deltaQP and normative chromaQP change
#define ER_CHROMA_QP_WCG_PPS                              1 ///< Chroma QP model for WCG used in Anchor 3.2
#define ENABLE_QPA                                        1 ///< Non-normative perceptual QP adaptation according to JVET-H0047 and JVET-K0206. Deactivated by default, activated using encoder arguments --PerceptQPA=1 --SliceChromaQPOffsetPeriodicity=1
#define ENABLE_QPA_SUB_CTU                              ( 1 && ENABLE_QPA ) ///< when maximum delta-QP depth is greater than zero, use sub-CTU QPA


#define RDOQ_CHROMA                                       1 ///< use of RDOQ in chroma

#define QP_SWITCHING_FOR_PARALLEL                         1 ///< Replace floating point QP with a source-file frame number. After switching POC, increase base QP instead of frame level QP.

#define LUMA_ADAPTIVE_DEBLOCKING_FILTER_QP_OFFSET         1 /// JVET-L0414 (CE11.2.2) with explicit signalling of num interval, threshold and qpOffset
// ====================================================================================================================
// Derived macros
// ====================================================================================================================

#if RExt__HIGH_BIT_DEPTH_SUPPORT
#define FULL_NBIT                                         1 ///< When enabled, use distortion measure derived from all bits of source data, otherwise discard (bitDepth - 8) least-significant bits of distortion
#define RExt__HIGH_PRECISION_FORWARD_TRANSFORM            1 ///< 0 use original 6-bit transform matrices for both forward and inverse transform, 1 (default) = use original matrices for inverse transform and high precision matrices for forward transform
#else
#define FULL_NBIT                                         1 ///< When enabled, use distortion measure derived from all bits of source data, otherwise discard (bitDepth - 8) least-significant bits of distortion
#define RExt__HIGH_PRECISION_FORWARD_TRANSFORM            0 ///< 0 (default) use original 6-bit transform matrices for both forward and inverse transform, 1 = use original matrices for inverse transform and high precision matrices for forward transform
#endif

#if FULL_NBIT
#define DISTORTION_PRECISION_ADJUSTMENT(x)                0
#else
#define DISTORTION_ESTIMATION_BITS                        8
#define DISTORTION_PRECISION_ADJUSTMENT(x)                ((x>DISTORTION_ESTIMATION_BITS)? ((x)-DISTORTION_ESTIMATION_BITS) : 0)
#endif

// ====================================================================================================================
// Error checks
// ====================================================================================================================

#if ((RExt__HIGH_PRECISION_FORWARD_TRANSFORM != 0) && (RExt__HIGH_BIT_DEPTH_SUPPORT == 0))
#error ERROR: cannot enable RExt__HIGH_PRECISION_FORWARD_TRANSFORM without RExt__HIGH_BIT_DEPTH_SUPPORT
#endif

// ====================================================================================================================
// Named numerical types
// ====================================================================================================================

#if RExt__HIGH_BIT_DEPTH_SUPPORT
typedef       int             Pel;               ///< pixel type
typedef       int64_t           TCoeff;            ///< transform coefficient
typedef       int             TMatrixCoeff;      ///< transform matrix coefficient
typedef       int16_t           TFilterCoeff;      ///< filter coefficient
typedef       int64_t           Intermediate_Int;  ///< used as intermediate value in calculations
typedef       uint64_t          Intermediate_UInt; ///< used as intermediate value in calculations
#else
typedef       int16_t           Pel;               ///< pixel type
typedef       int             TCoeff;            ///< transform coefficient
typedef       int16_t           TMatrixCoeff;      ///< transform matrix coefficient
typedef       int16_t           TFilterCoeff;      ///< filter coefficient
typedef       int             Intermediate_Int;  ///< used as intermediate value in calculations
typedef       uint32_t            Intermediate_UInt; ///< used as intermediate value in calculations
#endif

typedef       uint64_t          SplitSeries;       ///< used to encoded the splits that caused a particular CU size
typedef       uint64_t          ModeTypeSeries;    ///< used to encoded the ModeType at different split depth

typedef       uint64_t        Distortion;        ///< distortion measurement

// ====================================================================================================================
// Enumeration
// ====================================================================================================================
enum ApsType
{
  ALF_APS = 0,
  LMCS_APS = 1,
  SCALING_LIST_APS = 2,
};

enum QuantFlags
{
  Q_INIT           = 0x0,
  Q_USE_RDOQ       = 0x1,
  Q_RDOQTS         = 0x2,
  Q_SELECTIVE_RDOQ = 0x4,
};

//EMT transform tags
enum TransType
{
  DCT2 = 0,
  DCT8 = 1,
  DST7 = 2,
  NUM_TRANS_TYPE = 3,
  DCT2_EMT = 4
};

enum MTSIdx
{
  MTS_DCT2_DCT2 = 0,
  MTS_SKIP = 1,
  MTS_DST7_DST7 = 2,
  MTS_DCT8_DST7 = 3,
  MTS_DST7_DCT8 = 4,
  MTS_DCT8_DCT8 = 5
};

enum ISPType
{
  NOT_INTRA_SUBPARTITIONS       = 0,
  HOR_INTRA_SUBPARTITIONS       = 1,
  VER_INTRA_SUBPARTITIONS       = 2,
  NUM_INTRA_SUBPARTITIONS_MODES = 3,
  INTRA_SUBPARTITIONS_RESERVED  = 4
};

enum SbtIdx
{
  SBT_OFF_DCT  = 0,
  SBT_VER_HALF = 1,
  SBT_HOR_HALF = 2,
  SBT_VER_QUAD = 3,
  SBT_HOR_QUAD = 4,
  NUMBER_SBT_IDX,
  SBT_OFF_MTS, //note: must be after all SBT modes, only used in fast algorithm to discern the best mode is inter EMT
};

enum SbtPos
{
  SBT_POS0 = 0,
  SBT_POS1 = 1,
  NUMBER_SBT_POS
};

enum SbtMode
{
  SBT_VER_H0 = 0,
  SBT_VER_H1 = 1,
  SBT_HOR_H0 = 2,
  SBT_HOR_H1 = 3,
  SBT_VER_Q0 = 4,
  SBT_VER_Q1 = 5,
  SBT_HOR_Q0 = 6,
  SBT_HOR_Q1 = 7,
  NUMBER_SBT_MODE
};

enum RDPCMMode
{
  RDPCM_OFF             = 0,
  RDPCM_HOR             = 1,
  RDPCM_VER             = 2,
  NUMBER_OF_RDPCM_MODES = 3
};

enum RDPCMSignallingMode
{
  RDPCM_SIGNAL_IMPLICIT            = 0,
  RDPCM_SIGNAL_EXPLICIT            = 1,
  NUMBER_OF_RDPCM_SIGNALLING_MODES = 2
};

/// supported slice type
enum SliceType
{
  B_SLICE               = 0,
  P_SLICE               = 1,
  I_SLICE               = 2,
  NUMBER_OF_SLICE_TYPES = 3
};

/// chroma formats (according to semantics of chroma_format_idc)
enum ChromaFormat
{
  CHROMA_400        = 0,
  CHROMA_420        = 1,
  CHROMA_422        = 2,
  CHROMA_444        = 3,
  NUM_CHROMA_FORMAT = 4
};

enum ChannelType
{
  CHANNEL_TYPE_LUMA    = 0,
  CHANNEL_TYPE_CHROMA  = 1,
  MAX_NUM_CHANNEL_TYPE = 2
};

enum TreeType
{
  TREE_D = 0, //default tree status (for single-tree slice, TREE_D means joint tree; for dual-tree I slice, TREE_D means TREE_L for luma and TREE_C for chroma)
  TREE_L = 1, //separate tree only contains luma (may split)
  TREE_C = 2, //separate tree only contains chroma (not split), to avoid small chroma block
};

enum ModeType
{
  MODE_TYPE_ALL = 0, //all modes can try
  MODE_TYPE_INTER = 1, //can try inter
  MODE_TYPE_INTRA = 2, //can try intra, ibc, palette
};

#define CH_L CHANNEL_TYPE_LUMA
#define CH_C CHANNEL_TYPE_CHROMA

enum ComponentID
{
  COMPONENT_Y         = 0,
  COMPONENT_Cb        = 1,
  COMPONENT_Cr        = 2,
  MAX_NUM_COMPONENT   = 3,
  JOINT_CbCr          = MAX_NUM_COMPONENT,
  MAX_NUM_TBLOCKS     = MAX_NUM_COMPONENT
};

#define MAP_CHROMA(c) (ComponentID(c))

enum InputColourSpaceConversion // defined in terms of conversion prior to input of encoder.
{
  IPCOLOURSPACE_UNCHANGED               = 0,
  IPCOLOURSPACE_YCbCrtoYCrCb            = 1, // Mainly used for debug!
  IPCOLOURSPACE_YCbCrtoYYY              = 2, // Mainly used for debug!
  IPCOLOURSPACE_RGBtoGBR                = 3,
  NUMBER_INPUT_COLOUR_SPACE_CONVERSIONS = 4
};

enum MATRIX_COEFFICIENTS // Table E.5 (Matrix coefficients)
{
  MATRIX_COEFFICIENTS_RGB                           = 0,
  MATRIX_COEFFICIENTS_BT709                         = 1,
  MATRIX_COEFFICIENTS_UNSPECIFIED                   = 2,
  MATRIX_COEFFICIENTS_RESERVED_BY_ITUISOIEC         = 3,
  MATRIX_COEFFICIENTS_USFCCT47                      = 4,
  MATRIX_COEFFICIENTS_BT601_625                     = 5,
  MATRIX_COEFFICIENTS_BT601_525                     = 6,
  MATRIX_COEFFICIENTS_SMPTE240                      = 7,
  MATRIX_COEFFICIENTS_YCGCO                         = 8,
  MATRIX_COEFFICIENTS_BT2020_NON_CONSTANT_LUMINANCE = 9,
  MATRIX_COEFFICIENTS_BT2020_CONSTANT_LUMINANCE     = 10,
};

enum DeblockEdgeDir
{
  EDGE_VER     = 0,
  EDGE_HOR     = 1,
  NUM_EDGE_DIR = 2
};

/// supported prediction type
enum PredMode
{
  MODE_INTER                 = 0,     ///< inter-prediction mode
  MODE_INTRA                 = 1,     ///< intra-prediction mode
  MODE_IBC                   = 2,     ///< ibc-prediction mode
  MODE_PLT                   = 3,     ///< plt-prediction mode
  NUMBER_OF_PREDICTION_MODES = 4,
};

/// reference list index
enum RefPicList
{
  REF_PIC_LIST_0               = 0,   ///< reference list 0
  REF_PIC_LIST_1               = 1,   ///< reference list 1
  NUM_REF_PIC_LIST_01          = 2,
  REF_PIC_LIST_X               = 100  ///< special mark
};

#define L0 REF_PIC_LIST_0
#define L1 REF_PIC_LIST_1

/// distortion function index
enum DFunc
{
  DF_SSE             = 0,             ///< general size SSE
  DF_SSE2            = DF_SSE+1,      ///<   2xM SSE
  DF_SSE4            = DF_SSE+2,      ///<   4xM SSE
  DF_SSE8            = DF_SSE+3,      ///<   8xM SSE
  DF_SSE16           = DF_SSE+4,      ///<  16xM SSE
  DF_SSE32           = DF_SSE+5,      ///<  32xM SSE
  DF_SSE64           = DF_SSE+6,      ///<  64xM SSE
  DF_SSE16N          = DF_SSE+7,      ///< 16NxM SSE

  DF_SAD             = 8,             ///< general size SAD
  DF_SAD2            = DF_SAD+1,      ///<   2xM SAD
  DF_SAD4            = DF_SAD+2,      ///<   4xM SAD
  DF_SAD8            = DF_SAD+3,      ///<   8xM SAD
  DF_SAD16           = DF_SAD+4,      ///<  16xM SAD
  DF_SAD32           = DF_SAD+5,      ///<  32xM SAD
  DF_SAD64           = DF_SAD+6,      ///<  64xM SAD
  DF_SAD16N          = DF_SAD+7,      ///< 16NxM SAD

  DF_HAD             = 16,            ///< general size Hadamard
  DF_HAD2            = DF_HAD+1,      ///<   2xM HAD
  DF_HAD4            = DF_HAD+2,      ///<   4xM HAD
  DF_HAD8            = DF_HAD+3,      ///<   8xM HAD
  DF_HAD16           = DF_HAD+4,      ///<  16xM HAD
  DF_HAD32           = DF_HAD+5,      ///<  32xM HAD
  DF_HAD64           = DF_HAD+6,      ///<  64xM HAD
  DF_HAD16N          = DF_HAD+7,      ///< 16NxM HAD

  DF_SAD12           = 24,
  DF_SAD24           = 25,
  DF_SAD48           = 26,

  DF_MRSAD           = 27,            ///< general size MR SAD
  DF_MRSAD2          = DF_MRSAD+1,    ///<   2xM MR SAD
  DF_MRSAD4          = DF_MRSAD+2,    ///<   4xM MR SAD
  DF_MRSAD8          = DF_MRSAD+3,    ///<   8xM MR SAD
  DF_MRSAD16         = DF_MRSAD+4,    ///<  16xM MR SAD
  DF_MRSAD32         = DF_MRSAD+5,    ///<  32xM MR SAD
  DF_MRSAD64         = DF_MRSAD+6,    ///<  64xM MR SAD
  DF_MRSAD16N        = DF_MRSAD+7,    ///< 16NxM MR SAD

  DF_MRHAD           = 35,            ///< general size MR Hadamard
  DF_MRHAD2          = DF_MRHAD+1,    ///<   2xM MR HAD
  DF_MRHAD4          = DF_MRHAD+2,    ///<   4xM MR HAD
  DF_MRHAD8          = DF_MRHAD+3,    ///<   8xM MR HAD
  DF_MRHAD16         = DF_MRHAD+4,    ///<  16xM MR HAD
  DF_MRHAD32         = DF_MRHAD+5,    ///<  32xM MR HAD
  DF_MRHAD64         = DF_MRHAD+6,    ///<  64xM MR HAD
  DF_MRHAD16N        = DF_MRHAD+7,    ///< 16NxM MR HAD

  DF_MRSAD12         = 43,
  DF_MRSAD24         = 44,
  DF_MRSAD48         = 45,

  DF_SAD_FULL_NBIT    = 46,
  DF_SAD_FULL_NBIT2   = DF_SAD_FULL_NBIT+1,    ///<   2xM SAD with full bit usage
  DF_SAD_FULL_NBIT4   = DF_SAD_FULL_NBIT+2,    ///<   4xM SAD with full bit usage
  DF_SAD_FULL_NBIT8   = DF_SAD_FULL_NBIT+3,    ///<   8xM SAD with full bit usage
  DF_SAD_FULL_NBIT16  = DF_SAD_FULL_NBIT+4,    ///<  16xM SAD with full bit usage
  DF_SAD_FULL_NBIT32  = DF_SAD_FULL_NBIT+5,    ///<  32xM SAD with full bit usage
  DF_SAD_FULL_NBIT64  = DF_SAD_FULL_NBIT+6,    ///<  64xM SAD with full bit usage
  DF_SAD_FULL_NBIT16N = DF_SAD_FULL_NBIT+7,    ///< 16NxM SAD with full bit usage

  DF_SSE_WTD          = 54,                ///< general size SSE
  DF_SSE2_WTD         = DF_SSE_WTD+1,      ///<   4xM SSE
  DF_SSE4_WTD         = DF_SSE_WTD+2,      ///<   4xM SSE
  DF_SSE8_WTD         = DF_SSE_WTD+3,      ///<   8xM SSE
  DF_SSE16_WTD        = DF_SSE_WTD+4,      ///<  16xM SSE
  DF_SSE32_WTD        = DF_SSE_WTD+5,      ///<  32xM SSE
  DF_SSE64_WTD        = DF_SSE_WTD+6,      ///<  64xM SSE
  DF_SSE16N_WTD       = DF_SSE_WTD+7,      ///< 16NxM SSE
  DF_DEFAULT_ORI      = DF_SSE_WTD+8,

  DF_SAD_INTERMEDIATE_BITDEPTH = 63,

  DF_TOTAL_FUNCTIONS = 64
};

/// motion vector predictor direction used in AMVP
enum MvpDir
{
  MD_LEFT = 0,          ///< MVP of left block
  MD_ABOVE,             ///< MVP of above block
  MD_ABOVE_RIGHT,       ///< MVP of above right block
  MD_BELOW_LEFT,        ///< MVP of below left block
  MD_ABOVE_LEFT         ///< MVP of above left block
};

enum TransformDirection
{
  TRANSFORM_FORWARD              = 0,
  TRANSFORM_INVERSE              = 1,
  TRANSFORM_NUMBER_OF_DIRECTIONS = 2
};

/// supported ME search methods
enum MESearchMethod
{
  MESEARCH_FULL              = 0,
  MESEARCH_DIAMOND           = 1,
  MESEARCH_SELECTIVE         = 2,
  MESEARCH_DIAMOND_ENHANCED  = 3,
  MESEARCH_NUMBER_OF_METHODS = 4
};

/// coefficient scanning type used in ACS
enum CoeffScanType
{
  SCAN_DIAG = 0,        ///< up-right diagonal scan
  SCAN_TRAV_HOR = 1,
  SCAN_TRAV_VER = 2,
  SCAN_NUMBER_OF_TYPES
};

enum CoeffScanGroupType
{
  SCAN_UNGROUPED   = 0,
  SCAN_GROUPED_4x4 = 1,
  SCAN_NUMBER_OF_GROUP_TYPES = 2
};

enum ScalingListMode
{
  SCALING_LIST_OFF,
  SCALING_LIST_DEFAULT,
  SCALING_LIST_FILE_READ
};

enum ScalingListSize
{
  SCALING_LIST_1x1 = 0,
  SCALING_LIST_2x2,
  SCALING_LIST_4x4,
  SCALING_LIST_8x8,
  SCALING_LIST_16x16,
  SCALING_LIST_32x32,
  SCALING_LIST_64x64,
  SCALING_LIST_128x128,
  SCALING_LIST_SIZE_NUM,
  //for user define matrix
  SCALING_LIST_FIRST_CODED = SCALING_LIST_2x2,
  SCALING_LIST_LAST_CODED = SCALING_LIST_64x64
};

// Slice / Slice segment encoding modes
enum SliceConstraint
{
  NO_SLICES              = 0,          ///< don't use slices / slice segments
  FIXED_NUMBER_OF_CTU    = 1,          ///< Limit maximum number of largest coding tree units in a slice / slice segments
  FIXED_NUMBER_OF_BYTES  = 2,          ///< Limit maximum number of bytes in a slice / slice segment
  FIXED_NUMBER_OF_TILES  = 3,          ///< slices / slice segments span an integer number of tiles
  SINGLE_BRICK_PER_SLICE = 4,          ///< each brick is coded as separate NAL unit (slice)
  NUMBER_OF_SLICE_CONSTRAINT_MODES = 5
};

// For use with decoded picture hash SEI messages, generated by encoder.
enum HashType
{
  HASHTYPE_MD5             = 0,
  HASHTYPE_CRC             = 1,
  HASHTYPE_CHECKSUM        = 2,
  HASHTYPE_NONE            = 3,
  NUMBER_OF_HASHTYPES      = 4
};

enum SAOMode //mode
{
  SAO_MODE_OFF = 0,
  SAO_MODE_NEW,
  SAO_MODE_MERGE,
  NUM_SAO_MODES
};

enum SAOModeMergeTypes
{
  SAO_MERGE_LEFT =0,
  SAO_MERGE_ABOVE,
  NUM_SAO_MERGE_TYPES
};


enum SAOModeNewTypes
{
  SAO_TYPE_START_EO =0,
  SAO_TYPE_EO_0 = SAO_TYPE_START_EO,
  SAO_TYPE_EO_90,
  SAO_TYPE_EO_135,
  SAO_TYPE_EO_45,

  SAO_TYPE_START_BO,
  SAO_TYPE_BO = SAO_TYPE_START_BO,

  NUM_SAO_NEW_TYPES
};
#define NUM_SAO_EO_TYPES_LOG2 2

enum SAOEOClasses
{
  SAO_CLASS_EO_FULL_VALLEY = 0,
  SAO_CLASS_EO_HALF_VALLEY = 1,
  SAO_CLASS_EO_PLAIN       = 2,
  SAO_CLASS_EO_HALF_PEAK   = 3,
  SAO_CLASS_EO_FULL_PEAK   = 4,
  NUM_SAO_EO_CLASSES,
};

#define NUM_SAO_BO_CLASSES_LOG2  5
#define NUM_SAO_BO_CLASSES       (1<<NUM_SAO_BO_CLASSES_LOG2)

namespace Profile
{
  enum Name
  {
    NONE = 0,
    MAIN = 1,
    MAIN10 = 2,
    MAINSTILLPICTURE = 3,
    MAINREXT = 4,
    HIGHTHROUGHPUTREXT = 5,
    NEXT = 6
  };
}

namespace Level
{
  enum Tier
  {
    MAIN = 0,
    HIGH = 1,
  };

  enum Name
  {
    // code = (level * 30)
    NONE     = 0,
    LEVEL1   = 30,
    LEVEL2   = 60,
    LEVEL2_1 = 63,
    LEVEL3   = 90,
    LEVEL3_1 = 93,
    LEVEL4   = 120,
    LEVEL4_1 = 123,
    LEVEL5   = 150,
    LEVEL5_1 = 153,
    LEVEL5_2 = 156,
    LEVEL6   = 180,
    LEVEL6_1 = 183,
    LEVEL6_2 = 186,
    LEVEL8_5 = 255,
  };
}

enum CostMode
{
  COST_STANDARD_LOSSY              = 0,
  COST_SEQUENCE_LEVEL_LOSSLESS     = 1,
  COST_LOSSLESS_CODING             = 2,
  COST_MIXED_LOSSLESS_LOSSY_CODING = 3
};

enum WeightedPredictionMethod
{
  WP_PER_PICTURE_WITH_SIMPLE_DC_COMBINED_COMPONENT                          =0,
  WP_PER_PICTURE_WITH_SIMPLE_DC_PER_COMPONENT                               =1,
  WP_PER_PICTURE_WITH_HISTOGRAM_AND_PER_COMPONENT                           =2,
  WP_PER_PICTURE_WITH_HISTOGRAM_AND_PER_COMPONENT_AND_CLIPPING              =3,
  WP_PER_PICTURE_WITH_HISTOGRAM_AND_PER_COMPONENT_AND_CLIPPING_AND_EXTENSION=4
};

enum FastInterSearchMode
{
  FASTINTERSEARCH_DISABLED = 0,
  FASTINTERSEARCH_MODE1    = 1, // TODO: assign better names to these.
  FASTINTERSEARCH_MODE2    = 2,
  FASTINTERSEARCH_MODE3    = 3
};

enum SPSExtensionFlagIndex
{
  SPS_EXT__REXT           = 0,
//SPS_EXT__MVHEVC         = 1, //for use in future versions
//SPS_EXT__SHVC           = 2, //for use in future versions
  SPS_EXT__NEXT           = 3,
  NUM_SPS_EXTENSION_FLAGS = 8
};

enum PPSExtensionFlagIndex
{
  PPS_EXT__REXT           = 0,
//PPS_EXT__MVHEVC         = 1, //for use in future versions
//PPS_EXT__SHVC           = 2, //for use in future versions
  NUM_PPS_EXTENSION_FLAGS = 8
};

// TODO: Existing names used for the different NAL unit types can be altered to better reflect the names in the spec.
//       However, the names in the spec are not yet stable at this point. Once the names are stable, a cleanup
//       effort can be done without use of macros to alter the names used to indicate the different NAL unit types.
enum NalUnitType
{
  NAL_UNIT_CODED_SLICE_TRAIL = 0,   // 0
  NAL_UNIT_CODED_SLICE_STSA,        // 1
  NAL_UNIT_CODED_SLICE_RASL,        // 2
  NAL_UNIT_CODED_SLICE_RADL,        // 3

  NAL_UNIT_RESERVED_VCL_4,
  NAL_UNIT_RESERVED_VCL_5,
  NAL_UNIT_RESERVED_VCL_6,
  NAL_UNIT_RESERVED_VCL_7,

  NAL_UNIT_CODED_SLICE_IDR_W_RADL,  // 8
  NAL_UNIT_CODED_SLICE_IDR_N_LP,    // 9
  NAL_UNIT_CODED_SLICE_CRA,         // 10
  NAL_UNIT_CODED_SLICE_GDR,         // 11

  NAL_UNIT_RESERVED_IRAP_VCL_12,
  NAL_UNIT_RESERVED_IRAP_VCL_13,

  NAL_UNIT_RESERVED_VCL_14,
  NAL_UNIT_RESERVED_VCL_15,

  NAL_UNIT_SPS,                     // 16
  NAL_UNIT_PPS,                     // 17
  NAL_UNIT_APS,                     // 18
  NAL_UNIT_ACCESS_UNIT_DELIMITER,   // 19
  NAL_UNIT_EOS,                     // 20
  NAL_UNIT_EOB,                     // 21
  NAL_UNIT_PREFIX_SEI,              // 22
  NAL_UNIT_SUFFIX_SEI,              // 23
  NAL_UNIT_DPS,                     // 24
  NAL_UNIT_VPS,                     // 25

  NAL_UNIT_RESERVED_NVCL_26,
  NAL_UNIT_RESERVED_NVCL_27,

  NAL_UNIT_UNSPECIFIED_28,
  NAL_UNIT_UNSPECIFIED_29,
  NAL_UNIT_UNSPECIFIED_30,
  NAL_UNIT_UNSPECIFIED_31,
  NAL_UNIT_INVALID
};

#if SHARP_LUMA_DELTA_QP
enum LumaLevelToDQPMode
{
  LUMALVL_TO_DQP_DISABLED   = 0,
  LUMALVL_TO_DQP_AVG_METHOD = 1, // use average of CTU to determine luma level
  LUMALVL_TO_DQP_NUM_MODES  = 2
};
#endif

enum MergeType
{
  MRG_TYPE_DEFAULT_N        = 0, // 0
  MRG_TYPE_SUBPU_ATMVP,
  MRG_TYPE_IBC,
  NUM_MRG_TYPE                   // 5
};

enum TriangleSplit
{
  TRIANGLE_DIR_135 = 0,
  TRIANGLE_DIR_45,
  TRIANGLE_DIR_NUM
};

#if !JVET_P0400_REMOVE_SHARED_MERGE_LIST
enum SharedMrgState
{
  NO_SHARE            = 0,
  GEN_ON_SHARED_BOUND = 1,
  SHARING             = 2
};
#endif
//////////////////////////////////////////////////////////////////////////
// Encoder modes to try out
//////////////////////////////////////////////////////////////////////////

enum EncModeFeature
{
  ENC_FT_FRAC_BITS = 0,
  ENC_FT_DISTORTION,
  ENC_FT_RD_COST,
  ENC_FT_ENC_MODE_TYPE,
  ENC_FT_ENC_MODE_OPTS,
  ENC_FT_ENC_MODE_PART,
  NUM_ENC_FEATURES
};

enum ImvMode
{
  IMV_OFF = 0,
  IMV_FPEL,
  IMV_4PEL,
  IMV_HPEL,
  NUM_IMV_MODES
};


// ====================================================================================================================
// Type definition
// ====================================================================================================================

/// parameters for adaptive loop filter
class PicSym;

#define MAX_NUM_SAO_CLASSES  32  //(NUM_SAO_EO_GROUPS > NUM_SAO_BO_GROUPS)?NUM_SAO_EO_GROUPS:NUM_SAO_BO_GROUPS

struct SAOOffset
{
  SAOMode modeIdc; // NEW, MERGE, OFF
  int typeIdc;     // union of SAOModeMergeTypes and SAOModeNewTypes, depending on modeIdc.
  int typeAuxInfo; // BO: starting band index
  int offset[MAX_NUM_SAO_CLASSES];

  SAOOffset();
  ~SAOOffset();
  void reset();

  const SAOOffset& operator= (const SAOOffset& src);
};

struct SAOBlkParam
{

  SAOBlkParam();
  ~SAOBlkParam();
  void reset();
  const SAOBlkParam& operator= (const SAOBlkParam& src);
  SAOOffset& operator[](int compIdx){ return offsetParam[compIdx];}
  const SAOOffset& operator[](int compIdx) const { return offsetParam[compIdx];}
private:
  SAOOffset offsetParam[MAX_NUM_COMPONENT];

};



struct BitDepths
{
  int recon[MAX_NUM_CHANNEL_TYPE]; ///< the bit depth as indicated in the SPS
};

enum PLTRunMode
{
  PLT_RUN_INDEX = 0,
  PLT_RUN_COPY  = 1,
  NUM_PLT_RUN   = 2
};
/// parameters for deblocking filter
struct LFCUParam
{
  bool internalEdge;                     ///< indicates internal edge
  bool leftEdge;                         ///< indicates left edge
  bool topEdge;                          ///< indicates top edge
};



struct PictureHash
{
  std::vector<uint8_t> hash;

  bool operator==(const PictureHash &other) const
  {
    if (other.hash.size() != hash.size())
    {
      return false;
    }
    for(uint32_t i=0; i<uint32_t(hash.size()); i++)
    {
      if (other.hash[i] != hash[i])
      {
        return false;
      }
    }
    return true;
  }

  bool operator!=(const PictureHash &other) const
  {
    return !(*this == other);
  }
};

struct SEITimeSet
{
  SEITimeSet() : clockTimeStampFlag(false),
                     numUnitFieldBasedFlag(false),
                     countingType(0),
                     fullTimeStampFlag(false),
                     discontinuityFlag(false),
                     cntDroppedFlag(false),
                     numberOfFrames(0),
                     secondsValue(0),
                     minutesValue(0),
                     hoursValue(0),
                     secondsFlag(false),
                     minutesFlag(false),
                     hoursFlag(false),
                     timeOffsetLength(0),
                     timeOffsetValue(0)
  { }
  bool clockTimeStampFlag;
  bool numUnitFieldBasedFlag;
  int  countingType;
  bool fullTimeStampFlag;
  bool discontinuityFlag;
  bool cntDroppedFlag;
  int  numberOfFrames;
  int  secondsValue;
  int  minutesValue;
  int  hoursValue;
  bool secondsFlag;
  bool minutesFlag;
  bool hoursFlag;
  int  timeOffsetLength;
  int  timeOffsetValue;
};

struct SEIMasteringDisplay
{
  bool      colourVolumeSEIEnabled;
  uint32_t      maxLuminance;
  uint32_t      minLuminance;
  uint16_t    primaries[3][2];
  uint16_t    whitePoint[2];
};

#if SHARP_LUMA_DELTA_QP
struct LumaLevelToDeltaQPMapping
{
  LumaLevelToDQPMode                 mode;             ///< use deltaQP determined by block luma level
  double                             maxMethodWeight;  ///< weight of max luma value when mode = 2
  std::vector< std::pair<int, int> > mapping;          ///< first=luma level, second=delta QP.
#if ENABLE_QPA
  bool isEnabled() const { return (mode != LUMALVL_TO_DQP_DISABLED && mode != LUMALVL_TO_DQP_NUM_MODES); }
#else
  bool isEnabled() const { return mode!=LUMALVL_TO_DQP_DISABLED; }
#endif
};
#endif

#if ER_CHROMA_QP_WCG_PPS
struct WCGChromaQPControl
{
  bool isEnabled() const { return enabled; }
  bool   enabled;         ///< Enabled flag (0:default)
  double chromaCbQpScale; ///< Chroma Cb QP Scale (1.0:default)
  double chromaCrQpScale; ///< Chroma Cr QP Scale (1.0:default)
  double chromaQpScale;   ///< Chroma QP Scale (0.0:default)
  double chromaQpOffset;  ///< Chroma QP Offset (0.0:default)
};
#endif

class ChromaCbfs
{
public:
  ChromaCbfs()
    : Cb(true), Cr(true)
  {}
  ChromaCbfs( bool _cbf )
    : Cb( _cbf ), Cr( _cbf )
  {}
public:
  bool sigChroma( ChromaFormat chromaFormat ) const
  {
    if( chromaFormat == CHROMA_400 )
    {
      return false;
    }
    return   ( Cb || Cr );
  }
  bool& cbf( ComponentID compID )
  {
    bool *cbfs[MAX_NUM_TBLOCKS] = { nullptr, &Cb, &Cr };

    return *cbfs[compID];
  }
public:
  bool Cb;
  bool Cr;
};


enum MsgLevel
{
  SILENT  = 0,
  ERROR   = 1,
  WARNING = 2,
  INFO    = 3,
  NOTICE  = 4,
  VERBOSE = 5,
  DETAILS = 6
};
enum RESHAPE_SIGNAL_TYPE
{
  RESHAPE_SIGNAL_SDR = 0,
  RESHAPE_SIGNAL_PQ  = 1,
  RESHAPE_SIGNAL_HLG = 2,
  RESHAPE_SIGNAL_NULL = 100,
};


// ---------------------------------------------------------------------------
// exception class
// ---------------------------------------------------------------------------

class Exception : public std::exception
{
public:
  Exception( const std::string& _s ) : m_str( _s ) { }
  Exception( const Exception& _e ) : std::exception( _e ), m_str( _e.m_str ) { }
  virtual ~Exception() noexcept { };
  virtual const char* what() const noexcept { return m_str.c_str(); }
  Exception& operator=( const Exception& _e ) { std::exception::operator=( _e ); m_str = _e.m_str; return *this; }
  template<typename T> Exception& operator<<( T t ) { std::ostringstream oss; oss << t; m_str += oss.str(); return *this; }
private:
  std::string m_str;
};

// if a check fails with THROW or CHECK, please check if ported correctly from assert in revision 1196)
#define THROW(x)            throw( Exception( "\nERROR: In function \"" ) << __FUNCTION__ << "\" in " << __FILE__ << ":" << __LINE__ << ": " << x )
#define CHECK(c,x)          if(c){ THROW(x); }
#define EXIT(x)             throw( Exception( "\n" ) << x << "\n" )
#define CHECK_NULLPTR(_ptr) CHECK( !( _ptr ), "Accessing an empty pointer pointer!" )

#if !NDEBUG  // for non MSVC compiler, define _DEBUG if in debug mode to have same behavior between MSVC and others in debug
#ifndef _DEBUG
#define _DEBUG 1
#endif
#endif

#if defined( _DEBUG )
#define CHECKD(c,x)         if(c){ THROW(x); }
#else
#define CHECKD(c,x)
#endif // _DEBUG

// ---------------------------------------------------------------------------
// static vector
// ---------------------------------------------------------------------------

template<typename T, size_t N>
class static_vector
{
  T _arr[ N ];
  size_t _size;

public:

  typedef T         value_type;
  typedef size_t    size_type;
  typedef ptrdiff_t difference_type;
  typedef T&        reference;
  typedef T const&  const_reference;
  typedef T*        pointer;
  typedef T const*  const_pointer;
  typedef T*        iterator;
  typedef T const*  const_iterator;

  static const size_type max_num_elements = N;

  static_vector() : _size( 0 )                                 { }
  static_vector( size_t N_ ) : _size( N_ )                     { }
  static_vector( size_t N_, const T& _val ) : _size( 0 )       { resize( N_, _val ); }
  template<typename It>
  static_vector( It _it1, It _it2 ) : _size( 0 )               { while( _it1 < _it2 ) _arr[ _size++ ] = *_it1++; }
  static_vector( std::initializer_list<T> _il ) : _size( 0 )
  {
    typename std::initializer_list<T>::iterator _src1 = _il.begin();
    typename std::initializer_list<T>::iterator _src2 = _il.end();

    while( _src1 < _src2 ) _arr[ _size++ ] = *_src1++;

    CHECKD( _size > N, "capacity exceeded" );
  }
  static_vector& operator=( std::initializer_list<T> _il )
  {
    _size = 0;

    typename std::initializer_list<T>::iterator _src1 = _il.begin();
    typename std::initializer_list<T>::iterator _src2 = _il.end();

    while( _src1 < _src2 ) _arr[ _size++ ] = *_src1++;

    CHECKD( _size > N, "capacity exceeded" );
  }

  void resize( size_t N_ )                      { CHECKD( N_ > N, "capacity exceeded" ); while(_size < N_) _arr[ _size++ ] = T() ; _size = N_; }
  void resize( size_t N_, const T& _val )       { CHECKD( N_ > N, "capacity exceeded" ); while(_size < N_) _arr[ _size++ ] = _val; _size = N_; }
  void reserve( size_t N_ )                     { CHECKD( N_ > N, "capacity exceeded" ); }
  void push_back( const T& _val )               { CHECKD( _size >= N, "capacity exceeded" ); _arr[ _size++ ] = _val; }
  void push_back( T&& val )                     { CHECKD( _size >= N, "capacity exceeded" ); _arr[ _size++ ] = std::forward<T>( val ); }
  void pop_back()                               { CHECKD( _size == 0, "calling pop_back on an empty vector" ); _size--; }
  void pop_front()                              { CHECKD( _size == 0, "calling pop_front on an empty vector" ); _size--; for( int i = 0; i < _size; i++ ) _arr[i] = _arr[i + 1]; }
  void clear()                                  { _size = 0; }
  reference       at( size_t _i )               { CHECKD( _i >= _size, "Trying to access an out-of-bound-element" ); return _arr[ _i ]; }
  const_reference at( size_t _i ) const         { CHECKD( _i >= _size, "Trying to access an out-of-bound-element" ); return _arr[ _i ]; }
  reference       operator[]( size_t _i )       { CHECKD( _i >= _size, "Trying to access an out-of-bound-element" ); return _arr[ _i ]; }
  const_reference operator[]( size_t _i ) const { CHECKD( _i >= _size, "Trying to access an out-of-bound-element" ); return _arr[ _i ]; }
  reference       front()                       { CHECKD( _size == 0, "Trying to access the first element of an empty vector" ); return _arr[ 0 ]; }
  const_reference front() const                 { CHECKD( _size == 0, "Trying to access the first element of an empty vector" ); return _arr[ 0 ]; }
  reference       back()                        { CHECKD( _size == 0, "Trying to access the last element of an empty vector" );  return _arr[ _size - 1 ]; }
  const_reference back() const                  { CHECKD( _size == 0, "Trying to access the last element of an empty vector" );  return _arr[ _size - 1 ]; }
  pointer         data()                        { return _arr; }
  const_pointer   data() const                  { return _arr; }
  iterator        begin()                       { return _arr; }
  const_iterator  begin() const                 { return _arr; }
  const_iterator  cbegin() const                { return _arr; }
  iterator        end()                         { return _arr + _size; }
  const_iterator  end() const                   { return _arr + _size; };
  const_iterator  cend() const                  { return _arr + _size; };
  size_type       size() const                  { return _size; };
  size_type       byte_size() const             { return _size * sizeof( T ); }
  bool            empty() const                 { return _size == 0; }

  size_type       capacity() const              { return N; }
  size_type       max_size() const              { return N; }
  size_type       byte_capacity() const         { return sizeof(_arr); }

  iterator        insert( const_iterator _pos, const T& _val )
                                                { CHECKD( _size >= N, "capacity exceeded" );
                                                  for( difference_type i = _size - 1; i >= _pos - _arr; i-- ) _arr[i + 1] = _arr[i];
                                                  *const_cast<iterator>( _pos ) = _val;
                                                  _size++;
                                                  return const_cast<iterator>( _pos ); }

  iterator        insert( const_iterator _pos, T&& _val )
                                                { CHECKD( _size >= N, "capacity exceeded" );
                                                  for( difference_type i = _size - 1; i >= _pos - _arr; i-- ) _arr[i + 1] = _arr[i];
                                                  *const_cast<iterator>( _pos ) = std::forward<T>( _val );
                                                  _size++; return const_cast<iterator>( _pos ); }
  template<class InputIt>
  iterator        insert( const_iterator _pos, InputIt first, InputIt last )
                                                { const difference_type numEl = last - first;
                                                  CHECKD( _size + numEl >= N, "capacity exceeded" );
                                                  for( difference_type i = _size - 1; i >= _pos - _arr; i-- ) _arr[i + numEl] = _arr[i];
                                                  iterator it = const_cast<iterator>( _pos ); _size += numEl;
                                                  while( first != last ) *it++ = *first++;
                                                  return const_cast<iterator>( _pos ); }

  iterator        insert( const_iterator _pos, size_t numEl, const T& val )
                                                { //const difference_type numEl = last - first;
                                                  CHECKD( _size + numEl >= N, "capacity exceeded" );
                                                  for( difference_type i = _size - 1; i >= _pos - _arr; i-- ) _arr[i + numEl] = _arr[i];
                                                  iterator it = const_cast<iterator>( _pos ); _size += numEl;
                                                  for ( int k = 0; k < numEl; k++) *it++ = val;
                                                  return const_cast<iterator>( _pos ); }

  void            erase( const_iterator _pos )  { iterator it   = const_cast<iterator>( _pos ) - 1;
                                                  iterator last = end() - 1;
                                                  while( ++it != last ) *it = *( it + 1 );
                                                  _size--; }
};


// ---------------------------------------------------------------------------
// dynamic cache
// ---------------------------------------------------------------------------

template<typename T>
class dynamic_cache
{
  std::vector<T*> m_cache;
#if ENABLE_SPLIT_PARALLELISM || ENABLE_WPP_PARALLELISM
  int64_t         m_cacheId;
#endif

public:

#if ENABLE_SPLIT_PARALLELISM || ENABLE_WPP_PARALLELISM
  dynamic_cache()
  {
    static int cacheId = 0;
    m_cacheId = cacheId++;
  }

#endif
  ~dynamic_cache()
  {
    deleteEntries();
  }

  void deleteEntries()
  {
    for( auto &p : m_cache )
    {
      delete p;
      p = nullptr;
    }

    m_cache.clear();
  }

  T* get()
  {
    T* ret;

    if( !m_cache.empty() )
    {
      ret = m_cache.back();
      m_cache.pop_back();
#if ENABLE_SPLIT_PARALLELISM || ENABLE_WPP_PARALLELISM
      CHECK( ret->cacheId != m_cacheId, "Putting item into wrong cache!" );
      CHECK( !ret->cacheUsed,           "Fetched an element that should've been in cache!!" );
#endif
    }
    else
    {
      ret = new T;
    }

#if ENABLE_SPLIT_PARALLELISM || ENABLE_WPP_PARALLELISM
    ret->cacheId   = m_cacheId;
    ret->cacheUsed = false;

#endif
    return ret;
  }

  void cache( T* el )
  {
#if ENABLE_SPLIT_PARALLELISM || ENABLE_WPP_PARALLELISM
    CHECK( el->cacheId != m_cacheId, "Putting item into wrong cache!" );
    CHECK( el->cacheUsed,            "Putting cached item back into cache!" );

    el->cacheUsed = true;

#endif
    m_cache.push_back( el );
  }

  void cache( std::vector<T*>& vel )
  {
#if ENABLE_SPLIT_PARALLELISM || ENABLE_WPP_PARALLELISM
    for( auto el : vel )
    {
      CHECK( el->cacheId != m_cacheId, "Putting item into wrong cache!" );
      CHECK( el->cacheUsed,            "Putting cached item back into cache!" );

      el->cacheUsed = true;
    }

#endif
    m_cache.insert( m_cache.end(), vel.begin(), vel.end() );
    vel.clear();
  }
};

typedef dynamic_cache<struct CodingUnit    > CUCache;
typedef dynamic_cache<struct PredictionUnit> PUCache;
typedef dynamic_cache<struct TransformUnit > TUCache;

struct XUCache
{
  CUCache cuCache;
  PUCache puCache;
  TUCache tuCache;
};

#define SIGN(x) ( (x) >= 0 ? 1 : -1 )

//! \}

#endif

<|MERGE_RESOLUTION|>--- conflicted
+++ resolved
@@ -50,11 +50,9 @@
 #include <assert.h>
 #include <cassert>
 
-<<<<<<< HEAD
 #define JVET_P0615_CHROMAMODE_CLEANUP                     1 // JVET-P0615: intra chroma mode coding cleanup
-=======
+
 #define JVET_P0667_QP_OFFSET_TABLE_SIGNALING_JCCR         1 // JVET-P0667: removing signaling of qp offset table for JCCR, at SPS and PPS, when JCCR is disabled. 
->>>>>>> a929cf0a
 
 #define JVET_P0298_DISABLE_LEVELMAPPING_IN_BYPASS         1 // JVET-P0298: Disable level mapping in bypass mode
 
