/* The copyright in this software is being made available under the BSD
 * License, included below. This software may be subject to other third party
 * and contributor rights, including patent rights, and no such rights are
 * granted under this license.
 *
 * Copyright (c) 2010-2021, ITU/ISO/IEC
 * All rights reserved.
 *
 * Redistribution and use in source and binary forms, with or without
 * modification, are permitted provided that the following conditions are met:
 *
 *  * Redistributions of source code must retain the above copyright notice,
 *    this list of conditions and the following disclaimer.
 *  * Redistributions in binary form must reproduce the above copyright notice,
 *    this list of conditions and the following disclaimer in the documentation
 *    and/or other materials provided with the distribution.
 *  * Neither the name of the ITU/ISO/IEC nor the names of its contributors may
 *    be used to endorse or promote products derived from this software without
 *    specific prior written permission.
 *
 * THIS SOFTWARE IS PROVIDED BY THE COPYRIGHT HOLDERS AND CONTRIBUTORS "AS IS"
 * AND ANY EXPRESS OR IMPLIED WARRANTIES, INCLUDING, BUT NOT LIMITED TO, THE
 * IMPLIED WARRANTIES OF MERCHANTABILITY AND FITNESS FOR A PARTICULAR PURPOSE
 * ARE DISCLAIMED. IN NO EVENT SHALL THE COPYRIGHT HOLDER OR CONTRIBUTORS
 * BE LIABLE FOR ANY DIRECT, INDIRECT, INCIDENTAL, SPECIAL, EXEMPLARY, OR
 * CONSEQUENTIAL DAMAGES (INCLUDING, BUT NOT LIMITED TO, PROCUREMENT OF
 * SUBSTITUTE GOODS OR SERVICES; LOSS OF USE, DATA, OR PROFITS; OR BUSINESS
 * INTERRUPTION) HOWEVER CAUSED AND ON ANY THEORY OF LIABILITY, WHETHER IN
 * CONTRACT, STRICT LIABILITY, OR TORT (INCLUDING NEGLIGENCE OR OTHERWISE)
 * ARISING IN ANY WAY OUT OF THE USE OF THIS SOFTWARE, EVEN IF ADVISED OF
 * THE POSSIBILITY OF SUCH DAMAGE.
 */

/** \file     TypeDef.h
    \brief    Define macros, basic types, new types and enumerations
*/

#ifndef __TYPEDEF__
#define __TYPEDEF__

#ifndef __COMMONDEF__
#error Include CommonDef.h not TypeDef.h
#endif

#include <vector>
#include <utility>
#include <sstream>
#include <cstddef>
#include <cstring>
#include <assert.h>
#include <cassert>

#define JVET_V0106_RRC_RICE                               1 // JVET_V0106: Extension of the RRC rice derivation for high bit depth profile (VVCv2). 
#define JVET_V0131_CORRECT_TR_HBD                          1 // correcting the 4x4 BDST7/DCT8 transform matrices for high bit-depth coding
// clang-format off

#define JVET_V0078                                        1 // JVET-V0078: QP control for very smooth blocks

//########### place macros to be removed in next cycle below this line ###############

#define JVET_V0054_TSRC_RICE                              1 // JVET-V0054: Entropy coding method for high bit depth in TSRC

#define JVET_V0047_HIGH_PRECISION_TRANSFORM               1 // JVET-V0047: CE3.1 method for the high precision computation of transform scaling

#define JVET_V0095_ALF_SAO_TRUE_ORG                       1 // JVET-V0095: Using true original samples for SAO and ALF optimization when MCTF is applied

#define JVET_V0056_MCTF                                   1 // JVET-V0056: Changes to MCTF

#define JVET_S0078_NOOUTPUTPRIORPICFLAG                   0 // JVET-S0078: Handling of NoOutputOfPriorPicsFlag in output process

<<<<<<< HEAD
#define JVET_V0108                                        1 // JVET_V0108: Colour Transform Information SEI 
=======
#define JVET_V0061_SEI                                    1 // JVET-V0061 Display orientation SEI message
>>>>>>> 4b019252

//########### place macros to be be kept below this line ###############
#define GDR_ENABLED   1

#if GDR_ENABLED
#define GDR_LEAK_TEST  0
#define GDR_ENC_TRACE  0
#define GDR_DEC_TRACE  0
#endif

#define JVET_S0257_DUMP_360SEI_MESSAGE                    1 // Software support of 360 SEI messages

#define JVET_R0351_HIGH_BIT_DEPTH_ENABLED                 0 // JVET-R0351: high bit depth coding enabled (increases accuracies of some calculations, e.g. transforms)

#define JVET_R0164_MEAN_SCALED_SATD                       1 // JVET-R0164: Use a mean scaled version of SATD in encoder decisions

#define JVET_M0497_MATRIX_MULT                            0 // 0: Fast method; 1: Matrix multiplication

#define JVET_R0107_BITSTREAM_EXTACTION                    1 // JVET-R0107 Proposal 3:Bitsteam extraction modifications

#define APPLY_SBT_SL_ON_MTS                               1 // apply save & load fast algorithm on inter MTS when SBT is on

typedef std::pair<int, bool> TrMode;
typedef std::pair<int, int>  TrCost;

#define REUSE_CU_RESULTS                                  1
#if REUSE_CU_RESULTS
#define REUSE_CU_RESULTS_WITH_MULTIPLE_TUS                1
#endif

#ifndef JVET_J0090_MEMORY_BANDWITH_MEASURE
#define JVET_J0090_MEMORY_BANDWITH_MEASURE                0
#endif

#ifndef EXTENSION_360_VIDEO
#define EXTENSION_360_VIDEO                               0   ///< extension for 360/spherical video coding support; this macro should be controlled by makefile, as it would be used to control whether the library is built and linked
#endif

#ifndef EXTENSION_HDRTOOLS
#define EXTENSION_HDRTOOLS                                0 //< extension for HDRTools/Metrics support; this macro should be controlled by makefile, as it would be used to control whether the library is built and linked
#endif

#define JVET_O0756_CONFIG_HDRMETRICS                      1
#if EXTENSION_HDRTOOLS
#define JVET_O0756_CALCULATE_HDRMETRICS                   1
#endif

// clang-format on

// ====================================================================================================================
// General settings
// ====================================================================================================================

#ifndef ENABLE_TRACING
#define ENABLE_TRACING                                    0 // DISABLE by default (enable only when debugging, requires 15% run-time in decoding) -- see documentation in 'doc/DTrace for NextSoftware.pdf'
#endif

#if ENABLE_TRACING
#define K0149_BLOCK_STATISTICS                            1 // enables block statistics, which can be analysed with YUView (https://github.com/IENT/YUView)
#if K0149_BLOCK_STATISTICS
#define BLOCK_STATS_AS_CSV                                0 // statistics will be written in a comma separated value format. this is not supported by YUView
#endif
#endif

#define WCG_EXT                                           1
#define WCG_WPSNR                                         WCG_EXT

#define KEEP_PRED_AND_RESI_SIGNALS                        0

// ====================================================================================================================
// Debugging
// ====================================================================================================================

// most debugging tools are now bundled within the ENABLE_TRACING macro -- see documentation to see how to use

#define PRINT_MACRO_VALUES                                1 ///< When enabled, the encoder prints out a list of the non-environment-variable controlled macros and their values on startup

#define INTRA_FULL_SEARCH                                 0 ///< enables full mode search for intra estimation

// TODO: rename this macro to DECODER_DEBUG_BIT_STATISTICS (may currently cause merge issues with other branches)
// This can be enabled by the makefile
#ifndef RExt__DECODER_DEBUG_BIT_STATISTICS
#define RExt__DECODER_DEBUG_BIT_STATISTICS                0 ///< 0 (default) = decoder reports as normal, 1 = decoder produces bit usage statistics (will impact decoder run time by up to ~10%)
#endif

#ifndef RExt__DECODER_DEBUG_TOOL_MAX_FRAME_STATS
#define RExt__DECODER_DEBUG_TOOL_MAX_FRAME_STATS         (1 && RExt__DECODER_DEBUG_BIT_STATISTICS )   ///< 0 (default) = decoder reports as normal, 1 = decoder produces max frame bit usage statistics
#endif

#define TR_ONLY_COEFF_STATS                              (1 && RExt__DECODER_DEBUG_BIT_STATISTICS )   ///< 0 combine TS and non-TS decoder debug statistics. 1 = separate TS and non-TS decoder debug statistics.
#define EPBINCOUNT_FIX                                   (1 && RExt__DECODER_DEBUG_BIT_STATISTICS )   ///< 0 use count to represent number of calls to decodeBins. 1 = count and bins for EP bins are the same.

#ifndef RExt__DECODER_DEBUG_TOOL_STATISTICS
#define RExt__DECODER_DEBUG_TOOL_STATISTICS               0 ///< 0 (default) = decoder reports as normal, 1 = decoder produces tool usage statistics
#endif

#if RExt__DECODER_DEBUG_BIT_STATISTICS || RExt__DECODER_DEBUG_TOOL_STATISTICS
#define RExt__DECODER_DEBUG_STATISTICS                    1
#endif

// ====================================================================================================================
// Tool Switches - transitory (these macros are likely to be removed in future revisions)
// ====================================================================================================================

#define DECODER_CHECK_SUBSTREAM_AND_SLICE_TRAILING_BYTES  1 ///< TODO: integrate this macro into a broader conformance checking system.
#define T0196_SELECTIVE_RDOQ                              1 ///< selective RDOQ
#define U0040_MODIFIED_WEIGHTEDPREDICTION_WITH_BIPRED_AND_CLIPPING 1
#define U0033_ALTERNATIVE_TRANSFER_CHARACTERISTICS_SEI    1 ///< Alternative transfer characteristics SEI message (JCTVC-U0033, with syntax naming from V1005)
#define X0038_LAMBDA_FROM_QP_CAPABILITY                   1 ///< This approach derives lambda from QP+QPoffset+QPoffset2. QPoffset2 is derived from QP+QPoffset using a linear model that is clipped between 0 and 3.
                                                            // To use this capability enable config parameter LambdaFromQpEnable

// ====================================================================================================================
// Tool Switches
// ====================================================================================================================


// This can be enabled by the makefile
#ifndef RExt__HIGH_BIT_DEPTH_SUPPORT
#if JVET_R0351_HIGH_BIT_DEPTH_ENABLED
#define RExt__HIGH_BIT_DEPTH_SUPPORT                      1 ///< 0 (default) use data type definitions for 8-10 bit video, 1 = use larger data types to allow for up to 16-bit video (originally developed as part of N0188)
#else
#define RExt__HIGH_BIT_DEPTH_SUPPORT                      0 ///< 0 (default) use data type definitions for 8-10 bit video, 1 = use larger data types to allow for up to 16-bit video (originally developed as part of N0188)
#endif
#endif

// SIMD optimizations
#define SIMD_ENABLE                                       1
#define ENABLE_SIMD_OPT                                 SIMD_ENABLE                                         ///< SIMD optimizations, no impact on RD performance
#define ENABLE_SIMD_OPT_MCIF                            ( 1 && ENABLE_SIMD_OPT )                            ///< SIMD optimization for the interpolation filter, no impact on RD performance
#define ENABLE_SIMD_OPT_BUFFER                          ( 1 && ENABLE_SIMD_OPT )                            ///< SIMD optimization for the buffer operations, no impact on RD performance
#define ENABLE_SIMD_OPT_DIST                            ( 1 && ENABLE_SIMD_OPT )                            ///< SIMD optimization for the distortion calculations(SAD,SSE,HADAMARD), no impact on RD performance
#define ENABLE_SIMD_OPT_AFFINE_ME                       ( 1 && ENABLE_SIMD_OPT )                            ///< SIMD optimization for affine ME, no impact on RD performance
#define ENABLE_SIMD_OPT_ALF                             ( 1 && ENABLE_SIMD_OPT )                            ///< SIMD optimization for ALF
#if ENABLE_SIMD_OPT_BUFFER
#define ENABLE_SIMD_OPT_BCW                               1                                                 ///< SIMD optimization for Bcw
#endif

// End of SIMD optimizations


#define ME_ENABLE_ROUNDING_OF_MVS                         1 ///< 0 (default) = disables rounding of motion vectors when right shifted,  1 = enables rounding

#define RDOQ_CHROMA_LAMBDA                                1 ///< F386: weighting of chroma for RDOQ

#define U0132_TARGET_BITS_SATURATION                      1 ///< Rate control with target bits saturation method
#ifdef  U0132_TARGET_BITS_SATURATION
#define V0078_ADAPTIVE_LOWER_BOUND                        1 ///< Target bits saturation with adaptive lower bound
#endif
#define W0038_DB_OPT                                      1 ///< adaptive DB parameter selection, LoopFilterOffsetInPPS and LoopFilterDisable are set to 0 and DeblockingFilterMetric=2;
#define W0038_CQP_ADJ                                     1 ///< chroma QP adjustment based on TL, CQPTLAdjustEnabled is set to 1;

#define SHARP_LUMA_DELTA_QP                               1 ///< include non-normative LCU deltaQP and normative chromaQP change
#define ER_CHROMA_QP_WCG_PPS                              1 ///< Chroma QP model for WCG used in Anchor 3.2
#define ENABLE_QPA                                        1 ///< Non-normative perceptual QP adaptation according to JVET-H0047 and JVET-K0206. Deactivated by default, activated using encoder arguments --PerceptQPA=1 --SliceChromaQPOffsetPeriodicity=1
#define ENABLE_QPA_SUB_CTU                              ( 1 && ENABLE_QPA ) ///< when maximum delta-QP depth is greater than zero, use sub-CTU QPA


#define RDOQ_CHROMA                                       1 ///< use of RDOQ in chroma

#define QP_SWITCHING_FOR_PARALLEL                         1 ///< Replace floating point QP with a source-file frame number. After switching POC, increase base QP instead of frame level QP.

#define LUMA_ADAPTIVE_DEBLOCKING_FILTER_QP_OFFSET         1 /// JVET-L0414 (CE11.2.2) with explicit signalling of num interval, threshold and qpOffset
// ====================================================================================================================
// Derived macros
// ====================================================================================================================

#if RExt__HIGH_BIT_DEPTH_SUPPORT
#define FULL_NBIT                                         1 ///< When enabled, use distortion measure derived from all bits of source data, otherwise discard (bitDepth - 8) least-significant bits of distortion
#define RExt__HIGH_PRECISION_FORWARD_TRANSFORM            1 ///< 0 use original 6-bit transform matrices for both forward and inverse transform, 1 (default) = use original matrices for inverse transform and high precision matrices for forward transform
#if JVET_V0106_RRC_RICE
#define JVET_V0106_DEP_QUANT_ENC_OPT                      1 ///< 0 use original g_goRiceBits[4][32] LUT for codeword length estimation at encoder, 1 (default) use extended g_goRiceBits[16][64] LUT for codeword length estimation at encoder
#endif
#else
#define FULL_NBIT                                         1 ///< When enabled, use distortion measure derived from all bits of source data, otherwise discard (bitDepth - 8) least-significant bits of distortion
#define RExt__HIGH_PRECISION_FORWARD_TRANSFORM            0 ///< 0 (default) use original 6-bit transform matrices for both forward and inverse transform, 1 = use original matrices for inverse transform and high precision matrices for forward transform
#define JVET_V0106_DEP_QUANT_ENC_OPT                      0 ///< 0 (default) use original g_goRiceBits[4][32] LUT for codeword length estimation at encoder, 1 - use extended g_goRiceBits[16][64] LUT for codeword length estimation at encoder
#endif

#if FULL_NBIT
#define DISTORTION_PRECISION_ADJUSTMENT(x)                0
#else
#define DISTORTION_ESTIMATION_BITS                        8
#define DISTORTION_PRECISION_ADJUSTMENT(x)                ((x>DISTORTION_ESTIMATION_BITS)? ((x)-DISTORTION_ESTIMATION_BITS) : 0)
#endif

// ====================================================================================================================
// Error checks
// ====================================================================================================================

#if ((RExt__HIGH_PRECISION_FORWARD_TRANSFORM != 0) && (RExt__HIGH_BIT_DEPTH_SUPPORT == 0))
#error ERROR: cannot enable RExt__HIGH_PRECISION_FORWARD_TRANSFORM without RExt__HIGH_BIT_DEPTH_SUPPORT
#endif

// ====================================================================================================================
// Named numerical types
// ====================================================================================================================

#if RExt__HIGH_BIT_DEPTH_SUPPORT
typedef       int             Pel;               ///< pixel type
typedef       int64_t           TCoeff;            ///< transform coefficient
typedef       int             TMatrixCoeff;      ///< transform matrix coefficient
typedef       int16_t           TFilterCoeff;      ///< filter coefficient
typedef       int64_t           Intermediate_Int;  ///< used as intermediate value in calculations
typedef       uint64_t          Intermediate_UInt; ///< used as intermediate value in calculations
#else
typedef       int16_t           Pel;               ///< pixel type
typedef       int             TCoeff;            ///< transform coefficient
typedef       int16_t           TMatrixCoeff;      ///< transform matrix coefficient
typedef       int16_t           TFilterCoeff;      ///< filter coefficient
typedef       int             Intermediate_Int;  ///< used as intermediate value in calculations
typedef       uint32_t            Intermediate_UInt; ///< used as intermediate value in calculations
#endif

typedef       uint64_t          SplitSeries;       ///< used to encoded the splits that caused a particular CU size
typedef       uint64_t          ModeTypeSeries;    ///< used to encoded the ModeType at different split depth

typedef       uint64_t        Distortion;        ///< distortion measurement

// ====================================================================================================================
// Enumeration
// ====================================================================================================================


enum ApsType
{
  ALF_APS = 0,
  LMCS_APS = 1,
  SCALING_LIST_APS = 2,
};

enum QuantFlags
{
  Q_INIT           = 0x0,
  Q_USE_RDOQ       = 0x1,
  Q_RDOQTS         = 0x2,
  Q_SELECTIVE_RDOQ = 0x4,
};

//EMT transform tags
enum TransType
{
  DCT2 = 0,
  DCT8 = 1,
  DST7 = 2,
  NUM_TRANS_TYPE = 3,
  DCT2_EMT = 4
};

enum MTSIdx
{
  MTS_DCT2_DCT2 = 0,
  MTS_SKIP = 1,
  MTS_DST7_DST7 = 2,
  MTS_DCT8_DST7 = 3,
  MTS_DST7_DCT8 = 4,
  MTS_DCT8_DCT8 = 5
};

enum ISPType
{
  NOT_INTRA_SUBPARTITIONS       = 0,
  HOR_INTRA_SUBPARTITIONS       = 1,
  VER_INTRA_SUBPARTITIONS       = 2,
  NUM_INTRA_SUBPARTITIONS_MODES = 3,
  INTRA_SUBPARTITIONS_RESERVED  = 4
};

enum SbtIdx
{
  SBT_OFF_DCT  = 0,
  SBT_VER_HALF = 1,
  SBT_HOR_HALF = 2,
  SBT_VER_QUAD = 3,
  SBT_HOR_QUAD = 4,
  NUMBER_SBT_IDX,
  SBT_OFF_MTS, //note: must be after all SBT modes, only used in fast algorithm to discern the best mode is inter EMT
};

enum SbtPos
{
  SBT_POS0 = 0,
  SBT_POS1 = 1,
  NUMBER_SBT_POS
};

enum SbtMode
{
  SBT_VER_H0 = 0,
  SBT_VER_H1 = 1,
  SBT_HOR_H0 = 2,
  SBT_HOR_H1 = 3,
  SBT_VER_Q0 = 4,
  SBT_VER_Q1 = 5,
  SBT_HOR_Q0 = 6,
  SBT_HOR_Q1 = 7,
  NUMBER_SBT_MODE
};

/// supported slice type
enum SliceType
{
  B_SLICE               = 0,
  P_SLICE               = 1,
  I_SLICE               = 2,
  NUMBER_OF_SLICE_TYPES = 3
};

/// chroma formats (according to how the monochrome or the color planes are intended to be coded)
enum ChromaFormat
{
  CHROMA_400        = 0,
  CHROMA_420        = 1,
  CHROMA_422        = 2,
  CHROMA_444        = 3,
  NUM_CHROMA_FORMAT = 4
};

enum ChannelType
{
  CHANNEL_TYPE_LUMA    = 0,
  CHANNEL_TYPE_CHROMA  = 1,
  MAX_NUM_CHANNEL_TYPE = 2
};

enum TreeType
{
  TREE_D = 0, //default tree status (for single-tree slice, TREE_D means joint tree; for dual-tree I slice, TREE_D means TREE_L for luma and TREE_C for chroma)
  TREE_L = 1, //separate tree only contains luma (may split)
  TREE_C = 2, //separate tree only contains chroma (not split), to avoid small chroma block
};

enum ModeType
{
  MODE_TYPE_ALL = 0, //all modes can try
  MODE_TYPE_INTER = 1, //can try inter
  MODE_TYPE_INTRA = 2, //can try intra, ibc, palette
};

#define CH_L CHANNEL_TYPE_LUMA
#define CH_C CHANNEL_TYPE_CHROMA

enum ComponentID
{
  COMPONENT_Y         = 0,
  COMPONENT_Cb        = 1,
  COMPONENT_Cr        = 2,
  MAX_NUM_COMPONENT   = 3,
  JOINT_CbCr          = MAX_NUM_COMPONENT,
  MAX_NUM_TBLOCKS     = MAX_NUM_COMPONENT
};

#define MAP_CHROMA(c) (ComponentID(c))

enum InputColourSpaceConversion // defined in terms of conversion prior to input of encoder.
{
  IPCOLOURSPACE_UNCHANGED               = 0,
  IPCOLOURSPACE_YCbCrtoYCrCb            = 1, // Mainly used for debug!
  IPCOLOURSPACE_YCbCrtoYYY              = 2, // Mainly used for debug!
  IPCOLOURSPACE_RGBtoGBR                = 3,
  NUMBER_INPUT_COLOUR_SPACE_CONVERSIONS = 4
};

enum MATRIX_COEFFICIENTS // Table E.5 (Matrix coefficients)
{
  MATRIX_COEFFICIENTS_RGB                           = 0,
  MATRIX_COEFFICIENTS_BT709                         = 1,
  MATRIX_COEFFICIENTS_UNSPECIFIED                   = 2,
  MATRIX_COEFFICIENTS_RESERVED_BY_ITUISOIEC         = 3,
  MATRIX_COEFFICIENTS_USFCCT47                      = 4,
  MATRIX_COEFFICIENTS_BT601_625                     = 5,
  MATRIX_COEFFICIENTS_BT601_525                     = 6,
  MATRIX_COEFFICIENTS_SMPTE240                      = 7,
  MATRIX_COEFFICIENTS_YCGCO                         = 8,
  MATRIX_COEFFICIENTS_BT2020_NON_CONSTANT_LUMINANCE = 9,
  MATRIX_COEFFICIENTS_BT2020_CONSTANT_LUMINANCE     = 10,
};

enum DeblockEdgeDir
{
  EDGE_VER     = 0,
  EDGE_HOR     = 1,
  NUM_EDGE_DIR = 2
};

/// supported prediction type
enum PredMode
{
  MODE_INTER                 = 0,     ///< inter-prediction mode
  MODE_INTRA                 = 1,     ///< intra-prediction mode
  MODE_IBC                   = 2,     ///< ibc-prediction mode
  MODE_PLT                   = 3,     ///< plt-prediction mode
  NUMBER_OF_PREDICTION_MODES = 4,
};

/// reference list index
enum RefPicList
{
  REF_PIC_LIST_0               = 0,   ///< reference list 0
  REF_PIC_LIST_1               = 1,   ///< reference list 1
  NUM_REF_PIC_LIST_01          = 2,
  REF_PIC_LIST_X               = 100  ///< special mark
};

#define L0 REF_PIC_LIST_0
#define L1 REF_PIC_LIST_1

/// distortion function index
enum DFunc
{
  DF_SSE             = 0,             ///< general size SSE
  DF_SSE2            = DF_SSE+1,      ///<   2xM SSE
  DF_SSE4            = DF_SSE+2,      ///<   4xM SSE
  DF_SSE8            = DF_SSE+3,      ///<   8xM SSE
  DF_SSE16           = DF_SSE+4,      ///<  16xM SSE
  DF_SSE32           = DF_SSE+5,      ///<  32xM SSE
  DF_SSE64           = DF_SSE+6,      ///<  64xM SSE
  DF_SSE16N          = DF_SSE+7,      ///< 16NxM SSE

  DF_SAD             = 8,             ///< general size SAD
  DF_SAD2            = DF_SAD+1,      ///<   2xM SAD
  DF_SAD4            = DF_SAD+2,      ///<   4xM SAD
  DF_SAD8            = DF_SAD+3,      ///<   8xM SAD
  DF_SAD16           = DF_SAD+4,      ///<  16xM SAD
  DF_SAD32           = DF_SAD+5,      ///<  32xM SAD
  DF_SAD64           = DF_SAD+6,      ///<  64xM SAD
  DF_SAD16N          = DF_SAD+7,      ///< 16NxM SAD

  DF_HAD             = 16,            ///< general size Hadamard
  DF_HAD2            = DF_HAD+1,      ///<   2xM HAD
  DF_HAD4            = DF_HAD+2,      ///<   4xM HAD
  DF_HAD8            = DF_HAD+3,      ///<   8xM HAD
  DF_HAD16           = DF_HAD+4,      ///<  16xM HAD
  DF_HAD32           = DF_HAD+5,      ///<  32xM HAD
  DF_HAD64           = DF_HAD+6,      ///<  64xM HAD
  DF_HAD16N          = DF_HAD+7,      ///< 16NxM HAD

  DF_SAD12           = 24,
  DF_SAD24           = 25,
  DF_SAD48           = 26,

  DF_MRSAD           = 27,            ///< general size MR SAD
  DF_MRSAD2          = DF_MRSAD+1,    ///<   2xM MR SAD
  DF_MRSAD4          = DF_MRSAD+2,    ///<   4xM MR SAD
  DF_MRSAD8          = DF_MRSAD+3,    ///<   8xM MR SAD
  DF_MRSAD16         = DF_MRSAD+4,    ///<  16xM MR SAD
  DF_MRSAD32         = DF_MRSAD+5,    ///<  32xM MR SAD
  DF_MRSAD64         = DF_MRSAD+6,    ///<  64xM MR SAD
  DF_MRSAD16N        = DF_MRSAD+7,    ///< 16NxM MR SAD

  DF_MRHAD           = 35,            ///< general size MR Hadamard
  DF_MRHAD2          = DF_MRHAD+1,    ///<   2xM MR HAD
  DF_MRHAD4          = DF_MRHAD+2,    ///<   4xM MR HAD
  DF_MRHAD8          = DF_MRHAD+3,    ///<   8xM MR HAD
  DF_MRHAD16         = DF_MRHAD+4,    ///<  16xM MR HAD
  DF_MRHAD32         = DF_MRHAD+5,    ///<  32xM MR HAD
  DF_MRHAD64         = DF_MRHAD+6,    ///<  64xM MR HAD
  DF_MRHAD16N        = DF_MRHAD+7,    ///< 16NxM MR HAD

  DF_MRSAD12         = 43,
  DF_MRSAD24         = 44,
  DF_MRSAD48         = 45,

  DF_SAD_FULL_NBIT    = 46,
  DF_SAD_FULL_NBIT2   = DF_SAD_FULL_NBIT+1,    ///<   2xM SAD with full bit usage
  DF_SAD_FULL_NBIT4   = DF_SAD_FULL_NBIT+2,    ///<   4xM SAD with full bit usage
  DF_SAD_FULL_NBIT8   = DF_SAD_FULL_NBIT+3,    ///<   8xM SAD with full bit usage
  DF_SAD_FULL_NBIT16  = DF_SAD_FULL_NBIT+4,    ///<  16xM SAD with full bit usage
  DF_SAD_FULL_NBIT32  = DF_SAD_FULL_NBIT+5,    ///<  32xM SAD with full bit usage
  DF_SAD_FULL_NBIT64  = DF_SAD_FULL_NBIT+6,    ///<  64xM SAD with full bit usage
  DF_SAD_FULL_NBIT16N = DF_SAD_FULL_NBIT+7,    ///< 16NxM SAD with full bit usage

  DF_SSE_WTD          = 54,                ///< general size SSE
  DF_SSE2_WTD         = DF_SSE_WTD+1,      ///<   4xM SSE
  DF_SSE4_WTD         = DF_SSE_WTD+2,      ///<   4xM SSE
  DF_SSE8_WTD         = DF_SSE_WTD+3,      ///<   8xM SSE
  DF_SSE16_WTD        = DF_SSE_WTD+4,      ///<  16xM SSE
  DF_SSE32_WTD        = DF_SSE_WTD+5,      ///<  32xM SSE
  DF_SSE64_WTD        = DF_SSE_WTD+6,      ///<  64xM SSE
  DF_SSE16N_WTD       = DF_SSE_WTD+7,      ///< 16NxM SSE
  DF_DEFAULT_ORI      = DF_SSE_WTD+8,

  DF_SAD_INTERMEDIATE_BITDEPTH = 63,

  DF_SAD_WITH_MASK   = 64,
  DF_TOTAL_FUNCTIONS = 65
};

/// motion vector predictor direction used in AMVP
enum MvpDir
{
  MD_LEFT = 0,          ///< MVP of left block
  MD_ABOVE,             ///< MVP of above block
  MD_ABOVE_RIGHT,       ///< MVP of above right block
  MD_BELOW_LEFT,        ///< MVP of below left block
  MD_ABOVE_LEFT         ///< MVP of above left block
};

enum TransformDirection
{
  TRANSFORM_FORWARD              = 0,
  TRANSFORM_INVERSE              = 1,
  TRANSFORM_NUMBER_OF_DIRECTIONS = 2
};

/// supported ME search methods
enum MESearchMethod
{
  MESEARCH_FULL              = 0,
  MESEARCH_DIAMOND           = 1,
  MESEARCH_SELECTIVE         = 2,
  MESEARCH_DIAMOND_ENHANCED  = 3,
  MESEARCH_NUMBER_OF_METHODS = 4
};

/// coefficient scanning type used in ACS
enum CoeffScanType
{
  SCAN_DIAG = 0,        ///< up-right diagonal scan
  SCAN_TRAV_HOR = 1,
  SCAN_TRAV_VER = 2,
  SCAN_NUMBER_OF_TYPES
};

enum CoeffScanGroupType
{
  SCAN_UNGROUPED   = 0,
  SCAN_GROUPED_4x4 = 1,
  SCAN_NUMBER_OF_GROUP_TYPES = 2
};

enum ScalingListMode
{
  SCALING_LIST_OFF,
  SCALING_LIST_DEFAULT,
  SCALING_LIST_FILE_READ
};

enum ScalingListSize
{
  SCALING_LIST_1x1 = 0,
  SCALING_LIST_2x2,
  SCALING_LIST_4x4,
  SCALING_LIST_8x8,
  SCALING_LIST_16x16,
  SCALING_LIST_32x32,
  SCALING_LIST_64x64,
  SCALING_LIST_128x128,
  SCALING_LIST_SIZE_NUM,
  //for user define matrix
  SCALING_LIST_FIRST_CODED = SCALING_LIST_2x2,
  SCALING_LIST_LAST_CODED = SCALING_LIST_64x64
};

enum ScalingList1dStartIdx
{
  SCALING_LIST_1D_START_2x2    = 0,
  SCALING_LIST_1D_START_4x4    = 2,
  SCALING_LIST_1D_START_8x8    = 8,
  SCALING_LIST_1D_START_16x16  = 14,
  SCALING_LIST_1D_START_32x32  = 20,
  SCALING_LIST_1D_START_64x64  = 26,
};

// For use with decoded picture hash SEI messages, generated by encoder.
enum HashType
{
  HASHTYPE_MD5             = 0,
  HASHTYPE_CRC             = 1,
  HASHTYPE_CHECKSUM        = 2,
  HASHTYPE_NONE            = 3,
  NUMBER_OF_HASHTYPES      = 4
};

enum SAOMode //mode
{
  SAO_MODE_OFF = 0,
  SAO_MODE_NEW,
  SAO_MODE_MERGE,
  NUM_SAO_MODES
};

enum SAOModeMergeTypes
{
  SAO_MERGE_LEFT =0,
  SAO_MERGE_ABOVE,
  NUM_SAO_MERGE_TYPES
};


enum SAOModeNewTypes
{
  SAO_TYPE_START_EO =0,
  SAO_TYPE_EO_0 = SAO_TYPE_START_EO,
  SAO_TYPE_EO_90,
  SAO_TYPE_EO_135,
  SAO_TYPE_EO_45,

  SAO_TYPE_START_BO,
  SAO_TYPE_BO = SAO_TYPE_START_BO,

  NUM_SAO_NEW_TYPES
};
#define NUM_SAO_EO_TYPES_LOG2 2

enum SAOEOClasses
{
  SAO_CLASS_EO_FULL_VALLEY = 0,
  SAO_CLASS_EO_HALF_VALLEY = 1,
  SAO_CLASS_EO_PLAIN       = 2,
  SAO_CLASS_EO_HALF_PEAK   = 3,
  SAO_CLASS_EO_FULL_PEAK   = 4,
  NUM_SAO_EO_CLASSES,
};

#define NUM_SAO_BO_CLASSES_LOG2  5
#define NUM_SAO_BO_CLASSES       (1<<NUM_SAO_BO_CLASSES_LOG2)

namespace Profile
{
  enum Name
  {
    NONE                                 = 0,
    STILL_PICTURE                        = 64,
    MAIN_10                              = 1,
    MAIN_10_STILL_PICTURE                = MAIN_10 | STILL_PICTURE,
    MULTILAYER_MAIN_10                   = 17,
    MULTILAYER_MAIN_10_STILL_PICTURE     = MULTILAYER_MAIN_10 | STILL_PICTURE,
    MAIN_10_444                          = 33,
    MAIN_10_444_STILL_PICTURE            = MAIN_10_444 | STILL_PICTURE,
    MULTILAYER_MAIN_10_444               = 49,
    MULTILAYER_MAIN_10_444_STILL_PICTURE = MULTILAYER_MAIN_10_444 | STILL_PICTURE,
  };
}

namespace Level
{
  enum Tier
  {
    MAIN = 0,
    HIGH = 1,
    NUMBER_OF_TIERS=2
  };

  enum Name
  {
    // code = (major_level * 16 + minor_level * 3)
    NONE     = 0,
    LEVEL1   = 16,
    LEVEL2   = 32,
    LEVEL2_1 = 35,
    LEVEL3   = 48,
    LEVEL3_1 = 51,
    LEVEL4   = 64,
    LEVEL4_1 = 67,
    LEVEL5   = 80,
    LEVEL5_1 = 83,
    LEVEL5_2 = 86,
    LEVEL6   = 96,
    LEVEL6_1 = 99,
    LEVEL6_2 = 102,
    LEVEL6_3 = 105,
    LEVEL15_5 = 255,
  };
}

enum CostMode
{
  COST_STANDARD_LOSSY              = 0,
  COST_SEQUENCE_LEVEL_LOSSLESS     = 1,
  COST_LOSSLESS_CODING             = 2,
  COST_MIXED_LOSSLESS_LOSSY_CODING = 3
};

enum WeightedPredictionMethod
{
  WP_PER_PICTURE_WITH_SIMPLE_DC_COMBINED_COMPONENT                          =0,
  WP_PER_PICTURE_WITH_SIMPLE_DC_PER_COMPONENT                               =1,
  WP_PER_PICTURE_WITH_HISTOGRAM_AND_PER_COMPONENT                           =2,
  WP_PER_PICTURE_WITH_HISTOGRAM_AND_PER_COMPONENT_AND_CLIPPING              =3,
  WP_PER_PICTURE_WITH_HISTOGRAM_AND_PER_COMPONENT_AND_CLIPPING_AND_EXTENSION=4
};

enum FastInterSearchMode
{
  FASTINTERSEARCH_DISABLED = 0,
  FASTINTERSEARCH_MODE1    = 1, // TODO: assign better names to these.
  FASTINTERSEARCH_MODE2    = 2,
  FASTINTERSEARCH_MODE3    = 3
};

enum SPSExtensionFlagIndex
{
  SPS_EXT__REXT           = 0,
//SPS_EXT__MVHEVC         = 1, //for use in future versions
//SPS_EXT__SHVC           = 2, //for use in future versions
  SPS_EXT__NEXT           = 3,
  NUM_SPS_EXTENSION_FLAGS = 8
};

// TODO: Existing names used for the different NAL unit types can be altered to better reflect the names in the spec.
//       However, the names in the spec are not yet stable at this point. Once the names are stable, a cleanup
//       effort can be done without use of macros to alter the names used to indicate the different NAL unit types.
enum NalUnitType
{
  NAL_UNIT_CODED_SLICE_TRAIL = 0,   // 0
  NAL_UNIT_CODED_SLICE_STSA,        // 1
  NAL_UNIT_CODED_SLICE_RADL,        // 2
  NAL_UNIT_CODED_SLICE_RASL,        // 3

  NAL_UNIT_RESERVED_VCL_4,
  NAL_UNIT_RESERVED_VCL_5,
  NAL_UNIT_RESERVED_VCL_6,

  NAL_UNIT_CODED_SLICE_IDR_W_RADL,  // 7
  NAL_UNIT_CODED_SLICE_IDR_N_LP,    // 8
  NAL_UNIT_CODED_SLICE_CRA,         // 9
  NAL_UNIT_CODED_SLICE_GDR,         // 10

  NAL_UNIT_RESERVED_IRAP_VCL_11,
  NAL_UNIT_OPI,                     // 12
  NAL_UNIT_DCI,                     // 13
  NAL_UNIT_VPS,                     // 14
  NAL_UNIT_SPS,                     // 15
  NAL_UNIT_PPS,                     // 16
  NAL_UNIT_PREFIX_APS,              // 17
  NAL_UNIT_SUFFIX_APS,              // 18
  NAL_UNIT_PH,                      // 19
  NAL_UNIT_ACCESS_UNIT_DELIMITER,   // 20
  NAL_UNIT_EOS,                     // 21
  NAL_UNIT_EOB,                     // 22
  NAL_UNIT_PREFIX_SEI,              // 23
  NAL_UNIT_SUFFIX_SEI,              // 24
  NAL_UNIT_FD,                      // 25

  NAL_UNIT_RESERVED_NVCL_26,
  NAL_UNIT_RESERVED_NVCL_27,

  NAL_UNIT_UNSPECIFIED_28,
  NAL_UNIT_UNSPECIFIED_29,
  NAL_UNIT_UNSPECIFIED_30,
  NAL_UNIT_UNSPECIFIED_31,
  NAL_UNIT_INVALID
};

#if SHARP_LUMA_DELTA_QP
enum LumaLevelToDQPMode
{
  LUMALVL_TO_DQP_DISABLED   = 0,
  LUMALVL_TO_DQP_AVG_METHOD = 1, // use average of CTU to determine luma level
  LUMALVL_TO_DQP_NUM_MODES  = 2
};
#endif

enum MergeType
{
  MRG_TYPE_DEFAULT_N        = 0, // 0
  MRG_TYPE_SUBPU_ATMVP,
  MRG_TYPE_IBC,
  NUM_MRG_TYPE                   // 5
};


//////////////////////////////////////////////////////////////////////////
// Encoder modes to try out
//////////////////////////////////////////////////////////////////////////

enum EncModeFeature
{
  ENC_FT_FRAC_BITS = 0,
  ENC_FT_DISTORTION,
  ENC_FT_RD_COST,
  ENC_FT_ENC_MODE_TYPE,
  ENC_FT_ENC_MODE_OPTS,
  ENC_FT_ENC_MODE_PART,
  NUM_ENC_FEATURES
};

enum ImvMode
{
  IMV_OFF = 0,
  IMV_FPEL,
  IMV_4PEL,
  IMV_HPEL,
  NUM_IMV_MODES
};


// ====================================================================================================================
// Type definition
// ====================================================================================================================

/// parameters for adaptive loop filter
class PicSym;

#define MAX_NUM_SAO_CLASSES  32  //(NUM_SAO_EO_GROUPS > NUM_SAO_BO_GROUPS)?NUM_SAO_EO_GROUPS:NUM_SAO_BO_GROUPS

struct SAOOffset
{
  SAOMode modeIdc; // NEW, MERGE, OFF
  int typeIdc;     // union of SAOModeMergeTypes and SAOModeNewTypes, depending on modeIdc.
  int typeAuxInfo; // BO: starting band index
  int offset[MAX_NUM_SAO_CLASSES];

  SAOOffset();
  ~SAOOffset();
  void reset();

  const SAOOffset& operator= (const SAOOffset& src);
};

struct SAOBlkParam
{

  SAOBlkParam();
  ~SAOBlkParam();
  void reset();
  const SAOBlkParam& operator= (const SAOBlkParam& src);
  SAOOffset& operator[](int compIdx){ return offsetParam[compIdx];}
  const SAOOffset& operator[](int compIdx) const { return offsetParam[compIdx];}
private:
  SAOOffset offsetParam[MAX_NUM_COMPONENT];

};



struct BitDepths
{
  int recon[MAX_NUM_CHANNEL_TYPE]; ///< the bit depth as indicated in the SPS
};

enum PLTRunMode
{
  PLT_RUN_INDEX = 0,
  PLT_RUN_COPY  = 1,
  NUM_PLT_RUN   = 2
};
/// parameters for deblocking filter
struct LFCUParam
{
  bool internalEdge;                     ///< indicates internal edge
  bool leftEdge;                         ///< indicates left edge
  bool topEdge;                          ///< indicates top edge
};
#if JVET_V0108
#define MAX_CTI_LUT_SIZE              64 ///< max size of lut for color transform   

struct LutModel
{
  bool             presentFlag = false;
  int              numLutValues = 0;
  std::vector<Pel> lutValues;
};
#endif

struct PictureHash
{
  std::vector<uint8_t> hash;

  bool operator==(const PictureHash &other) const
  {
    if (other.hash.size() != hash.size())
    {
      return false;
    }
    for(uint32_t i=0; i<uint32_t(hash.size()); i++)
    {
      if (other.hash[i] != hash[i])
      {
        return false;
      }
    }
    return true;
  }

  bool operator!=(const PictureHash &other) const
  {
    return !(*this == other);
  }
};

struct SEITimeSet
{
  SEITimeSet() : clockTimeStampFlag(false),
                     numUnitFieldBasedFlag(false),
                     countingType(0),
                     fullTimeStampFlag(false),
                     discontinuityFlag(false),
                     cntDroppedFlag(false),
                     numberOfFrames(0),
                     secondsValue(0),
                     minutesValue(0),
                     hoursValue(0),
                     secondsFlag(false),
                     minutesFlag(false),
                     hoursFlag(false),
                     timeOffsetLength(0),
                     timeOffsetValue(0)
  { }
  bool clockTimeStampFlag;
  bool numUnitFieldBasedFlag;
  int  countingType;
  bool fullTimeStampFlag;
  bool discontinuityFlag;
  bool cntDroppedFlag;
  int  numberOfFrames;
  int  secondsValue;
  int  minutesValue;
  int  hoursValue;
  bool secondsFlag;
  bool minutesFlag;
  bool hoursFlag;
  int  timeOffsetLength;
  int  timeOffsetValue;
};

struct SEIMasteringDisplay
{
  bool      colourVolumeSEIEnabled;
  uint32_t      maxLuminance;
  uint32_t      minLuminance;
  uint16_t    primaries[3][2];
  uint16_t    whitePoint[2];
};

#if SHARP_LUMA_DELTA_QP
struct LumaLevelToDeltaQPMapping
{
  LumaLevelToDQPMode                 mode;             ///< use deltaQP determined by block luma level
  double                             maxMethodWeight;  ///< weight of max luma value when mode = 2
  std::vector< std::pair<int, int> > mapping;          ///< first=luma level, second=delta QP.
#if ENABLE_QPA
  bool isEnabled() const { return (mode != LUMALVL_TO_DQP_DISABLED && mode != LUMALVL_TO_DQP_NUM_MODES); }
#else
  bool isEnabled() const { return mode!=LUMALVL_TO_DQP_DISABLED; }
#endif
};
#endif

#if ER_CHROMA_QP_WCG_PPS
struct WCGChromaQPControl
{
  bool isEnabled() const { return enabled; }
  bool   enabled;         ///< Enabled flag (0:default)
  double chromaCbQpScale; ///< Chroma Cb QP Scale (1.0:default)
  double chromaCrQpScale; ///< Chroma Cr QP Scale (1.0:default)
  double chromaQpScale;   ///< Chroma QP Scale (0.0:default)
  double chromaQpOffset;  ///< Chroma QP Offset (0.0:default)
};
#endif

class ChromaCbfs
{
public:
  ChromaCbfs()
    : Cb(true), Cr(true)
  {}
  ChromaCbfs( bool _cbf )
    : Cb( _cbf ), Cr( _cbf )
  {}
public:
  bool sigChroma( ChromaFormat chromaFormat ) const
  {
    if( chromaFormat == CHROMA_400 )
    {
      return false;
    }
    return   ( Cb || Cr );
  }
  bool& cbf( ComponentID compID )
  {
    bool *cbfs[MAX_NUM_TBLOCKS] = { nullptr, &Cb, &Cr };

    return *cbfs[compID];
  }
public:
  bool Cb;
  bool Cr;
};


enum MsgLevel
{
  SILENT  = 0,
  ERROR   = 1,
  WARNING = 2,
  INFO    = 3,
  NOTICE  = 4,
  VERBOSE = 5,
  DETAILS = 6
};
enum RESHAPE_SIGNAL_TYPE
{
  RESHAPE_SIGNAL_SDR = 0,
  RESHAPE_SIGNAL_PQ  = 1,
  RESHAPE_SIGNAL_HLG = 2,
  RESHAPE_SIGNAL_NULL = 100,
};


// ---------------------------------------------------------------------------
// exception class
// ---------------------------------------------------------------------------

class Exception : public std::exception
{
public:
  Exception( const std::string& _s ) : m_str( _s ) { }
  Exception( const Exception& _e ) : std::exception( _e ), m_str( _e.m_str ) { }
  virtual ~Exception() noexcept { };
  virtual const char* what() const noexcept { return m_str.c_str(); }
  Exception& operator=( const Exception& _e ) { std::exception::operator=( _e ); m_str = _e.m_str; return *this; }
  template<typename T> Exception& operator<<( T t ) { std::ostringstream oss; oss << t; m_str += oss.str(); return *this; }
private:
  std::string m_str;
};

// if a check fails with THROW or CHECK, please check if ported correctly from assert in revision 1196)
#define THROW(x)            throw( Exception( "\nERROR: In function \"" ) << __FUNCTION__ << "\" in " << __FILE__ << ":" << __LINE__ << ": " << x )
#define CHECK(c,x)          if(c){ THROW(x); }
#define EXIT(x)             throw( Exception( "\n" ) << x << "\n" )
#define CHECK_NULLPTR(_ptr) CHECK( !( _ptr ), "Accessing an empty pointer pointer!" )

#if !NDEBUG  // for non MSVC compiler, define _DEBUG if in debug mode to have same behavior between MSVC and others in debug
#ifndef _DEBUG
#define _DEBUG 1
#endif
#endif

#if defined( _DEBUG )
#define CHECKD(c,x)         if(c){ THROW(x); }
#else
#define CHECKD(c,x)
#endif // _DEBUG

// ---------------------------------------------------------------------------
// static vector
// ---------------------------------------------------------------------------

template<typename T, size_t N>
class static_vector
{
  T _arr[ N ];
  size_t _size;

public:

  typedef T         value_type;
  typedef size_t    size_type;
  typedef ptrdiff_t difference_type;
  typedef T&        reference;
  typedef T const&  const_reference;
  typedef T*        pointer;
  typedef T const*  const_pointer;
  typedef T*        iterator;
  typedef T const*  const_iterator;

  static const size_type max_num_elements = N;

  static_vector() : _size( 0 )                                 { }
  static_vector( size_t N_ ) : _size( N_ )                     { }
  static_vector( size_t N_, const T& _val ) : _size( 0 )       { resize( N_, _val ); }
  template<typename It>
  static_vector( It _it1, It _it2 ) : _size( 0 )               { while( _it1 < _it2 ) _arr[ _size++ ] = *_it1++; }
  static_vector( std::initializer_list<T> _il ) : _size( 0 )
  {
    typename std::initializer_list<T>::iterator _src1 = _il.begin();
    typename std::initializer_list<T>::iterator _src2 = _il.end();

    while( _src1 < _src2 ) _arr[ _size++ ] = *_src1++;

    CHECKD( _size > N, "capacity exceeded" );
  }
  static_vector& operator=( std::initializer_list<T> _il )
  {
    _size = 0;

    typename std::initializer_list<T>::iterator _src1 = _il.begin();
    typename std::initializer_list<T>::iterator _src2 = _il.end();

    while( _src1 < _src2 ) _arr[ _size++ ] = *_src1++;

    CHECKD( _size > N, "capacity exceeded" );
  }

  void resize( size_t N_ )                      { CHECKD( N_ > N, "capacity exceeded" ); while(_size < N_) _arr[ _size++ ] = T() ; _size = N_; }
  void resize( size_t N_, const T& _val )       { CHECKD( N_ > N, "capacity exceeded" ); while(_size < N_) _arr[ _size++ ] = _val; _size = N_; }
  void reserve( size_t N_ )                     { CHECKD( N_ > N, "capacity exceeded" ); }
  void push_back( const T& _val )               { CHECKD( _size >= N, "capacity exceeded" ); _arr[ _size++ ] = _val; }
  void push_back( T&& val )                     { CHECKD( _size >= N, "capacity exceeded" ); _arr[ _size++ ] = std::forward<T>( val ); }
  void pop_back()                               { CHECKD( _size == 0, "calling pop_back on an empty vector" ); _size--; }
  void pop_front()                              { CHECKD( _size == 0, "calling pop_front on an empty vector" ); _size--; for( int i = 0; i < _size; i++ ) _arr[i] = _arr[i + 1]; }
  void clear()                                  { _size = 0; }
  reference       at( size_t _i )               { CHECKD( _i >= _size, "Trying to access an out-of-bound-element" ); return _arr[ _i ]; }
  const_reference at( size_t _i ) const         { CHECKD( _i >= _size, "Trying to access an out-of-bound-element" ); return _arr[ _i ]; }
  reference       operator[]( size_t _i )       { CHECKD( _i >= _size, "Trying to access an out-of-bound-element" ); return _arr[ _i ]; }
  const_reference operator[]( size_t _i ) const { CHECKD( _i >= _size, "Trying to access an out-of-bound-element" ); return _arr[ _i ]; }
  reference       front()                       { CHECKD( _size == 0, "Trying to access the first element of an empty vector" ); return _arr[ 0 ]; }
  const_reference front() const                 { CHECKD( _size == 0, "Trying to access the first element of an empty vector" ); return _arr[ 0 ]; }
  reference       back()                        { CHECKD( _size == 0, "Trying to access the last element of an empty vector" );  return _arr[ _size - 1 ]; }
  const_reference back() const                  { CHECKD( _size == 0, "Trying to access the last element of an empty vector" );  return _arr[ _size - 1 ]; }
  pointer         data()                        { return _arr; }
  const_pointer   data() const                  { return _arr; }
  iterator        begin()                       { return _arr; }
  const_iterator  begin() const                 { return _arr; }
  const_iterator  cbegin() const                { return _arr; }
  iterator        end()                         { return _arr + _size; }
  const_iterator  end() const                   { return _arr + _size; };
  const_iterator  cend() const                  { return _arr + _size; };
  size_type       size() const                  { return _size; };
  size_type       byte_size() const             { return _size * sizeof( T ); }
  bool            empty() const                 { return _size == 0; }

  size_type       capacity() const              { return N; }
  size_type       max_size() const              { return N; }
  size_type       byte_capacity() const         { return sizeof(_arr); }

  iterator        insert( const_iterator _pos, const T& _val )
                                                { CHECKD( _size >= N, "capacity exceeded" );
                                                  for( difference_type i = _size - 1; i >= _pos - _arr; i-- ) _arr[i + 1] = _arr[i];
                                                  *const_cast<iterator>( _pos ) = _val;
                                                  _size++;
                                                  return const_cast<iterator>( _pos ); }

  iterator        insert( const_iterator _pos, T&& _val )
                                                { CHECKD( _size >= N, "capacity exceeded" );
                                                  for( difference_type i = _size - 1; i >= _pos - _arr; i-- ) _arr[i + 1] = _arr[i];
                                                  *const_cast<iterator>( _pos ) = std::forward<T>( _val );
                                                  _size++; return const_cast<iterator>( _pos ); }
  template<class InputIt>
  iterator        insert( const_iterator _pos, InputIt first, InputIt last )
                                                { const difference_type numEl = last - first;
                                                  CHECKD( _size + numEl >= N, "capacity exceeded" );
                                                  for( difference_type i = _size - 1; i >= _pos - _arr; i-- ) _arr[i + numEl] = _arr[i];
                                                  iterator it = const_cast<iterator>( _pos ); _size += numEl;
                                                  while( first != last ) *it++ = *first++;
                                                  return const_cast<iterator>( _pos ); }

  iterator        insert( const_iterator _pos, size_t numEl, const T& val )
                                                { //const difference_type numEl = last - first;
                                                  CHECKD( _size + numEl >= N, "capacity exceeded" );
                                                  for( difference_type i = _size - 1; i >= _pos - _arr; i-- ) _arr[i + numEl] = _arr[i];
                                                  iterator it = const_cast<iterator>( _pos ); _size += numEl;
                                                  for ( int k = 0; k < numEl; k++) *it++ = val;
                                                  return const_cast<iterator>( _pos ); }

  void            erase( const_iterator _pos )  { iterator it   = const_cast<iterator>( _pos ) - 1;
                                                  iterator last = end() - 1;
                                                  while( ++it != last ) *it = *( it + 1 );
                                                  _size--; }
};


// ---------------------------------------------------------------------------
// dynamic cache
// ---------------------------------------------------------------------------

template<typename T>
class dynamic_cache
{
  std::vector<T*> m_cache;

public:
  ~dynamic_cache()
  {
    deleteEntries();
  }

  void deleteEntries()
  {
    for( auto &p : m_cache )
    {
      delete p;
      p = nullptr;
    }

    m_cache.clear();
  }

  T* get()
  {
    T* ret;

    if( !m_cache.empty() )
    {
      ret = m_cache.back();
      m_cache.pop_back();
    }
    else
    {
      ret = new T;
    }

    return ret;
  }

  void cache( T* el )
  {
    m_cache.push_back( el );
  }

  void cache( std::vector<T*>& vel )
  {
    m_cache.insert( m_cache.end(), vel.begin(), vel.end() );
    vel.clear();
  }
};

typedef dynamic_cache<struct CodingUnit    > CUCache;
typedef dynamic_cache<struct PredictionUnit> PUCache;
typedef dynamic_cache<struct TransformUnit > TUCache;

struct XUCache
{
  CUCache cuCache;
  PUCache puCache;
  TUCache tuCache;
};

#define SIGN(x) ( (x) >= 0 ? 1 : -1 )

//! \}

#endif

<|MERGE_RESOLUTION|>--- conflicted
+++ resolved
@@ -68,11 +68,9 @@
 
 #define JVET_S0078_NOOUTPUTPRIORPICFLAG                   0 // JVET-S0078: Handling of NoOutputOfPriorPicsFlag in output process
 
-<<<<<<< HEAD
 #define JVET_V0108                                        1 // JVET_V0108: Colour Transform Information SEI 
-=======
+
 #define JVET_V0061_SEI                                    1 // JVET-V0061 Display orientation SEI message
->>>>>>> 4b019252
 
 //########### place macros to be be kept below this line ###############
 #define GDR_ENABLED   1
