--- conflicted
+++ resolved
@@ -55,11 +55,8 @@
 // clang-format off
 
 //########### place macros to be removed in next cycle below this line ###############
-<<<<<<< HEAD
 #define JVET_AB0051                                       1 // JVET-AB0051: Modification of SEI processing order SEI message
-=======
 #define JVET_AB0049                                       1 // JVET-AB0049: Modification of NNPFC
->>>>>>> 981b587c
 #define JVET_T0056_SEI_MANIFEST                           1 // JVET-T0056: SEI manifest SEI message
 #define JVET_T0056_SEI_PREFIX_INDICATION                  1 // JVET-T0056: SEI prefix indication SEI message
 #define JVET_AB0069_SEI_PROCESSING_ORDER                  1 // JVET-AB0069: SEI processing order SEI message update
