--- conflicted
+++ resolved
@@ -50,15 +50,11 @@
 #include <assert.h>
 #include <cassert>
 
-<<<<<<< HEAD
 #define JVET_P0273_MTSIntraMaxCand                        1 // JVET-P0273: Use MTSIntraMaxCand if LFNST is used
 
-#define JVET_P0057_BDOF_PROF_HARMONIZATION                1 // JVET-P0057: harmonization of BDOF and PROF on motion refinement precis
-=======
+#define JVET_P0057_BDOF_PROF_HARMONIZATION                1 // JVET-P0057: harmonization of BDOF and PROF on motion refinement precision
+
 #define JVET_P0653_BDOF_PROF_PARA_DEV                     1 // JVET-P0653/P0281: fixed shift operations for BDOF and PROF parameter derivation
-
-#define JVET_P0057_BDOF_PROF_HARMONIZATION                1 // JVET-P0057: harmonization of BDOF and PROF on motion refinement precision
->>>>>>> a3fe5391
 
 #define JVET_P0400_REMOVE_SHARED_MERGE_LIST               1 // JVET-P0400: removeal of shared merge list
 
