--- conflicted
+++ resolved
@@ -50,8 +50,6 @@
 #include <assert.h>
 #include <cassert>
 
-<<<<<<< HEAD
-=======
 
 #define JVET_P0803_COMBINED_MIP_CLEANUP                   1 // JVET-P0803: Several MIP cleanups
 #define JVET_P0199_P0289_P0303_MIP_FULLMATRIX             1 // JVET-P0199/P0289/P0303: Full matrix multiplication for all MIP block shapes
@@ -68,7 +66,6 @@
 
 #define JVET_P0571_FIX_BS_BDPCM_CHROMA                    1 // JVET-P0571: align boundary strength for Chroma BDPCM
 
->>>>>>> 597969ca
 #define JVET_P0983_REMOVE_SPS_SBT_MAX_SIZE_FLAG           1 // JVET-P0983/JVET-P0391: Remove sps_sbt_max_size_64_flag
 
 #define JVET_P0530_TPM_WEIGHT_ALIGN                       1 // JVET-P0530: align chroma weights with luma weights for TPM blending
