--- conflicted
+++ resolved
@@ -50,9 +50,6 @@
 #include <assert.h>
 #include <cassert>
 
-<<<<<<< HEAD
-#define JVET_O0455_IBC_MAX_MERGE_NUM                      1 // JVET-O0455: Control the max number of IBC merge candidates independently from regular merge candidates
-=======
 #define JVET_O0640_PICTURE_SIZE_CONSTRAINT                1 // JVET-O0640: Picture width and height shall be a multiple of Max(8, minCU size)
 
 #define JVET_O_MAX_NUM_ALF_APS_8                          1 // JVET-O: number of ALF APSs is reduced to 8
@@ -60,7 +57,6 @@
 #define JVET_O0070_PROF                                   1 // JVET-O0070 method 4-2.1a: Prediction refinement with optical flow for affine mode
 
 #define JVET_O0570_GRAD_SIMP                              1 // JVET-O0570/JVET-O0211, SMID friendly spatial gradient calculation
->>>>>>> b10ff9b1
 
 #define JVET_O1170_IBC_VIRTUAL_BUFFER                     1 // JVET-O1170/O1171: IBC virtual buffer
 #if JVET_O1170_IBC_VIRTUAL_BUFFER
