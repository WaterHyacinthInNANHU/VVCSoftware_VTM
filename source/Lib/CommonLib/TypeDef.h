/* The copyright in this software is being made available under the BSD
 * License, included below. This software may be subject to other third party
 * and contributor rights, including patent rights, and no such rights are
 * granted under this license.
 *
 * Copyright (c) 2010-2019, ITU/ISO/IEC
 * All rights reserved.
 *
 * Redistribution and use in source and binary forms, with or without
 * modification, are permitted provided that the following conditions are met:
 *
 *  * Redistributions of source code must retain the above copyright notice,
 *    this list of conditions and the following disclaimer.
 *  * Redistributions in binary form must reproduce the above copyright notice,
 *    this list of conditions and the following disclaimer in the documentation
 *    and/or other materials provided with the distribution.
 *  * Neither the name of the ITU/ISO/IEC nor the names of its contributors may
 *    be used to endorse or promote products derived from this software without
 *    specific prior written permission.
 *
 * THIS SOFTWARE IS PROVIDED BY THE COPYRIGHT HOLDERS AND CONTRIBUTORS "AS IS"
 * AND ANY EXPRESS OR IMPLIED WARRANTIES, INCLUDING, BUT NOT LIMITED TO, THE
 * IMPLIED WARRANTIES OF MERCHANTABILITY AND FITNESS FOR A PARTICULAR PURPOSE
 * ARE DISCLAIMED. IN NO EVENT SHALL THE COPYRIGHT HOLDER OR CONTRIBUTORS
 * BE LIABLE FOR ANY DIRECT, INDIRECT, INCIDENTAL, SPECIAL, EXEMPLARY, OR
 * CONSEQUENTIAL DAMAGES (INCLUDING, BUT NOT LIMITED TO, PROCUREMENT OF
 * SUBSTITUTE GOODS OR SERVICES; LOSS OF USE, DATA, OR PROFITS; OR BUSINESS
 * INTERRUPTION) HOWEVER CAUSED AND ON ANY THEORY OF LIABILITY, WHETHER IN
 * CONTRACT, STRICT LIABILITY, OR TORT (INCLUDING NEGLIGENCE OR OTHERWISE)
 * ARISING IN ANY WAY OUT OF THE USE OF THIS SOFTWARE, EVEN IF ADVISED OF
 * THE POSSIBILITY OF SUCH DAMAGE.
 */

/** \file     TypeDef.h
    \brief    Define macros, basic types, new types and enumerations
*/

#ifndef __TYPEDEF__
#define __TYPEDEF__

#ifndef __COMMONDEF__
#error Include CommonDef.h not TypeDef.h
#endif

#include <vector>
#include <utility>
#include <sstream>
#include <cstddef>
#include <cstring>
#include <assert.h>
#include <cassert>

<<<<<<< HEAD
#define JVET_N0866_UNIF_TRFM_SEL_IMPL_MTS_ISP             1 // JVET-N0866: unified transform derivation for ISP and implicit MTS (combining JVET-N0172, JVET-N0375, JVET-N0419 and JVET-N0420)
=======
#define JVET_N0340_TRI_MERGE_CAND                         1
>>>>>>> 1d9a82b5

#define JVET_N0324_REGULAR_MRG_FLAG                       1

#define JVET_N0251_ITEM4_IBC_LOCAL_SEARCH_RANGE           1

#define JVET_N0435_WAIP_HARMONIZATION                     1

#define JVET_N0168_AMVR_ME_MODIFICATION                   1 // Correct the cost and bits calculation in encoder side

#define JVET_N0068_AFFINE_MEM_BW                          1 // memory bandwidth reduction for affine mode

#define JVET_N0308_MAX_CU_SIZE_FOR_ISP                    1

#define JVET_N0280_RESIDUAL_CODING_TS                     1

#define JVET_N0103_CGSIZE_HARMONIZATION                   1 // Chroma CG sizes aligned to luma CG sizes

#define JVET_N0146_DMVR_BDOF_CONDITION                    1 // JVET-N146/N0162/N0442/N0153/N0262/N0440/N0086 applicable condition of DMVR and BDOF

#define JVET_N0470_SMVD_FIX                               1 // remove mvd_l1_zero_flag condition, align to spec text.

#define JVET_N0235_SMVD_SPS                               1

#define JVET_N0671                                        1

#if JVET_N0671
#define JVET_N0671_CHROMA_FORMAT_422                      1
#define JVET_N0671_RGB                                    1

#define JVET_N0671_CCLM                                   1
#define JVET_N0671_AFFINE                                 1
#define JVET_N0671_DMVR                                   1

#define JVET_N0671_RDCOST_FIX                             1
#define JVET_N0671_INTRA_TPM_ALIGNWITH420                 1

#endif //JVET_N0671

#define JVET_N0843_BVP_SIMPLIFICATION                     1

#define JVET_N0448_N0380                                  1 // When MaxNumMergeCand is 1, MMVD_BASE_MV_NUM is inferred to be 1.

#define JVET_N0266_SMALL_BLOCKS                           1 // remove 4x4 uni-pred, 4x8/8x4 bi-pred from regular inter modes

#define JVET_N0054_JOINT_CHROMA                           1 // Joint chroma residual coding mode

#define JVET_N0317_ADD_ZERO_BV                            1

#define JVET_N0318_N0467_IBC_SIZE                         1 // IBC flag dependent on CU size and disabling 128x128 IBC mode

#define JVET_N0462_FIX_CTX_MODELING                       1 // Fix context modeling of inter_pred_idc

#define JVET_N0175_N0251_N0384_IBC_SMALL_CTU              1 // IBC search range arrangement for small CTU sizes

#define JVET_N0127_MMVD_SPS_FLAG                          1

#define JVET_N0286_SIMPLIFIED_GBI_IDX                     1 // Simplified coding of the GBi index

#define JVET_N600_AMVR_TPM_CTX_REDUCTION                  1

#define JVET_N0188_UNIFY_RICEPARA                         1

#define JVET_N0334_MVCLIPPING                             1 // prevention of MV stroage overflow and alignment with spec of MV/CPMV modular for AMVP mode

#define JVET_N0481_BCW_CONSTRUCTED_AFFINE                 1

#define JVET_N0483_DISABLE_SBT_FOR_TPM                    1

#define JVET_N0180_ALF_LINE_BUFFER_REDUCTION              1 // Line buffer reduction for ALF using symmetric padding

#define JVET_N0242_NON_LINEAR_ALF                         1 // enable CE5-3.2, Non-linear ALF based on clipping function

#define JVET_N0329_IBC_SEARCH_IMP                         1 // IBC encoder-side improvement

#define JVET_N0325_BDOF                                   1  // unified right-shifts for BDOF derivation

#define JVET_N0449_MMVD_SIMP                              1 // Configurable number of mmvd distance entries used

#define JVET_N0363_INTRA_COST_MOD                         1 // Modified cost criterion for intra encoder search

#define JVET_N0137_DUALTREE_CHROMA_SIZE                   1

#define JVET_N0335_N0085_MV_ROUNDING                      1  // MV rounding unification

#define JVET_N0332_LTRP_MMVD_FIX                          1 // MMVD scaling considering LTRPs from N0332

#define JVET_N0477_LMCS_CLEANUP                           1
#define JVET_N0220_LMCS_SIMPLIFICATION                    1
#define JVET_N0185_UNIFIED_MPM                            1

#define JVET_N0271_SIMPLFIED_CCLM                         1 // Simplified CCLM parameter derivation in JVET-N0271

#define JVET_N0178_IMPLICIT_BDOF_SPLIT                    1
#define JVET_N0383_N0251_IBC_COL_VPDU_REMOVE              1

#define JVET_N0407_DMVR_CU_SIZE_RESTRICTION               1 // Disable 4xN/8x8 CUs for DMVR

#define JVET_N0196_SIX_TAP_FILTERS                        1 // 6-tap filters for affine motion compensation

#define JVET_N0213_TMVP_REMOVAL                           1 // Remove TMVP candidates from merge and amvp mode with samples <= 32

#define JVET_N0492_NO_HIERARCH_CBF                        1 // Allow CBFs writing for leaf TU only

#define JVET_N0473_DEBLOCK_INTERNAL_TRANSFORM_BOUNDARIES  1 // JVET-N0473, JVET-N0098: Deblocking of ISP/SBT TU boundaries

#define JCTVC_Y0038_PARAMS                                1

#define JVET_MMVD_OFF_MACRO                               0

#define FIX_DB_MAX_TRANSFORM_SIZE                         1

#define MRG_SHARELIST_SHARSIZE                            32

#define JVET_M0497_MATRIX_MULT                            0 // 0: Fast method; 1: Matrix multiplication

#define APPLY_SBT_SL_ON_MTS                               1 // apply save & load fast algorithm on inter MTS when SBT is on
#define FIX_PCM                                           1 // Fix PCM bugs in VTM3

#define MAX_TB_SIZE_SIGNALLING                            0

typedef std::pair<int, bool> TrMode;
typedef std::pair<int, int>  TrCost;

// clang-format off
#define INCLUDE_ISP_CFG_FLAG                              1
#define ENABLE_JVET_L0283_MRL                             1 // 1: Enable MRL, 0: Disable MRL
#define JVET_L0090_PAIR_AVG                               1 // Add pairwise average candidates, replace HEVC combined candidates
#define REUSE_CU_RESULTS                                  1
#if REUSE_CU_RESULTS
#define REUSE_CU_RESULTS_WITH_MULTIPLE_TUS                1
#define MAX_NUM_TUS                                       4
#endif
// clang-format on

#ifndef JVET_B0051_NON_MPM_MODE
#define JVET_B0051_NON_MPM_MODE                         ( 1 && JEM_TOOLS )
#endif
#ifndef QTBT_AS_IN_JEM
#define QTBT_AS_IN_JEM                                    1
#endif
#ifndef HEVC_TOOLS
#define HEVC_TOOLS                                        0
#endif

#define JVET_N0246_MODIFIED_QUANTSCALES                   1

#ifndef JVET_J0090_MEMORY_BANDWITH_MEASURE
#define JVET_J0090_MEMORY_BANDWITH_MEASURE                0
#endif

#ifndef EXTENSION_360_VIDEO
#define EXTENSION_360_VIDEO                               0   ///< extension for 360/spherical video coding support; this macro should be controlled by makefile, as it would be used to control whether the library is built and linked
#endif

#ifndef ENABLE_WPP_PARALLELISM
#define ENABLE_WPP_PARALLELISM                            0
#endif
#if ENABLE_WPP_PARALLELISM
#ifndef ENABLE_WPP_STATIC_LINK
#define ENABLE_WPP_STATIC_LINK                            0 // bug fix static link
#endif
#define PARL_WPP_MAX_NUM_THREADS                         16

#endif
#ifndef ENABLE_SPLIT_PARALLELISM
#define ENABLE_SPLIT_PARALLELISM                          0
#endif
#if ENABLE_SPLIT_PARALLELISM
#define PARL_SPLIT_MAX_NUM_JOBS                           6                             // number of parallel jobs that can be defined and need memory allocated
#define NUM_RESERVERD_SPLIT_JOBS                        ( PARL_SPLIT_MAX_NUM_JOBS + 1 )  // number of all data structures including the merge thread (0)
#define PARL_SPLIT_MAX_NUM_THREADS                        PARL_SPLIT_MAX_NUM_JOBS
#define NUM_SPLIT_THREADS_IF_MSVC                         4

#endif


// ====================================================================================================================
// NEXT software switches
// ====================================================================================================================
#define K0238_SAO_GREEDY_MERGE_ENCODING                   1

#ifndef ENABLE_TRACING
#define ENABLE_TRACING                                    0 // DISABLE by default (enable only when debugging, requires 15% run-time in decoding) -- see documentation in 'doc/DTrace for NextSoftware.pdf'
#endif

#if ENABLE_TRACING
#define K0149_BLOCK_STATISTICS                            1 // enables block statistics, which can be analysed with YUView (https://github.com/IENT/YUView)
#if K0149_BLOCK_STATISTICS
#define BLOCK_STATS_AS_CSV                                0 // statistics will be written in a comma separated value format. this is not supported by YUView
#endif
#endif

#define WCG_EXT                                           1
#define WCG_WPSNR                                         WCG_EXT

#if HEVC_TOOLS
#define HEVC_USE_INTRA_SMOOTHING_T32                      1
#define HEVC_USE_INTRA_SMOOTHING_T64                      1
#define HEVC_USE_DC_PREDFILTERING                         1
#define HEVC_USE_HOR_VER_PREDFILTERING                    1
#define HEVC_USE_MDCS                                     1
#define HEVC_USE_SIGN_HIDING                              1
#define HEVC_USE_SCALING_LISTS                            1
#define HEVC_VPS                                          1
#define HEVC_DEPENDENT_SLICES                             1
#else
#define HEVC_USE_SIGN_HIDING                              1
#endif


#define JVET_M0101_HLS                                    1  // joint HLS syntax

#define KEEP_PRED_AND_RESI_SIGNALS                        0


#if QTBT_AS_IN_JEM // macros which will cause changes in the decoder behavior ara marked with *** - keep them on to retain compatibility with JEM-toolcheck
#define HM_QTBT_AS_IN_JEM                                 1   // ***
#if     HM_QTBT_AS_IN_JEM
#define HM_QTBT_AS_IN_JEM_QUANT                           1   // ***
#define HM_QTBT_REPRODUCE_FAST_LCTU_BUG                   1
#endif
#define HM_CODED_CU_INFO                                  1   // like in JEM, when related CU is skipped, it stays like this even if a non skip mode wins...
#define HM_4TAPIF_AS_IN_JEM                               1   // *** - PM: condition not well suited for 4-tap interpolation filters
#define HM_MDIS_AS_IN_JEM                                 1   // *** - PM: not filtering ref. samples for 64xn case and using Planar MDIS condition at encoder
#define HM_JEM_CLIP_PEL                                   1   // ***
#define HM_JEM_MERGE_CANDS                                0   // ***


#endif//JEM_COMP

// ====================================================================================================================
// Debugging
// ====================================================================================================================

// most debugging tools are now bundled within the ENABLE_TRACING macro -- see documentation to see how to use

#define PRINT_MACRO_VALUES                                1 ///< When enabled, the encoder prints out a list of the non-environment-variable controlled macros and their values on startup

#define INTRA_FULL_SEARCH                                 0 ///< enables full mode search for intra estimation

// TODO: rename this macro to DECODER_DEBUG_BIT_STATISTICS (may currently cause merge issues with other branches)
// This can be enabled by the makefile
#ifndef RExt__DECODER_DEBUG_BIT_STATISTICS
#define RExt__DECODER_DEBUG_BIT_STATISTICS                0 ///< 0 (default) = decoder reports as normal, 1 = decoder produces bit usage statistics (will impact decoder run time by up to ~10%)
#endif

#ifndef RExt__DECODER_DEBUG_TOOL_STATISTICS
#define RExt__DECODER_DEBUG_TOOL_STATISTICS               0 ///< 0 (default) = decoder reports as normal, 1 = decoder produces tool usage statistics
#endif

#if RExt__DECODER_DEBUG_BIT_STATISTICS || RExt__DECODER_DEBUG_TOOL_STATISTICS
#define RExt__DECODER_DEBUG_STATISTICS                    1
#endif

// ====================================================================================================================
// Tool Switches - transitory (these macros are likely to be removed in future revisions)
// ====================================================================================================================

#define DECODER_CHECK_SUBSTREAM_AND_SLICE_TRAILING_BYTES  1 ///< TODO: integrate this macro into a broader conformance checking system.
#define T0196_SELECTIVE_RDOQ                              1 ///< selective RDOQ
#define U0040_MODIFIED_WEIGHTEDPREDICTION_WITH_BIPRED_AND_CLIPPING 1
#define U0033_ALTERNATIVE_TRANSFER_CHARACTERISTICS_SEI    1 ///< Alternative transfer characteristics SEI message (JCTVC-U0033, with syntax naming from V1005)
#define X0038_LAMBDA_FROM_QP_CAPABILITY                   1 ///< This approach derives lambda from QP+QPoffset+QPoffset2. QPoffset2 is derived from QP+QPoffset using a linear model that is clipped between 0 and 3.
                                                            // To use this capability enable config parameter LambdaFromQpEnable

// ====================================================================================================================
// Tool Switches
// ====================================================================================================================


// This can be enabled by the makefile
#ifndef RExt__HIGH_BIT_DEPTH_SUPPORT
#define RExt__HIGH_BIT_DEPTH_SUPPORT                      0 ///< 0 (default) use data type definitions for 8-10 bit video, 1 = use larger data types to allow for up to 16-bit video (originally developed as part of N0188)
#endif

// SIMD optimizations
#define SIMD_ENABLE                                       1
#define ENABLE_SIMD_OPT                                 ( SIMD_ENABLE && !RExt__HIGH_BIT_DEPTH_SUPPORT )    ///< SIMD optimizations, no impact on RD performance
#define ENABLE_SIMD_OPT_MCIF                            ( 1 && ENABLE_SIMD_OPT )                            ///< SIMD optimization for the interpolation filter, no impact on RD performance
#define ENABLE_SIMD_OPT_BUFFER                          ( 1 && ENABLE_SIMD_OPT )                            ///< SIMD optimization for the buffer operations, no impact on RD performance
#define ENABLE_SIMD_OPT_DIST                            ( 1 && ENABLE_SIMD_OPT )                            ///< SIMD optimization for the distortion calculations(SAD,SSE,HADAMARD), no impact on RD performance
#define ENABLE_SIMD_OPT_AFFINE_ME                       ( 1 && ENABLE_SIMD_OPT )                            ///< SIMD optimization for affine ME, no impact on RD performance
#define ENABLE_SIMD_OPT_ALF                             ( 1 && ENABLE_SIMD_OPT )                            ///< SIMD optimization for ALF
#if ENABLE_SIMD_OPT_BUFFER
#define ENABLE_SIMD_OPT_GBI                               1                                                 ///< SIMD optimization for GBi
#endif

// End of SIMD optimizations


#define ME_ENABLE_ROUNDING_OF_MVS                         1 ///< 0 (default) = disables rounding of motion vectors when right shifted,  1 = enables rounding

#define RDOQ_CHROMA_LAMBDA                                1 ///< F386: weighting of chroma for RDOQ

#define U0132_TARGET_BITS_SATURATION                      1 ///< Rate control with target bits saturation method
#ifdef  U0132_TARGET_BITS_SATURATION
#define V0078_ADAPTIVE_LOWER_BOUND                        1 ///< Target bits saturation with adaptive lower bound
#endif
#define W0038_DB_OPT                                      1 ///< adaptive DB parameter selection, LoopFilterOffsetInPPS and LoopFilterDisable are set to 0 and DeblockingFilterMetric=2;
#define W0038_CQP_ADJ                                     1 ///< chroma QP adjustment based on TL, CQPTLAdjustEnabled is set to 1;

#define SHARP_LUMA_DELTA_QP                               1 ///< include non-normative LCU deltaQP and normative chromaQP change
#define ER_CHROMA_QP_WCG_PPS                              1 ///< Chroma QP model for WCG used in Anchor 3.2
#define ENABLE_QPA                                        1 ///< Non-normative perceptual QP adaptation according to JVET-H0047 and JVET-K0206. Deactivated by default, activated using encoder arguments --PerceptQPA=1 --SliceChromaQPOffsetPeriodicity=1
#define ENABLE_QPA_SUB_CTU                              ( 1 && ENABLE_QPA ) ///< when maximum delta-QP depth is greater than zero, use sub-CTU QPA


#define RDOQ_CHROMA                                       1 ///< use of RDOQ in chroma

#define QP_SWITCHING_FOR_PARALLEL                         1 ///< Replace floating point QP with a source-file frame number. After switching POC, increase base QP instead of frame level QP.

#define LUMA_ADAPTIVE_DEBLOCKING_FILTER_QP_OFFSET         1 /// JVET-L0414 (CE11.2.2) with explicit signalling of num interval, threshold and qpOffset
// ====================================================================================================================
// Derived macros
// ====================================================================================================================

#if RExt__HIGH_BIT_DEPTH_SUPPORT
#define FULL_NBIT                                         1 ///< When enabled, use distortion measure derived from all bits of source data, otherwise discard (bitDepth - 8) least-significant bits of distortion
#define RExt__HIGH_PRECISION_FORWARD_TRANSFORM            1 ///< 0 use original 6-bit transform matrices for both forward and inverse transform, 1 (default) = use original matrices for inverse transform and high precision matrices for forward transform
#else
#define FULL_NBIT                                         1 ///< When enabled, use distortion measure derived from all bits of source data, otherwise discard (bitDepth - 8) least-significant bits of distortion
#define RExt__HIGH_PRECISION_FORWARD_TRANSFORM            0 ///< 0 (default) use original 6-bit transform matrices for both forward and inverse transform, 1 = use original matrices for inverse transform and high precision matrices for forward transform
#endif

#if FULL_NBIT
#define DISTORTION_PRECISION_ADJUSTMENT(x)                0
#else
#define DISTORTION_ESTIMATION_BITS                        8
#define DISTORTION_PRECISION_ADJUSTMENT(x)                ((x>DISTORTION_ESTIMATION_BITS)? ((x)-DISTORTION_ESTIMATION_BITS) : 0)
#endif

// ====================================================================================================================
// Error checks
// ====================================================================================================================

#if ((RExt__HIGH_PRECISION_FORWARD_TRANSFORM != 0) && (RExt__HIGH_BIT_DEPTH_SUPPORT == 0))
#error ERROR: cannot enable RExt__HIGH_PRECISION_FORWARD_TRANSFORM without RExt__HIGH_BIT_DEPTH_SUPPORT
#endif

// ====================================================================================================================
// Named numerical types
// ====================================================================================================================

#if RExt__HIGH_BIT_DEPTH_SUPPORT
typedef       int             Pel;               ///< pixel type
typedef       int64_t           TCoeff;            ///< transform coefficient
typedef       int             TMatrixCoeff;      ///< transform matrix coefficient
typedef       int16_t           TFilterCoeff;      ///< filter coefficient
typedef       int64_t           Intermediate_Int;  ///< used as intermediate value in calculations
typedef       uint64_t          Intermediate_UInt; ///< used as intermediate value in calculations
#else
typedef       int16_t           Pel;               ///< pixel type
typedef       int             TCoeff;            ///< transform coefficient
typedef       int16_t           TMatrixCoeff;      ///< transform matrix coefficient
typedef       int16_t           TFilterCoeff;      ///< filter coefficient
typedef       int             Intermediate_Int;  ///< used as intermediate value in calculations
typedef       uint32_t            Intermediate_UInt; ///< used as intermediate value in calculations
#endif

typedef       uint64_t          SplitSeries;       ///< used to encoded the splits that caused a particular CU size

typedef       uint64_t        Distortion;        ///< distortion measurement

// ====================================================================================================================
// Enumeration
// ====================================================================================================================
enum QuantFlags
{
  Q_INIT           = 0x0,
  Q_USE_RDOQ       = 0x1,
  Q_RDOQTS         = 0x2,
  Q_SELECTIVE_RDOQ = 0x4,
};

//EMT transform tags
enum TransType
{
  DCT2 = 0,
  DCT8 = 1,
  DST7 = 2,
  NUM_TRANS_TYPE = 3,
  DCT2_EMT = 4
};

enum ISPType
{
  NOT_INTRA_SUBPARTITIONS       = 0,
  HOR_INTRA_SUBPARTITIONS       = 1,
  VER_INTRA_SUBPARTITIONS       = 2,
  NUM_INTRA_SUBPARTITIONS_MODES = 3,
  CAN_USE_VER_AND_HORL_SPLITS   = 4
};

enum SbtIdx
{
  SBT_OFF_DCT  = 0,
  SBT_VER_HALF = 1,
  SBT_HOR_HALF = 2,
  SBT_VER_QUAD = 3,
  SBT_HOR_QUAD = 4,
  NUMBER_SBT_IDX,
  SBT_OFF_MTS, //note: must be after all SBT modes, only used in fast algorithm to discern the best mode is inter EMT
};

enum SbtPos
{
  SBT_POS0 = 0,
  SBT_POS1 = 1,
  NUMBER_SBT_POS
};

enum SbtMode
{
  SBT_VER_H0 = 0,
  SBT_VER_H1 = 1,
  SBT_HOR_H0 = 2,
  SBT_HOR_H1 = 3,
  SBT_VER_Q0 = 4,
  SBT_VER_Q1 = 5,
  SBT_HOR_Q0 = 6,
  SBT_HOR_Q1 = 7,
  NUMBER_SBT_MODE
};

enum RDPCMMode
{
  RDPCM_OFF             = 0,
  RDPCM_HOR             = 1,
  RDPCM_VER             = 2,
  NUMBER_OF_RDPCM_MODES = 3
};

enum RDPCMSignallingMode
{
  RDPCM_SIGNAL_IMPLICIT            = 0,
  RDPCM_SIGNAL_EXPLICIT            = 1,
  NUMBER_OF_RDPCM_SIGNALLING_MODES = 2
};

/// supported slice type
enum SliceType
{
  B_SLICE               = 0,
  P_SLICE               = 1,
  I_SLICE               = 2,
  NUMBER_OF_SLICE_TYPES = 3
};

/// chroma formats (according to semantics of chroma_format_idc)
enum ChromaFormat
{
  CHROMA_400        = 0,
  CHROMA_420        = 1,
  CHROMA_422        = 2,
  CHROMA_444        = 3,
  NUM_CHROMA_FORMAT = 4
};

enum ChannelType
{
  CHANNEL_TYPE_LUMA    = 0,
  CHANNEL_TYPE_CHROMA  = 1,
  MAX_NUM_CHANNEL_TYPE = 2
};

#define CH_L CHANNEL_TYPE_LUMA
#define CH_C CHANNEL_TYPE_CHROMA

enum ComponentID
{
  COMPONENT_Y         = 0,
  COMPONENT_Cb        = 1,
  COMPONENT_Cr        = 2,
  MAX_NUM_COMPONENT   = 3,
#if JVET_N0054_JOINT_CHROMA
  JOINT_CbCr          = MAX_NUM_COMPONENT,
#endif
  MAX_NUM_TBLOCKS     = MAX_NUM_COMPONENT
};

#define MAP_CHROMA(c) (ComponentID(c))

enum InputColourSpaceConversion // defined in terms of conversion prior to input of encoder.
{
  IPCOLOURSPACE_UNCHANGED               = 0,
  IPCOLOURSPACE_YCbCrtoYCrCb            = 1, // Mainly used for debug!
  IPCOLOURSPACE_YCbCrtoYYY              = 2, // Mainly used for debug!
  IPCOLOURSPACE_RGBtoGBR                = 3,
  NUMBER_INPUT_COLOUR_SPACE_CONVERSIONS = 4
};

enum MATRIX_COEFFICIENTS // Table E.5 (Matrix coefficients)
{
  MATRIX_COEFFICIENTS_RGB                           = 0,
  MATRIX_COEFFICIENTS_BT709                         = 1,
  MATRIX_COEFFICIENTS_UNSPECIFIED                   = 2,
  MATRIX_COEFFICIENTS_RESERVED_BY_ITUISOIEC         = 3,
  MATRIX_COEFFICIENTS_USFCCT47                      = 4,
  MATRIX_COEFFICIENTS_BT601_625                     = 5,
  MATRIX_COEFFICIENTS_BT601_525                     = 6,
  MATRIX_COEFFICIENTS_SMPTE240                      = 7,
  MATRIX_COEFFICIENTS_YCGCO                         = 8,
  MATRIX_COEFFICIENTS_BT2020_NON_CONSTANT_LUMINANCE = 9,
  MATRIX_COEFFICIENTS_BT2020_CONSTANT_LUMINANCE     = 10,
};

enum DeblockEdgeDir
{
  EDGE_VER     = 0,
  EDGE_HOR     = 1,
  NUM_EDGE_DIR = 2
};

/// supported prediction type
enum PredMode
{
  MODE_INTER                 = 0,     ///< inter-prediction mode
  MODE_INTRA                 = 1,     ///< intra-prediction mode
  MODE_IBC                   = 2,     ///< ibc-prediction mode
  NUMBER_OF_PREDICTION_MODES = 3,
};

/// reference list index
enum RefPicList
{
  REF_PIC_LIST_0               = 0,   ///< reference list 0
  REF_PIC_LIST_1               = 1,   ///< reference list 1
  NUM_REF_PIC_LIST_01          = 2,
  REF_PIC_LIST_X               = 100  ///< special mark
};

#define L0 REF_PIC_LIST_0
#define L1 REF_PIC_LIST_1

/// distortion function index
enum DFunc
{
  DF_SSE             = 0,             ///< general size SSE
  DF_SSE2            = DF_SSE+1,      ///<   2xM SSE
  DF_SSE4            = DF_SSE+2,      ///<   4xM SSE
  DF_SSE8            = DF_SSE+3,      ///<   8xM SSE
  DF_SSE16           = DF_SSE+4,      ///<  16xM SSE
  DF_SSE32           = DF_SSE+5,      ///<  32xM SSE
  DF_SSE64           = DF_SSE+6,      ///<  64xM SSE
  DF_SSE16N          = DF_SSE+7,      ///< 16NxM SSE

  DF_SAD             = 8,             ///< general size SAD
  DF_SAD2            = DF_SAD+1,      ///<   2xM SAD
  DF_SAD4            = DF_SAD+2,      ///<   4xM SAD
  DF_SAD8            = DF_SAD+3,      ///<   8xM SAD
  DF_SAD16           = DF_SAD+4,      ///<  16xM SAD
  DF_SAD32           = DF_SAD+5,      ///<  32xM SAD
  DF_SAD64           = DF_SAD+6,      ///<  64xM SAD
  DF_SAD16N          = DF_SAD+7,      ///< 16NxM SAD

  DF_HAD             = 16,            ///< general size Hadamard
  DF_HAD2            = DF_HAD+1,      ///<   2xM HAD
  DF_HAD4            = DF_HAD+2,      ///<   4xM HAD
  DF_HAD8            = DF_HAD+3,      ///<   8xM HAD
  DF_HAD16           = DF_HAD+4,      ///<  16xM HAD
  DF_HAD32           = DF_HAD+5,      ///<  32xM HAD
  DF_HAD64           = DF_HAD+6,      ///<  64xM HAD
  DF_HAD16N          = DF_HAD+7,      ///< 16NxM HAD

  DF_SAD12           = 24,
  DF_SAD24           = 25,
  DF_SAD48           = 26,

  DF_MRSAD           = 27,            ///< general size MR SAD
  DF_MRSAD2          = DF_MRSAD+1,    ///<   2xM MR SAD
  DF_MRSAD4          = DF_MRSAD+2,    ///<   4xM MR SAD
  DF_MRSAD8          = DF_MRSAD+3,    ///<   8xM MR SAD
  DF_MRSAD16         = DF_MRSAD+4,    ///<  16xM MR SAD
  DF_MRSAD32         = DF_MRSAD+5,    ///<  32xM MR SAD
  DF_MRSAD64         = DF_MRSAD+6,    ///<  64xM MR SAD
  DF_MRSAD16N        = DF_MRSAD+7,    ///< 16NxM MR SAD

  DF_MRHAD           = 35,            ///< general size MR Hadamard
  DF_MRHAD2          = DF_MRHAD+1,    ///<   2xM MR HAD
  DF_MRHAD4          = DF_MRHAD+2,    ///<   4xM MR HAD
  DF_MRHAD8          = DF_MRHAD+3,    ///<   8xM MR HAD
  DF_MRHAD16         = DF_MRHAD+4,    ///<  16xM MR HAD
  DF_MRHAD32         = DF_MRHAD+5,    ///<  32xM MR HAD
  DF_MRHAD64         = DF_MRHAD+6,    ///<  64xM MR HAD
  DF_MRHAD16N        = DF_MRHAD+7,    ///< 16NxM MR HAD

  DF_MRSAD12         = 43,
  DF_MRSAD24         = 44,
  DF_MRSAD48         = 45,

  DF_SAD_FULL_NBIT    = 46,
  DF_SAD_FULL_NBIT2   = DF_SAD_FULL_NBIT+1,    ///<   2xM SAD with full bit usage
  DF_SAD_FULL_NBIT4   = DF_SAD_FULL_NBIT+2,    ///<   4xM SAD with full bit usage
  DF_SAD_FULL_NBIT8   = DF_SAD_FULL_NBIT+3,    ///<   8xM SAD with full bit usage
  DF_SAD_FULL_NBIT16  = DF_SAD_FULL_NBIT+4,    ///<  16xM SAD with full bit usage
  DF_SAD_FULL_NBIT32  = DF_SAD_FULL_NBIT+5,    ///<  32xM SAD with full bit usage
  DF_SAD_FULL_NBIT64  = DF_SAD_FULL_NBIT+6,    ///<  64xM SAD with full bit usage
  DF_SAD_FULL_NBIT16N = DF_SAD_FULL_NBIT+7,    ///< 16NxM SAD with full bit usage

  DF_SSE_WTD          = 54,                ///< general size SSE
  DF_SSE2_WTD         = DF_SSE_WTD+1,      ///<   4xM SSE
  DF_SSE4_WTD         = DF_SSE_WTD+2,      ///<   4xM SSE
  DF_SSE8_WTD         = DF_SSE_WTD+3,      ///<   8xM SSE
  DF_SSE16_WTD        = DF_SSE_WTD+4,      ///<  16xM SSE
  DF_SSE32_WTD        = DF_SSE_WTD+5,      ///<  32xM SSE
  DF_SSE64_WTD        = DF_SSE_WTD+6,      ///<  64xM SSE
  DF_SSE16N_WTD       = DF_SSE_WTD+7,      ///< 16NxM SSE
  DF_DEFAULT_ORI      = DF_SSE_WTD+8,

  DF_SAD_INTERMEDIATE_BITDEPTH = 63,

  DF_TOTAL_FUNCTIONS = 64
};

/// motion vector predictor direction used in AMVP
enum MvpDir
{
  MD_LEFT = 0,          ///< MVP of left block
  MD_ABOVE,             ///< MVP of above block
  MD_ABOVE_RIGHT,       ///< MVP of above right block
  MD_BELOW_LEFT,        ///< MVP of below left block
  MD_ABOVE_LEFT         ///< MVP of above left block
};

enum StoredResidualType
{
  RESIDUAL_RECONSTRUCTED          = 0,
  RESIDUAL_ENCODER_SIDE           = 1,
  NUMBER_OF_STORED_RESIDUAL_TYPES = 2
};

enum TransformDirection
{
  TRANSFORM_FORWARD              = 0,
  TRANSFORM_INVERSE              = 1,
  TRANSFORM_NUMBER_OF_DIRECTIONS = 2
};

/// supported ME search methods
enum MESearchMethod
{
  MESEARCH_FULL              = 0,
  MESEARCH_DIAMOND           = 1,
  MESEARCH_SELECTIVE         = 2,
  MESEARCH_DIAMOND_ENHANCED  = 3,
  MESEARCH_NUMBER_OF_METHODS = 4
};

/// coefficient scanning type used in ACS
enum CoeffScanType
{
  SCAN_DIAG = 0,        ///< up-right diagonal scan
#if HEVC_USE_MDCS
  SCAN_HOR  = 1,        ///< horizontal first scan
  SCAN_VER  = 2,        ///< vertical first scan
#endif
  SCAN_NUMBER_OF_TYPES
};

enum CoeffScanGroupType
{
  SCAN_UNGROUPED   = 0,
  SCAN_GROUPED_4x4 = 1,
  SCAN_NUMBER_OF_GROUP_TYPES = 2
};

enum SignificanceMapContextType
{
  CONTEXT_TYPE_4x4    = 0,
  CONTEXT_TYPE_8x8    = 1,
  CONTEXT_TYPE_NxN    = 2,
  CONTEXT_TYPE_SINGLE = 3,
  CONTEXT_NUMBER_OF_TYPES = 4
};

#if HEVC_USE_SCALING_LISTS
enum ScalingListMode
{
  SCALING_LIST_OFF,
  SCALING_LIST_DEFAULT,
  SCALING_LIST_FILE_READ
};

enum ScalingListSize
{
  SCALING_LIST_2x2 = 0,
  SCALING_LIST_4x4,
  SCALING_LIST_8x8,
  SCALING_LIST_16x16,
  SCALING_LIST_32x32,
  SCALING_LIST_64x64,
  SCALING_LIST_128x128,
  SCALING_LIST_SIZE_NUM,
  SCALING_LIST_FIRST_CODED = SCALING_LIST_4x4, // smallest scaling coded as High Level Parameter
  SCALING_LIST_LAST_CODED  = SCALING_LIST_32x32
};
#endif

// Slice / Slice segment encoding modes
enum SliceConstraint
{
  NO_SLICES              = 0,          ///< don't use slices / slice segments
  FIXED_NUMBER_OF_CTU    = 1,          ///< Limit maximum number of largest coding tree units in a slice / slice segments
  FIXED_NUMBER_OF_BYTES  = 2,          ///< Limit maximum number of bytes in a slice / slice segment
  FIXED_NUMBER_OF_TILES  = 3,          ///< slices / slice segments span an integer number of tiles
  NUMBER_OF_SLICE_CONSTRAINT_MODES = 4
};

// For use with decoded picture hash SEI messages, generated by encoder.
enum HashType
{
  HASHTYPE_MD5             = 0,
  HASHTYPE_CRC             = 1,
  HASHTYPE_CHECKSUM        = 2,
  HASHTYPE_NONE            = 3,
  NUMBER_OF_HASHTYPES      = 4
};

enum SAOMode //mode
{
  SAO_MODE_OFF = 0,
  SAO_MODE_NEW,
  SAO_MODE_MERGE,
  NUM_SAO_MODES
};

enum SAOModeMergeTypes
{
  SAO_MERGE_LEFT =0,
  SAO_MERGE_ABOVE,
  NUM_SAO_MERGE_TYPES
};


enum SAOModeNewTypes
{
  SAO_TYPE_START_EO =0,
  SAO_TYPE_EO_0 = SAO_TYPE_START_EO,
  SAO_TYPE_EO_90,
  SAO_TYPE_EO_135,
  SAO_TYPE_EO_45,

  SAO_TYPE_START_BO,
  SAO_TYPE_BO = SAO_TYPE_START_BO,

  NUM_SAO_NEW_TYPES
};
#define NUM_SAO_EO_TYPES_LOG2 2

enum SAOEOClasses
{
  SAO_CLASS_EO_FULL_VALLEY = 0,
  SAO_CLASS_EO_HALF_VALLEY = 1,
  SAO_CLASS_EO_PLAIN       = 2,
  SAO_CLASS_EO_HALF_PEAK   = 3,
  SAO_CLASS_EO_FULL_PEAK   = 4,
  NUM_SAO_EO_CLASSES,
};

#define NUM_SAO_BO_CLASSES_LOG2  5
#define NUM_SAO_BO_CLASSES       (1<<NUM_SAO_BO_CLASSES_LOG2)

namespace Profile
{
  enum Name
  {
    NONE = 0,
    MAIN = 1,
    MAIN10 = 2,
    MAINSTILLPICTURE = 3,
    MAINREXT = 4,
    HIGHTHROUGHPUTREXT = 5,
    NEXT = 6
  };
}

namespace Level
{
  enum Tier
  {
    MAIN = 0,
    HIGH = 1,
  };

  enum Name
  {
    // code = (level * 30)
    NONE     = 0,
    LEVEL1   = 30,
    LEVEL2   = 60,
    LEVEL2_1 = 63,
    LEVEL3   = 90,
    LEVEL3_1 = 93,
    LEVEL4   = 120,
    LEVEL4_1 = 123,
    LEVEL5   = 150,
    LEVEL5_1 = 153,
    LEVEL5_2 = 156,
    LEVEL6   = 180,
    LEVEL6_1 = 183,
    LEVEL6_2 = 186,
    LEVEL8_5 = 255,
  };
}

enum CostMode
{
  COST_STANDARD_LOSSY              = 0,
  COST_SEQUENCE_LEVEL_LOSSLESS     = 1,
  COST_LOSSLESS_CODING             = 2,
  COST_MIXED_LOSSLESS_LOSSY_CODING = 3
};

enum WeightedPredictionMethod
{
  WP_PER_PICTURE_WITH_SIMPLE_DC_COMBINED_COMPONENT                          =0,
  WP_PER_PICTURE_WITH_SIMPLE_DC_PER_COMPONENT                               =1,
  WP_PER_PICTURE_WITH_HISTOGRAM_AND_PER_COMPONENT                           =2,
  WP_PER_PICTURE_WITH_HISTOGRAM_AND_PER_COMPONENT_AND_CLIPPING              =3,
  WP_PER_PICTURE_WITH_HISTOGRAM_AND_PER_COMPONENT_AND_CLIPPING_AND_EXTENSION=4
};

enum FastInterSearchMode
{
  FASTINTERSEARCH_DISABLED = 0,
  FASTINTERSEARCH_MODE1    = 1, // TODO: assign better names to these.
  FASTINTERSEARCH_MODE2    = 2,
  FASTINTERSEARCH_MODE3    = 3
};

enum SPSExtensionFlagIndex
{
  SPS_EXT__REXT           = 0,
//SPS_EXT__MVHEVC         = 1, //for use in future versions
//SPS_EXT__SHVC           = 2, //for use in future versions
  SPS_EXT__NEXT           = 3,
  NUM_SPS_EXTENSION_FLAGS = 8
};

enum PPSExtensionFlagIndex
{
  PPS_EXT__REXT           = 0,
//PPS_EXT__MVHEVC         = 1, //for use in future versions
//PPS_EXT__SHVC           = 2, //for use in future versions
  NUM_PPS_EXTENSION_FLAGS = 8
};

// TODO: Existing names used for the different NAL unit types can be altered to better reflect the names in the spec.
//       However, the names in the spec are not yet stable at this point. Once the names are stable, a cleanup
//       effort can be done without use of macros to alter the names used to indicate the different NAL unit types.
enum NalUnitType
{
#if JVET_M0101_HLS
  NAL_UNIT_CODED_SLICE_TRAIL = 0, // 0
  NAL_UNIT_CODED_SLICE_STSA,      // 1

  //KJS: keep RADL/RASL since there is no real decision on these types yet
  NAL_UNIT_CODED_SLICE_RADL,      // 2   should be NAL_UNIT_RESERVED_VCL_2,
  NAL_UNIT_CODED_SLICE_RASL,      // 3   should be NAL_UNIT_RESERVED_VCL_3,
  
  NAL_UNIT_RESERVED_VCL_4,
  NAL_UNIT_RESERVED_VCL_5,
  NAL_UNIT_RESERVED_VCL_6,
  NAL_UNIT_RESERVED_VCL_7,
  
  NAL_UNIT_CODED_SLICE_IDR_W_RADL,  // 8
  NAL_UNIT_CODED_SLICE_IDR_N_LP,    // 9
  NAL_UNIT_CODED_SLICE_CRA,         // 10
  
  NAL_UNIT_RESERVED_IRAP_VCL11,
  NAL_UNIT_RESERVED_IRAP_VCL12,
  NAL_UNIT_RESERVED_IRAP_VCL13,

  NAL_UNIT_RESERVED_VCL14,

#if HEVC_VPS
  NAL_UNIT_VPS,                     // probably not coming back
#else
  NAL_UNIT_RESERVED_VCL15,
#endif

  NAL_UNIT_RESERVED_NVCL16,         // probably DPS

  NAL_UNIT_SPS,                     // 17
  NAL_UNIT_PPS,                     // 18
  NAL_UNIT_APS,                     // 19 NAL unit type number needs to be reaaranged.
  NAL_UNIT_ACCESS_UNIT_DELIMITER,   // 20
  NAL_UNIT_EOS,                     // 21
  NAL_UNIT_EOB,                     // 22
  NAL_UNIT_PREFIX_SEI,              // 23
  NAL_UNIT_SUFFIX_SEI,              // 24
  NAL_UNIT_FILLER_DATA,             // 25  keep: may be added with HRD 

  NAL_UNIT_RESERVED_NVCL26,
  NAL_UNIT_RESERVED_NVCL27,
  NAL_UNIT_UNSPECIFIED_28,
  NAL_UNIT_UNSPECIFIED_29,
  NAL_UNIT_UNSPECIFIED_30,
  NAL_UNIT_UNSPECIFIED_31,
  NAL_UNIT_INVALID,
#else
  NAL_UNIT_CODED_SLICE_TRAIL_N = 0, // 0
  NAL_UNIT_CODED_SLICE_TRAIL_R,     // 1

  NAL_UNIT_CODED_SLICE_TSA_N,       // 2
  NAL_UNIT_CODED_SLICE_TSA_R,       // 3

  NAL_UNIT_CODED_SLICE_STSA_N,      // 4
  NAL_UNIT_CODED_SLICE_STSA_R,      // 5

  NAL_UNIT_CODED_SLICE_RADL_N,      // 6
  NAL_UNIT_CODED_SLICE_RADL_R,      // 7

  NAL_UNIT_CODED_SLICE_RASL_N,      // 8
  NAL_UNIT_CODED_SLICE_RASL_R,      // 9

  NAL_UNIT_RESERVED_VCL_N10,
  NAL_UNIT_RESERVED_VCL_R11,
  NAL_UNIT_RESERVED_VCL_N12,
  NAL_UNIT_RESERVED_VCL_R13,
  NAL_UNIT_RESERVED_VCL_N14,
  NAL_UNIT_RESERVED_VCL_R15,

  NAL_UNIT_CODED_SLICE_BLA_W_LP,    // 16
  NAL_UNIT_CODED_SLICE_BLA_W_RADL,  // 17
  NAL_UNIT_CODED_SLICE_BLA_N_LP,    // 18
  NAL_UNIT_CODED_SLICE_IDR_W_RADL,  // 19
  NAL_UNIT_CODED_SLICE_IDR_N_LP,    // 20
  NAL_UNIT_CODED_SLICE_CRA,         // 21
  NAL_UNIT_RESERVED_IRAP_VCL22,
  NAL_UNIT_RESERVED_IRAP_VCL23,

  NAL_UNIT_RESERVED_VCL24,
  NAL_UNIT_RESERVED_VCL25,
  NAL_UNIT_RESERVED_VCL26,
  NAL_UNIT_RESERVED_VCL27,
  NAL_UNIT_RESERVED_VCL28,
  NAL_UNIT_RESERVED_VCL29,
  NAL_UNIT_RESERVED_VCL30,
  NAL_UNIT_RESERVED_VCL31,

#if HEVC_VPS
  NAL_UNIT_VPS,                     // 32
#else
  NAL_UNIT_RESERVED_32,
#endif
  NAL_UNIT_SPS,                     // 33
  NAL_UNIT_PPS,                     // 34
  NAL_UNIT_APS,                     //NAL unit type number needs to be reaaranged.
  NAL_UNIT_ACCESS_UNIT_DELIMITER,   // 35
  NAL_UNIT_EOS,                     // 36
  NAL_UNIT_EOB,                     // 37
  NAL_UNIT_FILLER_DATA,             // 38
  NAL_UNIT_PREFIX_SEI,              // 39
  NAL_UNIT_SUFFIX_SEI,              // 40

  NAL_UNIT_RESERVED_NVCL41,
  NAL_UNIT_RESERVED_NVCL42,
  NAL_UNIT_RESERVED_NVCL43,
  NAL_UNIT_RESERVED_NVCL44,
  NAL_UNIT_RESERVED_NVCL45,
  NAL_UNIT_RESERVED_NVCL46,
  NAL_UNIT_RESERVED_NVCL47,
  NAL_UNIT_UNSPECIFIED_48,
  NAL_UNIT_UNSPECIFIED_49,
  NAL_UNIT_UNSPECIFIED_50,
  NAL_UNIT_UNSPECIFIED_51,
  NAL_UNIT_UNSPECIFIED_52,
  NAL_UNIT_UNSPECIFIED_53,
  NAL_UNIT_UNSPECIFIED_54,
  NAL_UNIT_UNSPECIFIED_55,
  NAL_UNIT_UNSPECIFIED_56,
  NAL_UNIT_UNSPECIFIED_57,
  NAL_UNIT_UNSPECIFIED_58,
  NAL_UNIT_UNSPECIFIED_59,
  NAL_UNIT_UNSPECIFIED_60,
  NAL_UNIT_UNSPECIFIED_61,
  NAL_UNIT_UNSPECIFIED_62,
  NAL_UNIT_UNSPECIFIED_63,
  NAL_UNIT_INVALID,
#endif
};

#if SHARP_LUMA_DELTA_QP
enum LumaLevelToDQPMode
{
  LUMALVL_TO_DQP_DISABLED   = 0,
  LUMALVL_TO_DQP_AVG_METHOD = 1, // use average of CTU to determine luma level
  LUMALVL_TO_DQP_NUM_MODES  = 2
};
#endif

enum SaveLoadTag
{
  SAVE_LOAD_INIT = 0,
  SAVE_ENC_INFO  = 1,
  LOAD_ENC_INFO  = 2
};

enum MergeType
{
  MRG_TYPE_DEFAULT_N        = 0, // 0
  MRG_TYPE_SUBPU_ATMVP,
  MRG_TYPE_IBC,
  NUM_MRG_TYPE                   // 5
};

enum TriangleSplit
{
  TRIANGLE_DIR_135 = 0,
  TRIANGLE_DIR_45,
  TRIANGLE_DIR_NUM
};

enum SharedMrgState
{
  NO_SHARE            = 0,
  GEN_ON_SHARED_BOUND = 1,
  SHARING             = 2
};
//////////////////////////////////////////////////////////////////////////
// Encoder modes to try out
//////////////////////////////////////////////////////////////////////////

enum EncModeFeature
{
  ENC_FT_FRAC_BITS = 0,
  ENC_FT_DISTORTION,
  ENC_FT_RD_COST,
  ENC_FT_ENC_MODE_TYPE,
  ENC_FT_ENC_MODE_OPTS,
  ENC_FT_ENC_MODE_PART,
  NUM_ENC_FEATURES
};

enum ImvMode
{
  IMV_OFF = 0,
  IMV_DEFAULT,
  IMV_4PEL,
  NUM_IMV_MODES
};


// ====================================================================================================================
// Type definition
// ====================================================================================================================

/// parameters for adaptive loop filter
class PicSym;

#define MAX_NUM_SAO_CLASSES  32  //(NUM_SAO_EO_GROUPS > NUM_SAO_BO_GROUPS)?NUM_SAO_EO_GROUPS:NUM_SAO_BO_GROUPS

struct SAOOffset
{
  SAOMode modeIdc; // NEW, MERGE, OFF
  int typeIdc;     // union of SAOModeMergeTypes and SAOModeNewTypes, depending on modeIdc.
  int typeAuxInfo; // BO: starting band index
  int offset[MAX_NUM_SAO_CLASSES];

  SAOOffset();
  ~SAOOffset();
  void reset();

  const SAOOffset& operator= (const SAOOffset& src);
};

struct SAOBlkParam
{

  SAOBlkParam();
  ~SAOBlkParam();
  void reset();
  const SAOBlkParam& operator= (const SAOBlkParam& src);
  SAOOffset& operator[](int compIdx){ return offsetParam[compIdx];}
  const SAOOffset& operator[](int compIdx) const { return offsetParam[compIdx];}
private:
  SAOOffset offsetParam[MAX_NUM_COMPONENT];

};



struct BitDepths
{
  int recon[MAX_NUM_CHANNEL_TYPE]; ///< the bit depth as indicated in the SPS
};

/// parameters for deblocking filter
struct LFCUParam
{
  bool internalEdge;                     ///< indicates internal edge
  bool leftEdge;                         ///< indicates left edge
  bool topEdge;                          ///< indicates top edge
};



struct PictureHash
{
  std::vector<uint8_t> hash;

  bool operator==(const PictureHash &other) const
  {
    if (other.hash.size() != hash.size())
    {
      return false;
    }
    for(uint32_t i=0; i<uint32_t(hash.size()); i++)
    {
      if (other.hash[i] != hash[i])
      {
        return false;
      }
    }
    return true;
  }

  bool operator!=(const PictureHash &other) const
  {
    return !(*this == other);
  }
};

struct SEITimeSet
{
  SEITimeSet() : clockTimeStampFlag(false),
                     numUnitFieldBasedFlag(false),
                     countingType(0),
                     fullTimeStampFlag(false),
                     discontinuityFlag(false),
                     cntDroppedFlag(false),
                     numberOfFrames(0),
                     secondsValue(0),
                     minutesValue(0),
                     hoursValue(0),
                     secondsFlag(false),
                     minutesFlag(false),
                     hoursFlag(false),
                     timeOffsetLength(0),
                     timeOffsetValue(0)
  { }
  bool clockTimeStampFlag;
  bool numUnitFieldBasedFlag;
  int  countingType;
  bool fullTimeStampFlag;
  bool discontinuityFlag;
  bool cntDroppedFlag;
  int  numberOfFrames;
  int  secondsValue;
  int  minutesValue;
  int  hoursValue;
  bool secondsFlag;
  bool minutesFlag;
  bool hoursFlag;
  int  timeOffsetLength;
  int  timeOffsetValue;
};

struct SEIMasteringDisplay
{
  bool      colourVolumeSEIEnabled;
  uint32_t      maxLuminance;
  uint32_t      minLuminance;
  uint16_t    primaries[3][2];
  uint16_t    whitePoint[2];
};

#if SHARP_LUMA_DELTA_QP
struct LumaLevelToDeltaQPMapping
{
  LumaLevelToDQPMode                 mode;             ///< use deltaQP determined by block luma level
  double                             maxMethodWeight;  ///< weight of max luma value when mode = 2
  std::vector< std::pair<int, int> > mapping;          ///< first=luma level, second=delta QP.
#if ENABLE_QPA
  bool isEnabled() const { return (mode != LUMALVL_TO_DQP_DISABLED && mode != LUMALVL_TO_DQP_NUM_MODES); }
#else
  bool isEnabled() const { return mode!=LUMALVL_TO_DQP_DISABLED; }
#endif
};
#endif

#if ER_CHROMA_QP_WCG_PPS
struct WCGChromaQPControl
{
  bool isEnabled() const { return enabled; }
  bool   enabled;         ///< Enabled flag (0:default)
  double chromaCbQpScale; ///< Chroma Cb QP Scale (1.0:default)
  double chromaCrQpScale; ///< Chroma Cr QP Scale (1.0:default)
  double chromaQpScale;   ///< Chroma QP Scale (0.0:default)
  double chromaQpOffset;  ///< Chroma QP Offset (0.0:default)
};
#endif

class ChromaCbfs
{
public:
  ChromaCbfs()
    : Cb(true), Cr(true)
  {}
  ChromaCbfs( bool _cbf )
    : Cb( _cbf ), Cr( _cbf )
  {}
public:
  bool sigChroma( ChromaFormat chromaFormat ) const
  {
    if( chromaFormat == CHROMA_400 )
    {
      return false;
    }
    return   ( Cb || Cr );
  }
  bool& cbf( ComponentID compID )
  {
    bool *cbfs[MAX_NUM_TBLOCKS] = { nullptr, &Cb, &Cr };

    return *cbfs[compID];
  }
public:
  bool Cb;
  bool Cr;
};


enum MsgLevel
{
  SILENT  = 0,
  ERROR   = 1,
  WARNING = 2,
  INFO    = 3,
  NOTICE  = 4,
  VERBOSE = 5,
  DETAILS = 6
};
enum RESHAPE_SIGNAL_TYPE
{
  RESHAPE_SIGNAL_SDR = 0,
  RESHAPE_SIGNAL_PQ  = 1,
  RESHAPE_SIGNAL_HLG = 2,
  RESHAPE_SIGNAL_NULL = 100,
};


// ---------------------------------------------------------------------------
// exception class
// ---------------------------------------------------------------------------

class Exception : public std::exception
{
public:
  Exception( const std::string& _s ) : m_str( _s ) { }
  Exception( const Exception& _e ) : std::exception( _e ), m_str( _e.m_str ) { }
  virtual ~Exception() noexcept { };
  virtual const char* what() const noexcept { return m_str.c_str(); }
  Exception& operator=( const Exception& _e ) { std::exception::operator=( _e ); m_str = _e.m_str; return *this; }
  template<typename T> Exception& operator<<( T t ) { std::ostringstream oss; oss << t; m_str += oss.str(); return *this; }
private:
  std::string m_str;
};

// if a check fails with THROW or CHECK, please check if ported correctly from assert in revision 1196)
#define THROW(x)            throw( Exception( "\nERROR: In function \"" ) << __FUNCTION__ << "\" in " << __FILE__ << ":" << __LINE__ << ": " << x )
#define CHECK(c,x)          if(c){ THROW(x); }
#define EXIT(x)             throw( Exception( "\n" ) << x << "\n" )
#define CHECK_NULLPTR(_ptr) CHECK( !( _ptr ), "Accessing an empty pointer pointer!" )

#if !NDEBUG  // for non MSVC compiler, define _DEBUG if in debug mode to have same behavior between MSVC and others in debug
#ifndef _DEBUG
#define _DEBUG 1
#endif
#endif

#if defined( _DEBUG )
#define CHECKD(c,x)         if(c){ THROW(x); }
#else
#define CHECKD(c,x)
#endif // _DEBUG

// ---------------------------------------------------------------------------
// static vector
// ---------------------------------------------------------------------------

template<typename T, size_t N>
class static_vector
{
  T _arr[ N ];
  size_t _size;

public:

  typedef T         value_type;
  typedef size_t    size_type;
  typedef ptrdiff_t difference_type;
  typedef T&        reference;
  typedef T const&  const_reference;
  typedef T*        pointer;
  typedef T const*  const_pointer;
  typedef T*        iterator;
  typedef T const*  const_iterator;

  static const size_type max_num_elements = N;

  static_vector() : _size( 0 )                                 { }
  static_vector( size_t N_ ) : _size( N_ )                     { }
  static_vector( size_t N_, const T& _val ) : _size( 0 )       { resize( N_, _val ); }
  template<typename It>
  static_vector( It _it1, It _it2 ) : _size( 0 )               { while( _it1 < _it2 ) _arr[ _size++ ] = *_it1++; }
  static_vector( std::initializer_list<T> _il ) : _size( 0 )
  {
    typename std::initializer_list<T>::iterator _src1 = _il.begin();
    typename std::initializer_list<T>::iterator _src2 = _il.end();

    while( _src1 < _src2 ) _arr[ _size++ ] = *_src1++;

    CHECKD( _size > N, "capacity exceeded" );
  }
  static_vector& operator=( std::initializer_list<T> _il )
  {
    _size = 0;

    typename std::initializer_list<T>::iterator _src1 = _il.begin();
    typename std::initializer_list<T>::iterator _src2 = _il.end();

    while( _src1 < _src2 ) _arr[ _size++ ] = *_src1++;

    CHECKD( _size > N, "capacity exceeded" );
  }

  void resize( size_t N_ )                      { CHECKD( N_ > N, "capacity exceeded" ); while(_size < N_) _arr[ _size++ ] = T() ; _size = N_; }
  void resize( size_t N_, const T& _val )       { CHECKD( N_ > N, "capacity exceeded" ); while(_size < N_) _arr[ _size++ ] = _val; _size = N_; }
  void reserve( size_t N_ )                     { CHECKD( N_ > N, "capacity exceeded" ); }
  void push_back( const T& _val )               { CHECKD( _size >= N, "capacity exceeded" ); _arr[ _size++ ] = _val; }
  void push_back( T&& val )                     { CHECKD( _size >= N, "capacity exceeded" ); _arr[ _size++ ] = std::forward<T>( val ); }
  void pop_back()                               { CHECKD( _size == 0, "calling pop_back on an empty vector" ); _size--; }
  void pop_front()                              { CHECKD( _size == 0, "calling pop_front on an empty vector" ); _size--; for( int i = 0; i < _size; i++ ) _arr[i] = _arr[i + 1]; }
  void clear()                                  { _size = 0; }
  reference       at( size_t _i )               { CHECKD( _i >= _size, "Trying to access an out-of-bound-element" ); return _arr[ _i ]; }
  const_reference at( size_t _i ) const         { CHECKD( _i >= _size, "Trying to access an out-of-bound-element" ); return _arr[ _i ]; }
  reference       operator[]( size_t _i )       { CHECKD( _i >= _size, "Trying to access an out-of-bound-element" ); return _arr[ _i ]; }
  const_reference operator[]( size_t _i ) const { CHECKD( _i >= _size, "Trying to access an out-of-bound-element" ); return _arr[ _i ]; }
  reference       front()                       { CHECKD( _size == 0, "Trying to access the first element of an empty vector" ); return _arr[ 0 ]; }
  const_reference front() const                 { CHECKD( _size == 0, "Trying to access the first element of an empty vector" ); return _arr[ 0 ]; }
  reference       back()                        { CHECKD( _size == 0, "Trying to access the last element of an empty vector" );  return _arr[ _size - 1 ]; }
  const_reference back() const                  { CHECKD( _size == 0, "Trying to access the last element of an empty vector" );  return _arr[ _size - 1 ]; }
  pointer         data()                        { return _arr; }
  const_pointer   data() const                  { return _arr; }
  iterator        begin()                       { return _arr; }
  const_iterator  begin() const                 { return _arr; }
  const_iterator  cbegin() const                { return _arr; }
  iterator        end()                         { return _arr + _size; }
  const_iterator  end() const                   { return _arr + _size; };
  const_iterator  cend() const                  { return _arr + _size; };
  size_type       size() const                  { return _size; };
  size_type       byte_size() const             { return _size * sizeof( T ); }
  bool            empty() const                 { return _size == 0; }

  size_type       capacity() const              { return N; }
  size_type       max_size() const              { return N; }
  size_type       byte_capacity() const         { return sizeof(_arr); }

  iterator        insert( const_iterator _pos, const T& _val )
                                                { CHECKD( _size >= N, "capacity exceeded" );
                                                  for( difference_type i = _size - 1; i >= _pos - _arr; i-- ) _arr[i + 1] = _arr[i];
                                                  *const_cast<iterator>( _pos ) = _val;
                                                  _size++;
                                                  return const_cast<iterator>( _pos ); }

  iterator        insert( const_iterator _pos, T&& _val )
                                                { CHECKD( _size >= N, "capacity exceeded" );
                                                  for( difference_type i = _size - 1; i >= _pos - _arr; i-- ) _arr[i + 1] = _arr[i];
                                                  *const_cast<iterator>( _pos ) = std::forward<T>( _val );
                                                  _size++; return const_cast<iterator>( _pos ); }
  template<class InputIt>
  iterator        insert( const_iterator _pos, InputIt first, InputIt last )
                                                { const difference_type numEl = last - first;
                                                  CHECKD( _size + numEl >= N, "capacity exceeded" );
                                                  for( difference_type i = _size - 1; i >= _pos - _arr; i-- ) _arr[i + numEl] = _arr[i];
                                                  iterator it = const_cast<iterator>( _pos ); _size += numEl;
                                                  while( first != last ) *it++ = *first++;
                                                  return const_cast<iterator>( _pos ); }

  iterator        insert( const_iterator _pos, size_t numEl, const T& val )
                                                { //const difference_type numEl = last - first;
                                                  CHECKD( _size + numEl >= N, "capacity exceeded" );
                                                  for( difference_type i = _size - 1; i >= _pos - _arr; i-- ) _arr[i + numEl] = _arr[i];
                                                  iterator it = const_cast<iterator>( _pos ); _size += numEl;
                                                  for ( int k = 0; k < numEl; k++) *it++ = val;
                                                  return const_cast<iterator>( _pos ); }

  void            erase( const_iterator _pos )  { iterator it   = const_cast<iterator>( _pos ) - 1;
                                                  iterator last = end() - 1;
                                                  while( ++it != last ) *it = *( it + 1 );
                                                  _size--; }
};


// ---------------------------------------------------------------------------
// dynamic cache
// ---------------------------------------------------------------------------

template<typename T>
class dynamic_cache
{
  std::vector<T*> m_cache;
#if ENABLE_SPLIT_PARALLELISM || ENABLE_WPP_PARALLELISM
  int64_t         m_cacheId;
#endif

public:

#if ENABLE_SPLIT_PARALLELISM || ENABLE_WPP_PARALLELISM
  dynamic_cache()
  {
    static int cacheId = 0;
    m_cacheId = cacheId++;
  }

#endif
  ~dynamic_cache()
  {
    deleteEntries();
  }

  void deleteEntries()
  {
    for( auto &p : m_cache )
    {
      delete p;
      p = nullptr;
    }

    m_cache.clear();
  }

  T* get()
  {
    T* ret;

    if( !m_cache.empty() )
    {
      ret = m_cache.back();
      m_cache.pop_back();
#if ENABLE_SPLIT_PARALLELISM || ENABLE_WPP_PARALLELISM
      CHECK( ret->cacheId != m_cacheId, "Putting item into wrong cache!" );
      CHECK( !ret->cacheUsed,           "Fetched an element that should've been in cache!!" );
#endif
    }
    else
    {
      ret = new T;
    }

#if ENABLE_SPLIT_PARALLELISM || ENABLE_WPP_PARALLELISM
    ret->cacheId   = m_cacheId;
    ret->cacheUsed = false;

#endif
    return ret;
  }

  void cache( T* el )
  {
#if ENABLE_SPLIT_PARALLELISM || ENABLE_WPP_PARALLELISM
    CHECK( el->cacheId != m_cacheId, "Putting item into wrong cache!" );
    CHECK( el->cacheUsed,            "Putting cached item back into cache!" );

    el->cacheUsed = true;

#endif
    m_cache.push_back( el );
  }

  void cache( std::vector<T*>& vel )
  {
#if ENABLE_SPLIT_PARALLELISM || ENABLE_WPP_PARALLELISM
    for( auto el : vel )
    {
      CHECK( el->cacheId != m_cacheId, "Putting item into wrong cache!" );
      CHECK( el->cacheUsed,            "Putting cached item back into cache!" );

      el->cacheUsed = true;
    }

#endif
    m_cache.insert( m_cache.end(), vel.begin(), vel.end() );
    vel.clear();
  }
};

typedef dynamic_cache<struct CodingUnit    > CUCache;
typedef dynamic_cache<struct PredictionUnit> PUCache;
typedef dynamic_cache<struct TransformUnit > TUCache;

struct XUCache
{
  CUCache cuCache;
  PUCache puCache;
  TUCache tuCache;
};

#define SIGN(x) ( (x) >= 0 ? 1 : -1 )

#define MAX_NUM_ALF_CLASSES             25
#define MAX_NUM_ALF_LUMA_COEFF          13
#define MAX_NUM_ALF_CHROMA_COEFF        7
#define MAX_ALF_FILTER_LENGTH           7
#define MAX_NUM_ALF_COEFF               (MAX_ALF_FILTER_LENGTH * MAX_ALF_FILTER_LENGTH / 2 + 1)

enum AlfFilterType
{
  ALF_FILTER_5,
  ALF_FILTER_7,
  ALF_NUM_OF_FILTER_TYPES
};

struct AlfFilterShape
{
  AlfFilterShape( int size )
    : filterLength( size ),
    numCoeff( size * size / 4 + 1 ),
    filterSize( size * size / 2 + 1 )
  {
    if( size == 5 )
    {
      pattern = {
                 0,
             1,  2,  3,
         4,  5,  6,  5,  4,
             3,  2,  1,
                 0
      };

      weights = {
                 2,
              2, 2, 2,
           2, 2, 1, 1
      };

      golombIdx = {
                 0,
              0, 1, 0,
           0, 1, 2, 2
      };

      filterType = ALF_FILTER_5;
    }
    else if( size == 7 )
    {
      pattern = {
                     0,
                 1,  2,  3,
             4,  5,  6,  7,  8,
         9, 10, 11, 12, 11, 10, 9,
             8,  7,  6,  5,  4,
                 3,  2,  1,
                     0
      };

      weights = {
                    2,
                2,  2,  2,
            2,  2,  2,  2,  2,
        2,  2,  2,  1,  1
      };

      golombIdx = {
                    0,
                 0, 1, 0,
              0, 1, 2, 1, 0,
           0, 1, 2, 3, 3
      };

      filterType = ALF_FILTER_7;
    }
    else
    {
      filterType = ALF_NUM_OF_FILTER_TYPES;
      CHECK( 0, "Wrong ALF filter shape" );
    }
  }

  AlfFilterType filterType;
  int filterLength;
  int numCoeff;      //TO DO: check whether we need both numCoeff and filterSize
  int filterSize;
  std::vector<int> pattern;
  std::vector<int> weights;
  std::vector<int> golombIdx;
};

struct AlfSliceParam
{
  bool                         enabledFlag[MAX_NUM_COMPONENT];                          // alf_slice_enable_flag, alf_chroma_idc
#if JVET_N0242_NON_LINEAR_ALF
  bool                         nonLinearFlag[MAX_NUM_CHANNEL_TYPE];                     // alf_nonlinear_enable_flag[Luma/Chroma]
#endif
  short                        lumaCoeff[MAX_NUM_ALF_CLASSES * MAX_NUM_ALF_LUMA_COEFF]; // alf_coeff_luma_delta[i][j]
#if JVET_N0242_NON_LINEAR_ALF
  short                        lumaClipp[MAX_NUM_ALF_CLASSES * MAX_NUM_ALF_LUMA_COEFF]; // alf_clipp_luma_[i][j]
#endif
  short                        chromaCoeff[MAX_NUM_ALF_CHROMA_COEFF];                   // alf_coeff_chroma[i]
#if JVET_N0242_NON_LINEAR_ALF
  short                        chromaClipp[MAX_NUM_ALF_CHROMA_COEFF];                   // alf_clipp_chroma[i]
#endif
  short                        filterCoeffDeltaIdx[MAX_NUM_ALF_CLASSES];                // filter_coeff_delta[i]
  bool                         alfLumaCoeffFlag[MAX_NUM_ALF_CLASSES];                   // alf_luma_coeff_flag[i]
  int                          numLumaFilters;                                          // number_of_filters_minus1 + 1
  bool                         alfLumaCoeffDeltaFlag;                                   // alf_luma_coeff_delta_flag
  bool                         alfLumaCoeffDeltaPredictionFlag;                         // alf_luma_coeff_delta_prediction_flag
  std::vector<AlfFilterShape>* filterShapes;

  AlfSliceParam()
  {
    reset();
  }

  void reset()
  {
    std::memset( enabledFlag, false, sizeof( enabledFlag ) );
#if JVET_N0242_NON_LINEAR_ALF
    std::memset( nonLinearFlag, false, sizeof( nonLinearFlag ) );
#endif
    std::memset( lumaCoeff, 0, sizeof( lumaCoeff ) );
#if JVET_N0242_NON_LINEAR_ALF
    std::memset( lumaClipp, 0, sizeof( lumaClipp ) );
#endif
    std::memset( chromaCoeff, 0, sizeof( chromaCoeff ) );
#if JVET_N0242_NON_LINEAR_ALF
    std::memset( chromaClipp, 0, sizeof( chromaClipp ) );
#endif
    std::memset( filterCoeffDeltaIdx, 0, sizeof( filterCoeffDeltaIdx ) );
    std::memset( alfLumaCoeffFlag, true, sizeof( alfLumaCoeffFlag ) );
    numLumaFilters = 1;
    alfLumaCoeffDeltaFlag = false;
    alfLumaCoeffDeltaPredictionFlag = false;
  }

  const AlfSliceParam& operator = ( const AlfSliceParam& src )
  {
    std::memcpy( enabledFlag, src.enabledFlag, sizeof( enabledFlag ) );
#if JVET_N0242_NON_LINEAR_ALF
    std::memcpy( nonLinearFlag, src.nonLinearFlag, sizeof( nonLinearFlag ) );
#endif
    std::memcpy( lumaCoeff, src.lumaCoeff, sizeof( lumaCoeff ) );
#if JVET_N0242_NON_LINEAR_ALF
    std::memcpy( lumaClipp, src.lumaClipp, sizeof( lumaClipp ) );
#endif
    std::memcpy( chromaCoeff, src.chromaCoeff, sizeof( chromaCoeff ) );
#if JVET_N0242_NON_LINEAR_ALF
    std::memcpy( chromaClipp, src.chromaClipp, sizeof( chromaClipp ) );
#endif
    std::memcpy( filterCoeffDeltaIdx, src.filterCoeffDeltaIdx, sizeof( filterCoeffDeltaIdx ) );
    std::memcpy( alfLumaCoeffFlag, src.alfLumaCoeffFlag, sizeof( alfLumaCoeffFlag ) );
    numLumaFilters = src.numLumaFilters;
    alfLumaCoeffDeltaFlag = src.alfLumaCoeffDeltaFlag;
    alfLumaCoeffDeltaPredictionFlag = src.alfLumaCoeffDeltaPredictionFlag;
    filterShapes = src.filterShapes;
    return *this;
  }
};

//! \}

#endif

<|MERGE_RESOLUTION|>--- conflicted
+++ resolved
@@ -50,11 +50,9 @@
 #include <assert.h>
 #include <cassert>
 
-<<<<<<< HEAD
 #define JVET_N0866_UNIF_TRFM_SEL_IMPL_MTS_ISP             1 // JVET-N0866: unified transform derivation for ISP and implicit MTS (combining JVET-N0172, JVET-N0375, JVET-N0419 and JVET-N0420)
-=======
+
 #define JVET_N0340_TRI_MERGE_CAND                         1
->>>>>>> 1d9a82b5
 
 #define JVET_N0324_REGULAR_MRG_FLAG                       1
 
