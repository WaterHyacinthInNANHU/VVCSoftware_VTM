--- conflicted
+++ resolved
@@ -55,7 +55,6 @@
 //########### place macros to be removed in next cycle below this line ###############
 #define JVET_W0133_CONSTRAINED_RASL_ENCODING              1 // SEI message for Constrained RASL encoding for bitstream switching
 
-<<<<<<< HEAD
 #define JVET_W0129_ENABLE_ALF_TRUEORG                    1 // Using true original samples for ALF as default setting
 
 #define JVET_W0134_UNIFORM_METRICS_LOG                    1 // change metrics output for easy parsing
@@ -72,20 +71,7 @@
 
 #define JVET_S0154_ASPECT9_AND_S0158_ASPECT4              1 // JVET-S0154 #9:  In the subpicture sub-bitstream extraction process, insert SEI NAL units to directly contain those SEI messages that were scalable-nested HRD-related SEI messages that apply to the output bitstream, and remove their original container SEI NAL units from the output bitstream. When the target OLS includes only one layer, apply the same for scalable-nested non-HRD-related SEI messages.
                                                             // JVET-S0158 #4c: Insert SEI NAL units to directly contain those SEI messages that were scalable-nested HRD-related SEI messages that apply to the output bitstream, and remove their original container SEI NAL units from the output bitstream. When the target OLS includes only one layer, apply the same for scalable-nested non-HRD-related SEI messages.
-=======
-#define JVET_S0154_ASPECT9_AND_S0158_ASPECT4              1 // JVET-S0154 #9:  In the subpicture sub-bitstream extraction process, insert SEI NAL units to directly contain those SEI messages that were scalable-nested HRD-related SEI messages that apply to the output bitstream, and remove their original container SEI NAL units from the output bitstream. When the target OLS includes only one layer, apply the same for scalable-nested non-HRD-related SEI messages.
-                                                            // JVET-S0158 #4c: Insert SEI NAL units to directly contain those SEI messages that were scalable-nested HRD-related SEI messages that apply to the output bitstream, and remove their original container SEI NAL units from the output bitstream. When the target OLS includes only one layer, apply the same for scalable-nested non-HRD-related SEI messages.
-#define JVET_S0096_RPL_CONSTRAINT                         1 // JVET-S0096 aspect 1: When pps_rpl_info_in_ph_flag is equal to 1 and ph_inter_slice_allowed_flag is equal to 1, the value of num_ref_entries[ 0 ][ RplsIdx[ 0 ] ] shall be greater than 0.
-#define JVET_S0078_NOOUTPUTPRIORPICFLAG                   0 // JVET-S0078: Handling of NoOutputOfPriorPicsFlag in output process
-#define JVET_S0219_ASPECT1                                1 // JVET-S0219 aspect1 : removal non-referred APS parameter set in the non-output layer.
-#define JVET_R0193                                        1 // JVET-R0193: signalling of the number of maximum sublayers used for inter-layer prediction for each layer
-#define JVET_R0193_S0141                                  1 // JVET-S0141 item 47 : item 47: In the general sub-bitstream extraction process, specify the conditions under which an output sub-bitstream is required to be a conforming bitstream such that the value of tIdTarget is specified to be in the range of 0 to vps_ptl_max_tid[ vps_ols_ptl_idx[ targetOlsIdx ] ], inclusive (instead of 0 to 6 inclusive). (JVET-S0158 aspect 1)
-#define JVET_T0065_LEVEL_6_3                              1 // JVET-T0065: Add level 6.3
-#define JVET_T0091_LMCS_ENC_OVERFLOW_FIX                  1 // JVET-T0091: LMCS encoder overflow fix at high bit-depth for SDR
-#define JVET_S0163_ON_TARGETOLS_SUBLAYERS                 1 // JVET-S0163: On target OLS and sublayers for decoding (OPI NAL Unit)
-#define JVET_R0266_GCI                                    1 // JVET-R0266 #5: Specify that no_gdr_constraint_flag equal to 1 specifies that sps_gdr_enabled_flag shall be equal to 0
-#define JVET_S0084_S0110_RADL                             1 // When the current picture is a RADL picture, allow RASL pictures with pps_mixed_nalu_types_in_pic_flag is equal to 1 in active entries in RefPicList[ 0 ] or RefPicList[ 1 ]
->>>>>>> d82f0b60
+
 
 //########### place macros to be be kept below this line ###############
 #define GDR_ENABLED   1
