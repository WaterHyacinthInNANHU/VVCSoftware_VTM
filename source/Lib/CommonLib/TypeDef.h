/* The copyright in this software is being made available under the BSD
 * License, included below. This software may be subject to other third party
 * and contributor rights, including patent rights, and no such rights are
 * granted under this license.
 *
 * Copyright (c) 2010-2019, ITU/ISO/IEC
 * All rights reserved.
 *
 * Redistribution and use in source and binary forms, with or without
 * modification, are permitted provided that the following conditions are met:
 *
 *  * Redistributions of source code must retain the above copyright notice,
 *    this list of conditions and the following disclaimer.
 *  * Redistributions in binary form must reproduce the above copyright notice,
 *    this list of conditions and the following disclaimer in the documentation
 *    and/or other materials provided with the distribution.
 *  * Neither the name of the ITU/ISO/IEC nor the names of its contributors may
 *    be used to endorse or promote products derived from this software without
 *    specific prior written permission.
 *
 * THIS SOFTWARE IS PROVIDED BY THE COPYRIGHT HOLDERS AND CONTRIBUTORS "AS IS"
 * AND ANY EXPRESS OR IMPLIED WARRANTIES, INCLUDING, BUT NOT LIMITED TO, THE
 * IMPLIED WARRANTIES OF MERCHANTABILITY AND FITNESS FOR A PARTICULAR PURPOSE
 * ARE DISCLAIMED. IN NO EVENT SHALL THE COPYRIGHT HOLDER OR CONTRIBUTORS
 * BE LIABLE FOR ANY DIRECT, INDIRECT, INCIDENTAL, SPECIAL, EXEMPLARY, OR
 * CONSEQUENTIAL DAMAGES (INCLUDING, BUT NOT LIMITED TO, PROCUREMENT OF
 * SUBSTITUTE GOODS OR SERVICES; LOSS OF USE, DATA, OR PROFITS; OR BUSINESS
 * INTERRUPTION) HOWEVER CAUSED AND ON ANY THEORY OF LIABILITY, WHETHER IN
 * CONTRACT, STRICT LIABILITY, OR TORT (INCLUDING NEGLIGENCE OR OTHERWISE)
 * ARISING IN ANY WAY OUT OF THE USE OF THIS SOFTWARE, EVEN IF ADVISED OF
 * THE POSSIBILITY OF SUCH DAMAGE.
 */

/** \file     TypeDef.h
    \brief    Define macros, basic types, new types and enumerations
*/

#ifndef __TYPEDEF__
#define __TYPEDEF__

#ifndef __COMMONDEF__
#error Include CommonDef.h not TypeDef.h
#endif

#include <vector>
#include <utility>
#include <sstream>
#include <cstddef>
#include <cstring>
#include <assert.h>
#include <cassert>

<<<<<<< HEAD
#define JVET_O0061_MV_THR_DEBLOCKING                      1 // a deblocking mv threshold of half pel
=======
#define JVET_O0159_10BITTCTABLE_DEBLOCKING                1 // tc table for 10-bit video
>>>>>>> 9feae237

#define JVET_O0046_DQ_SIGNALLING                          1 // JVET-O0046: Move delta-QP earlier for 64x64 VPDU processing, applied to CUs >64x64 only

#define JVET_O0616_400_CHROMA_SUPPORT                     1 // JVET-O0616: Various chroma format support in VVC

#define JVET_O0265_TPM_SIMPLIFICATION                     1 // JVET-O0265/JVET-O0629/JVET-O0418/JVET-O0329/JVET-O0378/JVET-O0411/JVET-O0279:Simplified motion field storage for TPM

#define JVET_O1136_TS_BDPCM_SIGNALLING                    1 // JVET-O1136: Unified syntax for JVET-O0165/O0200/O0783 on TS and BDPCM signalling

#define JVET_O0219_LFNST_TRANSFORM_SET_FOR_LMCMODE        1

#define JVET_O0426_MRL_REF_SAMPLES_DC_MODE                1 // JVET-O0426: align MRL reference samples used for DC intra mode prediction

#define JVET_O0366_AFFINE_BCW                             1 // JVET-O0366: Simplifications on BCW index derivation process

#define JVET_O1168_CU_CHROMA_QP_OFFSET                    1 // JVET-O1168: cu chroma QP offset

#define JVET_O0368_LFNST_WITH_DCT2_ONLY                   1 // JVET-O0368/O0292/O0521/O0466: disable LFNST for non-DCT2 MTS candidates normatively

#define JVET_O0106_ISP_4xN_PREDREG_FOR_1xN_2xN            1 // JVET-O0106: use 4xN prediction regions for 1xN and 2xN subblocks

#define JVET_O0500_SEP_CTX_AFFINE_SUBBLOCK_MRG            1 // JVET-O0500: Different ctx models for inter affine flag and subblock merge flag

#define JVET_O0414_SMVD_LTRP                              1 // JVET-O0414: long-term reference picture restriction for SMVD

#define JVET_O0258_REMOVE_CHROMA_IBC_FOR_DUALTREE         1 // JVET-O0258 Remove chroma IBC when dualtree is used

#define JVET_O1161_IBC_MAX_SIZE                           1 // Limit largest IBC luma CU size to 64x64 per discussion of JVET-O1161

#define JVET_O0315_RDPCM_INTRAMODE_ALIGN                  1 // JVET-O0200/O0205/O0296/O0342/O0463/O0542: Intra prediction mode alignment for BDPCM

#define JVET_O0284_CONDITION_SMVD_MVDL1ZEROFLAG           1 // JVET-O0284: condition sym_mvd_flag on mvd_l1_zero_flag

#define JVET_O0122_TS_SIGN_LEVEL                          1 // JVET-O0122: Sign context and level mapping of TS residual coding.

#define JVET_O0438_SPS_AFFINE_AMVR_FLAG                   1 // JVET-O0438: affine AMVR control flag conditioned on affine control flag in SPS

#define JVET_O0065_CABAC_INIT                             0 // JVET-O0065: CABAC initialization

#define JVET_O0052_TU_LEVEL_CTX_CODED_BIN_CONSTRAINT      1 // JVET-O0052 Method-1: TU-level context coded bin constraint
   
#define JVET_O0105_ICT                                    1 // JVET-O0105: inter-chroma transform (ICT) as extension of joint chroma coding (JCC)
#define JVET_O0543_ICT_ICU_ONLY                           1 // JVET-O0543: ICT only in Intra CUs (was Intra slices, modified during adoption)
#define JVET_N0288_PROPOSAL1                              1   // JVET-N0288 Proposal 1

#define JVET_O0090_ALF_CHROMA_FILTER_ALTERNATIVES_CTB     1 // JVET-O0090 test 2: CTB selection of ALF alternative chroma filters

#define JVET_O0216_ALF_COEFF_EG3                          1 // JVET-O0216/O0302/O0648: using EG3 for ALF coefficients coding

#define JVET_O0256_ADJUST_THD_DEPQUANT                    1 // JVET-O0256: Fast encoder with adjusted threshold in dependent quantization

#define JVET_O0619_GTX_SINGLE_PASS_TS_RESIDUAL_CODING     1 // JVET-O0619/O0623 : Single pass coding of abs_level_gtx_flag[x] for TS residual coding 

#define JVET_O0272_LMCS_SIMP_INVERSE_MAPPING              1 // JVET-O0272: LMCS simplified inverse mapping

#define JVET_O0247_ALF_CTB_CODING_REDUNDANCY_REMOVAL      1 // JVET-O0247: not signal APS index when number APS is 2

#define JVET_O0297_DMVR_PADDING                           1 // JVET-O0297 DMVR Padding

#define JVET_O0637_CHROMA_GRADIENT_LINE_SELECTION         1 // Choose line0 and line3 for gradient computation when chroma is same size as luma

#define JVET_O0288_UNIFY_ALF_SLICE_TYPE_REMOVAL           1 // JVET-O0288: remove slice type dependency in ALF

#define JVET_O0064_SIMP_ALF_CLIP_CODING                   1 // JVET-O0047/O0058/O0064/O0067/O0290/O0301/O0430: use FLC for alf clipping indices, always signal alf clipping indices

#define JVET_O0529_IMPLICIT_MTS_HARMONIZE                 1 // JVET-O0529/O0540: Harmonization of LFNST, MIP and implicit MTS

#define JVET_O0669_REMOVE_ALF_COEFF_PRED                  1 // JVET-O0425/O0427/O0669: remove prediction in ALF coefficients coding

#define JVET_O0541_IMPLICIT_MTS_CONDITION                 1 // JVET_O0541: Decouple the intra implicit transform selection from an inter MTS related SPS flag
#define JVET_O0163_REMOVE_SWITCHING_TMV                   1 // JVET-O0163/JVET-O0588: Remove switching between L0 and L1 for temporal MV
#define JVET_O0655_422_CHROMA_DM_MAPPING_FIX              1 // JVET-O0655: modify chroma DM derivation table for 4:2:2 chroma format

#define JVET_O1109_UNFIY_CRS                              1 // JVET-O1109: Unified CRS derivation

#define JVET_O0590_REDUCE_DMVR_ORIG_MV_COST               1 // Reduce the DMVR cost of the original MV

#define JVET_O0432_LMCS_ENCODER                           1 // JVET-O0432: LMCS encoder improvement

#define JVET_O0429_CRS_LAMBDA_FIX                         1 // JVET-O0429: fix encoder lambda rounding used in CRS

#define JVET_O0428_LMCS_CLEANUP                           1 // JVET-O0428: LMCS cleanups

#define JVET_O0164_REMOVE_AMVP_SPATIAL_SCALING            1 // JVET-O0164/JVET-O0587: remove spatial AMVP candidate scaling

#define JVET_O0162_IBC_MVP_FLAG                           1 // JVET-O0162/O0331/O0480/O0574: IBC mvp flag conditioned on MaxNumMergeCand>1

#define JVET_O0055_INT_DMVR_DIS_BDOF                      1 // integer-distance DMVR cost to disable BDOF and disable BDOF early termination

#define JVET_O0277_INTRA_SMALL_BLOCK_DCTIF                1 // JVET-O0277: DCT-IF interpolation filter is always used for 4x4, 4x8, and 8x4 luma CB

#define JVET_O0267_IBC_SCALING_LIST                       1

#define JVET_O0280_SIMD_TRIANGLE_WEIGHTING                1 // JVET-O0280: SIMD implementation for weighted sample prediction process of triangle prediction mode

#define JVET_O0364_PDPC_DC                                1 // JVET-O0364 Part 4: align PDPC process for DC with the one for Planar
#define JVET_O0364_PDPC_ANGULAR                           1 // JVET-O0364 Part 5: simplify PDPC process for angular modes

#define JVET_O0094_LFNST_ZERO_PRIM_COEFFS                 1 // JVET-O0049: CE6-2.1a, LFNST involves zeroing of primary only coefficient positions

#define JVET_O0294_TRANSFORM_CLEANUP                      1 // JVET-O0294: Context modelling for MTS index

#define JVET_O1124_ALLOW_CCLM_COND                        1 // JVET-O1124/JVET-O0196: CCLM restriction to reduce luma-chroma latency for chroma separate tree

#define JVET_O0078_SINGLE_HMVPLUT                         1 // JVET-O0078Single HMVP table for all CUs inside the shared merge list region for IBC

#define JVET_O0126_BPWA_INDEX_CODING_FIX                  1 // JVET-O0126 align BPWA index coding with specification

#define JVET_O0592_ENC_ME_IMP                             1 // JVET-O0592 encoder ME improvement

#define JVET_O0108_DIS_DMVR_BDOF_CIIP                     1 // JVET_O0108 CE9-2.2: disable DMVR and BDOF for CIIP

#define JVET_O1140_SLICE_DISABLE_BDOF_DMVR_FLAG           1 // JVET-O1140 slice level disable flag for BDOF and DMVR

#define JVET_O0567_MVDRange_Constraint                    1 // JVET-O0567: constrain the signalled MVD value to the range of [-2^17, 2^17-1]

#define JVET_O0596_CBF_SIG_ALIGN_TO_SPEC                  1 // JVET-O0596 align cbf signaling with specification
#define JVET_O0193_REMOVE_TR_DEPTH_IN_CBF_CTX             1 // JVET-O0193/JVET-O0375: remove transform depth in cbf context modeling

#define JVET_O0594_BDOF_REF_SAMPLE_PADDING                1 // JVET-O0594/O0252/O0506/O0615/O0624: BDOF reference sample padding using the nearest integer sample position

#define JVET_O0472_LFNST_SIGNALLING_LAST_SCAN_POS         1 // JVET-O0472: LFNST index signalling depends on the position of last significant coefficient

#define FIX_DB_MAX_TRANSFORM_SIZE                         1

#define MRG_SHARELIST_SHARSIZE                            32

#define JVET_M0497_MATRIX_MULT                            0 // 0: Fast method; 1: Matrix multiplication

#define APPLY_SBT_SL_ON_MTS                               1 // apply save & load fast algorithm on inter MTS when SBT is on
#define FIX_PCM                                           1 // Fix PCM bugs in VTM3

#define MAX_TB_SIZE_SIGNALLING                            0

#define EMULATION_PREVENTION_FIX                          1 // fix for start code emulation reported in #270. Diverges from specification text

typedef std::pair<int, bool> TrMode;
typedef std::pair<int, int>  TrCost;

// clang-format off
#define ENABLE_JVET_L0283_MRL                             1 // 1: Enable MRL, 0: Disable MRL
#define JVET_L0090_PAIR_AVG                               1 // Add pairwise average candidates, replace HEVC combined candidates
#define REUSE_CU_RESULTS                                  1
#if REUSE_CU_RESULTS
#define REUSE_CU_RESULTS_WITH_MULTIPLE_TUS                1
#define MAX_NUM_TUS                                       4
#endif
// clang-format on


#ifndef JVET_J0090_MEMORY_BANDWITH_MEASURE
#define JVET_J0090_MEMORY_BANDWITH_MEASURE                0
#endif

#ifndef EXTENSION_360_VIDEO
#define EXTENSION_360_VIDEO                               0   ///< extension for 360/spherical video coding support; this macro should be controlled by makefile, as it would be used to control whether the library is built and linked
#endif

#ifndef ENABLE_WPP_PARALLELISM
#define ENABLE_WPP_PARALLELISM                            0
#endif
#if ENABLE_WPP_PARALLELISM
#ifndef ENABLE_WPP_STATIC_LINK
#define ENABLE_WPP_STATIC_LINK                            0 // bug fix static link
#endif
#define PARL_WPP_MAX_NUM_THREADS                         16

#endif
#ifndef ENABLE_SPLIT_PARALLELISM
#define ENABLE_SPLIT_PARALLELISM                          0
#endif
#if ENABLE_SPLIT_PARALLELISM
#define PARL_SPLIT_MAX_NUM_JOBS                           6                             // number of parallel jobs that can be defined and need memory allocated
#define NUM_RESERVERD_SPLIT_JOBS                        ( PARL_SPLIT_MAX_NUM_JOBS + 1 )  // number of all data structures including the merge thread (0)
#define PARL_SPLIT_MAX_NUM_THREADS                        PARL_SPLIT_MAX_NUM_JOBS
#define NUM_SPLIT_THREADS_IF_MSVC                         4

#endif


// ====================================================================================================================
// NEXT software switches
// ====================================================================================================================
#define K0238_SAO_GREEDY_MERGE_ENCODING                   1

#ifndef ENABLE_TRACING
#define ENABLE_TRACING                                    0 // DISABLE by default (enable only when debugging, requires 15% run-time in decoding) -- see documentation in 'doc/DTrace for NextSoftware.pdf'
#endif

#if ENABLE_TRACING
#define K0149_BLOCK_STATISTICS                            1 // enables block statistics, which can be analysed with YUView (https://github.com/IENT/YUView)
#if K0149_BLOCK_STATISTICS
#define BLOCK_STATS_AS_CSV                                0 // statistics will be written in a comma separated value format. this is not supported by YUView
#endif
#endif

#define WCG_EXT                                           1
#define WCG_WPSNR                                         WCG_EXT


#define KEEP_PRED_AND_RESI_SIGNALS                        0

// ====================================================================================================================
// Debugging
// ====================================================================================================================

// most debugging tools are now bundled within the ENABLE_TRACING macro -- see documentation to see how to use

#define PRINT_MACRO_VALUES                                1 ///< When enabled, the encoder prints out a list of the non-environment-variable controlled macros and their values on startup

#define INTRA_FULL_SEARCH                                 0 ///< enables full mode search for intra estimation

// TODO: rename this macro to DECODER_DEBUG_BIT_STATISTICS (may currently cause merge issues with other branches)
// This can be enabled by the makefile
#ifndef RExt__DECODER_DEBUG_BIT_STATISTICS
#define RExt__DECODER_DEBUG_BIT_STATISTICS                0 ///< 0 (default) = decoder reports as normal, 1 = decoder produces bit usage statistics (will impact decoder run time by up to ~10%)
#endif

#ifndef RExt__DECODER_DEBUG_TOOL_MAX_FRAME_STATS
#define RExt__DECODER_DEBUG_TOOL_MAX_FRAME_STATS         (1 && RExt__DECODER_DEBUG_BIT_STATISTICS )   ///< 0 (default) = decoder reports as normal, 1 = decoder produces max frame bit usage statistics
#if RExt__DECODER_DEBUG_TOOL_MAX_FRAME_STATS
#define TR_ONLY_COEFF_STATS                               1
#define EPBINCOUNT_FIX                                    1
#endif
#endif

#ifndef RExt__DECODER_DEBUG_TOOL_STATISTICS
#define RExt__DECODER_DEBUG_TOOL_STATISTICS               0 ///< 0 (default) = decoder reports as normal, 1 = decoder produces tool usage statistics
#endif

#if RExt__DECODER_DEBUG_BIT_STATISTICS || RExt__DECODER_DEBUG_TOOL_STATISTICS
#define RExt__DECODER_DEBUG_STATISTICS                    1
#endif

// ====================================================================================================================
// Tool Switches - transitory (these macros are likely to be removed in future revisions)
// ====================================================================================================================

#define DECODER_CHECK_SUBSTREAM_AND_SLICE_TRAILING_BYTES  1 ///< TODO: integrate this macro into a broader conformance checking system.
#define T0196_SELECTIVE_RDOQ                              1 ///< selective RDOQ
#define U0040_MODIFIED_WEIGHTEDPREDICTION_WITH_BIPRED_AND_CLIPPING 1
#define U0033_ALTERNATIVE_TRANSFER_CHARACTERISTICS_SEI    1 ///< Alternative transfer characteristics SEI message (JCTVC-U0033, with syntax naming from V1005)
#define X0038_LAMBDA_FROM_QP_CAPABILITY                   1 ///< This approach derives lambda from QP+QPoffset+QPoffset2. QPoffset2 is derived from QP+QPoffset using a linear model that is clipped between 0 and 3.
                                                            // To use this capability enable config parameter LambdaFromQpEnable

// ====================================================================================================================
// Tool Switches
// ====================================================================================================================


// This can be enabled by the makefile
#ifndef RExt__HIGH_BIT_DEPTH_SUPPORT
#define RExt__HIGH_BIT_DEPTH_SUPPORT                      0 ///< 0 (default) use data type definitions for 8-10 bit video, 1 = use larger data types to allow for up to 16-bit video (originally developed as part of N0188)
#endif

// SIMD optimizations
#define SIMD_ENABLE                                       1
#define ENABLE_SIMD_OPT                                 ( SIMD_ENABLE && !RExt__HIGH_BIT_DEPTH_SUPPORT )    ///< SIMD optimizations, no impact on RD performance
#define ENABLE_SIMD_OPT_MCIF                            ( 1 && ENABLE_SIMD_OPT )                            ///< SIMD optimization for the interpolation filter, no impact on RD performance
#define ENABLE_SIMD_OPT_BUFFER                          ( 1 && ENABLE_SIMD_OPT )                            ///< SIMD optimization for the buffer operations, no impact on RD performance
#define ENABLE_SIMD_OPT_DIST                            ( 1 && ENABLE_SIMD_OPT )                            ///< SIMD optimization for the distortion calculations(SAD,SSE,HADAMARD), no impact on RD performance
#define ENABLE_SIMD_OPT_AFFINE_ME                       ( 1 && ENABLE_SIMD_OPT )                            ///< SIMD optimization for affine ME, no impact on RD performance
#define ENABLE_SIMD_OPT_ALF                             ( 1 && ENABLE_SIMD_OPT )                            ///< SIMD optimization for ALF
#if ENABLE_SIMD_OPT_BUFFER
#define ENABLE_SIMD_OPT_GBI                               1                                                 ///< SIMD optimization for GBi
#endif

// End of SIMD optimizations


#define ME_ENABLE_ROUNDING_OF_MVS                         1 ///< 0 (default) = disables rounding of motion vectors when right shifted,  1 = enables rounding

#define RDOQ_CHROMA_LAMBDA                                1 ///< F386: weighting of chroma for RDOQ

#define U0132_TARGET_BITS_SATURATION                      1 ///< Rate control with target bits saturation method
#ifdef  U0132_TARGET_BITS_SATURATION
#define V0078_ADAPTIVE_LOWER_BOUND                        1 ///< Target bits saturation with adaptive lower bound
#endif
#define W0038_DB_OPT                                      1 ///< adaptive DB parameter selection, LoopFilterOffsetInPPS and LoopFilterDisable are set to 0 and DeblockingFilterMetric=2;
#define W0038_CQP_ADJ                                     1 ///< chroma QP adjustment based on TL, CQPTLAdjustEnabled is set to 1;

#define SHARP_LUMA_DELTA_QP                               1 ///< include non-normative LCU deltaQP and normative chromaQP change
#define ER_CHROMA_QP_WCG_PPS                              1 ///< Chroma QP model for WCG used in Anchor 3.2
#define ENABLE_QPA                                        1 ///< Non-normative perceptual QP adaptation according to JVET-H0047 and JVET-K0206. Deactivated by default, activated using encoder arguments --PerceptQPA=1 --SliceChromaQPOffsetPeriodicity=1
#define ENABLE_QPA_SUB_CTU                              ( 1 && ENABLE_QPA ) ///< when maximum delta-QP depth is greater than zero, use sub-CTU QPA


#define RDOQ_CHROMA                                       1 ///< use of RDOQ in chroma

#define QP_SWITCHING_FOR_PARALLEL                         1 ///< Replace floating point QP with a source-file frame number. After switching POC, increase base QP instead of frame level QP.

#define LUMA_ADAPTIVE_DEBLOCKING_FILTER_QP_OFFSET         1 /// JVET-L0414 (CE11.2.2) with explicit signalling of num interval, threshold and qpOffset
// ====================================================================================================================
// Derived macros
// ====================================================================================================================

#if RExt__HIGH_BIT_DEPTH_SUPPORT
#define FULL_NBIT                                         1 ///< When enabled, use distortion measure derived from all bits of source data, otherwise discard (bitDepth - 8) least-significant bits of distortion
#define RExt__HIGH_PRECISION_FORWARD_TRANSFORM            1 ///< 0 use original 6-bit transform matrices for both forward and inverse transform, 1 (default) = use original matrices for inverse transform and high precision matrices for forward transform
#else
#define FULL_NBIT                                         1 ///< When enabled, use distortion measure derived from all bits of source data, otherwise discard (bitDepth - 8) least-significant bits of distortion
#define RExt__HIGH_PRECISION_FORWARD_TRANSFORM            0 ///< 0 (default) use original 6-bit transform matrices for both forward and inverse transform, 1 = use original matrices for inverse transform and high precision matrices for forward transform
#endif

#if FULL_NBIT
#define DISTORTION_PRECISION_ADJUSTMENT(x)                0
#else
#define DISTORTION_ESTIMATION_BITS                        8
#define DISTORTION_PRECISION_ADJUSTMENT(x)                ((x>DISTORTION_ESTIMATION_BITS)? ((x)-DISTORTION_ESTIMATION_BITS) : 0)
#endif

// ====================================================================================================================
// Error checks
// ====================================================================================================================

#if ((RExt__HIGH_PRECISION_FORWARD_TRANSFORM != 0) && (RExt__HIGH_BIT_DEPTH_SUPPORT == 0))
#error ERROR: cannot enable RExt__HIGH_PRECISION_FORWARD_TRANSFORM without RExt__HIGH_BIT_DEPTH_SUPPORT
#endif

// ====================================================================================================================
// Named numerical types
// ====================================================================================================================

#if RExt__HIGH_BIT_DEPTH_SUPPORT
typedef       int             Pel;               ///< pixel type
typedef       int64_t           TCoeff;            ///< transform coefficient
typedef       int             TMatrixCoeff;      ///< transform matrix coefficient
typedef       int16_t           TFilterCoeff;      ///< filter coefficient
typedef       int64_t           Intermediate_Int;  ///< used as intermediate value in calculations
typedef       uint64_t          Intermediate_UInt; ///< used as intermediate value in calculations
#else
typedef       int16_t           Pel;               ///< pixel type
typedef       int             TCoeff;            ///< transform coefficient
typedef       int16_t           TMatrixCoeff;      ///< transform matrix coefficient
typedef       int16_t           TFilterCoeff;      ///< filter coefficient
typedef       int             Intermediate_Int;  ///< used as intermediate value in calculations
typedef       uint32_t            Intermediate_UInt; ///< used as intermediate value in calculations
#endif

typedef       uint64_t          SplitSeries;       ///< used to encoded the splits that caused a particular CU size

typedef       uint64_t        Distortion;        ///< distortion measurement

// ====================================================================================================================
// Enumeration
// ====================================================================================================================
enum ApsTypeValues
{
  ALF_APS = 0,
  LMCS_APS = 1,
};

enum QuantFlags
{
  Q_INIT           = 0x0,
  Q_USE_RDOQ       = 0x1,
  Q_RDOQTS         = 0x2,
  Q_SELECTIVE_RDOQ = 0x4,
};

//EMT transform tags
enum TransType
{
  DCT2 = 0,
  DCT8 = 1,
  DST7 = 2,
  NUM_TRANS_TYPE = 3,
  DCT2_EMT = 4
};

enum MTSIdx
{
  MTS_DCT2_DCT2 = 0,
  MTS_SKIP = 1,
  MTS_DST7_DST7 = 2,
  MTS_DCT8_DST7 = 3,
  MTS_DST7_DCT8 = 4,
  MTS_DCT8_DCT8 = 5
};

enum ISPType
{
  NOT_INTRA_SUBPARTITIONS       = 0,
  HOR_INTRA_SUBPARTITIONS       = 1,
  VER_INTRA_SUBPARTITIONS       = 2,
  NUM_INTRA_SUBPARTITIONS_MODES = 3
};

enum SbtIdx
{
  SBT_OFF_DCT  = 0,
  SBT_VER_HALF = 1,
  SBT_HOR_HALF = 2,
  SBT_VER_QUAD = 3,
  SBT_HOR_QUAD = 4,
  NUMBER_SBT_IDX,
  SBT_OFF_MTS, //note: must be after all SBT modes, only used in fast algorithm to discern the best mode is inter EMT
};

enum SbtPos
{
  SBT_POS0 = 0,
  SBT_POS1 = 1,
  NUMBER_SBT_POS
};

enum SbtMode
{
  SBT_VER_H0 = 0,
  SBT_VER_H1 = 1,
  SBT_HOR_H0 = 2,
  SBT_HOR_H1 = 3,
  SBT_VER_Q0 = 4,
  SBT_VER_Q1 = 5,
  SBT_HOR_Q0 = 6,
  SBT_HOR_Q1 = 7,
  NUMBER_SBT_MODE
};

enum RDPCMMode
{
  RDPCM_OFF             = 0,
  RDPCM_HOR             = 1,
  RDPCM_VER             = 2,
  NUMBER_OF_RDPCM_MODES = 3
};

enum RDPCMSignallingMode
{
  RDPCM_SIGNAL_IMPLICIT            = 0,
  RDPCM_SIGNAL_EXPLICIT            = 1,
  NUMBER_OF_RDPCM_SIGNALLING_MODES = 2
};

/// supported slice type
enum SliceType
{
  B_SLICE               = 0,
  P_SLICE               = 1,
  I_SLICE               = 2,
  NUMBER_OF_SLICE_TYPES = 3
};

/// chroma formats (according to semantics of chroma_format_idc)
enum ChromaFormat
{
  CHROMA_400        = 0,
  CHROMA_420        = 1,
  CHROMA_422        = 2,
  CHROMA_444        = 3,
  NUM_CHROMA_FORMAT = 4
};

enum ChannelType
{
  CHANNEL_TYPE_LUMA    = 0,
  CHANNEL_TYPE_CHROMA  = 1,
  MAX_NUM_CHANNEL_TYPE = 2
};

#define CH_L CHANNEL_TYPE_LUMA
#define CH_C CHANNEL_TYPE_CHROMA

enum ComponentID
{
  COMPONENT_Y         = 0,
  COMPONENT_Cb        = 1,
  COMPONENT_Cr        = 2,
  MAX_NUM_COMPONENT   = 3,
  JOINT_CbCr          = MAX_NUM_COMPONENT,
  MAX_NUM_TBLOCKS     = MAX_NUM_COMPONENT
};

#define MAP_CHROMA(c) (ComponentID(c))

enum InputColourSpaceConversion // defined in terms of conversion prior to input of encoder.
{
  IPCOLOURSPACE_UNCHANGED               = 0,
  IPCOLOURSPACE_YCbCrtoYCrCb            = 1, // Mainly used for debug!
  IPCOLOURSPACE_YCbCrtoYYY              = 2, // Mainly used for debug!
  IPCOLOURSPACE_RGBtoGBR                = 3,
  NUMBER_INPUT_COLOUR_SPACE_CONVERSIONS = 4
};

enum MATRIX_COEFFICIENTS // Table E.5 (Matrix coefficients)
{
  MATRIX_COEFFICIENTS_RGB                           = 0,
  MATRIX_COEFFICIENTS_BT709                         = 1,
  MATRIX_COEFFICIENTS_UNSPECIFIED                   = 2,
  MATRIX_COEFFICIENTS_RESERVED_BY_ITUISOIEC         = 3,
  MATRIX_COEFFICIENTS_USFCCT47                      = 4,
  MATRIX_COEFFICIENTS_BT601_625                     = 5,
  MATRIX_COEFFICIENTS_BT601_525                     = 6,
  MATRIX_COEFFICIENTS_SMPTE240                      = 7,
  MATRIX_COEFFICIENTS_YCGCO                         = 8,
  MATRIX_COEFFICIENTS_BT2020_NON_CONSTANT_LUMINANCE = 9,
  MATRIX_COEFFICIENTS_BT2020_CONSTANT_LUMINANCE     = 10,
};

enum DeblockEdgeDir
{
  EDGE_VER     = 0,
  EDGE_HOR     = 1,
  NUM_EDGE_DIR = 2
};

/// supported prediction type
enum PredMode
{
  MODE_INTER                 = 0,     ///< inter-prediction mode
  MODE_INTRA                 = 1,     ///< intra-prediction mode
  MODE_IBC                   = 2,     ///< ibc-prediction mode
  NUMBER_OF_PREDICTION_MODES = 3,
};

/// reference list index
enum RefPicList
{
  REF_PIC_LIST_0               = 0,   ///< reference list 0
  REF_PIC_LIST_1               = 1,   ///< reference list 1
  NUM_REF_PIC_LIST_01          = 2,
  REF_PIC_LIST_X               = 100  ///< special mark
};

#define L0 REF_PIC_LIST_0
#define L1 REF_PIC_LIST_1

/// distortion function index
enum DFunc
{
  DF_SSE             = 0,             ///< general size SSE
  DF_SSE2            = DF_SSE+1,      ///<   2xM SSE
  DF_SSE4            = DF_SSE+2,      ///<   4xM SSE
  DF_SSE8            = DF_SSE+3,      ///<   8xM SSE
  DF_SSE16           = DF_SSE+4,      ///<  16xM SSE
  DF_SSE32           = DF_SSE+5,      ///<  32xM SSE
  DF_SSE64           = DF_SSE+6,      ///<  64xM SSE
  DF_SSE16N          = DF_SSE+7,      ///< 16NxM SSE

  DF_SAD             = 8,             ///< general size SAD
  DF_SAD2            = DF_SAD+1,      ///<   2xM SAD
  DF_SAD4            = DF_SAD+2,      ///<   4xM SAD
  DF_SAD8            = DF_SAD+3,      ///<   8xM SAD
  DF_SAD16           = DF_SAD+4,      ///<  16xM SAD
  DF_SAD32           = DF_SAD+5,      ///<  32xM SAD
  DF_SAD64           = DF_SAD+6,      ///<  64xM SAD
  DF_SAD16N          = DF_SAD+7,      ///< 16NxM SAD

  DF_HAD             = 16,            ///< general size Hadamard
  DF_HAD2            = DF_HAD+1,      ///<   2xM HAD
  DF_HAD4            = DF_HAD+2,      ///<   4xM HAD
  DF_HAD8            = DF_HAD+3,      ///<   8xM HAD
  DF_HAD16           = DF_HAD+4,      ///<  16xM HAD
  DF_HAD32           = DF_HAD+5,      ///<  32xM HAD
  DF_HAD64           = DF_HAD+6,      ///<  64xM HAD
  DF_HAD16N          = DF_HAD+7,      ///< 16NxM HAD

  DF_SAD12           = 24,
  DF_SAD24           = 25,
  DF_SAD48           = 26,

  DF_MRSAD           = 27,            ///< general size MR SAD
  DF_MRSAD2          = DF_MRSAD+1,    ///<   2xM MR SAD
  DF_MRSAD4          = DF_MRSAD+2,    ///<   4xM MR SAD
  DF_MRSAD8          = DF_MRSAD+3,    ///<   8xM MR SAD
  DF_MRSAD16         = DF_MRSAD+4,    ///<  16xM MR SAD
  DF_MRSAD32         = DF_MRSAD+5,    ///<  32xM MR SAD
  DF_MRSAD64         = DF_MRSAD+6,    ///<  64xM MR SAD
  DF_MRSAD16N        = DF_MRSAD+7,    ///< 16NxM MR SAD

  DF_MRHAD           = 35,            ///< general size MR Hadamard
  DF_MRHAD2          = DF_MRHAD+1,    ///<   2xM MR HAD
  DF_MRHAD4          = DF_MRHAD+2,    ///<   4xM MR HAD
  DF_MRHAD8          = DF_MRHAD+3,    ///<   8xM MR HAD
  DF_MRHAD16         = DF_MRHAD+4,    ///<  16xM MR HAD
  DF_MRHAD32         = DF_MRHAD+5,    ///<  32xM MR HAD
  DF_MRHAD64         = DF_MRHAD+6,    ///<  64xM MR HAD
  DF_MRHAD16N        = DF_MRHAD+7,    ///< 16NxM MR HAD

  DF_MRSAD12         = 43,
  DF_MRSAD24         = 44,
  DF_MRSAD48         = 45,

  DF_SAD_FULL_NBIT    = 46,
  DF_SAD_FULL_NBIT2   = DF_SAD_FULL_NBIT+1,    ///<   2xM SAD with full bit usage
  DF_SAD_FULL_NBIT4   = DF_SAD_FULL_NBIT+2,    ///<   4xM SAD with full bit usage
  DF_SAD_FULL_NBIT8   = DF_SAD_FULL_NBIT+3,    ///<   8xM SAD with full bit usage
  DF_SAD_FULL_NBIT16  = DF_SAD_FULL_NBIT+4,    ///<  16xM SAD with full bit usage
  DF_SAD_FULL_NBIT32  = DF_SAD_FULL_NBIT+5,    ///<  32xM SAD with full bit usage
  DF_SAD_FULL_NBIT64  = DF_SAD_FULL_NBIT+6,    ///<  64xM SAD with full bit usage
  DF_SAD_FULL_NBIT16N = DF_SAD_FULL_NBIT+7,    ///< 16NxM SAD with full bit usage

  DF_SSE_WTD          = 54,                ///< general size SSE
  DF_SSE2_WTD         = DF_SSE_WTD+1,      ///<   4xM SSE
  DF_SSE4_WTD         = DF_SSE_WTD+2,      ///<   4xM SSE
  DF_SSE8_WTD         = DF_SSE_WTD+3,      ///<   8xM SSE
  DF_SSE16_WTD        = DF_SSE_WTD+4,      ///<  16xM SSE
  DF_SSE32_WTD        = DF_SSE_WTD+5,      ///<  32xM SSE
  DF_SSE64_WTD        = DF_SSE_WTD+6,      ///<  64xM SSE
  DF_SSE16N_WTD       = DF_SSE_WTD+7,      ///< 16NxM SSE
  DF_DEFAULT_ORI      = DF_SSE_WTD+8,

  DF_SAD_INTERMEDIATE_BITDEPTH = 63,

  DF_TOTAL_FUNCTIONS = 64
};

/// motion vector predictor direction used in AMVP
enum MvpDir
{
  MD_LEFT = 0,          ///< MVP of left block
  MD_ABOVE,             ///< MVP of above block
  MD_ABOVE_RIGHT,       ///< MVP of above right block
  MD_BELOW_LEFT,        ///< MVP of below left block
  MD_ABOVE_LEFT         ///< MVP of above left block
};

enum TransformDirection
{
  TRANSFORM_FORWARD              = 0,
  TRANSFORM_INVERSE              = 1,
  TRANSFORM_NUMBER_OF_DIRECTIONS = 2
};

/// supported ME search methods
enum MESearchMethod
{
  MESEARCH_FULL              = 0,
  MESEARCH_DIAMOND           = 1,
  MESEARCH_SELECTIVE         = 2,
  MESEARCH_DIAMOND_ENHANCED  = 3,
  MESEARCH_NUMBER_OF_METHODS = 4
};

/// coefficient scanning type used in ACS
enum CoeffScanType
{
  SCAN_DIAG = 0,        ///< up-right diagonal scan
  SCAN_NUMBER_OF_TYPES
};

enum CoeffScanGroupType
{
  SCAN_UNGROUPED   = 0,
  SCAN_GROUPED_4x4 = 1,
  SCAN_NUMBER_OF_GROUP_TYPES = 2
};

enum ScalingListMode
{
  SCALING_LIST_OFF,
  SCALING_LIST_DEFAULT,
  SCALING_LIST_FILE_READ
};

enum ScalingListSize
{
  SCALING_LIST_1x1 = 0,
  SCALING_LIST_2x2,
  SCALING_LIST_4x4,
  SCALING_LIST_8x8,
  SCALING_LIST_16x16,
  SCALING_LIST_32x32,
  SCALING_LIST_64x64,
  SCALING_LIST_128x128,
  SCALING_LIST_SIZE_NUM,
  //for user define matrix
  SCALING_LIST_FIRST_CODED = SCALING_LIST_2x2,
  SCALING_LIST_LAST_CODED = SCALING_LIST_64x64
};

// Slice / Slice segment encoding modes
enum SliceConstraint
{
  NO_SLICES              = 0,          ///< don't use slices / slice segments
  FIXED_NUMBER_OF_CTU    = 1,          ///< Limit maximum number of largest coding tree units in a slice / slice segments
  FIXED_NUMBER_OF_BYTES  = 2,          ///< Limit maximum number of bytes in a slice / slice segment
  FIXED_NUMBER_OF_TILES  = 3,          ///< slices / slice segments span an integer number of tiles
  SINGLE_BRICK_PER_SLICE = 4,          ///< each brick is coded as separate NAL unit (slice)
  NUMBER_OF_SLICE_CONSTRAINT_MODES = 5
};

// For use with decoded picture hash SEI messages, generated by encoder.
enum HashType
{
  HASHTYPE_MD5             = 0,
  HASHTYPE_CRC             = 1,
  HASHTYPE_CHECKSUM        = 2,
  HASHTYPE_NONE            = 3,
  NUMBER_OF_HASHTYPES      = 4
};

enum SAOMode //mode
{
  SAO_MODE_OFF = 0,
  SAO_MODE_NEW,
  SAO_MODE_MERGE,
  NUM_SAO_MODES
};

enum SAOModeMergeTypes
{
  SAO_MERGE_LEFT =0,
  SAO_MERGE_ABOVE,
  NUM_SAO_MERGE_TYPES
};


enum SAOModeNewTypes
{
  SAO_TYPE_START_EO =0,
  SAO_TYPE_EO_0 = SAO_TYPE_START_EO,
  SAO_TYPE_EO_90,
  SAO_TYPE_EO_135,
  SAO_TYPE_EO_45,

  SAO_TYPE_START_BO,
  SAO_TYPE_BO = SAO_TYPE_START_BO,

  NUM_SAO_NEW_TYPES
};
#define NUM_SAO_EO_TYPES_LOG2 2

enum SAOEOClasses
{
  SAO_CLASS_EO_FULL_VALLEY = 0,
  SAO_CLASS_EO_HALF_VALLEY = 1,
  SAO_CLASS_EO_PLAIN       = 2,
  SAO_CLASS_EO_HALF_PEAK   = 3,
  SAO_CLASS_EO_FULL_PEAK   = 4,
  NUM_SAO_EO_CLASSES,
};

#define NUM_SAO_BO_CLASSES_LOG2  5
#define NUM_SAO_BO_CLASSES       (1<<NUM_SAO_BO_CLASSES_LOG2)

namespace Profile
{
  enum Name
  {
    NONE = 0,
    MAIN = 1,
    MAIN10 = 2,
    MAINSTILLPICTURE = 3,
    MAINREXT = 4,
    HIGHTHROUGHPUTREXT = 5,
    NEXT = 6
  };
}

namespace Level
{
  enum Tier
  {
    MAIN = 0,
    HIGH = 1,
  };

  enum Name
  {
    // code = (level * 30)
    NONE     = 0,
    LEVEL1   = 30,
    LEVEL2   = 60,
    LEVEL2_1 = 63,
    LEVEL3   = 90,
    LEVEL3_1 = 93,
    LEVEL4   = 120,
    LEVEL4_1 = 123,
    LEVEL5   = 150,
    LEVEL5_1 = 153,
    LEVEL5_2 = 156,
    LEVEL6   = 180,
    LEVEL6_1 = 183,
    LEVEL6_2 = 186,
    LEVEL8_5 = 255,
  };
}

enum CostMode
{
  COST_STANDARD_LOSSY              = 0,
  COST_SEQUENCE_LEVEL_LOSSLESS     = 1,
  COST_LOSSLESS_CODING             = 2,
  COST_MIXED_LOSSLESS_LOSSY_CODING = 3
};

enum WeightedPredictionMethod
{
  WP_PER_PICTURE_WITH_SIMPLE_DC_COMBINED_COMPONENT                          =0,
  WP_PER_PICTURE_WITH_SIMPLE_DC_PER_COMPONENT                               =1,
  WP_PER_PICTURE_WITH_HISTOGRAM_AND_PER_COMPONENT                           =2,
  WP_PER_PICTURE_WITH_HISTOGRAM_AND_PER_COMPONENT_AND_CLIPPING              =3,
  WP_PER_PICTURE_WITH_HISTOGRAM_AND_PER_COMPONENT_AND_CLIPPING_AND_EXTENSION=4
};

enum FastInterSearchMode
{
  FASTINTERSEARCH_DISABLED = 0,
  FASTINTERSEARCH_MODE1    = 1, // TODO: assign better names to these.
  FASTINTERSEARCH_MODE2    = 2,
  FASTINTERSEARCH_MODE3    = 3
};

enum SPSExtensionFlagIndex
{
  SPS_EXT__REXT           = 0,
//SPS_EXT__MVHEVC         = 1, //for use in future versions
//SPS_EXT__SHVC           = 2, //for use in future versions
  SPS_EXT__NEXT           = 3,
  NUM_SPS_EXTENSION_FLAGS = 8
};

enum PPSExtensionFlagIndex
{
  PPS_EXT__REXT           = 0,
//PPS_EXT__MVHEVC         = 1, //for use in future versions
//PPS_EXT__SHVC           = 2, //for use in future versions
  NUM_PPS_EXTENSION_FLAGS = 8
};

// TODO: Existing names used for the different NAL unit types can be altered to better reflect the names in the spec.
//       However, the names in the spec are not yet stable at this point. Once the names are stable, a cleanup
//       effort can be done without use of macros to alter the names used to indicate the different NAL unit types.
enum NalUnitType
{
  NAL_UNIT_PPS = 0,                     // 0 
  NAL_UNIT_ACCESS_UNIT_DELIMITER,       // 1
  NAL_UNIT_PREFIX_SEI,                  // 2
  NAL_UNIT_SUFFIX_SEI,                  // 3
  NAL_UNIT_APS,                         // 4
  NAL_UNIT_RESERVED_NVCL_5,             // 5
  NAL_UNIT_RESERVED_NVCL_6,             // 6
  NAL_UNIT_RESERVED_NVCL_7,             // 7
  NAL_UNIT_CODED_SLICE_TRAIL,           // 8
  NAL_UNIT_CODED_SLICE_STSA,            // 9
  NAL_UNIT_CODED_SLICE_RADL,            // 10
  NAL_UNIT_CODED_SLICE_RASL,            // 11
  NAL_UNIT_RESERVED_VCL_12,             // 12
  NAL_UNIT_RESERVED_VCL_13,             // 13
  NAL_UNIT_RESERVED_VCL_14,             // 14
  NAL_UNIT_RESERVED_VCL_15,             // 15
  NAL_UNIT_DPS,                         // 16
  NAL_UNIT_SPS,                         // 17
  NAL_UNIT_EOS,                         // 18
  NAL_UNIT_EOB,                         // 19
  NAL_UNIT_VPS,                         // 20
  NAL_UNIT_RESERVED_NVCL_21,            // 21
  NAL_UNIT_RESERVED_NVCL_22,            // 22
  NAL_UNIT_RESERVED_NVCL_23,            // 23
  NAL_UNIT_CODED_SLICE_IDR_W_RADL,      // 24
  NAL_UNIT_CODED_SLICE_IDR_N_LP,        // 25
  NAL_UNIT_CODED_SLICE_CRA,             // 26
  NAL_UNIT_CODED_SLICE_GRA,             // 27
  NAL_UNIT_UNSPECIFIED_28,              // 29              
  NAL_UNIT_UNSPECIFIED_29,              // 30
  NAL_UNIT_UNSPECIFIED_30,              // 31
  NAL_UNIT_UNSPECIFIED_31,              // 32
  NAL_UNIT_INVALID
};

#if SHARP_LUMA_DELTA_QP
enum LumaLevelToDQPMode
{
  LUMALVL_TO_DQP_DISABLED   = 0,
  LUMALVL_TO_DQP_AVG_METHOD = 1, // use average of CTU to determine luma level
  LUMALVL_TO_DQP_NUM_MODES  = 2
};
#endif

enum MergeType
{
  MRG_TYPE_DEFAULT_N        = 0, // 0
  MRG_TYPE_SUBPU_ATMVP,
  MRG_TYPE_IBC,
  NUM_MRG_TYPE                   // 5
};

enum TriangleSplit
{
  TRIANGLE_DIR_135 = 0,
  TRIANGLE_DIR_45,
  TRIANGLE_DIR_NUM
};

enum SharedMrgState
{
  NO_SHARE            = 0,
  GEN_ON_SHARED_BOUND = 1,
  SHARING             = 2
};
//////////////////////////////////////////////////////////////////////////
// Encoder modes to try out
//////////////////////////////////////////////////////////////////////////

enum EncModeFeature
{
  ENC_FT_FRAC_BITS = 0,
  ENC_FT_DISTORTION,
  ENC_FT_RD_COST,
  ENC_FT_ENC_MODE_TYPE,
  ENC_FT_ENC_MODE_OPTS,
  ENC_FT_ENC_MODE_PART,
  NUM_ENC_FEATURES
};

enum ImvMode
{
  IMV_OFF = 0,
  IMV_DEFAULT,
  IMV_4PEL,
  NUM_IMV_MODES
};


// ====================================================================================================================
// Type definition
// ====================================================================================================================

/// parameters for adaptive loop filter
class PicSym;

#define MAX_NUM_SAO_CLASSES  32  //(NUM_SAO_EO_GROUPS > NUM_SAO_BO_GROUPS)?NUM_SAO_EO_GROUPS:NUM_SAO_BO_GROUPS

struct SAOOffset
{
  SAOMode modeIdc; // NEW, MERGE, OFF
  int typeIdc;     // union of SAOModeMergeTypes and SAOModeNewTypes, depending on modeIdc.
  int typeAuxInfo; // BO: starting band index
  int offset[MAX_NUM_SAO_CLASSES];

  SAOOffset();
  ~SAOOffset();
  void reset();

  const SAOOffset& operator= (const SAOOffset& src);
};

struct SAOBlkParam
{

  SAOBlkParam();
  ~SAOBlkParam();
  void reset();
  const SAOBlkParam& operator= (const SAOBlkParam& src);
  SAOOffset& operator[](int compIdx){ return offsetParam[compIdx];}
  const SAOOffset& operator[](int compIdx) const { return offsetParam[compIdx];}
private:
  SAOOffset offsetParam[MAX_NUM_COMPONENT];

};



struct BitDepths
{
  int recon[MAX_NUM_CHANNEL_TYPE]; ///< the bit depth as indicated in the SPS
};

/// parameters for deblocking filter
struct LFCUParam
{
  bool internalEdge;                     ///< indicates internal edge
  bool leftEdge;                         ///< indicates left edge
  bool topEdge;                          ///< indicates top edge
};



struct PictureHash
{
  std::vector<uint8_t> hash;

  bool operator==(const PictureHash &other) const
  {
    if (other.hash.size() != hash.size())
    {
      return false;
    }
    for(uint32_t i=0; i<uint32_t(hash.size()); i++)
    {
      if (other.hash[i] != hash[i])
      {
        return false;
      }
    }
    return true;
  }

  bool operator!=(const PictureHash &other) const
  {
    return !(*this == other);
  }
};

struct SEITimeSet
{
  SEITimeSet() : clockTimeStampFlag(false),
                     numUnitFieldBasedFlag(false),
                     countingType(0),
                     fullTimeStampFlag(false),
                     discontinuityFlag(false),
                     cntDroppedFlag(false),
                     numberOfFrames(0),
                     secondsValue(0),
                     minutesValue(0),
                     hoursValue(0),
                     secondsFlag(false),
                     minutesFlag(false),
                     hoursFlag(false),
                     timeOffsetLength(0),
                     timeOffsetValue(0)
  { }
  bool clockTimeStampFlag;
  bool numUnitFieldBasedFlag;
  int  countingType;
  bool fullTimeStampFlag;
  bool discontinuityFlag;
  bool cntDroppedFlag;
  int  numberOfFrames;
  int  secondsValue;
  int  minutesValue;
  int  hoursValue;
  bool secondsFlag;
  bool minutesFlag;
  bool hoursFlag;
  int  timeOffsetLength;
  int  timeOffsetValue;
};

struct SEIMasteringDisplay
{
  bool      colourVolumeSEIEnabled;
  uint32_t      maxLuminance;
  uint32_t      minLuminance;
  uint16_t    primaries[3][2];
  uint16_t    whitePoint[2];
};

#if SHARP_LUMA_DELTA_QP
struct LumaLevelToDeltaQPMapping
{
  LumaLevelToDQPMode                 mode;             ///< use deltaQP determined by block luma level
  double                             maxMethodWeight;  ///< weight of max luma value when mode = 2
  std::vector< std::pair<int, int> > mapping;          ///< first=luma level, second=delta QP.
#if ENABLE_QPA
  bool isEnabled() const { return (mode != LUMALVL_TO_DQP_DISABLED && mode != LUMALVL_TO_DQP_NUM_MODES); }
#else
  bool isEnabled() const { return mode!=LUMALVL_TO_DQP_DISABLED; }
#endif
};
#endif

#if ER_CHROMA_QP_WCG_PPS
struct WCGChromaQPControl
{
  bool isEnabled() const { return enabled; }
  bool   enabled;         ///< Enabled flag (0:default)
  double chromaCbQpScale; ///< Chroma Cb QP Scale (1.0:default)
  double chromaCrQpScale; ///< Chroma Cr QP Scale (1.0:default)
  double chromaQpScale;   ///< Chroma QP Scale (0.0:default)
  double chromaQpOffset;  ///< Chroma QP Offset (0.0:default)
};
#endif

class ChromaCbfs
{
public:
  ChromaCbfs()
    : Cb(true), Cr(true)
  {}
  ChromaCbfs( bool _cbf )
    : Cb( _cbf ), Cr( _cbf )
  {}
public:
  bool sigChroma( ChromaFormat chromaFormat ) const
  {
    if( chromaFormat == CHROMA_400 )
    {
      return false;
    }
    return   ( Cb || Cr );
  }
  bool& cbf( ComponentID compID )
  {
    bool *cbfs[MAX_NUM_TBLOCKS] = { nullptr, &Cb, &Cr };

    return *cbfs[compID];
  }
public:
  bool Cb;
  bool Cr;
};


enum MsgLevel
{
  SILENT  = 0,
  ERROR   = 1,
  WARNING = 2,
  INFO    = 3,
  NOTICE  = 4,
  VERBOSE = 5,
  DETAILS = 6
};
enum RESHAPE_SIGNAL_TYPE
{
  RESHAPE_SIGNAL_SDR = 0,
  RESHAPE_SIGNAL_PQ  = 1,
  RESHAPE_SIGNAL_HLG = 2,
  RESHAPE_SIGNAL_NULL = 100,
};


// ---------------------------------------------------------------------------
// exception class
// ---------------------------------------------------------------------------

class Exception : public std::exception
{
public:
  Exception( const std::string& _s ) : m_str( _s ) { }
  Exception( const Exception& _e ) : std::exception( _e ), m_str( _e.m_str ) { }
  virtual ~Exception() noexcept { };
  virtual const char* what() const noexcept { return m_str.c_str(); }
  Exception& operator=( const Exception& _e ) { std::exception::operator=( _e ); m_str = _e.m_str; return *this; }
  template<typename T> Exception& operator<<( T t ) { std::ostringstream oss; oss << t; m_str += oss.str(); return *this; }
private:
  std::string m_str;
};

// if a check fails with THROW or CHECK, please check if ported correctly from assert in revision 1196)
#define THROW(x)            throw( Exception( "\nERROR: In function \"" ) << __FUNCTION__ << "\" in " << __FILE__ << ":" << __LINE__ << ": " << x )
#define CHECK(c,x)          if(c){ THROW(x); }
#define EXIT(x)             throw( Exception( "\n" ) << x << "\n" )
#define CHECK_NULLPTR(_ptr) CHECK( !( _ptr ), "Accessing an empty pointer pointer!" )

#if !NDEBUG  // for non MSVC compiler, define _DEBUG if in debug mode to have same behavior between MSVC and others in debug
#ifndef _DEBUG
#define _DEBUG 1
#endif
#endif

#if defined( _DEBUG )
#define CHECKD(c,x)         if(c){ THROW(x); }
#else
#define CHECKD(c,x)
#endif // _DEBUG

// ---------------------------------------------------------------------------
// static vector
// ---------------------------------------------------------------------------

template<typename T, size_t N>
class static_vector
{
  T _arr[ N ];
  size_t _size;

public:

  typedef T         value_type;
  typedef size_t    size_type;
  typedef ptrdiff_t difference_type;
  typedef T&        reference;
  typedef T const&  const_reference;
  typedef T*        pointer;
  typedef T const*  const_pointer;
  typedef T*        iterator;
  typedef T const*  const_iterator;

  static const size_type max_num_elements = N;

  static_vector() : _size( 0 )                                 { }
  static_vector( size_t N_ ) : _size( N_ )                     { }
  static_vector( size_t N_, const T& _val ) : _size( 0 )       { resize( N_, _val ); }
  template<typename It>
  static_vector( It _it1, It _it2 ) : _size( 0 )               { while( _it1 < _it2 ) _arr[ _size++ ] = *_it1++; }
  static_vector( std::initializer_list<T> _il ) : _size( 0 )
  {
    typename std::initializer_list<T>::iterator _src1 = _il.begin();
    typename std::initializer_list<T>::iterator _src2 = _il.end();

    while( _src1 < _src2 ) _arr[ _size++ ] = *_src1++;

    CHECKD( _size > N, "capacity exceeded" );
  }
  static_vector& operator=( std::initializer_list<T> _il )
  {
    _size = 0;

    typename std::initializer_list<T>::iterator _src1 = _il.begin();
    typename std::initializer_list<T>::iterator _src2 = _il.end();

    while( _src1 < _src2 ) _arr[ _size++ ] = *_src1++;

    CHECKD( _size > N, "capacity exceeded" );
  }

  void resize( size_t N_ )                      { CHECKD( N_ > N, "capacity exceeded" ); while(_size < N_) _arr[ _size++ ] = T() ; _size = N_; }
  void resize( size_t N_, const T& _val )       { CHECKD( N_ > N, "capacity exceeded" ); while(_size < N_) _arr[ _size++ ] = _val; _size = N_; }
  void reserve( size_t N_ )                     { CHECKD( N_ > N, "capacity exceeded" ); }
  void push_back( const T& _val )               { CHECKD( _size >= N, "capacity exceeded" ); _arr[ _size++ ] = _val; }
  void push_back( T&& val )                     { CHECKD( _size >= N, "capacity exceeded" ); _arr[ _size++ ] = std::forward<T>( val ); }
  void pop_back()                               { CHECKD( _size == 0, "calling pop_back on an empty vector" ); _size--; }
  void pop_front()                              { CHECKD( _size == 0, "calling pop_front on an empty vector" ); _size--; for( int i = 0; i < _size; i++ ) _arr[i] = _arr[i + 1]; }
  void clear()                                  { _size = 0; }
  reference       at( size_t _i )               { CHECKD( _i >= _size, "Trying to access an out-of-bound-element" ); return _arr[ _i ]; }
  const_reference at( size_t _i ) const         { CHECKD( _i >= _size, "Trying to access an out-of-bound-element" ); return _arr[ _i ]; }
  reference       operator[]( size_t _i )       { CHECKD( _i >= _size, "Trying to access an out-of-bound-element" ); return _arr[ _i ]; }
  const_reference operator[]( size_t _i ) const { CHECKD( _i >= _size, "Trying to access an out-of-bound-element" ); return _arr[ _i ]; }
  reference       front()                       { CHECKD( _size == 0, "Trying to access the first element of an empty vector" ); return _arr[ 0 ]; }
  const_reference front() const                 { CHECKD( _size == 0, "Trying to access the first element of an empty vector" ); return _arr[ 0 ]; }
  reference       back()                        { CHECKD( _size == 0, "Trying to access the last element of an empty vector" );  return _arr[ _size - 1 ]; }
  const_reference back() const                  { CHECKD( _size == 0, "Trying to access the last element of an empty vector" );  return _arr[ _size - 1 ]; }
  pointer         data()                        { return _arr; }
  const_pointer   data() const                  { return _arr; }
  iterator        begin()                       { return _arr; }
  const_iterator  begin() const                 { return _arr; }
  const_iterator  cbegin() const                { return _arr; }
  iterator        end()                         { return _arr + _size; }
  const_iterator  end() const                   { return _arr + _size; };
  const_iterator  cend() const                  { return _arr + _size; };
  size_type       size() const                  { return _size; };
  size_type       byte_size() const             { return _size * sizeof( T ); }
  bool            empty() const                 { return _size == 0; }

  size_type       capacity() const              { return N; }
  size_type       max_size() const              { return N; }
  size_type       byte_capacity() const         { return sizeof(_arr); }

  iterator        insert( const_iterator _pos, const T& _val )
                                                { CHECKD( _size >= N, "capacity exceeded" );
                                                  for( difference_type i = _size - 1; i >= _pos - _arr; i-- ) _arr[i + 1] = _arr[i];
                                                  *const_cast<iterator>( _pos ) = _val;
                                                  _size++;
                                                  return const_cast<iterator>( _pos ); }

  iterator        insert( const_iterator _pos, T&& _val )
                                                { CHECKD( _size >= N, "capacity exceeded" );
                                                  for( difference_type i = _size - 1; i >= _pos - _arr; i-- ) _arr[i + 1] = _arr[i];
                                                  *const_cast<iterator>( _pos ) = std::forward<T>( _val );
                                                  _size++; return const_cast<iterator>( _pos ); }
  template<class InputIt>
  iterator        insert( const_iterator _pos, InputIt first, InputIt last )
                                                { const difference_type numEl = last - first;
                                                  CHECKD( _size + numEl >= N, "capacity exceeded" );
                                                  for( difference_type i = _size - 1; i >= _pos - _arr; i-- ) _arr[i + numEl] = _arr[i];
                                                  iterator it = const_cast<iterator>( _pos ); _size += numEl;
                                                  while( first != last ) *it++ = *first++;
                                                  return const_cast<iterator>( _pos ); }

  iterator        insert( const_iterator _pos, size_t numEl, const T& val )
                                                { //const difference_type numEl = last - first;
                                                  CHECKD( _size + numEl >= N, "capacity exceeded" );
                                                  for( difference_type i = _size - 1; i >= _pos - _arr; i-- ) _arr[i + numEl] = _arr[i];
                                                  iterator it = const_cast<iterator>( _pos ); _size += numEl;
                                                  for ( int k = 0; k < numEl; k++) *it++ = val;
                                                  return const_cast<iterator>( _pos ); }

  void            erase( const_iterator _pos )  { iterator it   = const_cast<iterator>( _pos ) - 1;
                                                  iterator last = end() - 1;
                                                  while( ++it != last ) *it = *( it + 1 );
                                                  _size--; }
};


// ---------------------------------------------------------------------------
// dynamic cache
// ---------------------------------------------------------------------------

template<typename T>
class dynamic_cache
{
  std::vector<T*> m_cache;
#if ENABLE_SPLIT_PARALLELISM || ENABLE_WPP_PARALLELISM
  int64_t         m_cacheId;
#endif

public:

#if ENABLE_SPLIT_PARALLELISM || ENABLE_WPP_PARALLELISM
  dynamic_cache()
  {
    static int cacheId = 0;
    m_cacheId = cacheId++;
  }

#endif
  ~dynamic_cache()
  {
    deleteEntries();
  }

  void deleteEntries()
  {
    for( auto &p : m_cache )
    {
      delete p;
      p = nullptr;
    }

    m_cache.clear();
  }

  T* get()
  {
    T* ret;

    if( !m_cache.empty() )
    {
      ret = m_cache.back();
      m_cache.pop_back();
#if ENABLE_SPLIT_PARALLELISM || ENABLE_WPP_PARALLELISM
      CHECK( ret->cacheId != m_cacheId, "Putting item into wrong cache!" );
      CHECK( !ret->cacheUsed,           "Fetched an element that should've been in cache!!" );
#endif
    }
    else
    {
      ret = new T;
    }

#if ENABLE_SPLIT_PARALLELISM || ENABLE_WPP_PARALLELISM
    ret->cacheId   = m_cacheId;
    ret->cacheUsed = false;

#endif
    return ret;
  }

  void cache( T* el )
  {
#if ENABLE_SPLIT_PARALLELISM || ENABLE_WPP_PARALLELISM
    CHECK( el->cacheId != m_cacheId, "Putting item into wrong cache!" );
    CHECK( el->cacheUsed,            "Putting cached item back into cache!" );

    el->cacheUsed = true;

#endif
    m_cache.push_back( el );
  }

  void cache( std::vector<T*>& vel )
  {
#if ENABLE_SPLIT_PARALLELISM || ENABLE_WPP_PARALLELISM
    for( auto el : vel )
    {
      CHECK( el->cacheId != m_cacheId, "Putting item into wrong cache!" );
      CHECK( el->cacheUsed,            "Putting cached item back into cache!" );

      el->cacheUsed = true;
    }

#endif
    m_cache.insert( m_cache.end(), vel.begin(), vel.end() );
    vel.clear();
  }
};

typedef dynamic_cache<struct CodingUnit    > CUCache;
typedef dynamic_cache<struct PredictionUnit> PUCache;
typedef dynamic_cache<struct TransformUnit > TUCache;

struct XUCache
{
  CUCache cuCache;
  PUCache puCache;
  TUCache tuCache;
};

#define SIGN(x) ( (x) >= 0 ? 1 : -1 )

//! \}

#endif

<|MERGE_RESOLUTION|>--- conflicted
+++ resolved
@@ -50,11 +50,9 @@
 #include <assert.h>
 #include <cassert>
 
-<<<<<<< HEAD
+#define JVET_O0159_10BITTCTABLE_DEBLOCKING                1 // tc table for 10-bit video
+
 #define JVET_O0061_MV_THR_DEBLOCKING                      1 // a deblocking mv threshold of half pel
-=======
-#define JVET_O0159_10BITTCTABLE_DEBLOCKING                1 // tc table for 10-bit video
->>>>>>> 9feae237
 
 #define JVET_O0046_DQ_SIGNALLING                          1 // JVET-O0046: Move delta-QP earlier for 64x64 VPDU processing, applied to CUs >64x64 only
 
