--- conflicted
+++ resolved
@@ -97,11 +97,7 @@
 
 #define JVET_P0347_MAX_MTT_DEPTH_CONSTRAINT               1 // JVET-P0347: Max MTT Depth constraint
 
-<<<<<<< HEAD
-#define JVET_N0278_FIXES                                  1
-=======
 #define JVET_N0278_FIXES                                  1 // Working draft 5 independent layers
->>>>>>> 7379ca4b
 
 #define JVET_P0325_CHANGE_MERGE_CANDIDATE_ORDER           1 // JVET-P0325: reorder the spatial merge candidates
 
