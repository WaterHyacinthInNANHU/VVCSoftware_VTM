--- conflicted
+++ resolved
@@ -73,14 +73,12 @@
 #define JVET_L0274                                        1
 #define JVET_L0274_ENCODER_SPEED_UP                     ( 1 && JVET_L0274 ) // encoder speed-up by pre-calculating position dependent parameters
 
-<<<<<<< HEAD
+#define L0074_SUBBLOCK_DEBLOCKING                         1
+
 #define JVET_L0256_BIO                                    1
 #if JVET_L0256_BIO
 #define JVET_L0256_BIO_EXTEND_SIZE                        1
 #endif
-=======
-#define L0074_SUBBLOCK_DEBLOCKING                         1
->>>>>>> 8fa61a05
 
 #define JVET_L0646_GBI                                    1 // Generalized bi-prediction (GBi)
 
