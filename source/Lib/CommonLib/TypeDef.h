/* The copyright in this software is being made available under the BSD
 * License, included below. This software may be subject to other third party
 * and contributor rights, including patent rights, and no such rights are
 * granted under this license.
 *
 * Copyright (c) 2010-2020, ITU/ISO/IEC
 * All rights reserved.
 *
 * Redistribution and use in source and binary forms, with or without
 * modification, are permitted provided that the following conditions are met:
 *
 *  * Redistributions of source code must retain the above copyright notice,
 *    this list of conditions and the following disclaimer.
 *  * Redistributions in binary form must reproduce the above copyright notice,
 *    this list of conditions and the following disclaimer in the documentation
 *    and/or other materials provided with the distribution.
 *  * Neither the name of the ITU/ISO/IEC nor the names of its contributors may
 *    be used to endorse or promote products derived from this software without
 *    specific prior written permission.
 *
 * THIS SOFTWARE IS PROVIDED BY THE COPYRIGHT HOLDERS AND CONTRIBUTORS "AS IS"
 * AND ANY EXPRESS OR IMPLIED WARRANTIES, INCLUDING, BUT NOT LIMITED TO, THE
 * IMPLIED WARRANTIES OF MERCHANTABILITY AND FITNESS FOR A PARTICULAR PURPOSE
 * ARE DISCLAIMED. IN NO EVENT SHALL THE COPYRIGHT HOLDER OR CONTRIBUTORS
 * BE LIABLE FOR ANY DIRECT, INDIRECT, INCIDENTAL, SPECIAL, EXEMPLARY, OR
 * CONSEQUENTIAL DAMAGES (INCLUDING, BUT NOT LIMITED TO, PROCUREMENT OF
 * SUBSTITUTE GOODS OR SERVICES; LOSS OF USE, DATA, OR PROFITS; OR BUSINESS
 * INTERRUPTION) HOWEVER CAUSED AND ON ANY THEORY OF LIABILITY, WHETHER IN
 * CONTRACT, STRICT LIABILITY, OR TORT (INCLUDING NEGLIGENCE OR OTHERWISE)
 * ARISING IN ANY WAY OUT OF THE USE OF THIS SOFTWARE, EVEN IF ADVISED OF
 * THE POSSIBILITY OF SUCH DAMAGE.
 */

/** \file     TypeDef.h
    \brief    Define macros, basic types, new types and enumerations
*/

#ifndef __TYPEDEF__
#define __TYPEDEF__

#ifndef __COMMONDEF__
#error Include CommonDef.h not TypeDef.h
#endif

#include <vector>
#include <utility>
#include <sstream>
#include <cstddef>
#include <cstring>
#include <assert.h>
#include <cassert>

<<<<<<< HEAD
#define JVET_Q0517_RPR_AFFINE_DS                          1 // JVET-Q0517: affine down-sampling filters for RPR

#define JVET_O1143_SUBPIC_BOUNDARY                        1 // treat subpicture boundary as piucture boundary
#if JVET_O1143_SUBPIC_BOUNDARY
#define SUBPIC_DECCHECK                                   0
#endif

#define JVET_Q0495_NLALF_CLIP_CLEANUP                     1 // JVET-Q0495: Cleanup of clipping table for NL-ALF
=======
#define JVET_Q0293_REMOVAL_PDPC_CHROMA_NX2                1 // JVET-Q0293: Removal of chroma Nx2 blocks in PDPC 

>>>>>>> 92c08649
#define JVET_Q0249_ALF_CHROMA_CLIPFLAG                    1 // JVET-Q0249: Cleanup of chroma clipping flags for ALF
#define JVET_Q0150                                        1 // fix for ALF virtual horizontal CTU boundary processing
#define JVET_Q0054                                        1 // fix for long luma deblocking decision

#define JVET_Q0483_CLIP_TMVP                              1 // JVET-Q0483: Clip TMVP when no scaling is applied

#define JVET_Q0055_MTS_SIGNALLING                         1 // JVET-Q0055: Check for transform coefficients outside the 16x16 area
#define JVET_Q0480_RASTER_RECT_SLICES                     1 // JVET-Q0480: Eliminate redundant slice height syntax when in raster rectangular slice mode (tile_idx_delta_present_flag == 0)


#define JVET_Q0433_MODIFIED_CHROMA_DIST_WEIGHT            1 // modification of chroma distortion weight (as agreed during presentation of JVET-Q0433)

#define JVET_Q0487_SCALING_WINDOW_ISSUES                  1 // JVET-Q0487: Fix scaling window issues when scaling ratio is 1:1

#define JVET_AHG14_LOSSLESS                               1
#define JVET_AHG14_LOSSLESS_ENC_QP_FIX                    1 && JVET_AHG14_LOSSLESS

#define JVET_M0497_MATRIX_MULT                            0 // 0: Fast method; 1: Matrix multiplication

#define APPLY_SBT_SL_ON_MTS                               1 // apply save & load fast algorithm on inter MTS when SBT is on

#define HEVC_SEI                                          0 // SEI messages that are defined in HEVC, but not in VVC

typedef std::pair<int, bool> TrMode;
typedef std::pair<int, int>  TrCost;

// clang-format off
#define REUSE_CU_RESULTS                                  1 
#if REUSE_CU_RESULTS
#define REUSE_CU_RESULTS_WITH_MULTIPLE_TUS                1
#endif
// clang-format on


#ifndef JVET_J0090_MEMORY_BANDWITH_MEASURE
#define JVET_J0090_MEMORY_BANDWITH_MEASURE                0
#endif

#ifndef EXTENSION_360_VIDEO
#define EXTENSION_360_VIDEO                               0   ///< extension for 360/spherical video coding support; this macro should be controlled by makefile, as it would be used to control whether the library is built and linked
#endif

#ifndef EXTENSION_HDRTOOLS
#define EXTENSION_HDRTOOLS                                0 //< extension for HDRTools/Metrics support; this macro should be controlled by makefile, as it would be used to control whether the library is built and linked
#endif

#define JVET_O0756_CONFIG_HDRMETRICS                      1
#if EXTENSION_HDRTOOLS
#define JVET_O0756_CALCULATE_HDRMETRICS                   1
#endif

#ifndef ENABLE_SPLIT_PARALLELISM
#define ENABLE_SPLIT_PARALLELISM                          0
#endif
#if ENABLE_SPLIT_PARALLELISM
#define PARL_SPLIT_MAX_NUM_JOBS                           6                             // number of parallel jobs that can be defined and need memory allocated
#define NUM_RESERVERD_SPLIT_JOBS                        ( PARL_SPLIT_MAX_NUM_JOBS + 1 )  // number of all data structures including the merge thread (0)
#define PARL_SPLIT_MAX_NUM_THREADS                        PARL_SPLIT_MAX_NUM_JOBS
#define NUM_SPLIT_THREADS_IF_MSVC                         4

#endif


// ====================================================================================================================
// General settings
// ====================================================================================================================

#ifndef ENABLE_TRACING
#define ENABLE_TRACING                                    0 // DISABLE by default (enable only when debugging, requires 15% run-time in decoding) -- see documentation in 'doc/DTrace for NextSoftware.pdf'
#endif

#if ENABLE_TRACING
#define K0149_BLOCK_STATISTICS                            1 // enables block statistics, which can be analysed with YUView (https://github.com/IENT/YUView)
#if K0149_BLOCK_STATISTICS
#define BLOCK_STATS_AS_CSV                                0 // statistics will be written in a comma separated value format. this is not supported by YUView
#endif
#endif

#define WCG_EXT                                           1
#define WCG_WPSNR                                         WCG_EXT

#define KEEP_PRED_AND_RESI_SIGNALS                        0

// ====================================================================================================================
// Debugging
// ====================================================================================================================

// most debugging tools are now bundled within the ENABLE_TRACING macro -- see documentation to see how to use

#define PRINT_MACRO_VALUES                                1 ///< When enabled, the encoder prints out a list of the non-environment-variable controlled macros and their values on startup

#define INTRA_FULL_SEARCH                                 0 ///< enables full mode search for intra estimation

// TODO: rename this macro to DECODER_DEBUG_BIT_STATISTICS (may currently cause merge issues with other branches)
// This can be enabled by the makefile
#ifndef RExt__DECODER_DEBUG_BIT_STATISTICS
#define RExt__DECODER_DEBUG_BIT_STATISTICS                0 ///< 0 (default) = decoder reports as normal, 1 = decoder produces bit usage statistics (will impact decoder run time by up to ~10%)
#endif

#ifndef RExt__DECODER_DEBUG_TOOL_MAX_FRAME_STATS
#define RExt__DECODER_DEBUG_TOOL_MAX_FRAME_STATS         (1 && RExt__DECODER_DEBUG_BIT_STATISTICS )   ///< 0 (default) = decoder reports as normal, 1 = decoder produces max frame bit usage statistics
#endif

#define TR_ONLY_COEFF_STATS                              (1 && RExt__DECODER_DEBUG_BIT_STATISTICS )   ///< 0 combine TS and non-TS decoder debug statistics. 1 = separate TS and non-TS decoder debug statistics.
#define EPBINCOUNT_FIX                                   (1 && RExt__DECODER_DEBUG_BIT_STATISTICS )   ///< 0 use count to represent number of calls to decodeBins. 1 = count and bins for EP bins are the same.

#ifndef RExt__DECODER_DEBUG_TOOL_STATISTICS
#define RExt__DECODER_DEBUG_TOOL_STATISTICS               0 ///< 0 (default) = decoder reports as normal, 1 = decoder produces tool usage statistics
#endif

#if RExt__DECODER_DEBUG_BIT_STATISTICS || RExt__DECODER_DEBUG_TOOL_STATISTICS
#define RExt__DECODER_DEBUG_STATISTICS                    1
#endif

// ====================================================================================================================
// Tool Switches - transitory (these macros are likely to be removed in future revisions)
// ====================================================================================================================

#define DECODER_CHECK_SUBSTREAM_AND_SLICE_TRAILING_BYTES  1 ///< TODO: integrate this macro into a broader conformance checking system.
#define T0196_SELECTIVE_RDOQ                              1 ///< selective RDOQ
#define U0040_MODIFIED_WEIGHTEDPREDICTION_WITH_BIPRED_AND_CLIPPING 1
#define U0033_ALTERNATIVE_TRANSFER_CHARACTERISTICS_SEI    1 ///< Alternative transfer characteristics SEI message (JCTVC-U0033, with syntax naming from V1005)
#define X0038_LAMBDA_FROM_QP_CAPABILITY                   1 ///< This approach derives lambda from QP+QPoffset+QPoffset2. QPoffset2 is derived from QP+QPoffset using a linear model that is clipped between 0 and 3.
                                                            // To use this capability enable config parameter LambdaFromQpEnable

// ====================================================================================================================
// Tool Switches
// ====================================================================================================================


// This can be enabled by the makefile
#ifndef RExt__HIGH_BIT_DEPTH_SUPPORT
#define RExt__HIGH_BIT_DEPTH_SUPPORT                      0 ///< 0 (default) use data type definitions for 8-10 bit video, 1 = use larger data types to allow for up to 16-bit video (originally developed as part of N0188)
#endif

// SIMD optimizations
#define SIMD_ENABLE                                       1
#define ENABLE_SIMD_OPT                                 ( SIMD_ENABLE && !RExt__HIGH_BIT_DEPTH_SUPPORT )    ///< SIMD optimizations, no impact on RD performance
#define ENABLE_SIMD_OPT_MCIF                            ( 1 && ENABLE_SIMD_OPT )                            ///< SIMD optimization for the interpolation filter, no impact on RD performance
#define ENABLE_SIMD_OPT_BUFFER                          ( 1 && ENABLE_SIMD_OPT )                            ///< SIMD optimization for the buffer operations, no impact on RD performance
#define ENABLE_SIMD_OPT_DIST                            ( 1 && ENABLE_SIMD_OPT )                            ///< SIMD optimization for the distortion calculations(SAD,SSE,HADAMARD), no impact on RD performance
#define ENABLE_SIMD_OPT_AFFINE_ME                       ( 1 && ENABLE_SIMD_OPT )                            ///< SIMD optimization for affine ME, no impact on RD performance
#define ENABLE_SIMD_OPT_ALF                             ( 1 && ENABLE_SIMD_OPT )                            ///< SIMD optimization for ALF
#if ENABLE_SIMD_OPT_BUFFER
#define ENABLE_SIMD_OPT_BCW                               1                                                 ///< SIMD optimization for Bcw
#endif

// End of SIMD optimizations


#define ME_ENABLE_ROUNDING_OF_MVS                         1 ///< 0 (default) = disables rounding of motion vectors when right shifted,  1 = enables rounding

#define RDOQ_CHROMA_LAMBDA                                1 ///< F386: weighting of chroma for RDOQ

#define U0132_TARGET_BITS_SATURATION                      1 ///< Rate control with target bits saturation method
#ifdef  U0132_TARGET_BITS_SATURATION
#define V0078_ADAPTIVE_LOWER_BOUND                        1 ///< Target bits saturation with adaptive lower bound
#endif
#define W0038_DB_OPT                                      1 ///< adaptive DB parameter selection, LoopFilterOffsetInPPS and LoopFilterDisable are set to 0 and DeblockingFilterMetric=2;
#define W0038_CQP_ADJ                                     1 ///< chroma QP adjustment based on TL, CQPTLAdjustEnabled is set to 1;

#define SHARP_LUMA_DELTA_QP                               1 ///< include non-normative LCU deltaQP and normative chromaQP change
#define ER_CHROMA_QP_WCG_PPS                              1 ///< Chroma QP model for WCG used in Anchor 3.2
#define ENABLE_QPA                                        1 ///< Non-normative perceptual QP adaptation according to JVET-H0047 and JVET-K0206. Deactivated by default, activated using encoder arguments --PerceptQPA=1 --SliceChromaQPOffsetPeriodicity=1
#define ENABLE_QPA_SUB_CTU                              ( 1 && ENABLE_QPA ) ///< when maximum delta-QP depth is greater than zero, use sub-CTU QPA


#define RDOQ_CHROMA                                       1 ///< use of RDOQ in chroma

#define QP_SWITCHING_FOR_PARALLEL                         1 ///< Replace floating point QP with a source-file frame number. After switching POC, increase base QP instead of frame level QP.

#define LUMA_ADAPTIVE_DEBLOCKING_FILTER_QP_OFFSET         1 /// JVET-L0414 (CE11.2.2) with explicit signalling of num interval, threshold and qpOffset
// ====================================================================================================================
// Derived macros
// ====================================================================================================================

#if RExt__HIGH_BIT_DEPTH_SUPPORT
#define FULL_NBIT                                         1 ///< When enabled, use distortion measure derived from all bits of source data, otherwise discard (bitDepth - 8) least-significant bits of distortion
#define RExt__HIGH_PRECISION_FORWARD_TRANSFORM            1 ///< 0 use original 6-bit transform matrices for both forward and inverse transform, 1 (default) = use original matrices for inverse transform and high precision matrices for forward transform
#else
#define FULL_NBIT                                         1 ///< When enabled, use distortion measure derived from all bits of source data, otherwise discard (bitDepth - 8) least-significant bits of distortion
#define RExt__HIGH_PRECISION_FORWARD_TRANSFORM            0 ///< 0 (default) use original 6-bit transform matrices for both forward and inverse transform, 1 = use original matrices for inverse transform and high precision matrices for forward transform
#endif

#if FULL_NBIT
#define DISTORTION_PRECISION_ADJUSTMENT(x)                0
#else
#define DISTORTION_ESTIMATION_BITS                        8
#define DISTORTION_PRECISION_ADJUSTMENT(x)                ((x>DISTORTION_ESTIMATION_BITS)? ((x)-DISTORTION_ESTIMATION_BITS) : 0)
#endif

// ====================================================================================================================
// Error checks
// ====================================================================================================================

#if ((RExt__HIGH_PRECISION_FORWARD_TRANSFORM != 0) && (RExt__HIGH_BIT_DEPTH_SUPPORT == 0))
#error ERROR: cannot enable RExt__HIGH_PRECISION_FORWARD_TRANSFORM without RExt__HIGH_BIT_DEPTH_SUPPORT
#endif

// ====================================================================================================================
// Named numerical types
// ====================================================================================================================

#if RExt__HIGH_BIT_DEPTH_SUPPORT
typedef       int             Pel;               ///< pixel type
typedef       int64_t           TCoeff;            ///< transform coefficient
typedef       int             TMatrixCoeff;      ///< transform matrix coefficient
typedef       int16_t           TFilterCoeff;      ///< filter coefficient
typedef       int64_t           Intermediate_Int;  ///< used as intermediate value in calculations
typedef       uint64_t          Intermediate_UInt; ///< used as intermediate value in calculations
#else
typedef       int16_t           Pel;               ///< pixel type
typedef       int             TCoeff;            ///< transform coefficient
typedef       int16_t           TMatrixCoeff;      ///< transform matrix coefficient
typedef       int16_t           TFilterCoeff;      ///< filter coefficient
typedef       int             Intermediate_Int;  ///< used as intermediate value in calculations
typedef       uint32_t            Intermediate_UInt; ///< used as intermediate value in calculations
#endif

typedef       uint64_t          SplitSeries;       ///< used to encoded the splits that caused a particular CU size
typedef       uint64_t          ModeTypeSeries;    ///< used to encoded the ModeType at different split depth

typedef       uint64_t        Distortion;        ///< distortion measurement

// ====================================================================================================================
// Enumeration
// ====================================================================================================================

enum BDPCMControl
{
  BDPCM_INACTIVE = 0,
  BDPCM_LUMAONLY = 1,
  BDPCM_LUMACHROMA = 2,
};

enum ApsType
{
  ALF_APS = 0,
  LMCS_APS = 1,
  SCALING_LIST_APS = 2,
};

enum QuantFlags
{
  Q_INIT           = 0x0,
  Q_USE_RDOQ       = 0x1,
  Q_RDOQTS         = 0x2,
  Q_SELECTIVE_RDOQ = 0x4,
};

//EMT transform tags
enum TransType
{
  DCT2 = 0,
  DCT8 = 1,
  DST7 = 2,
  NUM_TRANS_TYPE = 3,
  DCT2_EMT = 4
};

enum MTSIdx
{
  MTS_DCT2_DCT2 = 0,
  MTS_SKIP = 1,
  MTS_DST7_DST7 = 2,
  MTS_DCT8_DST7 = 3,
  MTS_DST7_DCT8 = 4,
  MTS_DCT8_DCT8 = 5
};

enum ISPType
{
  NOT_INTRA_SUBPARTITIONS       = 0,
  HOR_INTRA_SUBPARTITIONS       = 1,
  VER_INTRA_SUBPARTITIONS       = 2,
  NUM_INTRA_SUBPARTITIONS_MODES = 3,
  INTRA_SUBPARTITIONS_RESERVED  = 4
};

enum SbtIdx
{
  SBT_OFF_DCT  = 0,
  SBT_VER_HALF = 1,
  SBT_HOR_HALF = 2,
  SBT_VER_QUAD = 3,
  SBT_HOR_QUAD = 4,
  NUMBER_SBT_IDX,
  SBT_OFF_MTS, //note: must be after all SBT modes, only used in fast algorithm to discern the best mode is inter EMT
};

enum SbtPos
{
  SBT_POS0 = 0,
  SBT_POS1 = 1,
  NUMBER_SBT_POS
};

enum SbtMode
{
  SBT_VER_H0 = 0,
  SBT_VER_H1 = 1,
  SBT_HOR_H0 = 2,
  SBT_HOR_H1 = 3,
  SBT_VER_Q0 = 4,
  SBT_VER_Q1 = 5,
  SBT_HOR_Q0 = 6,
  SBT_HOR_Q1 = 7,
  NUMBER_SBT_MODE
};

enum RDPCMMode
{
  RDPCM_OFF             = 0,
  RDPCM_HOR             = 1,
  RDPCM_VER             = 2,
  NUMBER_OF_RDPCM_MODES = 3
};

enum RDPCMSignallingMode
{
  RDPCM_SIGNAL_IMPLICIT            = 0,
  RDPCM_SIGNAL_EXPLICIT            = 1,
  NUMBER_OF_RDPCM_SIGNALLING_MODES = 2
};

/// supported slice type
enum SliceType
{
  B_SLICE               = 0,
  P_SLICE               = 1,
  I_SLICE               = 2,
  NUMBER_OF_SLICE_TYPES = 3
};

/// chroma formats (according to semantics of chroma_format_idc)
enum ChromaFormat
{
  CHROMA_400        = 0,
  CHROMA_420        = 1,
  CHROMA_422        = 2,
  CHROMA_444        = 3,
  NUM_CHROMA_FORMAT = 4
};

enum ChannelType
{
  CHANNEL_TYPE_LUMA    = 0,
  CHANNEL_TYPE_CHROMA  = 1,
  MAX_NUM_CHANNEL_TYPE = 2
};

enum TreeType
{
  TREE_D = 0, //default tree status (for single-tree slice, TREE_D means joint tree; for dual-tree I slice, TREE_D means TREE_L for luma and TREE_C for chroma)
  TREE_L = 1, //separate tree only contains luma (may split)
  TREE_C = 2, //separate tree only contains chroma (not split), to avoid small chroma block
};

enum ModeType
{
  MODE_TYPE_ALL = 0, //all modes can try
  MODE_TYPE_INTER = 1, //can try inter
  MODE_TYPE_INTRA = 2, //can try intra, ibc, palette
};

#define CH_L CHANNEL_TYPE_LUMA
#define CH_C CHANNEL_TYPE_CHROMA

enum ComponentID
{
  COMPONENT_Y         = 0,
  COMPONENT_Cb        = 1,
  COMPONENT_Cr        = 2,
  MAX_NUM_COMPONENT   = 3,
  JOINT_CbCr          = MAX_NUM_COMPONENT,
  MAX_NUM_TBLOCKS     = MAX_NUM_COMPONENT
};

#define MAP_CHROMA(c) (ComponentID(c))

enum InputColourSpaceConversion // defined in terms of conversion prior to input of encoder.
{
  IPCOLOURSPACE_UNCHANGED               = 0,
  IPCOLOURSPACE_YCbCrtoYCrCb            = 1, // Mainly used for debug!
  IPCOLOURSPACE_YCbCrtoYYY              = 2, // Mainly used for debug!
  IPCOLOURSPACE_RGBtoGBR                = 3,
  NUMBER_INPUT_COLOUR_SPACE_CONVERSIONS = 4
};

enum MATRIX_COEFFICIENTS // Table E.5 (Matrix coefficients)
{
  MATRIX_COEFFICIENTS_RGB                           = 0,
  MATRIX_COEFFICIENTS_BT709                         = 1,
  MATRIX_COEFFICIENTS_UNSPECIFIED                   = 2,
  MATRIX_COEFFICIENTS_RESERVED_BY_ITUISOIEC         = 3,
  MATRIX_COEFFICIENTS_USFCCT47                      = 4,
  MATRIX_COEFFICIENTS_BT601_625                     = 5,
  MATRIX_COEFFICIENTS_BT601_525                     = 6,
  MATRIX_COEFFICIENTS_SMPTE240                      = 7,
  MATRIX_COEFFICIENTS_YCGCO                         = 8,
  MATRIX_COEFFICIENTS_BT2020_NON_CONSTANT_LUMINANCE = 9,
  MATRIX_COEFFICIENTS_BT2020_CONSTANT_LUMINANCE     = 10,
};

enum DeblockEdgeDir
{
  EDGE_VER     = 0,
  EDGE_HOR     = 1,
  NUM_EDGE_DIR = 2
};

/// supported prediction type
enum PredMode
{
  MODE_INTER                 = 0,     ///< inter-prediction mode
  MODE_INTRA                 = 1,     ///< intra-prediction mode
  MODE_IBC                   = 2,     ///< ibc-prediction mode
  MODE_PLT                   = 3,     ///< plt-prediction mode
  NUMBER_OF_PREDICTION_MODES = 4,
};

/// reference list index
enum RefPicList
{
  REF_PIC_LIST_0               = 0,   ///< reference list 0
  REF_PIC_LIST_1               = 1,   ///< reference list 1
  NUM_REF_PIC_LIST_01          = 2,
  REF_PIC_LIST_X               = 100  ///< special mark
};

#define L0 REF_PIC_LIST_0
#define L1 REF_PIC_LIST_1

/// distortion function index
enum DFunc
{
  DF_SSE             = 0,             ///< general size SSE
  DF_SSE2            = DF_SSE+1,      ///<   2xM SSE
  DF_SSE4            = DF_SSE+2,      ///<   4xM SSE
  DF_SSE8            = DF_SSE+3,      ///<   8xM SSE
  DF_SSE16           = DF_SSE+4,      ///<  16xM SSE
  DF_SSE32           = DF_SSE+5,      ///<  32xM SSE
  DF_SSE64           = DF_SSE+6,      ///<  64xM SSE
  DF_SSE16N          = DF_SSE+7,      ///< 16NxM SSE

  DF_SAD             = 8,             ///< general size SAD
  DF_SAD2            = DF_SAD+1,      ///<   2xM SAD
  DF_SAD4            = DF_SAD+2,      ///<   4xM SAD
  DF_SAD8            = DF_SAD+3,      ///<   8xM SAD
  DF_SAD16           = DF_SAD+4,      ///<  16xM SAD
  DF_SAD32           = DF_SAD+5,      ///<  32xM SAD
  DF_SAD64           = DF_SAD+6,      ///<  64xM SAD
  DF_SAD16N          = DF_SAD+7,      ///< 16NxM SAD

  DF_HAD             = 16,            ///< general size Hadamard
  DF_HAD2            = DF_HAD+1,      ///<   2xM HAD
  DF_HAD4            = DF_HAD+2,      ///<   4xM HAD
  DF_HAD8            = DF_HAD+3,      ///<   8xM HAD
  DF_HAD16           = DF_HAD+4,      ///<  16xM HAD
  DF_HAD32           = DF_HAD+5,      ///<  32xM HAD
  DF_HAD64           = DF_HAD+6,      ///<  64xM HAD
  DF_HAD16N          = DF_HAD+7,      ///< 16NxM HAD

  DF_SAD12           = 24,
  DF_SAD24           = 25,
  DF_SAD48           = 26,

  DF_MRSAD           = 27,            ///< general size MR SAD
  DF_MRSAD2          = DF_MRSAD+1,    ///<   2xM MR SAD
  DF_MRSAD4          = DF_MRSAD+2,    ///<   4xM MR SAD
  DF_MRSAD8          = DF_MRSAD+3,    ///<   8xM MR SAD
  DF_MRSAD16         = DF_MRSAD+4,    ///<  16xM MR SAD
  DF_MRSAD32         = DF_MRSAD+5,    ///<  32xM MR SAD
  DF_MRSAD64         = DF_MRSAD+6,    ///<  64xM MR SAD
  DF_MRSAD16N        = DF_MRSAD+7,    ///< 16NxM MR SAD

  DF_MRHAD           = 35,            ///< general size MR Hadamard
  DF_MRHAD2          = DF_MRHAD+1,    ///<   2xM MR HAD
  DF_MRHAD4          = DF_MRHAD+2,    ///<   4xM MR HAD
  DF_MRHAD8          = DF_MRHAD+3,    ///<   8xM MR HAD
  DF_MRHAD16         = DF_MRHAD+4,    ///<  16xM MR HAD
  DF_MRHAD32         = DF_MRHAD+5,    ///<  32xM MR HAD
  DF_MRHAD64         = DF_MRHAD+6,    ///<  64xM MR HAD
  DF_MRHAD16N        = DF_MRHAD+7,    ///< 16NxM MR HAD

  DF_MRSAD12         = 43,
  DF_MRSAD24         = 44,
  DF_MRSAD48         = 45,

  DF_SAD_FULL_NBIT    = 46,
  DF_SAD_FULL_NBIT2   = DF_SAD_FULL_NBIT+1,    ///<   2xM SAD with full bit usage
  DF_SAD_FULL_NBIT4   = DF_SAD_FULL_NBIT+2,    ///<   4xM SAD with full bit usage
  DF_SAD_FULL_NBIT8   = DF_SAD_FULL_NBIT+3,    ///<   8xM SAD with full bit usage
  DF_SAD_FULL_NBIT16  = DF_SAD_FULL_NBIT+4,    ///<  16xM SAD with full bit usage
  DF_SAD_FULL_NBIT32  = DF_SAD_FULL_NBIT+5,    ///<  32xM SAD with full bit usage
  DF_SAD_FULL_NBIT64  = DF_SAD_FULL_NBIT+6,    ///<  64xM SAD with full bit usage
  DF_SAD_FULL_NBIT16N = DF_SAD_FULL_NBIT+7,    ///< 16NxM SAD with full bit usage

  DF_SSE_WTD          = 54,                ///< general size SSE
  DF_SSE2_WTD         = DF_SSE_WTD+1,      ///<   4xM SSE
  DF_SSE4_WTD         = DF_SSE_WTD+2,      ///<   4xM SSE
  DF_SSE8_WTD         = DF_SSE_WTD+3,      ///<   8xM SSE
  DF_SSE16_WTD        = DF_SSE_WTD+4,      ///<  16xM SSE
  DF_SSE32_WTD        = DF_SSE_WTD+5,      ///<  32xM SSE
  DF_SSE64_WTD        = DF_SSE_WTD+6,      ///<  64xM SSE
  DF_SSE16N_WTD       = DF_SSE_WTD+7,      ///< 16NxM SSE
  DF_DEFAULT_ORI      = DF_SSE_WTD+8,

  DF_SAD_INTERMEDIATE_BITDEPTH = 63,

  DF_TOTAL_FUNCTIONS = 64
};

/// motion vector predictor direction used in AMVP
enum MvpDir
{
  MD_LEFT = 0,          ///< MVP of left block
  MD_ABOVE,             ///< MVP of above block
  MD_ABOVE_RIGHT,       ///< MVP of above right block
  MD_BELOW_LEFT,        ///< MVP of below left block
  MD_ABOVE_LEFT         ///< MVP of above left block
};

enum TransformDirection
{
  TRANSFORM_FORWARD              = 0,
  TRANSFORM_INVERSE              = 1,
  TRANSFORM_NUMBER_OF_DIRECTIONS = 2
};

/// supported ME search methods
enum MESearchMethod
{
  MESEARCH_FULL              = 0,
  MESEARCH_DIAMOND           = 1,
  MESEARCH_SELECTIVE         = 2,
  MESEARCH_DIAMOND_ENHANCED  = 3,
  MESEARCH_NUMBER_OF_METHODS = 4
};

/// coefficient scanning type used in ACS
enum CoeffScanType
{
  SCAN_DIAG = 0,        ///< up-right diagonal scan
  SCAN_TRAV_HOR = 1,
  SCAN_TRAV_VER = 2,
  SCAN_NUMBER_OF_TYPES
};

enum CoeffScanGroupType
{
  SCAN_UNGROUPED   = 0,
  SCAN_GROUPED_4x4 = 1,
  SCAN_NUMBER_OF_GROUP_TYPES = 2
};

enum ScalingListMode
{
  SCALING_LIST_OFF,
  SCALING_LIST_DEFAULT,
  SCALING_LIST_FILE_READ
};

enum ScalingListSize
{
  SCALING_LIST_1x1 = 0,
  SCALING_LIST_2x2,
  SCALING_LIST_4x4,
  SCALING_LIST_8x8,
  SCALING_LIST_16x16,
  SCALING_LIST_32x32,
  SCALING_LIST_64x64,
  SCALING_LIST_128x128,
  SCALING_LIST_SIZE_NUM,
  //for user define matrix
  SCALING_LIST_FIRST_CODED = SCALING_LIST_2x2,
  SCALING_LIST_LAST_CODED = SCALING_LIST_64x64
};

enum ScalingList1dStartIdx
{
  SCALING_LIST_1D_START_2x2    = 0,
  SCALING_LIST_1D_START_4x4    = 2,
  SCALING_LIST_1D_START_8x8    = 8,
  SCALING_LIST_1D_START_16x16  = 14,
  SCALING_LIST_1D_START_32x32  = 20,
  SCALING_LIST_1D_START_64x64  = 26,
};

// For use with decoded picture hash SEI messages, generated by encoder.
enum HashType
{
  HASHTYPE_MD5             = 0,
  HASHTYPE_CRC             = 1,
  HASHTYPE_CHECKSUM        = 2,
  HASHTYPE_NONE            = 3,
  NUMBER_OF_HASHTYPES      = 4
};

enum SAOMode //mode
{
  SAO_MODE_OFF = 0,
  SAO_MODE_NEW,
  SAO_MODE_MERGE,
  NUM_SAO_MODES
};

enum SAOModeMergeTypes
{
  SAO_MERGE_LEFT =0,
  SAO_MERGE_ABOVE,
  NUM_SAO_MERGE_TYPES
};


enum SAOModeNewTypes
{
  SAO_TYPE_START_EO =0,
  SAO_TYPE_EO_0 = SAO_TYPE_START_EO,
  SAO_TYPE_EO_90,
  SAO_TYPE_EO_135,
  SAO_TYPE_EO_45,

  SAO_TYPE_START_BO,
  SAO_TYPE_BO = SAO_TYPE_START_BO,

  NUM_SAO_NEW_TYPES
};
#define NUM_SAO_EO_TYPES_LOG2 2

enum SAOEOClasses
{
  SAO_CLASS_EO_FULL_VALLEY = 0,
  SAO_CLASS_EO_HALF_VALLEY = 1,
  SAO_CLASS_EO_PLAIN       = 2,
  SAO_CLASS_EO_HALF_PEAK   = 3,
  SAO_CLASS_EO_FULL_PEAK   = 4,
  NUM_SAO_EO_CLASSES,
};

#define NUM_SAO_BO_CLASSES_LOG2  5
#define NUM_SAO_BO_CLASSES       (1<<NUM_SAO_BO_CLASSES_LOG2)

namespace Profile
{
  enum Name
  {
    NONE        = 0,
    MAIN_10     = 1,
    MAIN_444_10 = 2
  };
}

namespace Level
{
  enum Tier
  {
    MAIN = 0,
    HIGH = 1,
    NUMBER_OF_TIERS=2
  };

  enum Name
  {
    // code = (level * 30)
    NONE     = 0,
    LEVEL1   = 30,
    LEVEL2   = 60,
    LEVEL2_1 = 63,
    LEVEL3   = 90,
    LEVEL3_1 = 93,
    LEVEL4   = 120,
    LEVEL4_1 = 123,
    LEVEL5   = 150,
    LEVEL5_1 = 153,
    LEVEL5_2 = 156,
    LEVEL6   = 180,
    LEVEL6_1 = 183,
    LEVEL6_2 = 186,
    LEVEL8_5 = 255,
  };
}

enum CostMode
{
  COST_STANDARD_LOSSY              = 0,
  COST_SEQUENCE_LEVEL_LOSSLESS     = 1,
  COST_LOSSLESS_CODING             = 2,
  COST_MIXED_LOSSLESS_LOSSY_CODING = 3
};

enum WeightedPredictionMethod
{
  WP_PER_PICTURE_WITH_SIMPLE_DC_COMBINED_COMPONENT                          =0,
  WP_PER_PICTURE_WITH_SIMPLE_DC_PER_COMPONENT                               =1,
  WP_PER_PICTURE_WITH_HISTOGRAM_AND_PER_COMPONENT                           =2,
  WP_PER_PICTURE_WITH_HISTOGRAM_AND_PER_COMPONENT_AND_CLIPPING              =3,
  WP_PER_PICTURE_WITH_HISTOGRAM_AND_PER_COMPONENT_AND_CLIPPING_AND_EXTENSION=4
};

enum FastInterSearchMode
{
  FASTINTERSEARCH_DISABLED = 0,
  FASTINTERSEARCH_MODE1    = 1, // TODO: assign better names to these.
  FASTINTERSEARCH_MODE2    = 2,
  FASTINTERSEARCH_MODE3    = 3
};

enum SPSExtensionFlagIndex
{
  SPS_EXT__REXT           = 0,
//SPS_EXT__MVHEVC         = 1, //for use in future versions
//SPS_EXT__SHVC           = 2, //for use in future versions
  SPS_EXT__NEXT           = 3,
  NUM_SPS_EXTENSION_FLAGS = 8
};

enum PPSExtensionFlagIndex
{
  PPS_EXT__REXT           = 0,
//PPS_EXT__MVHEVC         = 1, //for use in future versions
//PPS_EXT__SHVC           = 2, //for use in future versions
  NUM_PPS_EXTENSION_FLAGS = 8
};

// TODO: Existing names used for the different NAL unit types can be altered to better reflect the names in the spec.
//       However, the names in the spec are not yet stable at this point. Once the names are stable, a cleanup
//       effort can be done without use of macros to alter the names used to indicate the different NAL unit types.
enum NalUnitType
{
  NAL_UNIT_CODED_SLICE_TRAIL = 0,   // 0
  NAL_UNIT_CODED_SLICE_STSA,        // 1
  NAL_UNIT_CODED_SLICE_RADL,        // 2
  NAL_UNIT_CODED_SLICE_RASL,        // 3

  NAL_UNIT_RESERVED_VCL_4,
  NAL_UNIT_RESERVED_VCL_5,
  NAL_UNIT_RESERVED_VCL_6,

  NAL_UNIT_CODED_SLICE_IDR_W_RADL,  // 7
  NAL_UNIT_CODED_SLICE_IDR_N_LP,    // 8
  NAL_UNIT_CODED_SLICE_CRA,         // 9
  NAL_UNIT_CODED_SLICE_GDR,         // 10

  NAL_UNIT_RESERVED_IRAP_VCL_11,
  NAL_UNIT_RESERVED_IRAP_VCL_12,

  NAL_UNIT_DPS,                     // 13
  NAL_UNIT_VPS,                     // 14
  NAL_UNIT_SPS,                     // 15
  NAL_UNIT_PPS,                     // 16
  NAL_UNIT_PREFIX_APS,              // 17
  NAL_UNIT_SUFFIX_APS,              // 18
  NAL_UNIT_PH,                      // 19
  NAL_UNIT_ACCESS_UNIT_DELIMITER,   // 20
  NAL_UNIT_EOS,                     // 21
  NAL_UNIT_EOB,                     // 22
  NAL_UNIT_PREFIX_SEI,              // 23
  NAL_UNIT_SUFFIX_SEI,              // 24
  NAL_UNIT_FD,                      // 25

  NAL_UNIT_RESERVED_NVCL_26,
  NAL_UNIT_RESERVED_NVCL_27,

  NAL_UNIT_UNSPECIFIED_28,
  NAL_UNIT_UNSPECIFIED_29,
  NAL_UNIT_UNSPECIFIED_30,
  NAL_UNIT_UNSPECIFIED_31,
  NAL_UNIT_INVALID
};

#if SHARP_LUMA_DELTA_QP
enum LumaLevelToDQPMode
{
  LUMALVL_TO_DQP_DISABLED   = 0,
  LUMALVL_TO_DQP_AVG_METHOD = 1, // use average of CTU to determine luma level
  LUMALVL_TO_DQP_NUM_MODES  = 2
};
#endif

enum MergeType
{
  MRG_TYPE_DEFAULT_N        = 0, // 0
  MRG_TYPE_SUBPU_ATMVP,
  MRG_TYPE_IBC,
  NUM_MRG_TYPE                   // 5
};

enum TriangleSplit
{
  TRIANGLE_DIR_135 = 0,
  TRIANGLE_DIR_45,
  TRIANGLE_DIR_NUM
};

//////////////////////////////////////////////////////////////////////////
// Encoder modes to try out
//////////////////////////////////////////////////////////////////////////

enum EncModeFeature
{
  ENC_FT_FRAC_BITS = 0,
  ENC_FT_DISTORTION,
  ENC_FT_RD_COST,
  ENC_FT_ENC_MODE_TYPE,
  ENC_FT_ENC_MODE_OPTS,
  ENC_FT_ENC_MODE_PART,
  NUM_ENC_FEATURES
};

enum ImvMode
{
  IMV_OFF = 0,
  IMV_FPEL,
  IMV_4PEL,
  IMV_HPEL,
  NUM_IMV_MODES
};


// ====================================================================================================================
// Type definition
// ====================================================================================================================

/// parameters for adaptive loop filter
class PicSym;

#define MAX_NUM_SAO_CLASSES  32  //(NUM_SAO_EO_GROUPS > NUM_SAO_BO_GROUPS)?NUM_SAO_EO_GROUPS:NUM_SAO_BO_GROUPS

struct SAOOffset
{
  SAOMode modeIdc; // NEW, MERGE, OFF
  int typeIdc;     // union of SAOModeMergeTypes and SAOModeNewTypes, depending on modeIdc.
  int typeAuxInfo; // BO: starting band index
  int offset[MAX_NUM_SAO_CLASSES];

  SAOOffset();
  ~SAOOffset();
  void reset();

  const SAOOffset& operator= (const SAOOffset& src);
};

struct SAOBlkParam
{

  SAOBlkParam();
  ~SAOBlkParam();
  void reset();
  const SAOBlkParam& operator= (const SAOBlkParam& src);
  SAOOffset& operator[](int compIdx){ return offsetParam[compIdx];}
  const SAOOffset& operator[](int compIdx) const { return offsetParam[compIdx];}
private:
  SAOOffset offsetParam[MAX_NUM_COMPONENT];

};



struct BitDepths
{
  int recon[MAX_NUM_CHANNEL_TYPE]; ///< the bit depth as indicated in the SPS
};

enum PLTRunMode
{
  PLT_RUN_INDEX = 0,
  PLT_RUN_COPY  = 1,
  NUM_PLT_RUN   = 2
};
/// parameters for deblocking filter
struct LFCUParam
{
  bool internalEdge;                     ///< indicates internal edge
  bool leftEdge;                         ///< indicates left edge
  bool topEdge;                          ///< indicates top edge
};



struct PictureHash
{
  std::vector<uint8_t> hash;

  bool operator==(const PictureHash &other) const
  {
    if (other.hash.size() != hash.size())
    {
      return false;
    }
    for(uint32_t i=0; i<uint32_t(hash.size()); i++)
    {
      if (other.hash[i] != hash[i])
      {
        return false;
      }
    }
    return true;
  }

  bool operator!=(const PictureHash &other) const
  {
    return !(*this == other);
  }
};

struct SEITimeSet
{
  SEITimeSet() : clockTimeStampFlag(false),
                     numUnitFieldBasedFlag(false),
                     countingType(0),
                     fullTimeStampFlag(false),
                     discontinuityFlag(false),
                     cntDroppedFlag(false),
                     numberOfFrames(0),
                     secondsValue(0),
                     minutesValue(0),
                     hoursValue(0),
                     secondsFlag(false),
                     minutesFlag(false),
                     hoursFlag(false),
                     timeOffsetLength(0),
                     timeOffsetValue(0)
  { }
  bool clockTimeStampFlag;
  bool numUnitFieldBasedFlag;
  int  countingType;
  bool fullTimeStampFlag;
  bool discontinuityFlag;
  bool cntDroppedFlag;
  int  numberOfFrames;
  int  secondsValue;
  int  minutesValue;
  int  hoursValue;
  bool secondsFlag;
  bool minutesFlag;
  bool hoursFlag;
  int  timeOffsetLength;
  int  timeOffsetValue;
};

struct SEIMasteringDisplay
{
  bool      colourVolumeSEIEnabled;
  uint32_t      maxLuminance;
  uint32_t      minLuminance;
  uint16_t    primaries[3][2];
  uint16_t    whitePoint[2];
};

#if SHARP_LUMA_DELTA_QP
struct LumaLevelToDeltaQPMapping
{
  LumaLevelToDQPMode                 mode;             ///< use deltaQP determined by block luma level
  double                             maxMethodWeight;  ///< weight of max luma value when mode = 2
  std::vector< std::pair<int, int> > mapping;          ///< first=luma level, second=delta QP.
#if ENABLE_QPA
  bool isEnabled() const { return (mode != LUMALVL_TO_DQP_DISABLED && mode != LUMALVL_TO_DQP_NUM_MODES); }
#else
  bool isEnabled() const { return mode!=LUMALVL_TO_DQP_DISABLED; }
#endif
};
#endif

#if ER_CHROMA_QP_WCG_PPS
struct WCGChromaQPControl
{
  bool isEnabled() const { return enabled; }
  bool   enabled;         ///< Enabled flag (0:default)
  double chromaCbQpScale; ///< Chroma Cb QP Scale (1.0:default)
  double chromaCrQpScale; ///< Chroma Cr QP Scale (1.0:default)
  double chromaQpScale;   ///< Chroma QP Scale (0.0:default)
  double chromaQpOffset;  ///< Chroma QP Offset (0.0:default)
};
#endif

class ChromaCbfs
{
public:
  ChromaCbfs()
    : Cb(true), Cr(true)
  {}
  ChromaCbfs( bool _cbf )
    : Cb( _cbf ), Cr( _cbf )
  {}
public:
  bool sigChroma( ChromaFormat chromaFormat ) const
  {
    if( chromaFormat == CHROMA_400 )
    {
      return false;
    }
    return   ( Cb || Cr );
  }
  bool& cbf( ComponentID compID )
  {
    bool *cbfs[MAX_NUM_TBLOCKS] = { nullptr, &Cb, &Cr };

    return *cbfs[compID];
  }
public:
  bool Cb;
  bool Cr;
};


enum MsgLevel
{
  SILENT  = 0,
  ERROR   = 1,
  WARNING = 2,
  INFO    = 3,
  NOTICE  = 4,
  VERBOSE = 5,
  DETAILS = 6
};
enum RESHAPE_SIGNAL_TYPE
{
  RESHAPE_SIGNAL_SDR = 0,
  RESHAPE_SIGNAL_PQ  = 1,
  RESHAPE_SIGNAL_HLG = 2,
  RESHAPE_SIGNAL_NULL = 100,
};


// ---------------------------------------------------------------------------
// exception class
// ---------------------------------------------------------------------------

class Exception : public std::exception
{
public:
  Exception( const std::string& _s ) : m_str( _s ) { }
  Exception( const Exception& _e ) : std::exception( _e ), m_str( _e.m_str ) { }
  virtual ~Exception() noexcept { };
  virtual const char* what() const noexcept { return m_str.c_str(); }
  Exception& operator=( const Exception& _e ) { std::exception::operator=( _e ); m_str = _e.m_str; return *this; }
  template<typename T> Exception& operator<<( T t ) { std::ostringstream oss; oss << t; m_str += oss.str(); return *this; }
private:
  std::string m_str;
};

// if a check fails with THROW or CHECK, please check if ported correctly from assert in revision 1196)
#define THROW(x)            throw( Exception( "\nERROR: In function \"" ) << __FUNCTION__ << "\" in " << __FILE__ << ":" << __LINE__ << ": " << x )
#define CHECK(c,x)          if(c){ THROW(x); }
#define EXIT(x)             throw( Exception( "\n" ) << x << "\n" )
#define CHECK_NULLPTR(_ptr) CHECK( !( _ptr ), "Accessing an empty pointer pointer!" )

#if !NDEBUG  // for non MSVC compiler, define _DEBUG if in debug mode to have same behavior between MSVC and others in debug
#ifndef _DEBUG
#define _DEBUG 1
#endif
#endif

#if defined( _DEBUG )
#define CHECKD(c,x)         if(c){ THROW(x); }
#else
#define CHECKD(c,x)
#endif // _DEBUG

// ---------------------------------------------------------------------------
// static vector
// ---------------------------------------------------------------------------

template<typename T, size_t N>
class static_vector
{
  T _arr[ N ];
  size_t _size;

public:

  typedef T         value_type;
  typedef size_t    size_type;
  typedef ptrdiff_t difference_type;
  typedef T&        reference;
  typedef T const&  const_reference;
  typedef T*        pointer;
  typedef T const*  const_pointer;
  typedef T*        iterator;
  typedef T const*  const_iterator;

  static const size_type max_num_elements = N;

  static_vector() : _size( 0 )                                 { }
  static_vector( size_t N_ ) : _size( N_ )                     { }
  static_vector( size_t N_, const T& _val ) : _size( 0 )       { resize( N_, _val ); }
  template<typename It>
  static_vector( It _it1, It _it2 ) : _size( 0 )               { while( _it1 < _it2 ) _arr[ _size++ ] = *_it1++; }
  static_vector( std::initializer_list<T> _il ) : _size( 0 )
  {
    typename std::initializer_list<T>::iterator _src1 = _il.begin();
    typename std::initializer_list<T>::iterator _src2 = _il.end();

    while( _src1 < _src2 ) _arr[ _size++ ] = *_src1++;

    CHECKD( _size > N, "capacity exceeded" );
  }
  static_vector& operator=( std::initializer_list<T> _il )
  {
    _size = 0;

    typename std::initializer_list<T>::iterator _src1 = _il.begin();
    typename std::initializer_list<T>::iterator _src2 = _il.end();

    while( _src1 < _src2 ) _arr[ _size++ ] = *_src1++;

    CHECKD( _size > N, "capacity exceeded" );
  }

  void resize( size_t N_ )                      { CHECKD( N_ > N, "capacity exceeded" ); while(_size < N_) _arr[ _size++ ] = T() ; _size = N_; }
  void resize( size_t N_, const T& _val )       { CHECKD( N_ > N, "capacity exceeded" ); while(_size < N_) _arr[ _size++ ] = _val; _size = N_; }
  void reserve( size_t N_ )                     { CHECKD( N_ > N, "capacity exceeded" ); }
  void push_back( const T& _val )               { CHECKD( _size >= N, "capacity exceeded" ); _arr[ _size++ ] = _val; }
  void push_back( T&& val )                     { CHECKD( _size >= N, "capacity exceeded" ); _arr[ _size++ ] = std::forward<T>( val ); }
  void pop_back()                               { CHECKD( _size == 0, "calling pop_back on an empty vector" ); _size--; }
  void pop_front()                              { CHECKD( _size == 0, "calling pop_front on an empty vector" ); _size--; for( int i = 0; i < _size; i++ ) _arr[i] = _arr[i + 1]; }
  void clear()                                  { _size = 0; }
  reference       at( size_t _i )               { CHECKD( _i >= _size, "Trying to access an out-of-bound-element" ); return _arr[ _i ]; }
  const_reference at( size_t _i ) const         { CHECKD( _i >= _size, "Trying to access an out-of-bound-element" ); return _arr[ _i ]; }
  reference       operator[]( size_t _i )       { CHECKD( _i >= _size, "Trying to access an out-of-bound-element" ); return _arr[ _i ]; }
  const_reference operator[]( size_t _i ) const { CHECKD( _i >= _size, "Trying to access an out-of-bound-element" ); return _arr[ _i ]; }
  reference       front()                       { CHECKD( _size == 0, "Trying to access the first element of an empty vector" ); return _arr[ 0 ]; }
  const_reference front() const                 { CHECKD( _size == 0, "Trying to access the first element of an empty vector" ); return _arr[ 0 ]; }
  reference       back()                        { CHECKD( _size == 0, "Trying to access the last element of an empty vector" );  return _arr[ _size - 1 ]; }
  const_reference back() const                  { CHECKD( _size == 0, "Trying to access the last element of an empty vector" );  return _arr[ _size - 1 ]; }
  pointer         data()                        { return _arr; }
  const_pointer   data() const                  { return _arr; }
  iterator        begin()                       { return _arr; }
  const_iterator  begin() const                 { return _arr; }
  const_iterator  cbegin() const                { return _arr; }
  iterator        end()                         { return _arr + _size; }
  const_iterator  end() const                   { return _arr + _size; };
  const_iterator  cend() const                  { return _arr + _size; };
  size_type       size() const                  { return _size; };
  size_type       byte_size() const             { return _size * sizeof( T ); }
  bool            empty() const                 { return _size == 0; }

  size_type       capacity() const              { return N; }
  size_type       max_size() const              { return N; }
  size_type       byte_capacity() const         { return sizeof(_arr); }

  iterator        insert( const_iterator _pos, const T& _val )
                                                { CHECKD( _size >= N, "capacity exceeded" );
                                                  for( difference_type i = _size - 1; i >= _pos - _arr; i-- ) _arr[i + 1] = _arr[i];
                                                  *const_cast<iterator>( _pos ) = _val;
                                                  _size++;
                                                  return const_cast<iterator>( _pos ); }

  iterator        insert( const_iterator _pos, T&& _val )
                                                { CHECKD( _size >= N, "capacity exceeded" );
                                                  for( difference_type i = _size - 1; i >= _pos - _arr; i-- ) _arr[i + 1] = _arr[i];
                                                  *const_cast<iterator>( _pos ) = std::forward<T>( _val );
                                                  _size++; return const_cast<iterator>( _pos ); }
  template<class InputIt>
  iterator        insert( const_iterator _pos, InputIt first, InputIt last )
                                                { const difference_type numEl = last - first;
                                                  CHECKD( _size + numEl >= N, "capacity exceeded" );
                                                  for( difference_type i = _size - 1; i >= _pos - _arr; i-- ) _arr[i + numEl] = _arr[i];
                                                  iterator it = const_cast<iterator>( _pos ); _size += numEl;
                                                  while( first != last ) *it++ = *first++;
                                                  return const_cast<iterator>( _pos ); }

  iterator        insert( const_iterator _pos, size_t numEl, const T& val )
                                                { //const difference_type numEl = last - first;
                                                  CHECKD( _size + numEl >= N, "capacity exceeded" );
                                                  for( difference_type i = _size - 1; i >= _pos - _arr; i-- ) _arr[i + numEl] = _arr[i];
                                                  iterator it = const_cast<iterator>( _pos ); _size += numEl;
                                                  for ( int k = 0; k < numEl; k++) *it++ = val;
                                                  return const_cast<iterator>( _pos ); }

  void            erase( const_iterator _pos )  { iterator it   = const_cast<iterator>( _pos ) - 1;
                                                  iterator last = end() - 1;
                                                  while( ++it != last ) *it = *( it + 1 );
                                                  _size--; }
};


// ---------------------------------------------------------------------------
// dynamic cache
// ---------------------------------------------------------------------------

template<typename T>
class dynamic_cache
{
  std::vector<T*> m_cache;
#if ENABLE_SPLIT_PARALLELISM
  int64_t         m_cacheId;
#endif

public:

#if ENABLE_SPLIT_PARALLELISM
  dynamic_cache()
  {
    static int cacheId = 0;
    m_cacheId = cacheId++;
  }

#endif
  ~dynamic_cache()
  {
    deleteEntries();
  }

  void deleteEntries()
  {
    for( auto &p : m_cache )
    {
      delete p;
      p = nullptr;
    }

    m_cache.clear();
  }

  T* get()
  {
    T* ret;

    if( !m_cache.empty() )
    {
      ret = m_cache.back();
      m_cache.pop_back();
#if ENABLE_SPLIT_PARALLELISM
      CHECK( ret->cacheId != m_cacheId, "Putting item into wrong cache!" );
      CHECK( !ret->cacheUsed,           "Fetched an element that should've been in cache!!" );
#endif
    }
    else
    {
      ret = new T;
    }

#if ENABLE_SPLIT_PARALLELISM
    ret->cacheId   = m_cacheId;
    ret->cacheUsed = false;

#endif
    return ret;
  }

  void cache( T* el )
  {
#if ENABLE_SPLIT_PARALLELISM
    CHECK( el->cacheId != m_cacheId, "Putting item into wrong cache!" );
    CHECK( el->cacheUsed,            "Putting cached item back into cache!" );

    el->cacheUsed = true;

#endif
    m_cache.push_back( el );
  }

  void cache( std::vector<T*>& vel )
  {
#if ENABLE_SPLIT_PARALLELISM
    for( auto el : vel )
    {
      CHECK( el->cacheId != m_cacheId, "Putting item into wrong cache!" );
      CHECK( el->cacheUsed,            "Putting cached item back into cache!" );

      el->cacheUsed = true;
    }

#endif
    m_cache.insert( m_cache.end(), vel.begin(), vel.end() );
    vel.clear();
  }
};

typedef dynamic_cache<struct CodingUnit    > CUCache;
typedef dynamic_cache<struct PredictionUnit> PUCache;
typedef dynamic_cache<struct TransformUnit > TUCache;

struct XUCache
{
  CUCache cuCache;
  PUCache puCache;
  TUCache tuCache;
};

#define SIGN(x) ( (x) >= 0 ? 1 : -1 )

//! \}

#endif

<|MERGE_RESOLUTION|>--- conflicted
+++ resolved
@@ -50,7 +50,8 @@
 #include <assert.h>
 #include <cassert>
 
-<<<<<<< HEAD
+#define JVET_Q0293_REMOVAL_PDPC_CHROMA_NX2                1 // JVET-Q0293: Removal of chroma Nx2 blocks in PDPC 
+
 #define JVET_Q0517_RPR_AFFINE_DS                          1 // JVET-Q0517: affine down-sampling filters for RPR
 
 #define JVET_O1143_SUBPIC_BOUNDARY                        1 // treat subpicture boundary as piucture boundary
@@ -59,10 +60,6 @@
 #endif
 
 #define JVET_Q0495_NLALF_CLIP_CLEANUP                     1 // JVET-Q0495: Cleanup of clipping table for NL-ALF
-=======
-#define JVET_Q0293_REMOVAL_PDPC_CHROMA_NX2                1 // JVET-Q0293: Removal of chroma Nx2 blocks in PDPC 
-
->>>>>>> 92c08649
 #define JVET_Q0249_ALF_CHROMA_CLIPFLAG                    1 // JVET-Q0249: Cleanup of chroma clipping flags for ALF
 #define JVET_Q0150                                        1 // fix for ALF virtual horizontal CTU boundary processing
 #define JVET_Q0054                                        1 // fix for long luma deblocking decision
