/* The copyright in this software is being made available under the BSD
 * License, included below. This software may be subject to other third party
 * and contributor rights, including patent rights, and no such rights are
 * granted under this license.
 *
 * Copyright (c) 2010-2019, ITU/ISO/IEC
 * All rights reserved.
 *
 * Redistribution and use in source and binary forms, with or without
 * modification, are permitted provided that the following conditions are met:
 *
 *  * Redistributions of source code must retain the above copyright notice,
 *    this list of conditions and the following disclaimer.
 *  * Redistributions in binary form must reproduce the above copyright notice,
 *    this list of conditions and the following disclaimer in the documentation
 *    and/or other materials provided with the distribution.
 *  * Neither the name of the ITU/ISO/IEC nor the names of its contributors may
 *    be used to endorse or promote products derived from this software without
 *    specific prior written permission.
 *
 * THIS SOFTWARE IS PROVIDED BY THE COPYRIGHT HOLDERS AND CONTRIBUTORS "AS IS"
 * AND ANY EXPRESS OR IMPLIED WARRANTIES, INCLUDING, BUT NOT LIMITED TO, THE
 * IMPLIED WARRANTIES OF MERCHANTABILITY AND FITNESS FOR A PARTICULAR PURPOSE
 * ARE DISCLAIMED. IN NO EVENT SHALL THE COPYRIGHT HOLDER OR CONTRIBUTORS
 * BE LIABLE FOR ANY DIRECT, INDIRECT, INCIDENTAL, SPECIAL, EXEMPLARY, OR
 * CONSEQUENTIAL DAMAGES (INCLUDING, BUT NOT LIMITED TO, PROCUREMENT OF
 * SUBSTITUTE GOODS OR SERVICES; LOSS OF USE, DATA, OR PROFITS; OR BUSINESS
 * INTERRUPTION) HOWEVER CAUSED AND ON ANY THEORY OF LIABILITY, WHETHER IN
 * CONTRACT, STRICT LIABILITY, OR TORT (INCLUDING NEGLIGENCE OR OTHERWISE)
 * ARISING IN ANY WAY OUT OF THE USE OF THIS SOFTWARE, EVEN IF ADVISED OF
 * THE POSSIBILITY OF SUCH DAMAGE.
 */

/** \file     TypeDef.h
    \brief    Define macros, basic types, new types and enumerations
*/

#ifndef __TYPEDEF__
#define __TYPEDEF__

#ifndef __COMMONDEF__
#error Include CommonDef.h not TypeDef.h
#endif

#include <vector>
#include <utility>
#include <sstream>
#include <cstddef>
#include <cstring>
#include <assert.h>
#include <cassert>

<<<<<<< HEAD
#define JVET_P0206_TMVP_flags                             1 // JVET-P0206: Signalling TMVP usage (remove pps TMVP idc and constraint when RPR is used)
=======
#define JVET_P0599_INTRA_SMOOTHING_INTERP_FILT            1 // JVET-P0599: Cleanup of interpolation filtering for intra prediction
>>>>>>> b3d9cd59

#define JVET_P1026_MTS_SIGNALLING                         1 // JVET-P1026: CU level MTS signalling

#define JVET_P0571_FIX_BS_BDPCM_CHROMA                    1 // JVET-P0571: align boundary strength for Chroma BDPCM

#define JVET_P0983_REMOVE_SPS_SBT_MAX_SIZE_FLAG           1 // JVET-P0983/JVET-P0391: Remove sps_sbt_max_size_64_flag

#define JVET_P0530_TPM_WEIGHT_ALIGN                       1 // JVET-P0530: align chroma weights with luma weights for TPM blending

#define JVET_P0615_CHROMAMODE_CLEANUP                     1 // JVET-P0615: intra chroma mode coding cleanup

#define JVET_P0667_QP_OFFSET_TABLE_SIGNALING_JCCR         1 // JVET-P0667: removing signaling of qp offset table for JCCR, at SPS and PPS, when JCCR is disabled. 

#define JVET_P1000_REMOVE_TRANFORMSHIFT_IN_TS_MODE        1 // JVET-P1000: Remove Transformshift in TS mode

#define JVET_P0298_DISABLE_LEVELMAPPING_IN_BYPASS         1 // JVET-P0298: Disable level mapping in bypass mode

#define JVET_P0347_MAX_MTT_DEPTH_CONSTRAINT               1 // JVET-P0347: Max MTT Depth constraint

#define JVET_P0325_CHANGE_MERGE_CANDIDATE_ORDER           1 // JVET-P0325: reorder the spatial merge candidates

#define JVET_P0406_YUV_FMT_GENERALIZATION_LDT             1 // JVET-P0406: Generalization of local dual tree (LDT) for different YUV formats

#define JVET_P0578_MINIMUM_CU_SIZE_CONSTRAINT             1 // JVET-P0578: minimum CU size constraint

#define JVET_P0091_REMOVE_BDOF_OFFSET_SHIFT               1 // JVET-P0091: Align sample offset calculation of BDOF and PROF

#define JVET_P0512_SIMD_HIGH_BITDEPTH                     1 // JVET-P0512: MC SIMD support for high internal bit-depthf

#define JVET_P0491_BDOFPROF_MVD_RANGE                     1 // JVET-P0491: clip the MVD in BDOF/PROF to [-31 31]

#define JVET_P0460_PLT_TS_MIN_QP                          1 // JVET-P0460: Use TS min QP for Palette Escape mode

#define JVET_P1001_DEBLOCKING_CHROMAQP_FIX                1 //JVET-P1001/P1002: Align Chroma QP used in deblocking with the one used in Transform/invTransform

#define JVET_P0092_SMVD_SPEED_UP                          1 // JVET-P0092: SMVD speed-up

#define JVET_P0043_DEBLOCKING_CLEANUP                     1 // JVET-P0043: Fix deblocking design inconsistency in the affine and TPM mode

#define JVET_P0273_MTSIntraMaxCand                        1 // JVET-P0273: Use MTSIntraMaxCand if LFNST is used

#define JVET_P0057_BDOF_PROF_HARMONIZATION                1 // JVET-P0057: harmonization of BDOF and PROF on motion refinement precision

#define JVET_P0653_BDOF_PROF_PARA_DEV                     1 // JVET-P0653/P0281: fixed shift operations for BDOF and PROF parameter derivation

#define JVET_P0400_REMOVE_SHARED_MERGE_LIST               1 // JVET-P0400: removeal of shared merge list

#define JVET_P0170_ZERO_POS_SIMPLIFICATION                1 // JVET-P0170: Simplification of deriving ZeroPos

#define JVET_P0058_CHROMA_TS                              1 // JVET-P0058: Enable Transform skip for chroma
#if JVET_P0058_CHROMA_TS
#define JVET_P0058_CHROMA_TS_ENCODER_INTRA_SAD_MOD        1 // Modified cost criterion for chroma intra encoder search
#endif

#define JVET_P0436_CQP_OFFSET_SIGNALLING                  1 // JVET_P0436: CU chroma QP offset signalling consistent with VPDU and bugfix 

#define JVET_P0505_ALF_CLIP_VALUE                         1 // JVET-P0505: Modified non-linear ALF clipping value derivations

#define JVET_P0154_PROF_SAMPLE_OFFSET_CLIPPING            1 // JVET-P0154/P0094/P0172/P0413/P0518/P0281: Clip the PROF sample offset to 14-bit

#define JVET_P1023_DMVR_BDOF_RP_CONDITION                 1 // JVET_P1023: Reference picture conditions in DMVR and BDOF

#define JVET_P0162_REMOVE_ALF_CTB_FIRST_USE_APS_FLAG      1 // JVET-P0162: Removal of alf_ctb_use_first_aps_flag

#define JVET_P0072_SIMPLIFIED_TSRC                        1 // JVET-P0072: Simplified transform-skip residual coding 

#define JVET_P0164_ALF_SYNTAX_SIMP                        1 // JVET-p0164: simplify alf syntax with method2

#define JVET_O0549_ENCODER_ONLY_FILTER                    1 // JVET-O0549: Encoder-only temporal filter, no decoder changes

#define JVET_P0042_FIX_INTER_DIR_CTX                      1 // JVET-P0042: Fix overlap in context between the bi-pred flag for 8x8 CUs and the L0/L1 flag for all size CUs

#define JVET_P0111_CHROMA_422_FIX                         1 // JVET-P0422: Bug fix of chroma 422 intra mode mapping

#define JVET_P0063_LDT_SPLIT_FIX                          1 // JVET-P0063: Fix local dual tree on BT/TT split conditions in inter coding region

#define JVET_P0329_PLANAR_SIMPLIFICATION                  1 // JVET-P0329: simplify planar prediction by comparison removal

#define JVET_P0081_CHROMA_LONG_DEBLOCKING_FIX             1 // JVET-P0081: Apply asymmetric long tap deblocking (1 + 3) filter at horizontal CTB boundaries for Chroma

#define JVET_P0516_PLT_BINARIZATION                       1 // JVET-P0516: PLT is always signaled when pred mode is euqal to 1 (intra mode) 

#define JVET_P0562_TS_RESIDUAL_CODING_SIMP                1 // JVET-P0562: Fix the Rice parameter equal to 1 for the remainder of TS residual coding

#define JVET_P0385_UNIFIED_MV_ROUNDING                    1

#define JVET_P0418_ALIGN_MLRP_CCLM                        1 // JVET-P0418: Align MLRP with CCLM in terms of reference lines/columns

#define JVET_P0158_ALIGN_ALF_VB                           1 // JVET-P0158: Apply ALF VB on the bottom CTU row

#define JVET_O0145_ENTRYPOINT_SIGNALLING                  0 // JVET-O0145: Not signalling num_entry_point_offsets but derive it at decoder

#define JVET_P0088_P0353_RPR_FILTERS                      1 // JVET-P0088 and JVET-P0353 Filters to use for downsampling in RPR

#define JVET_O0625_ALF_PADDING                            1 // JVET-O0625/O0654/O0662: Unified padding method in ALF

#if !JVET_P0400_REMOVE_SHARED_MERGE_LIST
#define MRG_SHARELIST_SHARSIZE                            32
#endif

#define JVET_M0497_MATRIX_MULT                            0 // 0: Fast method; 1: Matrix multiplication

#define APPLY_SBT_SL_ON_MTS                               1 // apply save & load fast algorithm on inter MTS when SBT is on

#define HEVC_SEI                                          0 // SEI messages that are defined in HEVC, but not in VVC

typedef std::pair<int, bool> TrMode;
typedef std::pair<int, int>  TrCost;

// clang-format off
#define REUSE_CU_RESULTS                                  1
#if REUSE_CU_RESULTS
#define REUSE_CU_RESULTS_WITH_MULTIPLE_TUS                1
#endif
// clang-format on


#ifndef JVET_J0090_MEMORY_BANDWITH_MEASURE
#define JVET_J0090_MEMORY_BANDWITH_MEASURE                0
#endif

#ifndef EXTENSION_360_VIDEO
#define EXTENSION_360_VIDEO                               0   ///< extension for 360/spherical video coding support; this macro should be controlled by makefile, as it would be used to control whether the library is built and linked
#endif

#ifndef EXTENSION_HDRTOOLS
#define EXTENSION_HDRTOOLS                                0 //< extension for HDRTools/Metrics support; this macro should be controlled by makefile, as it would be used to control whether the library is built and linked
#endif

#define JVET_O0756_CONFIG_HDRMETRICS                      1
#if EXTENSION_HDRTOOLS
#define JVET_O0756_CALCULATE_HDRMETRICS                   1
#endif

#ifndef ENABLE_WPP_PARALLELISM
#define ENABLE_WPP_PARALLELISM                            0
#endif
#if ENABLE_WPP_PARALLELISM
#ifndef ENABLE_WPP_STATIC_LINK
#define ENABLE_WPP_STATIC_LINK                            0 // bug fix static link
#endif
#define PARL_WPP_MAX_NUM_THREADS                         16

#endif
#ifndef ENABLE_SPLIT_PARALLELISM
#define ENABLE_SPLIT_PARALLELISM                          0
#endif
#if ENABLE_SPLIT_PARALLELISM
#define PARL_SPLIT_MAX_NUM_JOBS                           6                             // number of parallel jobs that can be defined and need memory allocated
#define NUM_RESERVERD_SPLIT_JOBS                        ( PARL_SPLIT_MAX_NUM_JOBS + 1 )  // number of all data structures including the merge thread (0)
#define PARL_SPLIT_MAX_NUM_THREADS                        PARL_SPLIT_MAX_NUM_JOBS
#define NUM_SPLIT_THREADS_IF_MSVC                         4

#endif


// ====================================================================================================================
// General settings
// ====================================================================================================================

#ifndef ENABLE_TRACING
#define ENABLE_TRACING                                    0 // DISABLE by default (enable only when debugging, requires 15% run-time in decoding) -- see documentation in 'doc/DTrace for NextSoftware.pdf'
#endif

#if ENABLE_TRACING
#define K0149_BLOCK_STATISTICS                            1 // enables block statistics, which can be analysed with YUView (https://github.com/IENT/YUView)
#if K0149_BLOCK_STATISTICS
#define BLOCK_STATS_AS_CSV                                0 // statistics will be written in a comma separated value format. this is not supported by YUView
#endif
#endif

#define WCG_EXT                                           1
#define WCG_WPSNR                                         WCG_EXT

#define KEEP_PRED_AND_RESI_SIGNALS                        0

// ====================================================================================================================
// Debugging
// ====================================================================================================================

// most debugging tools are now bundled within the ENABLE_TRACING macro -- see documentation to see how to use

#define PRINT_MACRO_VALUES                                1 ///< When enabled, the encoder prints out a list of the non-environment-variable controlled macros and their values on startup

#define INTRA_FULL_SEARCH                                 0 ///< enables full mode search for intra estimation

// TODO: rename this macro to DECODER_DEBUG_BIT_STATISTICS (may currently cause merge issues with other branches)
// This can be enabled by the makefile
#ifndef RExt__DECODER_DEBUG_BIT_STATISTICS
#define RExt__DECODER_DEBUG_BIT_STATISTICS                0 ///< 0 (default) = decoder reports as normal, 1 = decoder produces bit usage statistics (will impact decoder run time by up to ~10%)
#endif

#ifndef RExt__DECODER_DEBUG_TOOL_MAX_FRAME_STATS
#define RExt__DECODER_DEBUG_TOOL_MAX_FRAME_STATS         (1 && RExt__DECODER_DEBUG_BIT_STATISTICS )   ///< 0 (default) = decoder reports as normal, 1 = decoder produces max frame bit usage statistics
#endif

#define TR_ONLY_COEFF_STATS                              (1 && RExt__DECODER_DEBUG_BIT_STATISTICS )   ///< 0 combine TS and non-TS decoder debug statistics. 1 = separate TS and non-TS decoder debug statistics.
#define EPBINCOUNT_FIX                                   (1 && RExt__DECODER_DEBUG_BIT_STATISTICS )   ///< 0 use count to represent number of calls to decodeBins. 1 = count and bins for EP bins are the same.

#ifndef RExt__DECODER_DEBUG_TOOL_STATISTICS
#define RExt__DECODER_DEBUG_TOOL_STATISTICS               0 ///< 0 (default) = decoder reports as normal, 1 = decoder produces tool usage statistics
#endif

#if RExt__DECODER_DEBUG_BIT_STATISTICS || RExt__DECODER_DEBUG_TOOL_STATISTICS
#define RExt__DECODER_DEBUG_STATISTICS                    1
#endif

// ====================================================================================================================
// Tool Switches - transitory (these macros are likely to be removed in future revisions)
// ====================================================================================================================

#define DECODER_CHECK_SUBSTREAM_AND_SLICE_TRAILING_BYTES  1 ///< TODO: integrate this macro into a broader conformance checking system.
#define T0196_SELECTIVE_RDOQ                              1 ///< selective RDOQ
#define U0040_MODIFIED_WEIGHTEDPREDICTION_WITH_BIPRED_AND_CLIPPING 1
#define U0033_ALTERNATIVE_TRANSFER_CHARACTERISTICS_SEI    1 ///< Alternative transfer characteristics SEI message (JCTVC-U0033, with syntax naming from V1005)
#define X0038_LAMBDA_FROM_QP_CAPABILITY                   1 ///< This approach derives lambda from QP+QPoffset+QPoffset2. QPoffset2 is derived from QP+QPoffset using a linear model that is clipped between 0 and 3.
                                                            // To use this capability enable config parameter LambdaFromQpEnable

// ====================================================================================================================
// Tool Switches
// ====================================================================================================================


// This can be enabled by the makefile
#ifndef RExt__HIGH_BIT_DEPTH_SUPPORT
#define RExt__HIGH_BIT_DEPTH_SUPPORT                      0 ///< 0 (default) use data type definitions for 8-10 bit video, 1 = use larger data types to allow for up to 16-bit video (originally developed as part of N0188)
#endif

// SIMD optimizations
#define SIMD_ENABLE                                       1
#define ENABLE_SIMD_OPT                                 ( SIMD_ENABLE && !RExt__HIGH_BIT_DEPTH_SUPPORT )    ///< SIMD optimizations, no impact on RD performance
#define ENABLE_SIMD_OPT_MCIF                            ( 1 && ENABLE_SIMD_OPT )                            ///< SIMD optimization for the interpolation filter, no impact on RD performance
#define ENABLE_SIMD_OPT_BUFFER                          ( 1 && ENABLE_SIMD_OPT )                            ///< SIMD optimization for the buffer operations, no impact on RD performance
#define ENABLE_SIMD_OPT_DIST                            ( 1 && ENABLE_SIMD_OPT )                            ///< SIMD optimization for the distortion calculations(SAD,SSE,HADAMARD), no impact on RD performance
#define ENABLE_SIMD_OPT_AFFINE_ME                       ( 1 && ENABLE_SIMD_OPT )                            ///< SIMD optimization for affine ME, no impact on RD performance
#define ENABLE_SIMD_OPT_ALF                             ( 1 && ENABLE_SIMD_OPT )                            ///< SIMD optimization for ALF
#if ENABLE_SIMD_OPT_BUFFER
#define ENABLE_SIMD_OPT_GBI                               1                                                 ///< SIMD optimization for GBi
#endif

// End of SIMD optimizations


#define ME_ENABLE_ROUNDING_OF_MVS                         1 ///< 0 (default) = disables rounding of motion vectors when right shifted,  1 = enables rounding

#define RDOQ_CHROMA_LAMBDA                                1 ///< F386: weighting of chroma for RDOQ

#define U0132_TARGET_BITS_SATURATION                      1 ///< Rate control with target bits saturation method
#ifdef  U0132_TARGET_BITS_SATURATION
#define V0078_ADAPTIVE_LOWER_BOUND                        1 ///< Target bits saturation with adaptive lower bound
#endif
#define W0038_DB_OPT                                      1 ///< adaptive DB parameter selection, LoopFilterOffsetInPPS and LoopFilterDisable are set to 0 and DeblockingFilterMetric=2;
#define W0038_CQP_ADJ                                     1 ///< chroma QP adjustment based on TL, CQPTLAdjustEnabled is set to 1;

#define SHARP_LUMA_DELTA_QP                               1 ///< include non-normative LCU deltaQP and normative chromaQP change
#define ER_CHROMA_QP_WCG_PPS                              1 ///< Chroma QP model for WCG used in Anchor 3.2
#define ENABLE_QPA                                        1 ///< Non-normative perceptual QP adaptation according to JVET-H0047 and JVET-K0206. Deactivated by default, activated using encoder arguments --PerceptQPA=1 --SliceChromaQPOffsetPeriodicity=1
#define ENABLE_QPA_SUB_CTU                              ( 1 && ENABLE_QPA ) ///< when maximum delta-QP depth is greater than zero, use sub-CTU QPA


#define RDOQ_CHROMA                                       1 ///< use of RDOQ in chroma

#define QP_SWITCHING_FOR_PARALLEL                         1 ///< Replace floating point QP with a source-file frame number. After switching POC, increase base QP instead of frame level QP.

#define LUMA_ADAPTIVE_DEBLOCKING_FILTER_QP_OFFSET         1 /// JVET-L0414 (CE11.2.2) with explicit signalling of num interval, threshold and qpOffset
// ====================================================================================================================
// Derived macros
// ====================================================================================================================

#if RExt__HIGH_BIT_DEPTH_SUPPORT
#define FULL_NBIT                                         1 ///< When enabled, use distortion measure derived from all bits of source data, otherwise discard (bitDepth - 8) least-significant bits of distortion
#define RExt__HIGH_PRECISION_FORWARD_TRANSFORM            1 ///< 0 use original 6-bit transform matrices for both forward and inverse transform, 1 (default) = use original matrices for inverse transform and high precision matrices for forward transform
#else
#define FULL_NBIT                                         1 ///< When enabled, use distortion measure derived from all bits of source data, otherwise discard (bitDepth - 8) least-significant bits of distortion
#define RExt__HIGH_PRECISION_FORWARD_TRANSFORM            0 ///< 0 (default) use original 6-bit transform matrices for both forward and inverse transform, 1 = use original matrices for inverse transform and high precision matrices for forward transform
#endif

#if FULL_NBIT
#define DISTORTION_PRECISION_ADJUSTMENT(x)                0
#else
#define DISTORTION_ESTIMATION_BITS                        8
#define DISTORTION_PRECISION_ADJUSTMENT(x)                ((x>DISTORTION_ESTIMATION_BITS)? ((x)-DISTORTION_ESTIMATION_BITS) : 0)
#endif

// ====================================================================================================================
// Error checks
// ====================================================================================================================

#if ((RExt__HIGH_PRECISION_FORWARD_TRANSFORM != 0) && (RExt__HIGH_BIT_DEPTH_SUPPORT == 0))
#error ERROR: cannot enable RExt__HIGH_PRECISION_FORWARD_TRANSFORM without RExt__HIGH_BIT_DEPTH_SUPPORT
#endif

// ====================================================================================================================
// Named numerical types
// ====================================================================================================================

#if RExt__HIGH_BIT_DEPTH_SUPPORT
typedef       int             Pel;               ///< pixel type
typedef       int64_t           TCoeff;            ///< transform coefficient
typedef       int             TMatrixCoeff;      ///< transform matrix coefficient
typedef       int16_t           TFilterCoeff;      ///< filter coefficient
typedef       int64_t           Intermediate_Int;  ///< used as intermediate value in calculations
typedef       uint64_t          Intermediate_UInt; ///< used as intermediate value in calculations
#else
typedef       int16_t           Pel;               ///< pixel type
typedef       int             TCoeff;            ///< transform coefficient
typedef       int16_t           TMatrixCoeff;      ///< transform matrix coefficient
typedef       int16_t           TFilterCoeff;      ///< filter coefficient
typedef       int             Intermediate_Int;  ///< used as intermediate value in calculations
typedef       uint32_t            Intermediate_UInt; ///< used as intermediate value in calculations
#endif

typedef       uint64_t          SplitSeries;       ///< used to encoded the splits that caused a particular CU size
typedef       uint64_t          ModeTypeSeries;    ///< used to encoded the ModeType at different split depth

typedef       uint64_t        Distortion;        ///< distortion measurement

// ====================================================================================================================
// Enumeration
// ====================================================================================================================
enum ApsType
{
  ALF_APS = 0,
  LMCS_APS = 1,
  SCALING_LIST_APS = 2,
};

enum QuantFlags
{
  Q_INIT           = 0x0,
  Q_USE_RDOQ       = 0x1,
  Q_RDOQTS         = 0x2,
  Q_SELECTIVE_RDOQ = 0x4,
};

//EMT transform tags
enum TransType
{
  DCT2 = 0,
  DCT8 = 1,
  DST7 = 2,
  NUM_TRANS_TYPE = 3,
  DCT2_EMT = 4
};

enum MTSIdx
{
  MTS_DCT2_DCT2 = 0,
  MTS_SKIP = 1,
  MTS_DST7_DST7 = 2,
  MTS_DCT8_DST7 = 3,
  MTS_DST7_DCT8 = 4,
  MTS_DCT8_DCT8 = 5
};

enum ISPType
{
  NOT_INTRA_SUBPARTITIONS       = 0,
  HOR_INTRA_SUBPARTITIONS       = 1,
  VER_INTRA_SUBPARTITIONS       = 2,
  NUM_INTRA_SUBPARTITIONS_MODES = 3,
  INTRA_SUBPARTITIONS_RESERVED  = 4
};

enum SbtIdx
{
  SBT_OFF_DCT  = 0,
  SBT_VER_HALF = 1,
  SBT_HOR_HALF = 2,
  SBT_VER_QUAD = 3,
  SBT_HOR_QUAD = 4,
  NUMBER_SBT_IDX,
  SBT_OFF_MTS, //note: must be after all SBT modes, only used in fast algorithm to discern the best mode is inter EMT
};

enum SbtPos
{
  SBT_POS0 = 0,
  SBT_POS1 = 1,
  NUMBER_SBT_POS
};

enum SbtMode
{
  SBT_VER_H0 = 0,
  SBT_VER_H1 = 1,
  SBT_HOR_H0 = 2,
  SBT_HOR_H1 = 3,
  SBT_VER_Q0 = 4,
  SBT_VER_Q1 = 5,
  SBT_HOR_Q0 = 6,
  SBT_HOR_Q1 = 7,
  NUMBER_SBT_MODE
};

enum RDPCMMode
{
  RDPCM_OFF             = 0,
  RDPCM_HOR             = 1,
  RDPCM_VER             = 2,
  NUMBER_OF_RDPCM_MODES = 3
};

enum RDPCMSignallingMode
{
  RDPCM_SIGNAL_IMPLICIT            = 0,
  RDPCM_SIGNAL_EXPLICIT            = 1,
  NUMBER_OF_RDPCM_SIGNALLING_MODES = 2
};

/// supported slice type
enum SliceType
{
  B_SLICE               = 0,
  P_SLICE               = 1,
  I_SLICE               = 2,
  NUMBER_OF_SLICE_TYPES = 3
};

/// chroma formats (according to semantics of chroma_format_idc)
enum ChromaFormat
{
  CHROMA_400        = 0,
  CHROMA_420        = 1,
  CHROMA_422        = 2,
  CHROMA_444        = 3,
  NUM_CHROMA_FORMAT = 4
};

enum ChannelType
{
  CHANNEL_TYPE_LUMA    = 0,
  CHANNEL_TYPE_CHROMA  = 1,
  MAX_NUM_CHANNEL_TYPE = 2
};

enum TreeType
{
  TREE_D = 0, //default tree status (for single-tree slice, TREE_D means joint tree; for dual-tree I slice, TREE_D means TREE_L for luma and TREE_C for chroma)
  TREE_L = 1, //separate tree only contains luma (may split)
  TREE_C = 2, //separate tree only contains chroma (not split), to avoid small chroma block
};

enum ModeType
{
  MODE_TYPE_ALL = 0, //all modes can try
  MODE_TYPE_INTER = 1, //can try inter
  MODE_TYPE_INTRA = 2, //can try intra, ibc, palette
};

#define CH_L CHANNEL_TYPE_LUMA
#define CH_C CHANNEL_TYPE_CHROMA

enum ComponentID
{
  COMPONENT_Y         = 0,
  COMPONENT_Cb        = 1,
  COMPONENT_Cr        = 2,
  MAX_NUM_COMPONENT   = 3,
  JOINT_CbCr          = MAX_NUM_COMPONENT,
  MAX_NUM_TBLOCKS     = MAX_NUM_COMPONENT
};

#define MAP_CHROMA(c) (ComponentID(c))

enum InputColourSpaceConversion // defined in terms of conversion prior to input of encoder.
{
  IPCOLOURSPACE_UNCHANGED               = 0,
  IPCOLOURSPACE_YCbCrtoYCrCb            = 1, // Mainly used for debug!
  IPCOLOURSPACE_YCbCrtoYYY              = 2, // Mainly used for debug!
  IPCOLOURSPACE_RGBtoGBR                = 3,
  NUMBER_INPUT_COLOUR_SPACE_CONVERSIONS = 4
};

enum MATRIX_COEFFICIENTS // Table E.5 (Matrix coefficients)
{
  MATRIX_COEFFICIENTS_RGB                           = 0,
  MATRIX_COEFFICIENTS_BT709                         = 1,
  MATRIX_COEFFICIENTS_UNSPECIFIED                   = 2,
  MATRIX_COEFFICIENTS_RESERVED_BY_ITUISOIEC         = 3,
  MATRIX_COEFFICIENTS_USFCCT47                      = 4,
  MATRIX_COEFFICIENTS_BT601_625                     = 5,
  MATRIX_COEFFICIENTS_BT601_525                     = 6,
  MATRIX_COEFFICIENTS_SMPTE240                      = 7,
  MATRIX_COEFFICIENTS_YCGCO                         = 8,
  MATRIX_COEFFICIENTS_BT2020_NON_CONSTANT_LUMINANCE = 9,
  MATRIX_COEFFICIENTS_BT2020_CONSTANT_LUMINANCE     = 10,
};

enum DeblockEdgeDir
{
  EDGE_VER     = 0,
  EDGE_HOR     = 1,
  NUM_EDGE_DIR = 2
};

/// supported prediction type
enum PredMode
{
  MODE_INTER                 = 0,     ///< inter-prediction mode
  MODE_INTRA                 = 1,     ///< intra-prediction mode
  MODE_IBC                   = 2,     ///< ibc-prediction mode
  MODE_PLT                   = 3,     ///< plt-prediction mode
  NUMBER_OF_PREDICTION_MODES = 4,
};

/// reference list index
enum RefPicList
{
  REF_PIC_LIST_0               = 0,   ///< reference list 0
  REF_PIC_LIST_1               = 1,   ///< reference list 1
  NUM_REF_PIC_LIST_01          = 2,
  REF_PIC_LIST_X               = 100  ///< special mark
};

#define L0 REF_PIC_LIST_0
#define L1 REF_PIC_LIST_1

/// distortion function index
enum DFunc
{
  DF_SSE             = 0,             ///< general size SSE
  DF_SSE2            = DF_SSE+1,      ///<   2xM SSE
  DF_SSE4            = DF_SSE+2,      ///<   4xM SSE
  DF_SSE8            = DF_SSE+3,      ///<   8xM SSE
  DF_SSE16           = DF_SSE+4,      ///<  16xM SSE
  DF_SSE32           = DF_SSE+5,      ///<  32xM SSE
  DF_SSE64           = DF_SSE+6,      ///<  64xM SSE
  DF_SSE16N          = DF_SSE+7,      ///< 16NxM SSE

  DF_SAD             = 8,             ///< general size SAD
  DF_SAD2            = DF_SAD+1,      ///<   2xM SAD
  DF_SAD4            = DF_SAD+2,      ///<   4xM SAD
  DF_SAD8            = DF_SAD+3,      ///<   8xM SAD
  DF_SAD16           = DF_SAD+4,      ///<  16xM SAD
  DF_SAD32           = DF_SAD+5,      ///<  32xM SAD
  DF_SAD64           = DF_SAD+6,      ///<  64xM SAD
  DF_SAD16N          = DF_SAD+7,      ///< 16NxM SAD

  DF_HAD             = 16,            ///< general size Hadamard
  DF_HAD2            = DF_HAD+1,      ///<   2xM HAD
  DF_HAD4            = DF_HAD+2,      ///<   4xM HAD
  DF_HAD8            = DF_HAD+3,      ///<   8xM HAD
  DF_HAD16           = DF_HAD+4,      ///<  16xM HAD
  DF_HAD32           = DF_HAD+5,      ///<  32xM HAD
  DF_HAD64           = DF_HAD+6,      ///<  64xM HAD
  DF_HAD16N          = DF_HAD+7,      ///< 16NxM HAD

  DF_SAD12           = 24,
  DF_SAD24           = 25,
  DF_SAD48           = 26,

  DF_MRSAD           = 27,            ///< general size MR SAD
  DF_MRSAD2          = DF_MRSAD+1,    ///<   2xM MR SAD
  DF_MRSAD4          = DF_MRSAD+2,    ///<   4xM MR SAD
  DF_MRSAD8          = DF_MRSAD+3,    ///<   8xM MR SAD
  DF_MRSAD16         = DF_MRSAD+4,    ///<  16xM MR SAD
  DF_MRSAD32         = DF_MRSAD+5,    ///<  32xM MR SAD
  DF_MRSAD64         = DF_MRSAD+6,    ///<  64xM MR SAD
  DF_MRSAD16N        = DF_MRSAD+7,    ///< 16NxM MR SAD

  DF_MRHAD           = 35,            ///< general size MR Hadamard
  DF_MRHAD2          = DF_MRHAD+1,    ///<   2xM MR HAD
  DF_MRHAD4          = DF_MRHAD+2,    ///<   4xM MR HAD
  DF_MRHAD8          = DF_MRHAD+3,    ///<   8xM MR HAD
  DF_MRHAD16         = DF_MRHAD+4,    ///<  16xM MR HAD
  DF_MRHAD32         = DF_MRHAD+5,    ///<  32xM MR HAD
  DF_MRHAD64         = DF_MRHAD+6,    ///<  64xM MR HAD
  DF_MRHAD16N        = DF_MRHAD+7,    ///< 16NxM MR HAD

  DF_MRSAD12         = 43,
  DF_MRSAD24         = 44,
  DF_MRSAD48         = 45,

  DF_SAD_FULL_NBIT    = 46,
  DF_SAD_FULL_NBIT2   = DF_SAD_FULL_NBIT+1,    ///<   2xM SAD with full bit usage
  DF_SAD_FULL_NBIT4   = DF_SAD_FULL_NBIT+2,    ///<   4xM SAD with full bit usage
  DF_SAD_FULL_NBIT8   = DF_SAD_FULL_NBIT+3,    ///<   8xM SAD with full bit usage
  DF_SAD_FULL_NBIT16  = DF_SAD_FULL_NBIT+4,    ///<  16xM SAD with full bit usage
  DF_SAD_FULL_NBIT32  = DF_SAD_FULL_NBIT+5,    ///<  32xM SAD with full bit usage
  DF_SAD_FULL_NBIT64  = DF_SAD_FULL_NBIT+6,    ///<  64xM SAD with full bit usage
  DF_SAD_FULL_NBIT16N = DF_SAD_FULL_NBIT+7,    ///< 16NxM SAD with full bit usage

  DF_SSE_WTD          = 54,                ///< general size SSE
  DF_SSE2_WTD         = DF_SSE_WTD+1,      ///<   4xM SSE
  DF_SSE4_WTD         = DF_SSE_WTD+2,      ///<   4xM SSE
  DF_SSE8_WTD         = DF_SSE_WTD+3,      ///<   8xM SSE
  DF_SSE16_WTD        = DF_SSE_WTD+4,      ///<  16xM SSE
  DF_SSE32_WTD        = DF_SSE_WTD+5,      ///<  32xM SSE
  DF_SSE64_WTD        = DF_SSE_WTD+6,      ///<  64xM SSE
  DF_SSE16N_WTD       = DF_SSE_WTD+7,      ///< 16NxM SSE
  DF_DEFAULT_ORI      = DF_SSE_WTD+8,

  DF_SAD_INTERMEDIATE_BITDEPTH = 63,

  DF_TOTAL_FUNCTIONS = 64
};

/// motion vector predictor direction used in AMVP
enum MvpDir
{
  MD_LEFT = 0,          ///< MVP of left block
  MD_ABOVE,             ///< MVP of above block
  MD_ABOVE_RIGHT,       ///< MVP of above right block
  MD_BELOW_LEFT,        ///< MVP of below left block
  MD_ABOVE_LEFT         ///< MVP of above left block
};

enum TransformDirection
{
  TRANSFORM_FORWARD              = 0,
  TRANSFORM_INVERSE              = 1,
  TRANSFORM_NUMBER_OF_DIRECTIONS = 2
};

/// supported ME search methods
enum MESearchMethod
{
  MESEARCH_FULL              = 0,
  MESEARCH_DIAMOND           = 1,
  MESEARCH_SELECTIVE         = 2,
  MESEARCH_DIAMOND_ENHANCED  = 3,
  MESEARCH_NUMBER_OF_METHODS = 4
};

/// coefficient scanning type used in ACS
enum CoeffScanType
{
  SCAN_DIAG = 0,        ///< up-right diagonal scan
  SCAN_TRAV_HOR = 1,
  SCAN_TRAV_VER = 2,
  SCAN_NUMBER_OF_TYPES
};

enum CoeffScanGroupType
{
  SCAN_UNGROUPED   = 0,
  SCAN_GROUPED_4x4 = 1,
  SCAN_NUMBER_OF_GROUP_TYPES = 2
};

enum ScalingListMode
{
  SCALING_LIST_OFF,
  SCALING_LIST_DEFAULT,
  SCALING_LIST_FILE_READ
};

enum ScalingListSize
{
  SCALING_LIST_1x1 = 0,
  SCALING_LIST_2x2,
  SCALING_LIST_4x4,
  SCALING_LIST_8x8,
  SCALING_LIST_16x16,
  SCALING_LIST_32x32,
  SCALING_LIST_64x64,
  SCALING_LIST_128x128,
  SCALING_LIST_SIZE_NUM,
  //for user define matrix
  SCALING_LIST_FIRST_CODED = SCALING_LIST_2x2,
  SCALING_LIST_LAST_CODED = SCALING_LIST_64x64
};

// Slice / Slice segment encoding modes
enum SliceConstraint
{
  NO_SLICES              = 0,          ///< don't use slices / slice segments
  FIXED_NUMBER_OF_CTU    = 1,          ///< Limit maximum number of largest coding tree units in a slice / slice segments
  FIXED_NUMBER_OF_BYTES  = 2,          ///< Limit maximum number of bytes in a slice / slice segment
  FIXED_NUMBER_OF_TILES  = 3,          ///< slices / slice segments span an integer number of tiles
  SINGLE_BRICK_PER_SLICE = 4,          ///< each brick is coded as separate NAL unit (slice)
  NUMBER_OF_SLICE_CONSTRAINT_MODES = 5
};

// For use with decoded picture hash SEI messages, generated by encoder.
enum HashType
{
  HASHTYPE_MD5             = 0,
  HASHTYPE_CRC             = 1,
  HASHTYPE_CHECKSUM        = 2,
  HASHTYPE_NONE            = 3,
  NUMBER_OF_HASHTYPES      = 4
};

enum SAOMode //mode
{
  SAO_MODE_OFF = 0,
  SAO_MODE_NEW,
  SAO_MODE_MERGE,
  NUM_SAO_MODES
};

enum SAOModeMergeTypes
{
  SAO_MERGE_LEFT =0,
  SAO_MERGE_ABOVE,
  NUM_SAO_MERGE_TYPES
};


enum SAOModeNewTypes
{
  SAO_TYPE_START_EO =0,
  SAO_TYPE_EO_0 = SAO_TYPE_START_EO,
  SAO_TYPE_EO_90,
  SAO_TYPE_EO_135,
  SAO_TYPE_EO_45,

  SAO_TYPE_START_BO,
  SAO_TYPE_BO = SAO_TYPE_START_BO,

  NUM_SAO_NEW_TYPES
};
#define NUM_SAO_EO_TYPES_LOG2 2

enum SAOEOClasses
{
  SAO_CLASS_EO_FULL_VALLEY = 0,
  SAO_CLASS_EO_HALF_VALLEY = 1,
  SAO_CLASS_EO_PLAIN       = 2,
  SAO_CLASS_EO_HALF_PEAK   = 3,
  SAO_CLASS_EO_FULL_PEAK   = 4,
  NUM_SAO_EO_CLASSES,
};

#define NUM_SAO_BO_CLASSES_LOG2  5
#define NUM_SAO_BO_CLASSES       (1<<NUM_SAO_BO_CLASSES_LOG2)

namespace Profile
{
  enum Name
  {
    NONE = 0,
    MAIN = 1,
    MAIN10 = 2,
    MAINSTILLPICTURE = 3,
    MAINREXT = 4,
    HIGHTHROUGHPUTREXT = 5,
    NEXT = 6
  };
}

namespace Level
{
  enum Tier
  {
    MAIN = 0,
    HIGH = 1,
  };

  enum Name
  {
    // code = (level * 30)
    NONE     = 0,
    LEVEL1   = 30,
    LEVEL2   = 60,
    LEVEL2_1 = 63,
    LEVEL3   = 90,
    LEVEL3_1 = 93,
    LEVEL4   = 120,
    LEVEL4_1 = 123,
    LEVEL5   = 150,
    LEVEL5_1 = 153,
    LEVEL5_2 = 156,
    LEVEL6   = 180,
    LEVEL6_1 = 183,
    LEVEL6_2 = 186,
    LEVEL8_5 = 255,
  };
}

enum CostMode
{
  COST_STANDARD_LOSSY              = 0,
  COST_SEQUENCE_LEVEL_LOSSLESS     = 1,
  COST_LOSSLESS_CODING             = 2,
  COST_MIXED_LOSSLESS_LOSSY_CODING = 3
};

enum WeightedPredictionMethod
{
  WP_PER_PICTURE_WITH_SIMPLE_DC_COMBINED_COMPONENT                          =0,
  WP_PER_PICTURE_WITH_SIMPLE_DC_PER_COMPONENT                               =1,
  WP_PER_PICTURE_WITH_HISTOGRAM_AND_PER_COMPONENT                           =2,
  WP_PER_PICTURE_WITH_HISTOGRAM_AND_PER_COMPONENT_AND_CLIPPING              =3,
  WP_PER_PICTURE_WITH_HISTOGRAM_AND_PER_COMPONENT_AND_CLIPPING_AND_EXTENSION=4
};

enum FastInterSearchMode
{
  FASTINTERSEARCH_DISABLED = 0,
  FASTINTERSEARCH_MODE1    = 1, // TODO: assign better names to these.
  FASTINTERSEARCH_MODE2    = 2,
  FASTINTERSEARCH_MODE3    = 3
};

enum SPSExtensionFlagIndex
{
  SPS_EXT__REXT           = 0,
//SPS_EXT__MVHEVC         = 1, //for use in future versions
//SPS_EXT__SHVC           = 2, //for use in future versions
  SPS_EXT__NEXT           = 3,
  NUM_SPS_EXTENSION_FLAGS = 8
};

enum PPSExtensionFlagIndex
{
  PPS_EXT__REXT           = 0,
//PPS_EXT__MVHEVC         = 1, //for use in future versions
//PPS_EXT__SHVC           = 2, //for use in future versions
  NUM_PPS_EXTENSION_FLAGS = 8
};

// TODO: Existing names used for the different NAL unit types can be altered to better reflect the names in the spec.
//       However, the names in the spec are not yet stable at this point. Once the names are stable, a cleanup
//       effort can be done without use of macros to alter the names used to indicate the different NAL unit types.
enum NalUnitType
{
  NAL_UNIT_CODED_SLICE_TRAIL = 0,   // 0
  NAL_UNIT_CODED_SLICE_STSA,        // 1
  NAL_UNIT_CODED_SLICE_RASL,        // 2
  NAL_UNIT_CODED_SLICE_RADL,        // 3

  NAL_UNIT_RESERVED_VCL_4,
  NAL_UNIT_RESERVED_VCL_5,
  NAL_UNIT_RESERVED_VCL_6,
  NAL_UNIT_RESERVED_VCL_7,

  NAL_UNIT_CODED_SLICE_IDR_W_RADL,  // 8
  NAL_UNIT_CODED_SLICE_IDR_N_LP,    // 9
  NAL_UNIT_CODED_SLICE_CRA,         // 10
  NAL_UNIT_CODED_SLICE_GDR,         // 11

  NAL_UNIT_RESERVED_IRAP_VCL_12,
  NAL_UNIT_RESERVED_IRAP_VCL_13,

  NAL_UNIT_RESERVED_VCL_14,
  NAL_UNIT_RESERVED_VCL_15,

  NAL_UNIT_SPS,                     // 16
  NAL_UNIT_PPS,                     // 17
  NAL_UNIT_APS,                     // 18
  NAL_UNIT_ACCESS_UNIT_DELIMITER,   // 19
  NAL_UNIT_EOS,                     // 20
  NAL_UNIT_EOB,                     // 21
  NAL_UNIT_PREFIX_SEI,              // 22
  NAL_UNIT_SUFFIX_SEI,              // 23
  NAL_UNIT_DPS,                     // 24
  NAL_UNIT_VPS,                     // 25

  NAL_UNIT_RESERVED_NVCL_26,
  NAL_UNIT_RESERVED_NVCL_27,

  NAL_UNIT_UNSPECIFIED_28,
  NAL_UNIT_UNSPECIFIED_29,
  NAL_UNIT_UNSPECIFIED_30,
  NAL_UNIT_UNSPECIFIED_31,
  NAL_UNIT_INVALID
};

#if SHARP_LUMA_DELTA_QP
enum LumaLevelToDQPMode
{
  LUMALVL_TO_DQP_DISABLED   = 0,
  LUMALVL_TO_DQP_AVG_METHOD = 1, // use average of CTU to determine luma level
  LUMALVL_TO_DQP_NUM_MODES  = 2
};
#endif

enum MergeType
{
  MRG_TYPE_DEFAULT_N        = 0, // 0
  MRG_TYPE_SUBPU_ATMVP,
  MRG_TYPE_IBC,
  NUM_MRG_TYPE                   // 5
};

enum TriangleSplit
{
  TRIANGLE_DIR_135 = 0,
  TRIANGLE_DIR_45,
  TRIANGLE_DIR_NUM
};

#if !JVET_P0400_REMOVE_SHARED_MERGE_LIST
enum SharedMrgState
{
  NO_SHARE            = 0,
  GEN_ON_SHARED_BOUND = 1,
  SHARING             = 2
};
#endif
//////////////////////////////////////////////////////////////////////////
// Encoder modes to try out
//////////////////////////////////////////////////////////////////////////

enum EncModeFeature
{
  ENC_FT_FRAC_BITS = 0,
  ENC_FT_DISTORTION,
  ENC_FT_RD_COST,
  ENC_FT_ENC_MODE_TYPE,
  ENC_FT_ENC_MODE_OPTS,
  ENC_FT_ENC_MODE_PART,
  NUM_ENC_FEATURES
};

enum ImvMode
{
  IMV_OFF = 0,
  IMV_FPEL,
  IMV_4PEL,
  IMV_HPEL,
  NUM_IMV_MODES
};


// ====================================================================================================================
// Type definition
// ====================================================================================================================

/// parameters for adaptive loop filter
class PicSym;

#define MAX_NUM_SAO_CLASSES  32  //(NUM_SAO_EO_GROUPS > NUM_SAO_BO_GROUPS)?NUM_SAO_EO_GROUPS:NUM_SAO_BO_GROUPS

struct SAOOffset
{
  SAOMode modeIdc; // NEW, MERGE, OFF
  int typeIdc;     // union of SAOModeMergeTypes and SAOModeNewTypes, depending on modeIdc.
  int typeAuxInfo; // BO: starting band index
  int offset[MAX_NUM_SAO_CLASSES];

  SAOOffset();
  ~SAOOffset();
  void reset();

  const SAOOffset& operator= (const SAOOffset& src);
};

struct SAOBlkParam
{

  SAOBlkParam();
  ~SAOBlkParam();
  void reset();
  const SAOBlkParam& operator= (const SAOBlkParam& src);
  SAOOffset& operator[](int compIdx){ return offsetParam[compIdx];}
  const SAOOffset& operator[](int compIdx) const { return offsetParam[compIdx];}
private:
  SAOOffset offsetParam[MAX_NUM_COMPONENT];

};



struct BitDepths
{
  int recon[MAX_NUM_CHANNEL_TYPE]; ///< the bit depth as indicated in the SPS
};

enum PLTRunMode
{
  PLT_RUN_INDEX = 0,
  PLT_RUN_COPY  = 1,
  NUM_PLT_RUN   = 2
};
/// parameters for deblocking filter
struct LFCUParam
{
  bool internalEdge;                     ///< indicates internal edge
  bool leftEdge;                         ///< indicates left edge
  bool topEdge;                          ///< indicates top edge
};



struct PictureHash
{
  std::vector<uint8_t> hash;

  bool operator==(const PictureHash &other) const
  {
    if (other.hash.size() != hash.size())
    {
      return false;
    }
    for(uint32_t i=0; i<uint32_t(hash.size()); i++)
    {
      if (other.hash[i] != hash[i])
      {
        return false;
      }
    }
    return true;
  }

  bool operator!=(const PictureHash &other) const
  {
    return !(*this == other);
  }
};

struct SEITimeSet
{
  SEITimeSet() : clockTimeStampFlag(false),
                     numUnitFieldBasedFlag(false),
                     countingType(0),
                     fullTimeStampFlag(false),
                     discontinuityFlag(false),
                     cntDroppedFlag(false),
                     numberOfFrames(0),
                     secondsValue(0),
                     minutesValue(0),
                     hoursValue(0),
                     secondsFlag(false),
                     minutesFlag(false),
                     hoursFlag(false),
                     timeOffsetLength(0),
                     timeOffsetValue(0)
  { }
  bool clockTimeStampFlag;
  bool numUnitFieldBasedFlag;
  int  countingType;
  bool fullTimeStampFlag;
  bool discontinuityFlag;
  bool cntDroppedFlag;
  int  numberOfFrames;
  int  secondsValue;
  int  minutesValue;
  int  hoursValue;
  bool secondsFlag;
  bool minutesFlag;
  bool hoursFlag;
  int  timeOffsetLength;
  int  timeOffsetValue;
};

struct SEIMasteringDisplay
{
  bool      colourVolumeSEIEnabled;
  uint32_t      maxLuminance;
  uint32_t      minLuminance;
  uint16_t    primaries[3][2];
  uint16_t    whitePoint[2];
};

#if SHARP_LUMA_DELTA_QP
struct LumaLevelToDeltaQPMapping
{
  LumaLevelToDQPMode                 mode;             ///< use deltaQP determined by block luma level
  double                             maxMethodWeight;  ///< weight of max luma value when mode = 2
  std::vector< std::pair<int, int> > mapping;          ///< first=luma level, second=delta QP.
#if ENABLE_QPA
  bool isEnabled() const { return (mode != LUMALVL_TO_DQP_DISABLED && mode != LUMALVL_TO_DQP_NUM_MODES); }
#else
  bool isEnabled() const { return mode!=LUMALVL_TO_DQP_DISABLED; }
#endif
};
#endif

#if ER_CHROMA_QP_WCG_PPS
struct WCGChromaQPControl
{
  bool isEnabled() const { return enabled; }
  bool   enabled;         ///< Enabled flag (0:default)
  double chromaCbQpScale; ///< Chroma Cb QP Scale (1.0:default)
  double chromaCrQpScale; ///< Chroma Cr QP Scale (1.0:default)
  double chromaQpScale;   ///< Chroma QP Scale (0.0:default)
  double chromaQpOffset;  ///< Chroma QP Offset (0.0:default)
};
#endif

class ChromaCbfs
{
public:
  ChromaCbfs()
    : Cb(true), Cr(true)
  {}
  ChromaCbfs( bool _cbf )
    : Cb( _cbf ), Cr( _cbf )
  {}
public:
  bool sigChroma( ChromaFormat chromaFormat ) const
  {
    if( chromaFormat == CHROMA_400 )
    {
      return false;
    }
    return   ( Cb || Cr );
  }
  bool& cbf( ComponentID compID )
  {
    bool *cbfs[MAX_NUM_TBLOCKS] = { nullptr, &Cb, &Cr };

    return *cbfs[compID];
  }
public:
  bool Cb;
  bool Cr;
};


enum MsgLevel
{
  SILENT  = 0,
  ERROR   = 1,
  WARNING = 2,
  INFO    = 3,
  NOTICE  = 4,
  VERBOSE = 5,
  DETAILS = 6
};
enum RESHAPE_SIGNAL_TYPE
{
  RESHAPE_SIGNAL_SDR = 0,
  RESHAPE_SIGNAL_PQ  = 1,
  RESHAPE_SIGNAL_HLG = 2,
  RESHAPE_SIGNAL_NULL = 100,
};


// ---------------------------------------------------------------------------
// exception class
// ---------------------------------------------------------------------------

class Exception : public std::exception
{
public:
  Exception( const std::string& _s ) : m_str( _s ) { }
  Exception( const Exception& _e ) : std::exception( _e ), m_str( _e.m_str ) { }
  virtual ~Exception() noexcept { };
  virtual const char* what() const noexcept { return m_str.c_str(); }
  Exception& operator=( const Exception& _e ) { std::exception::operator=( _e ); m_str = _e.m_str; return *this; }
  template<typename T> Exception& operator<<( T t ) { std::ostringstream oss; oss << t; m_str += oss.str(); return *this; }
private:
  std::string m_str;
};

// if a check fails with THROW or CHECK, please check if ported correctly from assert in revision 1196)
#define THROW(x)            throw( Exception( "\nERROR: In function \"" ) << __FUNCTION__ << "\" in " << __FILE__ << ":" << __LINE__ << ": " << x )
#define CHECK(c,x)          if(c){ THROW(x); }
#define EXIT(x)             throw( Exception( "\n" ) << x << "\n" )
#define CHECK_NULLPTR(_ptr) CHECK( !( _ptr ), "Accessing an empty pointer pointer!" )

#if !NDEBUG  // for non MSVC compiler, define _DEBUG if in debug mode to have same behavior between MSVC and others in debug
#ifndef _DEBUG
#define _DEBUG 1
#endif
#endif

#if defined( _DEBUG )
#define CHECKD(c,x)         if(c){ THROW(x); }
#else
#define CHECKD(c,x)
#endif // _DEBUG

// ---------------------------------------------------------------------------
// static vector
// ---------------------------------------------------------------------------

template<typename T, size_t N>
class static_vector
{
  T _arr[ N ];
  size_t _size;

public:

  typedef T         value_type;
  typedef size_t    size_type;
  typedef ptrdiff_t difference_type;
  typedef T&        reference;
  typedef T const&  const_reference;
  typedef T*        pointer;
  typedef T const*  const_pointer;
  typedef T*        iterator;
  typedef T const*  const_iterator;

  static const size_type max_num_elements = N;

  static_vector() : _size( 0 )                                 { }
  static_vector( size_t N_ ) : _size( N_ )                     { }
  static_vector( size_t N_, const T& _val ) : _size( 0 )       { resize( N_, _val ); }
  template<typename It>
  static_vector( It _it1, It _it2 ) : _size( 0 )               { while( _it1 < _it2 ) _arr[ _size++ ] = *_it1++; }
  static_vector( std::initializer_list<T> _il ) : _size( 0 )
  {
    typename std::initializer_list<T>::iterator _src1 = _il.begin();
    typename std::initializer_list<T>::iterator _src2 = _il.end();

    while( _src1 < _src2 ) _arr[ _size++ ] = *_src1++;

    CHECKD( _size > N, "capacity exceeded" );
  }
  static_vector& operator=( std::initializer_list<T> _il )
  {
    _size = 0;

    typename std::initializer_list<T>::iterator _src1 = _il.begin();
    typename std::initializer_list<T>::iterator _src2 = _il.end();

    while( _src1 < _src2 ) _arr[ _size++ ] = *_src1++;

    CHECKD( _size > N, "capacity exceeded" );
  }

  void resize( size_t N_ )                      { CHECKD( N_ > N, "capacity exceeded" ); while(_size < N_) _arr[ _size++ ] = T() ; _size = N_; }
  void resize( size_t N_, const T& _val )       { CHECKD( N_ > N, "capacity exceeded" ); while(_size < N_) _arr[ _size++ ] = _val; _size = N_; }
  void reserve( size_t N_ )                     { CHECKD( N_ > N, "capacity exceeded" ); }
  void push_back( const T& _val )               { CHECKD( _size >= N, "capacity exceeded" ); _arr[ _size++ ] = _val; }
  void push_back( T&& val )                     { CHECKD( _size >= N, "capacity exceeded" ); _arr[ _size++ ] = std::forward<T>( val ); }
  void pop_back()                               { CHECKD( _size == 0, "calling pop_back on an empty vector" ); _size--; }
  void pop_front()                              { CHECKD( _size == 0, "calling pop_front on an empty vector" ); _size--; for( int i = 0; i < _size; i++ ) _arr[i] = _arr[i + 1]; }
  void clear()                                  { _size = 0; }
  reference       at( size_t _i )               { CHECKD( _i >= _size, "Trying to access an out-of-bound-element" ); return _arr[ _i ]; }
  const_reference at( size_t _i ) const         { CHECKD( _i >= _size, "Trying to access an out-of-bound-element" ); return _arr[ _i ]; }
  reference       operator[]( size_t _i )       { CHECKD( _i >= _size, "Trying to access an out-of-bound-element" ); return _arr[ _i ]; }
  const_reference operator[]( size_t _i ) const { CHECKD( _i >= _size, "Trying to access an out-of-bound-element" ); return _arr[ _i ]; }
  reference       front()                       { CHECKD( _size == 0, "Trying to access the first element of an empty vector" ); return _arr[ 0 ]; }
  const_reference front() const                 { CHECKD( _size == 0, "Trying to access the first element of an empty vector" ); return _arr[ 0 ]; }
  reference       back()                        { CHECKD( _size == 0, "Trying to access the last element of an empty vector" );  return _arr[ _size - 1 ]; }
  const_reference back() const                  { CHECKD( _size == 0, "Trying to access the last element of an empty vector" );  return _arr[ _size - 1 ]; }
  pointer         data()                        { return _arr; }
  const_pointer   data() const                  { return _arr; }
  iterator        begin()                       { return _arr; }
  const_iterator  begin() const                 { return _arr; }
  const_iterator  cbegin() const                { return _arr; }
  iterator        end()                         { return _arr + _size; }
  const_iterator  end() const                   { return _arr + _size; };
  const_iterator  cend() const                  { return _arr + _size; };
  size_type       size() const                  { return _size; };
  size_type       byte_size() const             { return _size * sizeof( T ); }
  bool            empty() const                 { return _size == 0; }

  size_type       capacity() const              { return N; }
  size_type       max_size() const              { return N; }
  size_type       byte_capacity() const         { return sizeof(_arr); }

  iterator        insert( const_iterator _pos, const T& _val )
                                                { CHECKD( _size >= N, "capacity exceeded" );
                                                  for( difference_type i = _size - 1; i >= _pos - _arr; i-- ) _arr[i + 1] = _arr[i];
                                                  *const_cast<iterator>( _pos ) = _val;
                                                  _size++;
                                                  return const_cast<iterator>( _pos ); }

  iterator        insert( const_iterator _pos, T&& _val )
                                                { CHECKD( _size >= N, "capacity exceeded" );
                                                  for( difference_type i = _size - 1; i >= _pos - _arr; i-- ) _arr[i + 1] = _arr[i];
                                                  *const_cast<iterator>( _pos ) = std::forward<T>( _val );
                                                  _size++; return const_cast<iterator>( _pos ); }
  template<class InputIt>
  iterator        insert( const_iterator _pos, InputIt first, InputIt last )
                                                { const difference_type numEl = last - first;
                                                  CHECKD( _size + numEl >= N, "capacity exceeded" );
                                                  for( difference_type i = _size - 1; i >= _pos - _arr; i-- ) _arr[i + numEl] = _arr[i];
                                                  iterator it = const_cast<iterator>( _pos ); _size += numEl;
                                                  while( first != last ) *it++ = *first++;
                                                  return const_cast<iterator>( _pos ); }

  iterator        insert( const_iterator _pos, size_t numEl, const T& val )
                                                { //const difference_type numEl = last - first;
                                                  CHECKD( _size + numEl >= N, "capacity exceeded" );
                                                  for( difference_type i = _size - 1; i >= _pos - _arr; i-- ) _arr[i + numEl] = _arr[i];
                                                  iterator it = const_cast<iterator>( _pos ); _size += numEl;
                                                  for ( int k = 0; k < numEl; k++) *it++ = val;
                                                  return const_cast<iterator>( _pos ); }

  void            erase( const_iterator _pos )  { iterator it   = const_cast<iterator>( _pos ) - 1;
                                                  iterator last = end() - 1;
                                                  while( ++it != last ) *it = *( it + 1 );
                                                  _size--; }
};


// ---------------------------------------------------------------------------
// dynamic cache
// ---------------------------------------------------------------------------

template<typename T>
class dynamic_cache
{
  std::vector<T*> m_cache;
#if ENABLE_SPLIT_PARALLELISM || ENABLE_WPP_PARALLELISM
  int64_t         m_cacheId;
#endif

public:

#if ENABLE_SPLIT_PARALLELISM || ENABLE_WPP_PARALLELISM
  dynamic_cache()
  {
    static int cacheId = 0;
    m_cacheId = cacheId++;
  }

#endif
  ~dynamic_cache()
  {
    deleteEntries();
  }

  void deleteEntries()
  {
    for( auto &p : m_cache )
    {
      delete p;
      p = nullptr;
    }

    m_cache.clear();
  }

  T* get()
  {
    T* ret;

    if( !m_cache.empty() )
    {
      ret = m_cache.back();
      m_cache.pop_back();
#if ENABLE_SPLIT_PARALLELISM || ENABLE_WPP_PARALLELISM
      CHECK( ret->cacheId != m_cacheId, "Putting item into wrong cache!" );
      CHECK( !ret->cacheUsed,           "Fetched an element that should've been in cache!!" );
#endif
    }
    else
    {
      ret = new T;
    }

#if ENABLE_SPLIT_PARALLELISM || ENABLE_WPP_PARALLELISM
    ret->cacheId   = m_cacheId;
    ret->cacheUsed = false;

#endif
    return ret;
  }

  void cache( T* el )
  {
#if ENABLE_SPLIT_PARALLELISM || ENABLE_WPP_PARALLELISM
    CHECK( el->cacheId != m_cacheId, "Putting item into wrong cache!" );
    CHECK( el->cacheUsed,            "Putting cached item back into cache!" );

    el->cacheUsed = true;

#endif
    m_cache.push_back( el );
  }

  void cache( std::vector<T*>& vel )
  {
#if ENABLE_SPLIT_PARALLELISM || ENABLE_WPP_PARALLELISM
    for( auto el : vel )
    {
      CHECK( el->cacheId != m_cacheId, "Putting item into wrong cache!" );
      CHECK( el->cacheUsed,            "Putting cached item back into cache!" );

      el->cacheUsed = true;
    }

#endif
    m_cache.insert( m_cache.end(), vel.begin(), vel.end() );
    vel.clear();
  }
};

typedef dynamic_cache<struct CodingUnit    > CUCache;
typedef dynamic_cache<struct PredictionUnit> PUCache;
typedef dynamic_cache<struct TransformUnit > TUCache;

struct XUCache
{
  CUCache cuCache;
  PUCache puCache;
  TUCache tuCache;
};

#define SIGN(x) ( (x) >= 0 ? 1 : -1 )

//! \}

#endif

<|MERGE_RESOLUTION|>--- conflicted
+++ resolved
@@ -50,11 +50,9 @@
 #include <assert.h>
 #include <cassert>
 
-<<<<<<< HEAD
 #define JVET_P0206_TMVP_flags                             1 // JVET-P0206: Signalling TMVP usage (remove pps TMVP idc and constraint when RPR is used)
-=======
+
 #define JVET_P0599_INTRA_SMOOTHING_INTERP_FILT            1 // JVET-P0599: Cleanup of interpolation filtering for intra prediction
->>>>>>> b3d9cd59
 
 #define JVET_P1026_MTS_SIGNALLING                         1 // JVET-P1026: CU level MTS signalling
 
