/* The copyright in this software is being made available under the BSD
 * License, included below. This software may be subject to other third party
 * and contributor rights, including patent rights, and no such rights are
 * granted under this license.
 *
 * Copyright (c) 2010-2020, ITU/ISO/IEC
 * All rights reserved.
 *
 * Redistribution and use in source and binary forms, with or without
 * modification, are permitted provided that the following conditions are met:
 *
 *  * Redistributions of source code must retain the above copyright notice,
 *    this list of conditions and the following disclaimer.
 *  * Redistributions in binary form must reproduce the above copyright notice,
 *    this list of conditions and the following disclaimer in the documentation
 *    and/or other materials provided with the distribution.
 *  * Neither the name of the ITU/ISO/IEC nor the names of its contributors may
 *    be used to endorse or promote products derived from this software without
 *    specific prior written permission.
 *
 * THIS SOFTWARE IS PROVIDED BY THE COPYRIGHT HOLDERS AND CONTRIBUTORS "AS IS"
 * AND ANY EXPRESS OR IMPLIED WARRANTIES, INCLUDING, BUT NOT LIMITED TO, THE
 * IMPLIED WARRANTIES OF MERCHANTABILITY AND FITNESS FOR A PARTICULAR PURPOSE
 * ARE DISCLAIMED. IN NO EVENT SHALL THE COPYRIGHT HOLDER OR CONTRIBUTORS
 * BE LIABLE FOR ANY DIRECT, INDIRECT, INCIDENTAL, SPECIAL, EXEMPLARY, OR
 * CONSEQUENTIAL DAMAGES (INCLUDING, BUT NOT LIMITED TO, PROCUREMENT OF
 * SUBSTITUTE GOODS OR SERVICES; LOSS OF USE, DATA, OR PROFITS; OR BUSINESS
 * INTERRUPTION) HOWEVER CAUSED AND ON ANY THEORY OF LIABILITY, WHETHER IN
 * CONTRACT, STRICT LIABILITY, OR TORT (INCLUDING NEGLIGENCE OR OTHERWISE)
 * ARISING IN ANY WAY OUT OF THE USE OF THIS SOFTWARE, EVEN IF ADVISED OF
 * THE POSSIBILITY OF SUCH DAMAGE.
 */

/** \file     TypeDef.h
    \brief    Define macros, basic types, new types and enumerations
*/

#ifndef __TYPEDEF__
#define __TYPEDEF__

#ifndef __COMMONDEF__
#error Include CommonDef.h not TypeDef.h
#endif

#include <vector>
#include <utility>
#include <sstream>
#include <cstddef>
#include <cstring>
#include <assert.h>
#include <cassert>

<<<<<<< HEAD
#define JVET_Q414_CONSTRAINT_ON_GDR_PIC_FLAG              1  //JVET-Q0414: when gdr_enabled_flag is equal to 0, gdr_pic_flag shall be 0
=======
#define JVET_Q0491_PLT_ESCAPE                             1 // JVET-Q0491: Palette escape binarization

>>>>>>> 5cc8078e
#define JVET_Q0413_SKIP_LAST_SUBPIC_SIG                   1  //JVET-Q0413 modification 2: skip the width and height signaling of last subpicture

#define JVET_Q0169_SUBPIC_LEN_CONFORM                     1 // JVET-Q0169: add bitstream conformance check on subpic length

#define JVET_Q0504_PLT_NON444                             1 // JVET-Q0504: enable palette mode for non 444 color format

#define JVET_Q0089_SLICE_LOSSLESS_CODING_CHROMA_BDPCM     1 // JVET-Q0089: RRC slice-level switch for lossless coding and one SPS flag for luma and chroma BDPCM.

#define JVET_Q0816                                        1 // JVET_Q0816: Omit the signalling of subpic layout when there is only one subpicture

#define JVET_Q0438_MONOCHROME_BUGFIXES                    1 // JVET-Q0438: Monochrome bug fixes

#define JVET_Q0043_RPR_and_Subpics                        1 // JVET-Q0043: Disallow for both RPR and subpics to be used together

#define JVET_Q0818_PT_SEI                                 1 // JVET-Q0818: add display_elemental_periods_minus1 to picture timing SEI message

#define JVET_Q0110_Q0785_CHROMA_BDPCM_420                 1 // JVET-Q0110/Q0785: Enable chroma BDPCM for 420, separate contexts for chroma BDPCM and bug-fixes.

#define JVET_Q0042_VUI                                    1 // Modifications to VUI syntax

#define JVET_Q0512_ENC_CHROMA_TS_ACT                      1 // JVET-Q0512: encoder-side improvement on enabling chroma transform-skip for ACT

#define JVET_P0101_POC_MULTILAYER                         1 // POC derivation for pictures in dependent layers

#define JVET_Q0446_MIP_CONST_SHIFT_OFFSET                 1 // JVET-Q0446: MIP with constant shift and offset

#define JVET_Q0447_WP_PARAM_ESTIM                         1 // JVET-Q0447: Add search iterations for method 2,3 and 4

#define JVET_Q0820_ACT                                    1 // JVET-Q0820: ACT bug fixes and reversible ACT transform 

#define JVET_Q0353_ACT_SW_FIX                             1 // JVET-Q0353: Bug fix of ACT 

#define JVET_P0288_PIC_OUTPUT                             1 // JVET-P0288: Set the value of PictureOutputFlag

#define JVET_Q0695_CHROMA_TS_JCCR                         1 // JVET-Q0695: Enabling the RD checking of chroma transform-skip mode for JCCR at encoder
#define JVET_Q0500_CCLM_REF_PADDING                       1 // JVET-Q0500: Reference samples padding for CCLM

#define JVET_Q0128_DMVR_BDOF_ENABLING_CONDITION           1 // JVET-Q0128: Cleanup of enabling condition for DMVR and BDOF 

#define JVET_Q0784_LFNST_COMBINATION                      1 // lfnst signaling, latency reduction and a bugfix for scaling from Q0106, Q0686, Q0133

#define JVET_Q0501_PALETTE_WPP_INIT_ABOVECTU              1 // JVET-Q0501: Initialize palette predictor from above CTU row in WPP 

#define JVET_Q0503_Q0712_PLT_ENCODER_IMPROV_BUGFIX        1 // JVET-Q0503/Q0712: Platte encoder improvement/bugfix

#define JVET_Q0819_PH_CHANGES                             1 // JVET-Q0819: Combination of PH related syntax changes

#define JVET_Q0481_PARTITION_CONSTRAINTS_ORDER            1 // JVET-Q0481: Ordering of partition constraints syntax elements in the SPS

#define JVET_Q0155_COLOUR_ID                              1 // JVET-Q0155: move colour_plane_id from PH to SH

#define JVET_Q0444_AMVR_SIGNALLING                        1 // JVET-Q0444: Conditional signaling of sps_affine_amvr_enabled_flag based on sps_amvr_enabled_flag

#define JVET_Q0147_JCCR_SIGNALLING                        1 // JVET-Q0147: Conditional signaling of sps_joint_cbcr_enabled_flag based on ChromaArrayType

#define JVET_Q0267_RESET_CHROMA_QP_OFFSET                 1 // JVET-Q0267: Reset chroma QP offsets at the start of each chroma QP offset group

#define JVET_Q0293_REMOVAL_PDPC_CHROMA_NX2                1 // JVET-Q0293: Removal of chroma Nx2 blocks in PDPC 

#define JVET_Q0121_DEBLOCKING_CONTROL_PARAMETERS          1 // JVET-Q0121: Add deblocking control parameters for Cb and Cr and extend the parameter ranges

#define JVET_Q0517_RPR_AFFINE_DS                          1 // JVET-Q0517: affine down-sampling filters for RPR

#define JVET_O1143_SUBPIC_BOUNDARY                        1 // treat subpicture boundary as piucture boundary
#if JVET_O1143_SUBPIC_BOUNDARY
#define SUBPIC_DECCHECK                                   0
#endif

#define JVET_Q0495_NLALF_CLIP_CLEANUP                     1 // JVET-Q0495: Cleanup of clipping table for NL-ALF

#define JVET_Q0156_STSA                                   1 // JVET-Q0156: Enable inter-layer prediction for STSA pictures
#define JVET_Q0249_ALF_CHROMA_CLIPFLAG                    1 // JVET-Q0249: Cleanup of chroma clipping flags for ALF
#define JVET_Q0150                                        1 // fix for ALF virtual horizontal CTU boundary processing
#define JVET_Q0054                                        1 // fix for long luma deblocking decision
#define JVET_Q0795_CCALF                                  1 // Cross-component ALF

#define JVET_Q0297_MER                                    1 // JVET_Q0297: Merge estimation region

#define JVET_Q0483_CLIP_TMVP                              1 // JVET-Q0483: Clip TMVP when no scaling is applied

#define JVET_Q0516_MTS_SIGNALLING_DC_ONLY_COND            1 // JVET-Q0516/Q0685: disable MTS when there is only DC coefficient 

#define JVET_Q0806                                        1 // Geo related adoptions (JVET-Q0059, JVET-Q0077, JVET-Q0123, JVET-Q0188, JVET-Q0242_GEO, JVET-Q0309, JVET-Q0365 and JVET-Q0370)

#define JVET_Q0055_MTS_SIGNALLING                         1 // JVET-Q0055: Check for transform coefficients outside the 16x16 area
#define JVET_Q0480_RASTER_RECT_SLICES                     1 // JVET-Q0480: Eliminate redundant slice height syntax when in raster rectangular slice mode (tile_idx_delta_present_flag == 0)

#define JVET_Q0775_PH_IN_SH                               1 // JVET-Q0755: Allow picture header in slice header

#define JVET_Q0433_MODIFIED_CHROMA_DIST_WEIGHT            1 // modification of chroma distortion weight (as agreed during presentation of JVET-Q0433)

#define JVET_P0188_MINCR                                  1 // JVET-P0188: Add MinCR checking in encoder.
#define JVET_Q0436_CABAC_ZERO_WORD                        1 // JVET-Q0436: Add modified CABAC zero word insertion in encoder.

#define JVET_Q0487_SCALING_WINDOW_ISSUES                  1 // JVET-Q0487: Fix scaling window issues when scaling ratio is 1:1

#define JVET_Q0787_SUBPIC                                 1 // JVET-Q0787: fix subpicture location signalling

#define JVET_AHG14_LOSSLESS                               1
#define JVET_AHG14_LOSSLESS_ENC_QP_FIX                    1 && JVET_AHG14_LOSSLESS

#define JVET_M0497_MATRIX_MULT                            0 // 0: Fast method; 1: Matrix multiplication

#define APPLY_SBT_SL_ON_MTS                               1 // apply save & load fast algorithm on inter MTS when SBT is on

#define HEVC_SEI                                          0 // SEI messages that are defined in HEVC, but not in VVC

typedef std::pair<int, bool> TrMode;
typedef std::pair<int, int>  TrCost;

// clang-format off
#define REUSE_CU_RESULTS                                  1 
#if REUSE_CU_RESULTS
#define REUSE_CU_RESULTS_WITH_MULTIPLE_TUS                1
#endif
// clang-format on


#ifndef JVET_J0090_MEMORY_BANDWITH_MEASURE
#define JVET_J0090_MEMORY_BANDWITH_MEASURE                0
#endif

#ifndef EXTENSION_360_VIDEO
#define EXTENSION_360_VIDEO                               0   ///< extension for 360/spherical video coding support; this macro should be controlled by makefile, as it would be used to control whether the library is built and linked
#endif

#ifndef EXTENSION_HDRTOOLS
#define EXTENSION_HDRTOOLS                                0 //< extension for HDRTools/Metrics support; this macro should be controlled by makefile, as it would be used to control whether the library is built and linked
#endif

#define JVET_O0756_CONFIG_HDRMETRICS                      1
#if EXTENSION_HDRTOOLS
#define JVET_O0756_CALCULATE_HDRMETRICS                   1
#endif

#ifndef ENABLE_SPLIT_PARALLELISM
#define ENABLE_SPLIT_PARALLELISM                          0
#endif
#if ENABLE_SPLIT_PARALLELISM
#define PARL_SPLIT_MAX_NUM_JOBS                           6                             // number of parallel jobs that can be defined and need memory allocated
#define NUM_RESERVERD_SPLIT_JOBS                        ( PARL_SPLIT_MAX_NUM_JOBS + 1 )  // number of all data structures including the merge thread (0)
#define PARL_SPLIT_MAX_NUM_THREADS                        PARL_SPLIT_MAX_NUM_JOBS
#define NUM_SPLIT_THREADS_IF_MSVC                         4

#endif


// ====================================================================================================================
// General settings
// ====================================================================================================================

#ifndef ENABLE_TRACING
#define ENABLE_TRACING                                    0 // DISABLE by default (enable only when debugging, requires 15% run-time in decoding) -- see documentation in 'doc/DTrace for NextSoftware.pdf'
#endif

#if ENABLE_TRACING
#define K0149_BLOCK_STATISTICS                            1 // enables block statistics, which can be analysed with YUView (https://github.com/IENT/YUView)
#if K0149_BLOCK_STATISTICS
#define BLOCK_STATS_AS_CSV                                0 // statistics will be written in a comma separated value format. this is not supported by YUView
#endif
#endif

#define WCG_EXT                                           1
#define WCG_WPSNR                                         WCG_EXT

#define KEEP_PRED_AND_RESI_SIGNALS                        0

// ====================================================================================================================
// Debugging
// ====================================================================================================================

// most debugging tools are now bundled within the ENABLE_TRACING macro -- see documentation to see how to use

#define PRINT_MACRO_VALUES                                1 ///< When enabled, the encoder prints out a list of the non-environment-variable controlled macros and their values on startup

#define INTRA_FULL_SEARCH                                 0 ///< enables full mode search for intra estimation

// TODO: rename this macro to DECODER_DEBUG_BIT_STATISTICS (may currently cause merge issues with other branches)
// This can be enabled by the makefile
#ifndef RExt__DECODER_DEBUG_BIT_STATISTICS
#define RExt__DECODER_DEBUG_BIT_STATISTICS                0 ///< 0 (default) = decoder reports as normal, 1 = decoder produces bit usage statistics (will impact decoder run time by up to ~10%)
#endif

#ifndef RExt__DECODER_DEBUG_TOOL_MAX_FRAME_STATS
#define RExt__DECODER_DEBUG_TOOL_MAX_FRAME_STATS         (1 && RExt__DECODER_DEBUG_BIT_STATISTICS )   ///< 0 (default) = decoder reports as normal, 1 = decoder produces max frame bit usage statistics
#endif

#define TR_ONLY_COEFF_STATS                              (1 && RExt__DECODER_DEBUG_BIT_STATISTICS )   ///< 0 combine TS and non-TS decoder debug statistics. 1 = separate TS and non-TS decoder debug statistics.
#define EPBINCOUNT_FIX                                   (1 && RExt__DECODER_DEBUG_BIT_STATISTICS )   ///< 0 use count to represent number of calls to decodeBins. 1 = count and bins for EP bins are the same.

#ifndef RExt__DECODER_DEBUG_TOOL_STATISTICS
#define RExt__DECODER_DEBUG_TOOL_STATISTICS               0 ///< 0 (default) = decoder reports as normal, 1 = decoder produces tool usage statistics
#endif

#if RExt__DECODER_DEBUG_BIT_STATISTICS || RExt__DECODER_DEBUG_TOOL_STATISTICS
#define RExt__DECODER_DEBUG_STATISTICS                    1
#endif

// ====================================================================================================================
// Tool Switches - transitory (these macros are likely to be removed in future revisions)
// ====================================================================================================================

#define DECODER_CHECK_SUBSTREAM_AND_SLICE_TRAILING_BYTES  1 ///< TODO: integrate this macro into a broader conformance checking system.
#define T0196_SELECTIVE_RDOQ                              1 ///< selective RDOQ
#define U0040_MODIFIED_WEIGHTEDPREDICTION_WITH_BIPRED_AND_CLIPPING 1
#define U0033_ALTERNATIVE_TRANSFER_CHARACTERISTICS_SEI    1 ///< Alternative transfer characteristics SEI message (JCTVC-U0033, with syntax naming from V1005)
#define X0038_LAMBDA_FROM_QP_CAPABILITY                   1 ///< This approach derives lambda from QP+QPoffset+QPoffset2. QPoffset2 is derived from QP+QPoffset using a linear model that is clipped between 0 and 3.
                                                            // To use this capability enable config parameter LambdaFromQpEnable

// ====================================================================================================================
// Tool Switches
// ====================================================================================================================


// This can be enabled by the makefile
#ifndef RExt__HIGH_BIT_DEPTH_SUPPORT
#define RExt__HIGH_BIT_DEPTH_SUPPORT                      0 ///< 0 (default) use data type definitions for 8-10 bit video, 1 = use larger data types to allow for up to 16-bit video (originally developed as part of N0188)
#endif

// SIMD optimizations
#define SIMD_ENABLE                                       1
#define ENABLE_SIMD_OPT                                 ( SIMD_ENABLE && !RExt__HIGH_BIT_DEPTH_SUPPORT )    ///< SIMD optimizations, no impact on RD performance
#define ENABLE_SIMD_OPT_MCIF                            ( 1 && ENABLE_SIMD_OPT )                            ///< SIMD optimization for the interpolation filter, no impact on RD performance
#define ENABLE_SIMD_OPT_BUFFER                          ( 1 && ENABLE_SIMD_OPT )                            ///< SIMD optimization for the buffer operations, no impact on RD performance
#define ENABLE_SIMD_OPT_DIST                            ( 1 && ENABLE_SIMD_OPT )                            ///< SIMD optimization for the distortion calculations(SAD,SSE,HADAMARD), no impact on RD performance
#define ENABLE_SIMD_OPT_AFFINE_ME                       ( 1 && ENABLE_SIMD_OPT )                            ///< SIMD optimization for affine ME, no impact on RD performance
#define ENABLE_SIMD_OPT_ALF                             ( 1 && ENABLE_SIMD_OPT )                            ///< SIMD optimization for ALF
#if ENABLE_SIMD_OPT_BUFFER
#define ENABLE_SIMD_OPT_BCW                               1                                                 ///< SIMD optimization for Bcw
#endif

// End of SIMD optimizations


#define ME_ENABLE_ROUNDING_OF_MVS                         1 ///< 0 (default) = disables rounding of motion vectors when right shifted,  1 = enables rounding

#define RDOQ_CHROMA_LAMBDA                                1 ///< F386: weighting of chroma for RDOQ

#define U0132_TARGET_BITS_SATURATION                      1 ///< Rate control with target bits saturation method
#ifdef  U0132_TARGET_BITS_SATURATION
#define V0078_ADAPTIVE_LOWER_BOUND                        1 ///< Target bits saturation with adaptive lower bound
#endif
#define W0038_DB_OPT                                      1 ///< adaptive DB parameter selection, LoopFilterOffsetInPPS and LoopFilterDisable are set to 0 and DeblockingFilterMetric=2;
#define W0038_CQP_ADJ                                     1 ///< chroma QP adjustment based on TL, CQPTLAdjustEnabled is set to 1;

#define SHARP_LUMA_DELTA_QP                               1 ///< include non-normative LCU deltaQP and normative chromaQP change
#define ER_CHROMA_QP_WCG_PPS                              1 ///< Chroma QP model for WCG used in Anchor 3.2
#define ENABLE_QPA                                        1 ///< Non-normative perceptual QP adaptation according to JVET-H0047 and JVET-K0206. Deactivated by default, activated using encoder arguments --PerceptQPA=1 --SliceChromaQPOffsetPeriodicity=1
#define ENABLE_QPA_SUB_CTU                              ( 1 && ENABLE_QPA ) ///< when maximum delta-QP depth is greater than zero, use sub-CTU QPA


#define RDOQ_CHROMA                                       1 ///< use of RDOQ in chroma

#define QP_SWITCHING_FOR_PARALLEL                         1 ///< Replace floating point QP with a source-file frame number. After switching POC, increase base QP instead of frame level QP.

#define LUMA_ADAPTIVE_DEBLOCKING_FILTER_QP_OFFSET         1 /// JVET-L0414 (CE11.2.2) with explicit signalling of num interval, threshold and qpOffset
// ====================================================================================================================
// Derived macros
// ====================================================================================================================

#if RExt__HIGH_BIT_DEPTH_SUPPORT
#define FULL_NBIT                                         1 ///< When enabled, use distortion measure derived from all bits of source data, otherwise discard (bitDepth - 8) least-significant bits of distortion
#define RExt__HIGH_PRECISION_FORWARD_TRANSFORM            1 ///< 0 use original 6-bit transform matrices for both forward and inverse transform, 1 (default) = use original matrices for inverse transform and high precision matrices for forward transform
#else
#define FULL_NBIT                                         1 ///< When enabled, use distortion measure derived from all bits of source data, otherwise discard (bitDepth - 8) least-significant bits of distortion
#define RExt__HIGH_PRECISION_FORWARD_TRANSFORM            0 ///< 0 (default) use original 6-bit transform matrices for both forward and inverse transform, 1 = use original matrices for inverse transform and high precision matrices for forward transform
#endif

#if FULL_NBIT
#define DISTORTION_PRECISION_ADJUSTMENT(x)                0
#else
#define DISTORTION_ESTIMATION_BITS                        8
#define DISTORTION_PRECISION_ADJUSTMENT(x)                ((x>DISTORTION_ESTIMATION_BITS)? ((x)-DISTORTION_ESTIMATION_BITS) : 0)
#endif

// ====================================================================================================================
// Error checks
// ====================================================================================================================

#if ((RExt__HIGH_PRECISION_FORWARD_TRANSFORM != 0) && (RExt__HIGH_BIT_DEPTH_SUPPORT == 0))
#error ERROR: cannot enable RExt__HIGH_PRECISION_FORWARD_TRANSFORM without RExt__HIGH_BIT_DEPTH_SUPPORT
#endif

// ====================================================================================================================
// Named numerical types
// ====================================================================================================================

#if RExt__HIGH_BIT_DEPTH_SUPPORT
typedef       int             Pel;               ///< pixel type
typedef       int64_t           TCoeff;            ///< transform coefficient
typedef       int             TMatrixCoeff;      ///< transform matrix coefficient
typedef       int16_t           TFilterCoeff;      ///< filter coefficient
typedef       int64_t           Intermediate_Int;  ///< used as intermediate value in calculations
typedef       uint64_t          Intermediate_UInt; ///< used as intermediate value in calculations
#else
typedef       int16_t           Pel;               ///< pixel type
typedef       int             TCoeff;            ///< transform coefficient
typedef       int16_t           TMatrixCoeff;      ///< transform matrix coefficient
typedef       int16_t           TFilterCoeff;      ///< filter coefficient
typedef       int             Intermediate_Int;  ///< used as intermediate value in calculations
typedef       uint32_t            Intermediate_UInt; ///< used as intermediate value in calculations
#endif

typedef       uint64_t          SplitSeries;       ///< used to encoded the splits that caused a particular CU size
typedef       uint64_t          ModeTypeSeries;    ///< used to encoded the ModeType at different split depth

typedef       uint64_t        Distortion;        ///< distortion measurement

// ====================================================================================================================
// Enumeration
// ====================================================================================================================

#if !JVET_Q0089_SLICE_LOSSLESS_CODING_CHROMA_BDPCM
enum BDPCMControl
{
  BDPCM_INACTIVE = 0,
  BDPCM_LUMAONLY = 1,
  BDPCM_LUMACHROMA = 2,
};
#endif

enum ApsType
{
  ALF_APS = 0,
  LMCS_APS = 1,
  SCALING_LIST_APS = 2,
};

enum QuantFlags
{
  Q_INIT           = 0x0,
  Q_USE_RDOQ       = 0x1,
  Q_RDOQTS         = 0x2,
  Q_SELECTIVE_RDOQ = 0x4,
};

//EMT transform tags
enum TransType
{
  DCT2 = 0,
  DCT8 = 1,
  DST7 = 2,
  NUM_TRANS_TYPE = 3,
  DCT2_EMT = 4
};

enum MTSIdx
{
  MTS_DCT2_DCT2 = 0,
  MTS_SKIP = 1,
  MTS_DST7_DST7 = 2,
  MTS_DCT8_DST7 = 3,
  MTS_DST7_DCT8 = 4,
  MTS_DCT8_DCT8 = 5
};

enum ISPType
{
  NOT_INTRA_SUBPARTITIONS       = 0,
  HOR_INTRA_SUBPARTITIONS       = 1,
  VER_INTRA_SUBPARTITIONS       = 2,
  NUM_INTRA_SUBPARTITIONS_MODES = 3,
  INTRA_SUBPARTITIONS_RESERVED  = 4
};

enum SbtIdx
{
  SBT_OFF_DCT  = 0,
  SBT_VER_HALF = 1,
  SBT_HOR_HALF = 2,
  SBT_VER_QUAD = 3,
  SBT_HOR_QUAD = 4,
  NUMBER_SBT_IDX,
  SBT_OFF_MTS, //note: must be after all SBT modes, only used in fast algorithm to discern the best mode is inter EMT
};

enum SbtPos
{
  SBT_POS0 = 0,
  SBT_POS1 = 1,
  NUMBER_SBT_POS
};

enum SbtMode
{
  SBT_VER_H0 = 0,
  SBT_VER_H1 = 1,
  SBT_HOR_H0 = 2,
  SBT_HOR_H1 = 3,
  SBT_VER_Q0 = 4,
  SBT_VER_Q1 = 5,
  SBT_HOR_Q0 = 6,
  SBT_HOR_Q1 = 7,
  NUMBER_SBT_MODE
};

enum RDPCMMode
{
  RDPCM_OFF             = 0,
  RDPCM_HOR             = 1,
  RDPCM_VER             = 2,
  NUMBER_OF_RDPCM_MODES = 3
};

enum RDPCMSignallingMode
{
  RDPCM_SIGNAL_IMPLICIT            = 0,
  RDPCM_SIGNAL_EXPLICIT            = 1,
  NUMBER_OF_RDPCM_SIGNALLING_MODES = 2
};

/// supported slice type
enum SliceType
{
  B_SLICE               = 0,
  P_SLICE               = 1,
  I_SLICE               = 2,
  NUMBER_OF_SLICE_TYPES = 3
};

/// chroma formats (according to semantics of chroma_format_idc)
enum ChromaFormat
{
  CHROMA_400        = 0,
  CHROMA_420        = 1,
  CHROMA_422        = 2,
  CHROMA_444        = 3,
  NUM_CHROMA_FORMAT = 4
};

enum ChannelType
{
  CHANNEL_TYPE_LUMA    = 0,
  CHANNEL_TYPE_CHROMA  = 1,
  MAX_NUM_CHANNEL_TYPE = 2
};

enum TreeType
{
  TREE_D = 0, //default tree status (for single-tree slice, TREE_D means joint tree; for dual-tree I slice, TREE_D means TREE_L for luma and TREE_C for chroma)
  TREE_L = 1, //separate tree only contains luma (may split)
  TREE_C = 2, //separate tree only contains chroma (not split), to avoid small chroma block
};

enum ModeType
{
  MODE_TYPE_ALL = 0, //all modes can try
  MODE_TYPE_INTER = 1, //can try inter
  MODE_TYPE_INTRA = 2, //can try intra, ibc, palette
};

#define CH_L CHANNEL_TYPE_LUMA
#define CH_C CHANNEL_TYPE_CHROMA

enum ComponentID
{
  COMPONENT_Y         = 0,
  COMPONENT_Cb        = 1,
  COMPONENT_Cr        = 2,
  MAX_NUM_COMPONENT   = 3,
  JOINT_CbCr          = MAX_NUM_COMPONENT,
  MAX_NUM_TBLOCKS     = MAX_NUM_COMPONENT
};

#define MAP_CHROMA(c) (ComponentID(c))

enum InputColourSpaceConversion // defined in terms of conversion prior to input of encoder.
{
  IPCOLOURSPACE_UNCHANGED               = 0,
  IPCOLOURSPACE_YCbCrtoYCrCb            = 1, // Mainly used for debug!
  IPCOLOURSPACE_YCbCrtoYYY              = 2, // Mainly used for debug!
  IPCOLOURSPACE_RGBtoGBR                = 3,
  NUMBER_INPUT_COLOUR_SPACE_CONVERSIONS = 4
};

enum MATRIX_COEFFICIENTS // Table E.5 (Matrix coefficients)
{
  MATRIX_COEFFICIENTS_RGB                           = 0,
  MATRIX_COEFFICIENTS_BT709                         = 1,
  MATRIX_COEFFICIENTS_UNSPECIFIED                   = 2,
  MATRIX_COEFFICIENTS_RESERVED_BY_ITUISOIEC         = 3,
  MATRIX_COEFFICIENTS_USFCCT47                      = 4,
  MATRIX_COEFFICIENTS_BT601_625                     = 5,
  MATRIX_COEFFICIENTS_BT601_525                     = 6,
  MATRIX_COEFFICIENTS_SMPTE240                      = 7,
  MATRIX_COEFFICIENTS_YCGCO                         = 8,
  MATRIX_COEFFICIENTS_BT2020_NON_CONSTANT_LUMINANCE = 9,
  MATRIX_COEFFICIENTS_BT2020_CONSTANT_LUMINANCE     = 10,
};

enum DeblockEdgeDir
{
  EDGE_VER     = 0,
  EDGE_HOR     = 1,
  NUM_EDGE_DIR = 2
};

/// supported prediction type
enum PredMode
{
  MODE_INTER                 = 0,     ///< inter-prediction mode
  MODE_INTRA                 = 1,     ///< intra-prediction mode
  MODE_IBC                   = 2,     ///< ibc-prediction mode
  MODE_PLT                   = 3,     ///< plt-prediction mode
  NUMBER_OF_PREDICTION_MODES = 4,
};

/// reference list index
enum RefPicList
{
  REF_PIC_LIST_0               = 0,   ///< reference list 0
  REF_PIC_LIST_1               = 1,   ///< reference list 1
  NUM_REF_PIC_LIST_01          = 2,
  REF_PIC_LIST_X               = 100  ///< special mark
};

#define L0 REF_PIC_LIST_0
#define L1 REF_PIC_LIST_1

/// distortion function index
enum DFunc
{
  DF_SSE             = 0,             ///< general size SSE
  DF_SSE2            = DF_SSE+1,      ///<   2xM SSE
  DF_SSE4            = DF_SSE+2,      ///<   4xM SSE
  DF_SSE8            = DF_SSE+3,      ///<   8xM SSE
  DF_SSE16           = DF_SSE+4,      ///<  16xM SSE
  DF_SSE32           = DF_SSE+5,      ///<  32xM SSE
  DF_SSE64           = DF_SSE+6,      ///<  64xM SSE
  DF_SSE16N          = DF_SSE+7,      ///< 16NxM SSE

  DF_SAD             = 8,             ///< general size SAD
  DF_SAD2            = DF_SAD+1,      ///<   2xM SAD
  DF_SAD4            = DF_SAD+2,      ///<   4xM SAD
  DF_SAD8            = DF_SAD+3,      ///<   8xM SAD
  DF_SAD16           = DF_SAD+4,      ///<  16xM SAD
  DF_SAD32           = DF_SAD+5,      ///<  32xM SAD
  DF_SAD64           = DF_SAD+6,      ///<  64xM SAD
  DF_SAD16N          = DF_SAD+7,      ///< 16NxM SAD

  DF_HAD             = 16,            ///< general size Hadamard
  DF_HAD2            = DF_HAD+1,      ///<   2xM HAD
  DF_HAD4            = DF_HAD+2,      ///<   4xM HAD
  DF_HAD8            = DF_HAD+3,      ///<   8xM HAD
  DF_HAD16           = DF_HAD+4,      ///<  16xM HAD
  DF_HAD32           = DF_HAD+5,      ///<  32xM HAD
  DF_HAD64           = DF_HAD+6,      ///<  64xM HAD
  DF_HAD16N          = DF_HAD+7,      ///< 16NxM HAD

  DF_SAD12           = 24,
  DF_SAD24           = 25,
  DF_SAD48           = 26,

  DF_MRSAD           = 27,            ///< general size MR SAD
  DF_MRSAD2          = DF_MRSAD+1,    ///<   2xM MR SAD
  DF_MRSAD4          = DF_MRSAD+2,    ///<   4xM MR SAD
  DF_MRSAD8          = DF_MRSAD+3,    ///<   8xM MR SAD
  DF_MRSAD16         = DF_MRSAD+4,    ///<  16xM MR SAD
  DF_MRSAD32         = DF_MRSAD+5,    ///<  32xM MR SAD
  DF_MRSAD64         = DF_MRSAD+6,    ///<  64xM MR SAD
  DF_MRSAD16N        = DF_MRSAD+7,    ///< 16NxM MR SAD

  DF_MRHAD           = 35,            ///< general size MR Hadamard
  DF_MRHAD2          = DF_MRHAD+1,    ///<   2xM MR HAD
  DF_MRHAD4          = DF_MRHAD+2,    ///<   4xM MR HAD
  DF_MRHAD8          = DF_MRHAD+3,    ///<   8xM MR HAD
  DF_MRHAD16         = DF_MRHAD+4,    ///<  16xM MR HAD
  DF_MRHAD32         = DF_MRHAD+5,    ///<  32xM MR HAD
  DF_MRHAD64         = DF_MRHAD+6,    ///<  64xM MR HAD
  DF_MRHAD16N        = DF_MRHAD+7,    ///< 16NxM MR HAD

  DF_MRSAD12         = 43,
  DF_MRSAD24         = 44,
  DF_MRSAD48         = 45,

  DF_SAD_FULL_NBIT    = 46,
  DF_SAD_FULL_NBIT2   = DF_SAD_FULL_NBIT+1,    ///<   2xM SAD with full bit usage
  DF_SAD_FULL_NBIT4   = DF_SAD_FULL_NBIT+2,    ///<   4xM SAD with full bit usage
  DF_SAD_FULL_NBIT8   = DF_SAD_FULL_NBIT+3,    ///<   8xM SAD with full bit usage
  DF_SAD_FULL_NBIT16  = DF_SAD_FULL_NBIT+4,    ///<  16xM SAD with full bit usage
  DF_SAD_FULL_NBIT32  = DF_SAD_FULL_NBIT+5,    ///<  32xM SAD with full bit usage
  DF_SAD_FULL_NBIT64  = DF_SAD_FULL_NBIT+6,    ///<  64xM SAD with full bit usage
  DF_SAD_FULL_NBIT16N = DF_SAD_FULL_NBIT+7,    ///< 16NxM SAD with full bit usage

  DF_SSE_WTD          = 54,                ///< general size SSE
  DF_SSE2_WTD         = DF_SSE_WTD+1,      ///<   4xM SSE
  DF_SSE4_WTD         = DF_SSE_WTD+2,      ///<   4xM SSE
  DF_SSE8_WTD         = DF_SSE_WTD+3,      ///<   8xM SSE
  DF_SSE16_WTD        = DF_SSE_WTD+4,      ///<  16xM SSE
  DF_SSE32_WTD        = DF_SSE_WTD+5,      ///<  32xM SSE
  DF_SSE64_WTD        = DF_SSE_WTD+6,      ///<  64xM SSE
  DF_SSE16N_WTD       = DF_SSE_WTD+7,      ///< 16NxM SSE
  DF_DEFAULT_ORI      = DF_SSE_WTD+8,

  DF_SAD_INTERMEDIATE_BITDEPTH = 63,

#if JVET_Q0806
  DF_SAD_WITH_MASK   = 64,
  DF_TOTAL_FUNCTIONS = 65
#else
  DF_TOTAL_FUNCTIONS = 64
#endif
};

/// motion vector predictor direction used in AMVP
enum MvpDir
{
  MD_LEFT = 0,          ///< MVP of left block
  MD_ABOVE,             ///< MVP of above block
  MD_ABOVE_RIGHT,       ///< MVP of above right block
  MD_BELOW_LEFT,        ///< MVP of below left block
  MD_ABOVE_LEFT         ///< MVP of above left block
};

enum TransformDirection
{
  TRANSFORM_FORWARD              = 0,
  TRANSFORM_INVERSE              = 1,
  TRANSFORM_NUMBER_OF_DIRECTIONS = 2
};

/// supported ME search methods
enum MESearchMethod
{
  MESEARCH_FULL              = 0,
  MESEARCH_DIAMOND           = 1,
  MESEARCH_SELECTIVE         = 2,
  MESEARCH_DIAMOND_ENHANCED  = 3,
  MESEARCH_NUMBER_OF_METHODS = 4
};

/// coefficient scanning type used in ACS
enum CoeffScanType
{
  SCAN_DIAG = 0,        ///< up-right diagonal scan
  SCAN_TRAV_HOR = 1,
  SCAN_TRAV_VER = 2,
  SCAN_NUMBER_OF_TYPES
};

enum CoeffScanGroupType
{
  SCAN_UNGROUPED   = 0,
  SCAN_GROUPED_4x4 = 1,
  SCAN_NUMBER_OF_GROUP_TYPES = 2
};

enum ScalingListMode
{
  SCALING_LIST_OFF,
  SCALING_LIST_DEFAULT,
  SCALING_LIST_FILE_READ
};

enum ScalingListSize
{
  SCALING_LIST_1x1 = 0,
  SCALING_LIST_2x2,
  SCALING_LIST_4x4,
  SCALING_LIST_8x8,
  SCALING_LIST_16x16,
  SCALING_LIST_32x32,
  SCALING_LIST_64x64,
  SCALING_LIST_128x128,
  SCALING_LIST_SIZE_NUM,
  //for user define matrix
  SCALING_LIST_FIRST_CODED = SCALING_LIST_2x2,
  SCALING_LIST_LAST_CODED = SCALING_LIST_64x64
};

enum ScalingList1dStartIdx
{
  SCALING_LIST_1D_START_2x2    = 0,
  SCALING_LIST_1D_START_4x4    = 2,
  SCALING_LIST_1D_START_8x8    = 8,
  SCALING_LIST_1D_START_16x16  = 14,
  SCALING_LIST_1D_START_32x32  = 20,
  SCALING_LIST_1D_START_64x64  = 26,
};

// For use with decoded picture hash SEI messages, generated by encoder.
enum HashType
{
  HASHTYPE_MD5             = 0,
  HASHTYPE_CRC             = 1,
  HASHTYPE_CHECKSUM        = 2,
  HASHTYPE_NONE            = 3,
  NUMBER_OF_HASHTYPES      = 4
};

enum SAOMode //mode
{
  SAO_MODE_OFF = 0,
  SAO_MODE_NEW,
  SAO_MODE_MERGE,
  NUM_SAO_MODES
};

enum SAOModeMergeTypes
{
  SAO_MERGE_LEFT =0,
  SAO_MERGE_ABOVE,
  NUM_SAO_MERGE_TYPES
};


enum SAOModeNewTypes
{
  SAO_TYPE_START_EO =0,
  SAO_TYPE_EO_0 = SAO_TYPE_START_EO,
  SAO_TYPE_EO_90,
  SAO_TYPE_EO_135,
  SAO_TYPE_EO_45,

  SAO_TYPE_START_BO,
  SAO_TYPE_BO = SAO_TYPE_START_BO,

  NUM_SAO_NEW_TYPES
};
#define NUM_SAO_EO_TYPES_LOG2 2

enum SAOEOClasses
{
  SAO_CLASS_EO_FULL_VALLEY = 0,
  SAO_CLASS_EO_HALF_VALLEY = 1,
  SAO_CLASS_EO_PLAIN       = 2,
  SAO_CLASS_EO_HALF_PEAK   = 3,
  SAO_CLASS_EO_FULL_PEAK   = 4,
  NUM_SAO_EO_CLASSES,
};

#define NUM_SAO_BO_CLASSES_LOG2  5
#define NUM_SAO_BO_CLASSES       (1<<NUM_SAO_BO_CLASSES_LOG2)

namespace Profile
{
  enum Name
  {
    NONE        = 0,
    MAIN_10     = 1,
    MAIN_444_10 = 2
  };
}

namespace Level
{
  enum Tier
  {
    MAIN = 0,
    HIGH = 1,
    NUMBER_OF_TIERS=2
  };

  enum Name
  {
    // code = (level * 30)
    NONE     = 0,
    LEVEL1   = 30,
    LEVEL2   = 60,
    LEVEL2_1 = 63,
    LEVEL3   = 90,
    LEVEL3_1 = 93,
    LEVEL4   = 120,
    LEVEL4_1 = 123,
    LEVEL5   = 150,
    LEVEL5_1 = 153,
    LEVEL5_2 = 156,
    LEVEL6   = 180,
    LEVEL6_1 = 183,
    LEVEL6_2 = 186,
    LEVEL8_5 = 255,
  };
}

enum CostMode
{
  COST_STANDARD_LOSSY              = 0,
  COST_SEQUENCE_LEVEL_LOSSLESS     = 1,
  COST_LOSSLESS_CODING             = 2,
  COST_MIXED_LOSSLESS_LOSSY_CODING = 3
};

enum WeightedPredictionMethod
{
  WP_PER_PICTURE_WITH_SIMPLE_DC_COMBINED_COMPONENT                          =0,
  WP_PER_PICTURE_WITH_SIMPLE_DC_PER_COMPONENT                               =1,
  WP_PER_PICTURE_WITH_HISTOGRAM_AND_PER_COMPONENT                           =2,
  WP_PER_PICTURE_WITH_HISTOGRAM_AND_PER_COMPONENT_AND_CLIPPING              =3,
  WP_PER_PICTURE_WITH_HISTOGRAM_AND_PER_COMPONENT_AND_CLIPPING_AND_EXTENSION=4
};

enum FastInterSearchMode
{
  FASTINTERSEARCH_DISABLED = 0,
  FASTINTERSEARCH_MODE1    = 1, // TODO: assign better names to these.
  FASTINTERSEARCH_MODE2    = 2,
  FASTINTERSEARCH_MODE3    = 3
};

enum SPSExtensionFlagIndex
{
  SPS_EXT__REXT           = 0,
//SPS_EXT__MVHEVC         = 1, //for use in future versions
//SPS_EXT__SHVC           = 2, //for use in future versions
  SPS_EXT__NEXT           = 3,
  NUM_SPS_EXTENSION_FLAGS = 8
};

enum PPSExtensionFlagIndex
{
  PPS_EXT__REXT           = 0,
//PPS_EXT__MVHEVC         = 1, //for use in future versions
//PPS_EXT__SHVC           = 2, //for use in future versions
  NUM_PPS_EXTENSION_FLAGS = 8
};

// TODO: Existing names used for the different NAL unit types can be altered to better reflect the names in the spec.
//       However, the names in the spec are not yet stable at this point. Once the names are stable, a cleanup
//       effort can be done without use of macros to alter the names used to indicate the different NAL unit types.
enum NalUnitType
{
  NAL_UNIT_CODED_SLICE_TRAIL = 0,   // 0
  NAL_UNIT_CODED_SLICE_STSA,        // 1
  NAL_UNIT_CODED_SLICE_RADL,        // 2
  NAL_UNIT_CODED_SLICE_RASL,        // 3

  NAL_UNIT_RESERVED_VCL_4,
  NAL_UNIT_RESERVED_VCL_5,
  NAL_UNIT_RESERVED_VCL_6,

  NAL_UNIT_CODED_SLICE_IDR_W_RADL,  // 7
  NAL_UNIT_CODED_SLICE_IDR_N_LP,    // 8
  NAL_UNIT_CODED_SLICE_CRA,         // 9
  NAL_UNIT_CODED_SLICE_GDR,         // 10

  NAL_UNIT_RESERVED_IRAP_VCL_11,
  NAL_UNIT_RESERVED_IRAP_VCL_12,

  NAL_UNIT_DPS,                     // 13
  NAL_UNIT_VPS,                     // 14
  NAL_UNIT_SPS,                     // 15
  NAL_UNIT_PPS,                     // 16
  NAL_UNIT_PREFIX_APS,              // 17
  NAL_UNIT_SUFFIX_APS,              // 18
  NAL_UNIT_PH,                      // 19
  NAL_UNIT_ACCESS_UNIT_DELIMITER,   // 20
  NAL_UNIT_EOS,                     // 21
  NAL_UNIT_EOB,                     // 22
  NAL_UNIT_PREFIX_SEI,              // 23
  NAL_UNIT_SUFFIX_SEI,              // 24
  NAL_UNIT_FD,                      // 25

  NAL_UNIT_RESERVED_NVCL_26,
  NAL_UNIT_RESERVED_NVCL_27,

  NAL_UNIT_UNSPECIFIED_28,
  NAL_UNIT_UNSPECIFIED_29,
  NAL_UNIT_UNSPECIFIED_30,
  NAL_UNIT_UNSPECIFIED_31,
  NAL_UNIT_INVALID
};

#if SHARP_LUMA_DELTA_QP
enum LumaLevelToDQPMode
{
  LUMALVL_TO_DQP_DISABLED   = 0,
  LUMALVL_TO_DQP_AVG_METHOD = 1, // use average of CTU to determine luma level
  LUMALVL_TO_DQP_NUM_MODES  = 2
};
#endif

enum MergeType
{
  MRG_TYPE_DEFAULT_N        = 0, // 0
  MRG_TYPE_SUBPU_ATMVP,
  MRG_TYPE_IBC,
  NUM_MRG_TYPE                   // 5
};

#if !JVET_Q0806
enum TriangleSplit
{
  TRIANGLE_DIR_135 = 0,
  TRIANGLE_DIR_45,
  TRIANGLE_DIR_NUM
};
#endif

//////////////////////////////////////////////////////////////////////////
// Encoder modes to try out
//////////////////////////////////////////////////////////////////////////

enum EncModeFeature
{
  ENC_FT_FRAC_BITS = 0,
  ENC_FT_DISTORTION,
  ENC_FT_RD_COST,
  ENC_FT_ENC_MODE_TYPE,
  ENC_FT_ENC_MODE_OPTS,
  ENC_FT_ENC_MODE_PART,
  NUM_ENC_FEATURES
};

enum ImvMode
{
  IMV_OFF = 0,
  IMV_FPEL,
  IMV_4PEL,
  IMV_HPEL,
  NUM_IMV_MODES
};


// ====================================================================================================================
// Type definition
// ====================================================================================================================

/// parameters for adaptive loop filter
class PicSym;

#define MAX_NUM_SAO_CLASSES  32  //(NUM_SAO_EO_GROUPS > NUM_SAO_BO_GROUPS)?NUM_SAO_EO_GROUPS:NUM_SAO_BO_GROUPS

struct SAOOffset
{
  SAOMode modeIdc; // NEW, MERGE, OFF
  int typeIdc;     // union of SAOModeMergeTypes and SAOModeNewTypes, depending on modeIdc.
  int typeAuxInfo; // BO: starting band index
  int offset[MAX_NUM_SAO_CLASSES];

  SAOOffset();
  ~SAOOffset();
  void reset();

  const SAOOffset& operator= (const SAOOffset& src);
};

struct SAOBlkParam
{

  SAOBlkParam();
  ~SAOBlkParam();
  void reset();
  const SAOBlkParam& operator= (const SAOBlkParam& src);
  SAOOffset& operator[](int compIdx){ return offsetParam[compIdx];}
  const SAOOffset& operator[](int compIdx) const { return offsetParam[compIdx];}
private:
  SAOOffset offsetParam[MAX_NUM_COMPONENT];

};



struct BitDepths
{
  int recon[MAX_NUM_CHANNEL_TYPE]; ///< the bit depth as indicated in the SPS
};

enum PLTRunMode
{
  PLT_RUN_INDEX = 0,
  PLT_RUN_COPY  = 1,
  NUM_PLT_RUN   = 2
};
/// parameters for deblocking filter
struct LFCUParam
{
  bool internalEdge;                     ///< indicates internal edge
  bool leftEdge;                         ///< indicates left edge
  bool topEdge;                          ///< indicates top edge
};



struct PictureHash
{
  std::vector<uint8_t> hash;

  bool operator==(const PictureHash &other) const
  {
    if (other.hash.size() != hash.size())
    {
      return false;
    }
    for(uint32_t i=0; i<uint32_t(hash.size()); i++)
    {
      if (other.hash[i] != hash[i])
      {
        return false;
      }
    }
    return true;
  }

  bool operator!=(const PictureHash &other) const
  {
    return !(*this == other);
  }
};

struct SEITimeSet
{
  SEITimeSet() : clockTimeStampFlag(false),
                     numUnitFieldBasedFlag(false),
                     countingType(0),
                     fullTimeStampFlag(false),
                     discontinuityFlag(false),
                     cntDroppedFlag(false),
                     numberOfFrames(0),
                     secondsValue(0),
                     minutesValue(0),
                     hoursValue(0),
                     secondsFlag(false),
                     minutesFlag(false),
                     hoursFlag(false),
                     timeOffsetLength(0),
                     timeOffsetValue(0)
  { }
  bool clockTimeStampFlag;
  bool numUnitFieldBasedFlag;
  int  countingType;
  bool fullTimeStampFlag;
  bool discontinuityFlag;
  bool cntDroppedFlag;
  int  numberOfFrames;
  int  secondsValue;
  int  minutesValue;
  int  hoursValue;
  bool secondsFlag;
  bool minutesFlag;
  bool hoursFlag;
  int  timeOffsetLength;
  int  timeOffsetValue;
};

struct SEIMasteringDisplay
{
  bool      colourVolumeSEIEnabled;
  uint32_t      maxLuminance;
  uint32_t      minLuminance;
  uint16_t    primaries[3][2];
  uint16_t    whitePoint[2];
};

#if SHARP_LUMA_DELTA_QP
struct LumaLevelToDeltaQPMapping
{
  LumaLevelToDQPMode                 mode;             ///< use deltaQP determined by block luma level
  double                             maxMethodWeight;  ///< weight of max luma value when mode = 2
  std::vector< std::pair<int, int> > mapping;          ///< first=luma level, second=delta QP.
#if ENABLE_QPA
  bool isEnabled() const { return (mode != LUMALVL_TO_DQP_DISABLED && mode != LUMALVL_TO_DQP_NUM_MODES); }
#else
  bool isEnabled() const { return mode!=LUMALVL_TO_DQP_DISABLED; }
#endif
};
#endif

#if ER_CHROMA_QP_WCG_PPS
struct WCGChromaQPControl
{
  bool isEnabled() const { return enabled; }
  bool   enabled;         ///< Enabled flag (0:default)
  double chromaCbQpScale; ///< Chroma Cb QP Scale (1.0:default)
  double chromaCrQpScale; ///< Chroma Cr QP Scale (1.0:default)
  double chromaQpScale;   ///< Chroma QP Scale (0.0:default)
  double chromaQpOffset;  ///< Chroma QP Offset (0.0:default)
};
#endif

class ChromaCbfs
{
public:
  ChromaCbfs()
    : Cb(true), Cr(true)
  {}
  ChromaCbfs( bool _cbf )
    : Cb( _cbf ), Cr( _cbf )
  {}
public:
  bool sigChroma( ChromaFormat chromaFormat ) const
  {
    if( chromaFormat == CHROMA_400 )
    {
      return false;
    }
    return   ( Cb || Cr );
  }
  bool& cbf( ComponentID compID )
  {
    bool *cbfs[MAX_NUM_TBLOCKS] = { nullptr, &Cb, &Cr };

    return *cbfs[compID];
  }
public:
  bool Cb;
  bool Cr;
};


enum MsgLevel
{
  SILENT  = 0,
  ERROR   = 1,
  WARNING = 2,
  INFO    = 3,
  NOTICE  = 4,
  VERBOSE = 5,
  DETAILS = 6
};
enum RESHAPE_SIGNAL_TYPE
{
  RESHAPE_SIGNAL_SDR = 0,
  RESHAPE_SIGNAL_PQ  = 1,
  RESHAPE_SIGNAL_HLG = 2,
  RESHAPE_SIGNAL_NULL = 100,
};


// ---------------------------------------------------------------------------
// exception class
// ---------------------------------------------------------------------------

class Exception : public std::exception
{
public:
  Exception( const std::string& _s ) : m_str( _s ) { }
  Exception( const Exception& _e ) : std::exception( _e ), m_str( _e.m_str ) { }
  virtual ~Exception() noexcept { };
  virtual const char* what() const noexcept { return m_str.c_str(); }
  Exception& operator=( const Exception& _e ) { std::exception::operator=( _e ); m_str = _e.m_str; return *this; }
  template<typename T> Exception& operator<<( T t ) { std::ostringstream oss; oss << t; m_str += oss.str(); return *this; }
private:
  std::string m_str;
};

// if a check fails with THROW or CHECK, please check if ported correctly from assert in revision 1196)
#define THROW(x)            throw( Exception( "\nERROR: In function \"" ) << __FUNCTION__ << "\" in " << __FILE__ << ":" << __LINE__ << ": " << x )
#define CHECK(c,x)          if(c){ THROW(x); }
#define EXIT(x)             throw( Exception( "\n" ) << x << "\n" )
#define CHECK_NULLPTR(_ptr) CHECK( !( _ptr ), "Accessing an empty pointer pointer!" )

#if !NDEBUG  // for non MSVC compiler, define _DEBUG if in debug mode to have same behavior between MSVC and others in debug
#ifndef _DEBUG
#define _DEBUG 1
#endif
#endif

#if defined( _DEBUG )
#define CHECKD(c,x)         if(c){ THROW(x); }
#else
#define CHECKD(c,x)
#endif // _DEBUG

// ---------------------------------------------------------------------------
// static vector
// ---------------------------------------------------------------------------

template<typename T, size_t N>
class static_vector
{
  T _arr[ N ];
  size_t _size;

public:

  typedef T         value_type;
  typedef size_t    size_type;
  typedef ptrdiff_t difference_type;
  typedef T&        reference;
  typedef T const&  const_reference;
  typedef T*        pointer;
  typedef T const*  const_pointer;
  typedef T*        iterator;
  typedef T const*  const_iterator;

  static const size_type max_num_elements = N;

  static_vector() : _size( 0 )                                 { }
  static_vector( size_t N_ ) : _size( N_ )                     { }
  static_vector( size_t N_, const T& _val ) : _size( 0 )       { resize( N_, _val ); }
  template<typename It>
  static_vector( It _it1, It _it2 ) : _size( 0 )               { while( _it1 < _it2 ) _arr[ _size++ ] = *_it1++; }
  static_vector( std::initializer_list<T> _il ) : _size( 0 )
  {
    typename std::initializer_list<T>::iterator _src1 = _il.begin();
    typename std::initializer_list<T>::iterator _src2 = _il.end();

    while( _src1 < _src2 ) _arr[ _size++ ] = *_src1++;

    CHECKD( _size > N, "capacity exceeded" );
  }
  static_vector& operator=( std::initializer_list<T> _il )
  {
    _size = 0;

    typename std::initializer_list<T>::iterator _src1 = _il.begin();
    typename std::initializer_list<T>::iterator _src2 = _il.end();

    while( _src1 < _src2 ) _arr[ _size++ ] = *_src1++;

    CHECKD( _size > N, "capacity exceeded" );
  }

  void resize( size_t N_ )                      { CHECKD( N_ > N, "capacity exceeded" ); while(_size < N_) _arr[ _size++ ] = T() ; _size = N_; }
  void resize( size_t N_, const T& _val )       { CHECKD( N_ > N, "capacity exceeded" ); while(_size < N_) _arr[ _size++ ] = _val; _size = N_; }
  void reserve( size_t N_ )                     { CHECKD( N_ > N, "capacity exceeded" ); }
  void push_back( const T& _val )               { CHECKD( _size >= N, "capacity exceeded" ); _arr[ _size++ ] = _val; }
  void push_back( T&& val )                     { CHECKD( _size >= N, "capacity exceeded" ); _arr[ _size++ ] = std::forward<T>( val ); }
  void pop_back()                               { CHECKD( _size == 0, "calling pop_back on an empty vector" ); _size--; }
  void pop_front()                              { CHECKD( _size == 0, "calling pop_front on an empty vector" ); _size--; for( int i = 0; i < _size; i++ ) _arr[i] = _arr[i + 1]; }
  void clear()                                  { _size = 0; }
  reference       at( size_t _i )               { CHECKD( _i >= _size, "Trying to access an out-of-bound-element" ); return _arr[ _i ]; }
  const_reference at( size_t _i ) const         { CHECKD( _i >= _size, "Trying to access an out-of-bound-element" ); return _arr[ _i ]; }
  reference       operator[]( size_t _i )       { CHECKD( _i >= _size, "Trying to access an out-of-bound-element" ); return _arr[ _i ]; }
  const_reference operator[]( size_t _i ) const { CHECKD( _i >= _size, "Trying to access an out-of-bound-element" ); return _arr[ _i ]; }
  reference       front()                       { CHECKD( _size == 0, "Trying to access the first element of an empty vector" ); return _arr[ 0 ]; }
  const_reference front() const                 { CHECKD( _size == 0, "Trying to access the first element of an empty vector" ); return _arr[ 0 ]; }
  reference       back()                        { CHECKD( _size == 0, "Trying to access the last element of an empty vector" );  return _arr[ _size - 1 ]; }
  const_reference back() const                  { CHECKD( _size == 0, "Trying to access the last element of an empty vector" );  return _arr[ _size - 1 ]; }
  pointer         data()                        { return _arr; }
  const_pointer   data() const                  { return _arr; }
  iterator        begin()                       { return _arr; }
  const_iterator  begin() const                 { return _arr; }
  const_iterator  cbegin() const                { return _arr; }
  iterator        end()                         { return _arr + _size; }
  const_iterator  end() const                   { return _arr + _size; };
  const_iterator  cend() const                  { return _arr + _size; };
  size_type       size() const                  { return _size; };
  size_type       byte_size() const             { return _size * sizeof( T ); }
  bool            empty() const                 { return _size == 0; }

  size_type       capacity() const              { return N; }
  size_type       max_size() const              { return N; }
  size_type       byte_capacity() const         { return sizeof(_arr); }

  iterator        insert( const_iterator _pos, const T& _val )
                                                { CHECKD( _size >= N, "capacity exceeded" );
                                                  for( difference_type i = _size - 1; i >= _pos - _arr; i-- ) _arr[i + 1] = _arr[i];
                                                  *const_cast<iterator>( _pos ) = _val;
                                                  _size++;
                                                  return const_cast<iterator>( _pos ); }

  iterator        insert( const_iterator _pos, T&& _val )
                                                { CHECKD( _size >= N, "capacity exceeded" );
                                                  for( difference_type i = _size - 1; i >= _pos - _arr; i-- ) _arr[i + 1] = _arr[i];
                                                  *const_cast<iterator>( _pos ) = std::forward<T>( _val );
                                                  _size++; return const_cast<iterator>( _pos ); }
  template<class InputIt>
  iterator        insert( const_iterator _pos, InputIt first, InputIt last )
                                                { const difference_type numEl = last - first;
                                                  CHECKD( _size + numEl >= N, "capacity exceeded" );
                                                  for( difference_type i = _size - 1; i >= _pos - _arr; i-- ) _arr[i + numEl] = _arr[i];
                                                  iterator it = const_cast<iterator>( _pos ); _size += numEl;
                                                  while( first != last ) *it++ = *first++;
                                                  return const_cast<iterator>( _pos ); }

  iterator        insert( const_iterator _pos, size_t numEl, const T& val )
                                                { //const difference_type numEl = last - first;
                                                  CHECKD( _size + numEl >= N, "capacity exceeded" );
                                                  for( difference_type i = _size - 1; i >= _pos - _arr; i-- ) _arr[i + numEl] = _arr[i];
                                                  iterator it = const_cast<iterator>( _pos ); _size += numEl;
                                                  for ( int k = 0; k < numEl; k++) *it++ = val;
                                                  return const_cast<iterator>( _pos ); }

  void            erase( const_iterator _pos )  { iterator it   = const_cast<iterator>( _pos ) - 1;
                                                  iterator last = end() - 1;
                                                  while( ++it != last ) *it = *( it + 1 );
                                                  _size--; }
};


// ---------------------------------------------------------------------------
// dynamic cache
// ---------------------------------------------------------------------------

template<typename T>
class dynamic_cache
{
  std::vector<T*> m_cache;
#if ENABLE_SPLIT_PARALLELISM
  int64_t         m_cacheId;
#endif

public:

#if ENABLE_SPLIT_PARALLELISM
  dynamic_cache()
  {
    static int cacheId = 0;
    m_cacheId = cacheId++;
  }

#endif
  ~dynamic_cache()
  {
    deleteEntries();
  }

  void deleteEntries()
  {
    for( auto &p : m_cache )
    {
      delete p;
      p = nullptr;
    }

    m_cache.clear();
  }

  T* get()
  {
    T* ret;

    if( !m_cache.empty() )
    {
      ret = m_cache.back();
      m_cache.pop_back();
#if ENABLE_SPLIT_PARALLELISM
      CHECK( ret->cacheId != m_cacheId, "Putting item into wrong cache!" );
      CHECK( !ret->cacheUsed,           "Fetched an element that should've been in cache!!" );
#endif
    }
    else
    {
      ret = new T;
    }

#if ENABLE_SPLIT_PARALLELISM
    ret->cacheId   = m_cacheId;
    ret->cacheUsed = false;

#endif
    return ret;
  }

  void cache( T* el )
  {
#if ENABLE_SPLIT_PARALLELISM
    CHECK( el->cacheId != m_cacheId, "Putting item into wrong cache!" );
    CHECK( el->cacheUsed,            "Putting cached item back into cache!" );

    el->cacheUsed = true;

#endif
    m_cache.push_back( el );
  }

  void cache( std::vector<T*>& vel )
  {
#if ENABLE_SPLIT_PARALLELISM
    for( auto el : vel )
    {
      CHECK( el->cacheId != m_cacheId, "Putting item into wrong cache!" );
      CHECK( el->cacheUsed,            "Putting cached item back into cache!" );

      el->cacheUsed = true;
    }

#endif
    m_cache.insert( m_cache.end(), vel.begin(), vel.end() );
    vel.clear();
  }
};

typedef dynamic_cache<struct CodingUnit    > CUCache;
typedef dynamic_cache<struct PredictionUnit> PUCache;
typedef dynamic_cache<struct TransformUnit > TUCache;

struct XUCache
{
  CUCache cuCache;
  PUCache puCache;
  TUCache tuCache;
};

#define SIGN(x) ( (x) >= 0 ? 1 : -1 )

//! \}

#endif

<|MERGE_RESOLUTION|>--- conflicted
+++ resolved
@@ -50,12 +50,9 @@
 #include <assert.h>
 #include <cassert>
 
-<<<<<<< HEAD
+#define JVET_Q0491_PLT_ESCAPE                             1 // JVET-Q0491: Palette escape binarization
+
 #define JVET_Q414_CONSTRAINT_ON_GDR_PIC_FLAG              1  //JVET-Q0414: when gdr_enabled_flag is equal to 0, gdr_pic_flag shall be 0
-=======
-#define JVET_Q0491_PLT_ESCAPE                             1 // JVET-Q0491: Palette escape binarization
-
->>>>>>> 5cc8078e
 #define JVET_Q0413_SKIP_LAST_SUBPIC_SIG                   1  //JVET-Q0413 modification 2: skip the width and height signaling of last subpicture
 
 #define JVET_Q0169_SUBPIC_LEN_CONFORM                     1 // JVET-Q0169: add bitstream conformance check on subpic length
