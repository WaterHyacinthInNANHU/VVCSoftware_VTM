--- conflicted
+++ resolved
@@ -50,11 +50,9 @@
 #include <assert.h>
 #include <cassert>
 
-<<<<<<< HEAD
 #define FIELD_CODING_FIX                                  1 // Fix field coding 
-=======
+
 #define JVET_P0126_SIGNALLING_SUBPICID                    1 // JVET-P0126: Signalling of subpicture IDs
->>>>>>> 0e27375b
 
 #define JVET_P1004_REMOVE_BRICKS                          1 // JVET-P1004: Removal of bricks
 
