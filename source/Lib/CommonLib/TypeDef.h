/* The copyright in this software is being made available under the BSD
 * License, included below. This software may be subject to other third party
 * and contributor rights, including patent rights, and no such rights are
 * granted under this license.
 *
 * Copyright (c) 2010-2020, ITU/ISO/IEC
 * All rights reserved.
 *
 * Redistribution and use in source and binary forms, with or without
 * modification, are permitted provided that the following conditions are met:
 *
 *  * Redistributions of source code must retain the above copyright notice,
 *    this list of conditions and the following disclaimer.
 *  * Redistributions in binary form must reproduce the above copyright notice,
 *    this list of conditions and the following disclaimer in the documentation
 *    and/or other materials provided with the distribution.
 *  * Neither the name of the ITU/ISO/IEC nor the names of its contributors may
 *    be used to endorse or promote products derived from this software without
 *    specific prior written permission.
 *
 * THIS SOFTWARE IS PROVIDED BY THE COPYRIGHT HOLDERS AND CONTRIBUTORS "AS IS"
 * AND ANY EXPRESS OR IMPLIED WARRANTIES, INCLUDING, BUT NOT LIMITED TO, THE
 * IMPLIED WARRANTIES OF MERCHANTABILITY AND FITNESS FOR A PARTICULAR PURPOSE
 * ARE DISCLAIMED. IN NO EVENT SHALL THE COPYRIGHT HOLDER OR CONTRIBUTORS
 * BE LIABLE FOR ANY DIRECT, INDIRECT, INCIDENTAL, SPECIAL, EXEMPLARY, OR
 * CONSEQUENTIAL DAMAGES (INCLUDING, BUT NOT LIMITED TO, PROCUREMENT OF
 * SUBSTITUTE GOODS OR SERVICES; LOSS OF USE, DATA, OR PROFITS; OR BUSINESS
 * INTERRUPTION) HOWEVER CAUSED AND ON ANY THEORY OF LIABILITY, WHETHER IN
 * CONTRACT, STRICT LIABILITY, OR TORT (INCLUDING NEGLIGENCE OR OTHERWISE)
 * ARISING IN ANY WAY OUT OF THE USE OF THIS SOFTWARE, EVEN IF ADVISED OF
 * THE POSSIBILITY OF SUCH DAMAGE.
 */

/** \file     TypeDef.h
    \brief    Define macros, basic types, new types and enumerations
*/

#ifndef __TYPEDEF__
#define __TYPEDEF__

#ifndef __COMMONDEF__
#error Include CommonDef.h not TypeDef.h
#endif

#include <vector>
#include <utility>
#include <sstream>
#include <cstddef>
#include <cstring>
#include <assert.h>
#include <cassert>

<<<<<<< HEAD
#define JVET_Q0481_PARTITION_CONSTRAINTS_ORDER            1 // JVET-Q0481: Ordering of partition constraints syntax elements in the SPS and PH

#define JVET_AHG14_LOSSLESS                               1 // TS with lossless support
=======

#define JVET_Q0147_JCCR_SIGNALLING                        1 // JVET-Q0147: Conditional signaling of sps_joint_cbcr_enabled_flag based on ChromaArrayType

#define JVET_Q0267_RESET_CHROMA_QP_OFFSET                 1 // JVET-Q0267: Reset chroma QP offsets at the start of each chroma QP offset group

#define JVET_Q0293_REMOVAL_PDPC_CHROMA_NX2                1 // JVET-Q0293: Removal of chroma Nx2 blocks in PDPC 

#define JVET_Q0517_RPR_AFFINE_DS                          1 // JVET-Q0517: affine down-sampling filters for RPR

#define JVET_O1143_SUBPIC_BOUNDARY                        1 // treat subpicture boundary as piucture boundary
#if JVET_O1143_SUBPIC_BOUNDARY
#define SUBPIC_DECCHECK                                   0
#endif

#define JVET_Q0495_NLALF_CLIP_CLEANUP                     1 // JVET-Q0495: Cleanup of clipping table for NL-ALF
#define JVET_Q0249_ALF_CHROMA_CLIPFLAG                    1 // JVET-Q0249: Cleanup of chroma clipping flags for ALF
#define JVET_Q0150                                        1 // fix for ALF virtual horizontal CTU boundary processing
#define JVET_Q0054                                        1 // fix for long luma deblocking decision

#define JVET_Q0483_CLIP_TMVP                              1 // JVET-Q0483: Clip TMVP when no scaling is applied

#define JVET_Q0055_MTS_SIGNALLING                         1 // JVET-Q0055: Check for transform coefficients outside the 16x16 area
#define JVET_Q0480_RASTER_RECT_SLICES                     1 // JVET-Q0480: Eliminate redundant slice height syntax when in raster rectangular slice mode (tile_idx_delta_present_flag == 0)


#define JVET_Q0433_MODIFIED_CHROMA_DIST_WEIGHT            1 // modification of chroma distortion weight (as agreed during presentation of JVET-Q0433)

#define JVET_Q0487_SCALING_WINDOW_ISSUES                  1 // JVET-Q0487: Fix scaling window issues when scaling ratio is 1:1

#define JVET_AHG14_LOSSLESS                               1
#define JVET_AHG14_LOSSLESS_ENC_QP_FIX                    1 && JVET_AHG14_LOSSLESS
>>>>>>> 2ef002ae

#define JVET_M0497_MATRIX_MULT                            0 // 0: Fast method; 1: Matrix multiplication

#define APPLY_SBT_SL_ON_MTS                               1 // apply save & load fast algorithm on inter MTS when SBT is on

#define HEVC_SEI                                          0 // SEI messages that are defined in HEVC, but not in VVC

typedef std::pair<int, bool> TrMode;
typedef std::pair<int, int>  TrCost;

// clang-format off
#define REUSE_CU_RESULTS                                  1 
#if REUSE_CU_RESULTS
#define REUSE_CU_RESULTS_WITH_MULTIPLE_TUS                1
#endif
// clang-format on


#ifndef JVET_J0090_MEMORY_BANDWITH_MEASURE
#define JVET_J0090_MEMORY_BANDWITH_MEASURE                0
#endif

#ifndef EXTENSION_360_VIDEO
#define EXTENSION_360_VIDEO                               0   ///< extension for 360/spherical video coding support; this macro should be controlled by makefile, as it would be used to control whether the library is built and linked
#endif

#ifndef EXTENSION_HDRTOOLS
#define EXTENSION_HDRTOOLS                                0 //< extension for HDRTools/Metrics support; this macro should be controlled by makefile, as it would be used to control whether the library is built and linked
#endif

#define JVET_O0756_CONFIG_HDRMETRICS                      1
#if EXTENSION_HDRTOOLS
#define JVET_O0756_CALCULATE_HDRMETRICS                   1
#endif

#ifndef ENABLE_SPLIT_PARALLELISM
#define ENABLE_SPLIT_PARALLELISM                          0
#endif
#if ENABLE_SPLIT_PARALLELISM
#define PARL_SPLIT_MAX_NUM_JOBS                           6                             // number of parallel jobs that can be defined and need memory allocated
#define NUM_RESERVERD_SPLIT_JOBS                        ( PARL_SPLIT_MAX_NUM_JOBS + 1 )  // number of all data structures including the merge thread (0)
#define PARL_SPLIT_MAX_NUM_THREADS                        PARL_SPLIT_MAX_NUM_JOBS
#define NUM_SPLIT_THREADS_IF_MSVC                         4

#endif


// ====================================================================================================================
// General settings
// ====================================================================================================================

#ifndef ENABLE_TRACING
#define ENABLE_TRACING                                    0 // DISABLE by default (enable only when debugging, requires 15% run-time in decoding) -- see documentation in 'doc/DTrace for NextSoftware.pdf'
#endif

#if ENABLE_TRACING
#define K0149_BLOCK_STATISTICS                            1 // enables block statistics, which can be analysed with YUView (https://github.com/IENT/YUView)
#if K0149_BLOCK_STATISTICS
#define BLOCK_STATS_AS_CSV                                0 // statistics will be written in a comma separated value format. this is not supported by YUView
#endif
#endif

#define WCG_EXT                                           1
#define WCG_WPSNR                                         WCG_EXT

#define KEEP_PRED_AND_RESI_SIGNALS                        0

// ====================================================================================================================
// Debugging
// ====================================================================================================================

// most debugging tools are now bundled within the ENABLE_TRACING macro -- see documentation to see how to use

#define PRINT_MACRO_VALUES                                1 ///< When enabled, the encoder prints out a list of the non-environment-variable controlled macros and their values on startup

#define INTRA_FULL_SEARCH                                 0 ///< enables full mode search for intra estimation

// TODO: rename this macro to DECODER_DEBUG_BIT_STATISTICS (may currently cause merge issues with other branches)
// This can be enabled by the makefile
#ifndef RExt__DECODER_DEBUG_BIT_STATISTICS
#define RExt__DECODER_DEBUG_BIT_STATISTICS                0 ///< 0 (default) = decoder reports as normal, 1 = decoder produces bit usage statistics (will impact decoder run time by up to ~10%)
#endif

#ifndef RExt__DECODER_DEBUG_TOOL_MAX_FRAME_STATS
#define RExt__DECODER_DEBUG_TOOL_MAX_FRAME_STATS         (1 && RExt__DECODER_DEBUG_BIT_STATISTICS )   ///< 0 (default) = decoder reports as normal, 1 = decoder produces max frame bit usage statistics
#endif

#define TR_ONLY_COEFF_STATS                              (1 && RExt__DECODER_DEBUG_BIT_STATISTICS )   ///< 0 combine TS and non-TS decoder debug statistics. 1 = separate TS and non-TS decoder debug statistics.
#define EPBINCOUNT_FIX                                   (1 && RExt__DECODER_DEBUG_BIT_STATISTICS )   ///< 0 use count to represent number of calls to decodeBins. 1 = count and bins for EP bins are the same.

#ifndef RExt__DECODER_DEBUG_TOOL_STATISTICS
#define RExt__DECODER_DEBUG_TOOL_STATISTICS               0 ///< 0 (default) = decoder reports as normal, 1 = decoder produces tool usage statistics
#endif

#if RExt__DECODER_DEBUG_BIT_STATISTICS || RExt__DECODER_DEBUG_TOOL_STATISTICS
#define RExt__DECODER_DEBUG_STATISTICS                    1
#endif

// ====================================================================================================================
// Tool Switches - transitory (these macros are likely to be removed in future revisions)
// ====================================================================================================================

#define DECODER_CHECK_SUBSTREAM_AND_SLICE_TRAILING_BYTES  1 ///< TODO: integrate this macro into a broader conformance checking system.
#define T0196_SELECTIVE_RDOQ                              1 ///< selective RDOQ
#define U0040_MODIFIED_WEIGHTEDPREDICTION_WITH_BIPRED_AND_CLIPPING 1
#define U0033_ALTERNATIVE_TRANSFER_CHARACTERISTICS_SEI    1 ///< Alternative transfer characteristics SEI message (JCTVC-U0033, with syntax naming from V1005)
#define X0038_LAMBDA_FROM_QP_CAPABILITY                   1 ///< This approach derives lambda from QP+QPoffset+QPoffset2. QPoffset2 is derived from QP+QPoffset using a linear model that is clipped between 0 and 3.
                                                            // To use this capability enable config parameter LambdaFromQpEnable

// ====================================================================================================================
// Tool Switches
// ====================================================================================================================


// This can be enabled by the makefile
#ifndef RExt__HIGH_BIT_DEPTH_SUPPORT
#define RExt__HIGH_BIT_DEPTH_SUPPORT                      0 ///< 0 (default) use data type definitions for 8-10 bit video, 1 = use larger data types to allow for up to 16-bit video (originally developed as part of N0188)
#endif

// SIMD optimizations
#define SIMD_ENABLE                                       1
#define ENABLE_SIMD_OPT                                 ( SIMD_ENABLE && !RExt__HIGH_BIT_DEPTH_SUPPORT )    ///< SIMD optimizations, no impact on RD performance
#define ENABLE_SIMD_OPT_MCIF                            ( 1 && ENABLE_SIMD_OPT )                            ///< SIMD optimization for the interpolation filter, no impact on RD performance
#define ENABLE_SIMD_OPT_BUFFER                          ( 1 && ENABLE_SIMD_OPT )                            ///< SIMD optimization for the buffer operations, no impact on RD performance
#define ENABLE_SIMD_OPT_DIST                            ( 1 && ENABLE_SIMD_OPT )                            ///< SIMD optimization for the distortion calculations(SAD,SSE,HADAMARD), no impact on RD performance
#define ENABLE_SIMD_OPT_AFFINE_ME                       ( 1 && ENABLE_SIMD_OPT )                            ///< SIMD optimization for affine ME, no impact on RD performance
#define ENABLE_SIMD_OPT_ALF                             ( 1 && ENABLE_SIMD_OPT )                            ///< SIMD optimization for ALF
#if ENABLE_SIMD_OPT_BUFFER
#define ENABLE_SIMD_OPT_BCW                               1                                                 ///< SIMD optimization for Bcw
#endif

// End of SIMD optimizations


#define ME_ENABLE_ROUNDING_OF_MVS                         1 ///< 0 (default) = disables rounding of motion vectors when right shifted,  1 = enables rounding

#define RDOQ_CHROMA_LAMBDA                                1 ///< F386: weighting of chroma for RDOQ

#define U0132_TARGET_BITS_SATURATION                      1 ///< Rate control with target bits saturation method
#ifdef  U0132_TARGET_BITS_SATURATION
#define V0078_ADAPTIVE_LOWER_BOUND                        1 ///< Target bits saturation with adaptive lower bound
#endif
#define W0038_DB_OPT                                      1 ///< adaptive DB parameter selection, LoopFilterOffsetInPPS and LoopFilterDisable are set to 0 and DeblockingFilterMetric=2;
#define W0038_CQP_ADJ                                     1 ///< chroma QP adjustment based on TL, CQPTLAdjustEnabled is set to 1;

#define SHARP_LUMA_DELTA_QP                               1 ///< include non-normative LCU deltaQP and normative chromaQP change
#define ER_CHROMA_QP_WCG_PPS                              1 ///< Chroma QP model for WCG used in Anchor 3.2
#define ENABLE_QPA                                        1 ///< Non-normative perceptual QP adaptation according to JVET-H0047 and JVET-K0206. Deactivated by default, activated using encoder arguments --PerceptQPA=1 --SliceChromaQPOffsetPeriodicity=1
#define ENABLE_QPA_SUB_CTU                              ( 1 && ENABLE_QPA ) ///< when maximum delta-QP depth is greater than zero, use sub-CTU QPA


#define RDOQ_CHROMA                                       1 ///< use of RDOQ in chroma

#define QP_SWITCHING_FOR_PARALLEL                         1 ///< Replace floating point QP with a source-file frame number. After switching POC, increase base QP instead of frame level QP.

#define LUMA_ADAPTIVE_DEBLOCKING_FILTER_QP_OFFSET         1 /// JVET-L0414 (CE11.2.2) with explicit signalling of num interval, threshold and qpOffset
// ====================================================================================================================
// Derived macros
// ====================================================================================================================

#if RExt__HIGH_BIT_DEPTH_SUPPORT
#define FULL_NBIT                                         1 ///< When enabled, use distortion measure derived from all bits of source data, otherwise discard (bitDepth - 8) least-significant bits of distortion
#define RExt__HIGH_PRECISION_FORWARD_TRANSFORM            1 ///< 0 use original 6-bit transform matrices for both forward and inverse transform, 1 (default) = use original matrices for inverse transform and high precision matrices for forward transform
#else
#define FULL_NBIT                                         1 ///< When enabled, use distortion measure derived from all bits of source data, otherwise discard (bitDepth - 8) least-significant bits of distortion
#define RExt__HIGH_PRECISION_FORWARD_TRANSFORM            0 ///< 0 (default) use original 6-bit transform matrices for both forward and inverse transform, 1 = use original matrices for inverse transform and high precision matrices for forward transform
#endif

#if FULL_NBIT
#define DISTORTION_PRECISION_ADJUSTMENT(x)                0
#else
#define DISTORTION_ESTIMATION_BITS                        8
#define DISTORTION_PRECISION_ADJUSTMENT(x)                ((x>DISTORTION_ESTIMATION_BITS)? ((x)-DISTORTION_ESTIMATION_BITS) : 0)
#endif

// ====================================================================================================================
// Error checks
// ====================================================================================================================

#if ((RExt__HIGH_PRECISION_FORWARD_TRANSFORM != 0) && (RExt__HIGH_BIT_DEPTH_SUPPORT == 0))
#error ERROR: cannot enable RExt__HIGH_PRECISION_FORWARD_TRANSFORM without RExt__HIGH_BIT_DEPTH_SUPPORT
#endif

// ====================================================================================================================
// Named numerical types
// ====================================================================================================================

#if RExt__HIGH_BIT_DEPTH_SUPPORT
typedef       int             Pel;               ///< pixel type
typedef       int64_t           TCoeff;            ///< transform coefficient
typedef       int             TMatrixCoeff;      ///< transform matrix coefficient
typedef       int16_t           TFilterCoeff;      ///< filter coefficient
typedef       int64_t           Intermediate_Int;  ///< used as intermediate value in calculations
typedef       uint64_t          Intermediate_UInt; ///< used as intermediate value in calculations
#else
typedef       int16_t           Pel;               ///< pixel type
typedef       int             TCoeff;            ///< transform coefficient
typedef       int16_t           TMatrixCoeff;      ///< transform matrix coefficient
typedef       int16_t           TFilterCoeff;      ///< filter coefficient
typedef       int             Intermediate_Int;  ///< used as intermediate value in calculations
typedef       uint32_t            Intermediate_UInt; ///< used as intermediate value in calculations
#endif

typedef       uint64_t          SplitSeries;       ///< used to encoded the splits that caused a particular CU size
typedef       uint64_t          ModeTypeSeries;    ///< used to encoded the ModeType at different split depth

typedef       uint64_t        Distortion;        ///< distortion measurement

// ====================================================================================================================
// Enumeration
// ====================================================================================================================

enum BDPCMControl
{
  BDPCM_INACTIVE = 0,
  BDPCM_LUMAONLY = 1,
  BDPCM_LUMACHROMA = 2,
};

enum ApsType
{
  ALF_APS = 0,
  LMCS_APS = 1,
  SCALING_LIST_APS = 2,
};

enum QuantFlags
{
  Q_INIT           = 0x0,
  Q_USE_RDOQ       = 0x1,
  Q_RDOQTS         = 0x2,
  Q_SELECTIVE_RDOQ = 0x4,
};

//EMT transform tags
enum TransType
{
  DCT2 = 0,
  DCT8 = 1,
  DST7 = 2,
  NUM_TRANS_TYPE = 3,
  DCT2_EMT = 4
};

enum MTSIdx
{
  MTS_DCT2_DCT2 = 0,
  MTS_SKIP = 1,
  MTS_DST7_DST7 = 2,
  MTS_DCT8_DST7 = 3,
  MTS_DST7_DCT8 = 4,
  MTS_DCT8_DCT8 = 5
};

enum ISPType
{
  NOT_INTRA_SUBPARTITIONS       = 0,
  HOR_INTRA_SUBPARTITIONS       = 1,
  VER_INTRA_SUBPARTITIONS       = 2,
  NUM_INTRA_SUBPARTITIONS_MODES = 3,
  INTRA_SUBPARTITIONS_RESERVED  = 4
};

enum SbtIdx
{
  SBT_OFF_DCT  = 0,
  SBT_VER_HALF = 1,
  SBT_HOR_HALF = 2,
  SBT_VER_QUAD = 3,
  SBT_HOR_QUAD = 4,
  NUMBER_SBT_IDX,
  SBT_OFF_MTS, //note: must be after all SBT modes, only used in fast algorithm to discern the best mode is inter EMT
};

enum SbtPos
{
  SBT_POS0 = 0,
  SBT_POS1 = 1,
  NUMBER_SBT_POS
};

enum SbtMode
{
  SBT_VER_H0 = 0,
  SBT_VER_H1 = 1,
  SBT_HOR_H0 = 2,
  SBT_HOR_H1 = 3,
  SBT_VER_Q0 = 4,
  SBT_VER_Q1 = 5,
  SBT_HOR_Q0 = 6,
  SBT_HOR_Q1 = 7,
  NUMBER_SBT_MODE
};

enum RDPCMMode
{
  RDPCM_OFF             = 0,
  RDPCM_HOR             = 1,
  RDPCM_VER             = 2,
  NUMBER_OF_RDPCM_MODES = 3
};

enum RDPCMSignallingMode
{
  RDPCM_SIGNAL_IMPLICIT            = 0,
  RDPCM_SIGNAL_EXPLICIT            = 1,
  NUMBER_OF_RDPCM_SIGNALLING_MODES = 2
};

/// supported slice type
enum SliceType
{
  B_SLICE               = 0,
  P_SLICE               = 1,
  I_SLICE               = 2,
  NUMBER_OF_SLICE_TYPES = 3
};

/// chroma formats (according to semantics of chroma_format_idc)
enum ChromaFormat
{
  CHROMA_400        = 0,
  CHROMA_420        = 1,
  CHROMA_422        = 2,
  CHROMA_444        = 3,
  NUM_CHROMA_FORMAT = 4
};

enum ChannelType
{
  CHANNEL_TYPE_LUMA    = 0,
  CHANNEL_TYPE_CHROMA  = 1,
  MAX_NUM_CHANNEL_TYPE = 2
};

enum TreeType
{
  TREE_D = 0, //default tree status (for single-tree slice, TREE_D means joint tree; for dual-tree I slice, TREE_D means TREE_L for luma and TREE_C for chroma)
  TREE_L = 1, //separate tree only contains luma (may split)
  TREE_C = 2, //separate tree only contains chroma (not split), to avoid small chroma block
};

enum ModeType
{
  MODE_TYPE_ALL = 0, //all modes can try
  MODE_TYPE_INTER = 1, //can try inter
  MODE_TYPE_INTRA = 2, //can try intra, ibc, palette
};

#define CH_L CHANNEL_TYPE_LUMA
#define CH_C CHANNEL_TYPE_CHROMA

enum ComponentID
{
  COMPONENT_Y         = 0,
  COMPONENT_Cb        = 1,
  COMPONENT_Cr        = 2,
  MAX_NUM_COMPONENT   = 3,
  JOINT_CbCr          = MAX_NUM_COMPONENT,
  MAX_NUM_TBLOCKS     = MAX_NUM_COMPONENT
};

#define MAP_CHROMA(c) (ComponentID(c))

enum InputColourSpaceConversion // defined in terms of conversion prior to input of encoder.
{
  IPCOLOURSPACE_UNCHANGED               = 0,
  IPCOLOURSPACE_YCbCrtoYCrCb            = 1, // Mainly used for debug!
  IPCOLOURSPACE_YCbCrtoYYY              = 2, // Mainly used for debug!
  IPCOLOURSPACE_RGBtoGBR                = 3,
  NUMBER_INPUT_COLOUR_SPACE_CONVERSIONS = 4
};

enum MATRIX_COEFFICIENTS // Table E.5 (Matrix coefficients)
{
  MATRIX_COEFFICIENTS_RGB                           = 0,
  MATRIX_COEFFICIENTS_BT709                         = 1,
  MATRIX_COEFFICIENTS_UNSPECIFIED                   = 2,
  MATRIX_COEFFICIENTS_RESERVED_BY_ITUISOIEC         = 3,
  MATRIX_COEFFICIENTS_USFCCT47                      = 4,
  MATRIX_COEFFICIENTS_BT601_625                     = 5,
  MATRIX_COEFFICIENTS_BT601_525                     = 6,
  MATRIX_COEFFICIENTS_SMPTE240                      = 7,
  MATRIX_COEFFICIENTS_YCGCO                         = 8,
  MATRIX_COEFFICIENTS_BT2020_NON_CONSTANT_LUMINANCE = 9,
  MATRIX_COEFFICIENTS_BT2020_CONSTANT_LUMINANCE     = 10,
};

enum DeblockEdgeDir
{
  EDGE_VER     = 0,
  EDGE_HOR     = 1,
  NUM_EDGE_DIR = 2
};

/// supported prediction type
enum PredMode
{
  MODE_INTER                 = 0,     ///< inter-prediction mode
  MODE_INTRA                 = 1,     ///< intra-prediction mode
  MODE_IBC                   = 2,     ///< ibc-prediction mode
  MODE_PLT                   = 3,     ///< plt-prediction mode
  NUMBER_OF_PREDICTION_MODES = 4,
};

/// reference list index
enum RefPicList
{
  REF_PIC_LIST_0               = 0,   ///< reference list 0
  REF_PIC_LIST_1               = 1,   ///< reference list 1
  NUM_REF_PIC_LIST_01          = 2,
  REF_PIC_LIST_X               = 100  ///< special mark
};

#define L0 REF_PIC_LIST_0
#define L1 REF_PIC_LIST_1

/// distortion function index
enum DFunc
{
  DF_SSE             = 0,             ///< general size SSE
  DF_SSE2            = DF_SSE+1,      ///<   2xM SSE
  DF_SSE4            = DF_SSE+2,      ///<   4xM SSE
  DF_SSE8            = DF_SSE+3,      ///<   8xM SSE
  DF_SSE16           = DF_SSE+4,      ///<  16xM SSE
  DF_SSE32           = DF_SSE+5,      ///<  32xM SSE
  DF_SSE64           = DF_SSE+6,      ///<  64xM SSE
  DF_SSE16N          = DF_SSE+7,      ///< 16NxM SSE

  DF_SAD             = 8,             ///< general size SAD
  DF_SAD2            = DF_SAD+1,      ///<   2xM SAD
  DF_SAD4            = DF_SAD+2,      ///<   4xM SAD
  DF_SAD8            = DF_SAD+3,      ///<   8xM SAD
  DF_SAD16           = DF_SAD+4,      ///<  16xM SAD
  DF_SAD32           = DF_SAD+5,      ///<  32xM SAD
  DF_SAD64           = DF_SAD+6,      ///<  64xM SAD
  DF_SAD16N          = DF_SAD+7,      ///< 16NxM SAD

  DF_HAD             = 16,            ///< general size Hadamard
  DF_HAD2            = DF_HAD+1,      ///<   2xM HAD
  DF_HAD4            = DF_HAD+2,      ///<   4xM HAD
  DF_HAD8            = DF_HAD+3,      ///<   8xM HAD
  DF_HAD16           = DF_HAD+4,      ///<  16xM HAD
  DF_HAD32           = DF_HAD+5,      ///<  32xM HAD
  DF_HAD64           = DF_HAD+6,      ///<  64xM HAD
  DF_HAD16N          = DF_HAD+7,      ///< 16NxM HAD

  DF_SAD12           = 24,
  DF_SAD24           = 25,
  DF_SAD48           = 26,

  DF_MRSAD           = 27,            ///< general size MR SAD
  DF_MRSAD2          = DF_MRSAD+1,    ///<   2xM MR SAD
  DF_MRSAD4          = DF_MRSAD+2,    ///<   4xM MR SAD
  DF_MRSAD8          = DF_MRSAD+3,    ///<   8xM MR SAD
  DF_MRSAD16         = DF_MRSAD+4,    ///<  16xM MR SAD
  DF_MRSAD32         = DF_MRSAD+5,    ///<  32xM MR SAD
  DF_MRSAD64         = DF_MRSAD+6,    ///<  64xM MR SAD
  DF_MRSAD16N        = DF_MRSAD+7,    ///< 16NxM MR SAD

  DF_MRHAD           = 35,            ///< general size MR Hadamard
  DF_MRHAD2          = DF_MRHAD+1,    ///<   2xM MR HAD
  DF_MRHAD4          = DF_MRHAD+2,    ///<   4xM MR HAD
  DF_MRHAD8          = DF_MRHAD+3,    ///<   8xM MR HAD
  DF_MRHAD16         = DF_MRHAD+4,    ///<  16xM MR HAD
  DF_MRHAD32         = DF_MRHAD+5,    ///<  32xM MR HAD
  DF_MRHAD64         = DF_MRHAD+6,    ///<  64xM MR HAD
  DF_MRHAD16N        = DF_MRHAD+7,    ///< 16NxM MR HAD

  DF_MRSAD12         = 43,
  DF_MRSAD24         = 44,
  DF_MRSAD48         = 45,

  DF_SAD_FULL_NBIT    = 46,
  DF_SAD_FULL_NBIT2   = DF_SAD_FULL_NBIT+1,    ///<   2xM SAD with full bit usage
  DF_SAD_FULL_NBIT4   = DF_SAD_FULL_NBIT+2,    ///<   4xM SAD with full bit usage
  DF_SAD_FULL_NBIT8   = DF_SAD_FULL_NBIT+3,    ///<   8xM SAD with full bit usage
  DF_SAD_FULL_NBIT16  = DF_SAD_FULL_NBIT+4,    ///<  16xM SAD with full bit usage
  DF_SAD_FULL_NBIT32  = DF_SAD_FULL_NBIT+5,    ///<  32xM SAD with full bit usage
  DF_SAD_FULL_NBIT64  = DF_SAD_FULL_NBIT+6,    ///<  64xM SAD with full bit usage
  DF_SAD_FULL_NBIT16N = DF_SAD_FULL_NBIT+7,    ///< 16NxM SAD with full bit usage

  DF_SSE_WTD          = 54,                ///< general size SSE
  DF_SSE2_WTD         = DF_SSE_WTD+1,      ///<   4xM SSE
  DF_SSE4_WTD         = DF_SSE_WTD+2,      ///<   4xM SSE
  DF_SSE8_WTD         = DF_SSE_WTD+3,      ///<   8xM SSE
  DF_SSE16_WTD        = DF_SSE_WTD+4,      ///<  16xM SSE
  DF_SSE32_WTD        = DF_SSE_WTD+5,      ///<  32xM SSE
  DF_SSE64_WTD        = DF_SSE_WTD+6,      ///<  64xM SSE
  DF_SSE16N_WTD       = DF_SSE_WTD+7,      ///< 16NxM SSE
  DF_DEFAULT_ORI      = DF_SSE_WTD+8,

  DF_SAD_INTERMEDIATE_BITDEPTH = 63,

  DF_TOTAL_FUNCTIONS = 64
};

/// motion vector predictor direction used in AMVP
enum MvpDir
{
  MD_LEFT = 0,          ///< MVP of left block
  MD_ABOVE,             ///< MVP of above block
  MD_ABOVE_RIGHT,       ///< MVP of above right block
  MD_BELOW_LEFT,        ///< MVP of below left block
  MD_ABOVE_LEFT         ///< MVP of above left block
};

enum TransformDirection
{
  TRANSFORM_FORWARD              = 0,
  TRANSFORM_INVERSE              = 1,
  TRANSFORM_NUMBER_OF_DIRECTIONS = 2
};

/// supported ME search methods
enum MESearchMethod
{
  MESEARCH_FULL              = 0,
  MESEARCH_DIAMOND           = 1,
  MESEARCH_SELECTIVE         = 2,
  MESEARCH_DIAMOND_ENHANCED  = 3,
  MESEARCH_NUMBER_OF_METHODS = 4
};

/// coefficient scanning type used in ACS
enum CoeffScanType
{
  SCAN_DIAG = 0,        ///< up-right diagonal scan
  SCAN_TRAV_HOR = 1,
  SCAN_TRAV_VER = 2,
  SCAN_NUMBER_OF_TYPES
};

enum CoeffScanGroupType
{
  SCAN_UNGROUPED   = 0,
  SCAN_GROUPED_4x4 = 1,
  SCAN_NUMBER_OF_GROUP_TYPES = 2
};

enum ScalingListMode
{
  SCALING_LIST_OFF,
  SCALING_LIST_DEFAULT,
  SCALING_LIST_FILE_READ
};

enum ScalingListSize
{
  SCALING_LIST_1x1 = 0,
  SCALING_LIST_2x2,
  SCALING_LIST_4x4,
  SCALING_LIST_8x8,
  SCALING_LIST_16x16,
  SCALING_LIST_32x32,
  SCALING_LIST_64x64,
  SCALING_LIST_128x128,
  SCALING_LIST_SIZE_NUM,
  //for user define matrix
  SCALING_LIST_FIRST_CODED = SCALING_LIST_2x2,
  SCALING_LIST_LAST_CODED = SCALING_LIST_64x64
};

enum ScalingList1dStartIdx
{
  SCALING_LIST_1D_START_2x2    = 0,
  SCALING_LIST_1D_START_4x4    = 2,
  SCALING_LIST_1D_START_8x8    = 8,
  SCALING_LIST_1D_START_16x16  = 14,
  SCALING_LIST_1D_START_32x32  = 20,
  SCALING_LIST_1D_START_64x64  = 26,
};

// For use with decoded picture hash SEI messages, generated by encoder.
enum HashType
{
  HASHTYPE_MD5             = 0,
  HASHTYPE_CRC             = 1,
  HASHTYPE_CHECKSUM        = 2,
  HASHTYPE_NONE            = 3,
  NUMBER_OF_HASHTYPES      = 4
};

enum SAOMode //mode
{
  SAO_MODE_OFF = 0,
  SAO_MODE_NEW,
  SAO_MODE_MERGE,
  NUM_SAO_MODES
};

enum SAOModeMergeTypes
{
  SAO_MERGE_LEFT =0,
  SAO_MERGE_ABOVE,
  NUM_SAO_MERGE_TYPES
};


enum SAOModeNewTypes
{
  SAO_TYPE_START_EO =0,
  SAO_TYPE_EO_0 = SAO_TYPE_START_EO,
  SAO_TYPE_EO_90,
  SAO_TYPE_EO_135,
  SAO_TYPE_EO_45,

  SAO_TYPE_START_BO,
  SAO_TYPE_BO = SAO_TYPE_START_BO,

  NUM_SAO_NEW_TYPES
};
#define NUM_SAO_EO_TYPES_LOG2 2

enum SAOEOClasses
{
  SAO_CLASS_EO_FULL_VALLEY = 0,
  SAO_CLASS_EO_HALF_VALLEY = 1,
  SAO_CLASS_EO_PLAIN       = 2,
  SAO_CLASS_EO_HALF_PEAK   = 3,
  SAO_CLASS_EO_FULL_PEAK   = 4,
  NUM_SAO_EO_CLASSES,
};

#define NUM_SAO_BO_CLASSES_LOG2  5
#define NUM_SAO_BO_CLASSES       (1<<NUM_SAO_BO_CLASSES_LOG2)

namespace Profile
{
  enum Name
  {
    NONE        = 0,
    MAIN_10     = 1,
    MAIN_444_10 = 2
  };
}

namespace Level
{
  enum Tier
  {
    MAIN = 0,
    HIGH = 1,
    NUMBER_OF_TIERS=2
  };

  enum Name
  {
    // code = (level * 30)
    NONE     = 0,
    LEVEL1   = 30,
    LEVEL2   = 60,
    LEVEL2_1 = 63,
    LEVEL3   = 90,
    LEVEL3_1 = 93,
    LEVEL4   = 120,
    LEVEL4_1 = 123,
    LEVEL5   = 150,
    LEVEL5_1 = 153,
    LEVEL5_2 = 156,
    LEVEL6   = 180,
    LEVEL6_1 = 183,
    LEVEL6_2 = 186,
    LEVEL8_5 = 255,
  };
}

enum CostMode
{
  COST_STANDARD_LOSSY              = 0,
  COST_SEQUENCE_LEVEL_LOSSLESS     = 1,
  COST_LOSSLESS_CODING             = 2,
  COST_MIXED_LOSSLESS_LOSSY_CODING = 3
};

enum WeightedPredictionMethod
{
  WP_PER_PICTURE_WITH_SIMPLE_DC_COMBINED_COMPONENT                          =0,
  WP_PER_PICTURE_WITH_SIMPLE_DC_PER_COMPONENT                               =1,
  WP_PER_PICTURE_WITH_HISTOGRAM_AND_PER_COMPONENT                           =2,
  WP_PER_PICTURE_WITH_HISTOGRAM_AND_PER_COMPONENT_AND_CLIPPING              =3,
  WP_PER_PICTURE_WITH_HISTOGRAM_AND_PER_COMPONENT_AND_CLIPPING_AND_EXTENSION=4
};

enum FastInterSearchMode
{
  FASTINTERSEARCH_DISABLED = 0,
  FASTINTERSEARCH_MODE1    = 1, // TODO: assign better names to these.
  FASTINTERSEARCH_MODE2    = 2,
  FASTINTERSEARCH_MODE3    = 3
};

enum SPSExtensionFlagIndex
{
  SPS_EXT__REXT           = 0,
//SPS_EXT__MVHEVC         = 1, //for use in future versions
//SPS_EXT__SHVC           = 2, //for use in future versions
  SPS_EXT__NEXT           = 3,
  NUM_SPS_EXTENSION_FLAGS = 8
};

enum PPSExtensionFlagIndex
{
  PPS_EXT__REXT           = 0,
//PPS_EXT__MVHEVC         = 1, //for use in future versions
//PPS_EXT__SHVC           = 2, //for use in future versions
  NUM_PPS_EXTENSION_FLAGS = 8
};

// TODO: Existing names used for the different NAL unit types can be altered to better reflect the names in the spec.
//       However, the names in the spec are not yet stable at this point. Once the names are stable, a cleanup
//       effort can be done without use of macros to alter the names used to indicate the different NAL unit types.
enum NalUnitType
{
  NAL_UNIT_CODED_SLICE_TRAIL = 0,   // 0
  NAL_UNIT_CODED_SLICE_STSA,        // 1
  NAL_UNIT_CODED_SLICE_RADL,        // 2
  NAL_UNIT_CODED_SLICE_RASL,        // 3

  NAL_UNIT_RESERVED_VCL_4,
  NAL_UNIT_RESERVED_VCL_5,
  NAL_UNIT_RESERVED_VCL_6,

  NAL_UNIT_CODED_SLICE_IDR_W_RADL,  // 7
  NAL_UNIT_CODED_SLICE_IDR_N_LP,    // 8
  NAL_UNIT_CODED_SLICE_CRA,         // 9
  NAL_UNIT_CODED_SLICE_GDR,         // 10

  NAL_UNIT_RESERVED_IRAP_VCL_11,
  NAL_UNIT_RESERVED_IRAP_VCL_12,

  NAL_UNIT_DPS,                     // 13
  NAL_UNIT_VPS,                     // 14
  NAL_UNIT_SPS,                     // 15
  NAL_UNIT_PPS,                     // 16
  NAL_UNIT_PREFIX_APS,              // 17
  NAL_UNIT_SUFFIX_APS,              // 18
  NAL_UNIT_PH,                      // 19
  NAL_UNIT_ACCESS_UNIT_DELIMITER,   // 20
  NAL_UNIT_EOS,                     // 21
  NAL_UNIT_EOB,                     // 22
  NAL_UNIT_PREFIX_SEI,              // 23
  NAL_UNIT_SUFFIX_SEI,              // 24
  NAL_UNIT_FD,                      // 25

  NAL_UNIT_RESERVED_NVCL_26,
  NAL_UNIT_RESERVED_NVCL_27,

  NAL_UNIT_UNSPECIFIED_28,
  NAL_UNIT_UNSPECIFIED_29,
  NAL_UNIT_UNSPECIFIED_30,
  NAL_UNIT_UNSPECIFIED_31,
  NAL_UNIT_INVALID
};

#if SHARP_LUMA_DELTA_QP
enum LumaLevelToDQPMode
{
  LUMALVL_TO_DQP_DISABLED   = 0,
  LUMALVL_TO_DQP_AVG_METHOD = 1, // use average of CTU to determine luma level
  LUMALVL_TO_DQP_NUM_MODES  = 2
};
#endif

enum MergeType
{
  MRG_TYPE_DEFAULT_N        = 0, // 0
  MRG_TYPE_SUBPU_ATMVP,
  MRG_TYPE_IBC,
  NUM_MRG_TYPE                   // 5
};

enum TriangleSplit
{
  TRIANGLE_DIR_135 = 0,
  TRIANGLE_DIR_45,
  TRIANGLE_DIR_NUM
};

//////////////////////////////////////////////////////////////////////////
// Encoder modes to try out
//////////////////////////////////////////////////////////////////////////

enum EncModeFeature
{
  ENC_FT_FRAC_BITS = 0,
  ENC_FT_DISTORTION,
  ENC_FT_RD_COST,
  ENC_FT_ENC_MODE_TYPE,
  ENC_FT_ENC_MODE_OPTS,
  ENC_FT_ENC_MODE_PART,
  NUM_ENC_FEATURES
};

enum ImvMode
{
  IMV_OFF = 0,
  IMV_FPEL,
  IMV_4PEL,
  IMV_HPEL,
  NUM_IMV_MODES
};


// ====================================================================================================================
// Type definition
// ====================================================================================================================

/// parameters for adaptive loop filter
class PicSym;

#define MAX_NUM_SAO_CLASSES  32  //(NUM_SAO_EO_GROUPS > NUM_SAO_BO_GROUPS)?NUM_SAO_EO_GROUPS:NUM_SAO_BO_GROUPS

struct SAOOffset
{
  SAOMode modeIdc; // NEW, MERGE, OFF
  int typeIdc;     // union of SAOModeMergeTypes and SAOModeNewTypes, depending on modeIdc.
  int typeAuxInfo; // BO: starting band index
  int offset[MAX_NUM_SAO_CLASSES];

  SAOOffset();
  ~SAOOffset();
  void reset();

  const SAOOffset& operator= (const SAOOffset& src);
};

struct SAOBlkParam
{

  SAOBlkParam();
  ~SAOBlkParam();
  void reset();
  const SAOBlkParam& operator= (const SAOBlkParam& src);
  SAOOffset& operator[](int compIdx){ return offsetParam[compIdx];}
  const SAOOffset& operator[](int compIdx) const { return offsetParam[compIdx];}
private:
  SAOOffset offsetParam[MAX_NUM_COMPONENT];

};



struct BitDepths
{
  int recon[MAX_NUM_CHANNEL_TYPE]; ///< the bit depth as indicated in the SPS
};

enum PLTRunMode
{
  PLT_RUN_INDEX = 0,
  PLT_RUN_COPY  = 1,
  NUM_PLT_RUN   = 2
};
/// parameters for deblocking filter
struct LFCUParam
{
  bool internalEdge;                     ///< indicates internal edge
  bool leftEdge;                         ///< indicates left edge
  bool topEdge;                          ///< indicates top edge
};



struct PictureHash
{
  std::vector<uint8_t> hash;

  bool operator==(const PictureHash &other) const
  {
    if (other.hash.size() != hash.size())
    {
      return false;
    }
    for(uint32_t i=0; i<uint32_t(hash.size()); i++)
    {
      if (other.hash[i] != hash[i])
      {
        return false;
      }
    }
    return true;
  }

  bool operator!=(const PictureHash &other) const
  {
    return !(*this == other);
  }
};

struct SEITimeSet
{
  SEITimeSet() : clockTimeStampFlag(false),
                     numUnitFieldBasedFlag(false),
                     countingType(0),
                     fullTimeStampFlag(false),
                     discontinuityFlag(false),
                     cntDroppedFlag(false),
                     numberOfFrames(0),
                     secondsValue(0),
                     minutesValue(0),
                     hoursValue(0),
                     secondsFlag(false),
                     minutesFlag(false),
                     hoursFlag(false),
                     timeOffsetLength(0),
                     timeOffsetValue(0)
  { }
  bool clockTimeStampFlag;
  bool numUnitFieldBasedFlag;
  int  countingType;
  bool fullTimeStampFlag;
  bool discontinuityFlag;
  bool cntDroppedFlag;
  int  numberOfFrames;
  int  secondsValue;
  int  minutesValue;
  int  hoursValue;
  bool secondsFlag;
  bool minutesFlag;
  bool hoursFlag;
  int  timeOffsetLength;
  int  timeOffsetValue;
};

struct SEIMasteringDisplay
{
  bool      colourVolumeSEIEnabled;
  uint32_t      maxLuminance;
  uint32_t      minLuminance;
  uint16_t    primaries[3][2];
  uint16_t    whitePoint[2];
};

#if SHARP_LUMA_DELTA_QP
struct LumaLevelToDeltaQPMapping
{
  LumaLevelToDQPMode                 mode;             ///< use deltaQP determined by block luma level
  double                             maxMethodWeight;  ///< weight of max luma value when mode = 2
  std::vector< std::pair<int, int> > mapping;          ///< first=luma level, second=delta QP.
#if ENABLE_QPA
  bool isEnabled() const { return (mode != LUMALVL_TO_DQP_DISABLED && mode != LUMALVL_TO_DQP_NUM_MODES); }
#else
  bool isEnabled() const { return mode!=LUMALVL_TO_DQP_DISABLED; }
#endif
};
#endif

#if ER_CHROMA_QP_WCG_PPS
struct WCGChromaQPControl
{
  bool isEnabled() const { return enabled; }
  bool   enabled;         ///< Enabled flag (0:default)
  double chromaCbQpScale; ///< Chroma Cb QP Scale (1.0:default)
  double chromaCrQpScale; ///< Chroma Cr QP Scale (1.0:default)
  double chromaQpScale;   ///< Chroma QP Scale (0.0:default)
  double chromaQpOffset;  ///< Chroma QP Offset (0.0:default)
};
#endif

class ChromaCbfs
{
public:
  ChromaCbfs()
    : Cb(true), Cr(true)
  {}
  ChromaCbfs( bool _cbf )
    : Cb( _cbf ), Cr( _cbf )
  {}
public:
  bool sigChroma( ChromaFormat chromaFormat ) const
  {
    if( chromaFormat == CHROMA_400 )
    {
      return false;
    }
    return   ( Cb || Cr );
  }
  bool& cbf( ComponentID compID )
  {
    bool *cbfs[MAX_NUM_TBLOCKS] = { nullptr, &Cb, &Cr };

    return *cbfs[compID];
  }
public:
  bool Cb;
  bool Cr;
};


enum MsgLevel
{
  SILENT  = 0,
  ERROR   = 1,
  WARNING = 2,
  INFO    = 3,
  NOTICE  = 4,
  VERBOSE = 5,
  DETAILS = 6
};
enum RESHAPE_SIGNAL_TYPE
{
  RESHAPE_SIGNAL_SDR = 0,
  RESHAPE_SIGNAL_PQ  = 1,
  RESHAPE_SIGNAL_HLG = 2,
  RESHAPE_SIGNAL_NULL = 100,
};


// ---------------------------------------------------------------------------
// exception class
// ---------------------------------------------------------------------------

class Exception : public std::exception
{
public:
  Exception( const std::string& _s ) : m_str( _s ) { }
  Exception( const Exception& _e ) : std::exception( _e ), m_str( _e.m_str ) { }
  virtual ~Exception() noexcept { };
  virtual const char* what() const noexcept { return m_str.c_str(); }
  Exception& operator=( const Exception& _e ) { std::exception::operator=( _e ); m_str = _e.m_str; return *this; }
  template<typename T> Exception& operator<<( T t ) { std::ostringstream oss; oss << t; m_str += oss.str(); return *this; }
private:
  std::string m_str;
};

// if a check fails with THROW or CHECK, please check if ported correctly from assert in revision 1196)
#define THROW(x)            throw( Exception( "\nERROR: In function \"" ) << __FUNCTION__ << "\" in " << __FILE__ << ":" << __LINE__ << ": " << x )
#define CHECK(c,x)          if(c){ THROW(x); }
#define EXIT(x)             throw( Exception( "\n" ) << x << "\n" )
#define CHECK_NULLPTR(_ptr) CHECK( !( _ptr ), "Accessing an empty pointer pointer!" )

#if !NDEBUG  // for non MSVC compiler, define _DEBUG if in debug mode to have same behavior between MSVC and others in debug
#ifndef _DEBUG
#define _DEBUG 1
#endif
#endif

#if defined( _DEBUG )
#define CHECKD(c,x)         if(c){ THROW(x); }
#else
#define CHECKD(c,x)
#endif // _DEBUG

// ---------------------------------------------------------------------------
// static vector
// ---------------------------------------------------------------------------

template<typename T, size_t N>
class static_vector
{
  T _arr[ N ];
  size_t _size;

public:

  typedef T         value_type;
  typedef size_t    size_type;
  typedef ptrdiff_t difference_type;
  typedef T&        reference;
  typedef T const&  const_reference;
  typedef T*        pointer;
  typedef T const*  const_pointer;
  typedef T*        iterator;
  typedef T const*  const_iterator;

  static const size_type max_num_elements = N;

  static_vector() : _size( 0 )                                 { }
  static_vector( size_t N_ ) : _size( N_ )                     { }
  static_vector( size_t N_, const T& _val ) : _size( 0 )       { resize( N_, _val ); }
  template<typename It>
  static_vector( It _it1, It _it2 ) : _size( 0 )               { while( _it1 < _it2 ) _arr[ _size++ ] = *_it1++; }
  static_vector( std::initializer_list<T> _il ) : _size( 0 )
  {
    typename std::initializer_list<T>::iterator _src1 = _il.begin();
    typename std::initializer_list<T>::iterator _src2 = _il.end();

    while( _src1 < _src2 ) _arr[ _size++ ] = *_src1++;

    CHECKD( _size > N, "capacity exceeded" );
  }
  static_vector& operator=( std::initializer_list<T> _il )
  {
    _size = 0;

    typename std::initializer_list<T>::iterator _src1 = _il.begin();
    typename std::initializer_list<T>::iterator _src2 = _il.end();

    while( _src1 < _src2 ) _arr[ _size++ ] = *_src1++;

    CHECKD( _size > N, "capacity exceeded" );
  }

  void resize( size_t N_ )                      { CHECKD( N_ > N, "capacity exceeded" ); while(_size < N_) _arr[ _size++ ] = T() ; _size = N_; }
  void resize( size_t N_, const T& _val )       { CHECKD( N_ > N, "capacity exceeded" ); while(_size < N_) _arr[ _size++ ] = _val; _size = N_; }
  void reserve( size_t N_ )                     { CHECKD( N_ > N, "capacity exceeded" ); }
  void push_back( const T& _val )               { CHECKD( _size >= N, "capacity exceeded" ); _arr[ _size++ ] = _val; }
  void push_back( T&& val )                     { CHECKD( _size >= N, "capacity exceeded" ); _arr[ _size++ ] = std::forward<T>( val ); }
  void pop_back()                               { CHECKD( _size == 0, "calling pop_back on an empty vector" ); _size--; }
  void pop_front()                              { CHECKD( _size == 0, "calling pop_front on an empty vector" ); _size--; for( int i = 0; i < _size; i++ ) _arr[i] = _arr[i + 1]; }
  void clear()                                  { _size = 0; }
  reference       at( size_t _i )               { CHECKD( _i >= _size, "Trying to access an out-of-bound-element" ); return _arr[ _i ]; }
  const_reference at( size_t _i ) const         { CHECKD( _i >= _size, "Trying to access an out-of-bound-element" ); return _arr[ _i ]; }
  reference       operator[]( size_t _i )       { CHECKD( _i >= _size, "Trying to access an out-of-bound-element" ); return _arr[ _i ]; }
  const_reference operator[]( size_t _i ) const { CHECKD( _i >= _size, "Trying to access an out-of-bound-element" ); return _arr[ _i ]; }
  reference       front()                       { CHECKD( _size == 0, "Trying to access the first element of an empty vector" ); return _arr[ 0 ]; }
  const_reference front() const                 { CHECKD( _size == 0, "Trying to access the first element of an empty vector" ); return _arr[ 0 ]; }
  reference       back()                        { CHECKD( _size == 0, "Trying to access the last element of an empty vector" );  return _arr[ _size - 1 ]; }
  const_reference back() const                  { CHECKD( _size == 0, "Trying to access the last element of an empty vector" );  return _arr[ _size - 1 ]; }
  pointer         data()                        { return _arr; }
  const_pointer   data() const                  { return _arr; }
  iterator        begin()                       { return _arr; }
  const_iterator  begin() const                 { return _arr; }
  const_iterator  cbegin() const                { return _arr; }
  iterator        end()                         { return _arr + _size; }
  const_iterator  end() const                   { return _arr + _size; };
  const_iterator  cend() const                  { return _arr + _size; };
  size_type       size() const                  { return _size; };
  size_type       byte_size() const             { return _size * sizeof( T ); }
  bool            empty() const                 { return _size == 0; }

  size_type       capacity() const              { return N; }
  size_type       max_size() const              { return N; }
  size_type       byte_capacity() const         { return sizeof(_arr); }

  iterator        insert( const_iterator _pos, const T& _val )
                                                { CHECKD( _size >= N, "capacity exceeded" );
                                                  for( difference_type i = _size - 1; i >= _pos - _arr; i-- ) _arr[i + 1] = _arr[i];
                                                  *const_cast<iterator>( _pos ) = _val;
                                                  _size++;
                                                  return const_cast<iterator>( _pos ); }

  iterator        insert( const_iterator _pos, T&& _val )
                                                { CHECKD( _size >= N, "capacity exceeded" );
                                                  for( difference_type i = _size - 1; i >= _pos - _arr; i-- ) _arr[i + 1] = _arr[i];
                                                  *const_cast<iterator>( _pos ) = std::forward<T>( _val );
                                                  _size++; return const_cast<iterator>( _pos ); }
  template<class InputIt>
  iterator        insert( const_iterator _pos, InputIt first, InputIt last )
                                                { const difference_type numEl = last - first;
                                                  CHECKD( _size + numEl >= N, "capacity exceeded" );
                                                  for( difference_type i = _size - 1; i >= _pos - _arr; i-- ) _arr[i + numEl] = _arr[i];
                                                  iterator it = const_cast<iterator>( _pos ); _size += numEl;
                                                  while( first != last ) *it++ = *first++;
                                                  return const_cast<iterator>( _pos ); }

  iterator        insert( const_iterator _pos, size_t numEl, const T& val )
                                                { //const difference_type numEl = last - first;
                                                  CHECKD( _size + numEl >= N, "capacity exceeded" );
                                                  for( difference_type i = _size - 1; i >= _pos - _arr; i-- ) _arr[i + numEl] = _arr[i];
                                                  iterator it = const_cast<iterator>( _pos ); _size += numEl;
                                                  for ( int k = 0; k < numEl; k++) *it++ = val;
                                                  return const_cast<iterator>( _pos ); }

  void            erase( const_iterator _pos )  { iterator it   = const_cast<iterator>( _pos ) - 1;
                                                  iterator last = end() - 1;
                                                  while( ++it != last ) *it = *( it + 1 );
                                                  _size--; }
};


// ---------------------------------------------------------------------------
// dynamic cache
// ---------------------------------------------------------------------------

template<typename T>
class dynamic_cache
{
  std::vector<T*> m_cache;
#if ENABLE_SPLIT_PARALLELISM
  int64_t         m_cacheId;
#endif

public:

#if ENABLE_SPLIT_PARALLELISM
  dynamic_cache()
  {
    static int cacheId = 0;
    m_cacheId = cacheId++;
  }

#endif
  ~dynamic_cache()
  {
    deleteEntries();
  }

  void deleteEntries()
  {
    for( auto &p : m_cache )
    {
      delete p;
      p = nullptr;
    }

    m_cache.clear();
  }

  T* get()
  {
    T* ret;

    if( !m_cache.empty() )
    {
      ret = m_cache.back();
      m_cache.pop_back();
#if ENABLE_SPLIT_PARALLELISM
      CHECK( ret->cacheId != m_cacheId, "Putting item into wrong cache!" );
      CHECK( !ret->cacheUsed,           "Fetched an element that should've been in cache!!" );
#endif
    }
    else
    {
      ret = new T;
    }

#if ENABLE_SPLIT_PARALLELISM
    ret->cacheId   = m_cacheId;
    ret->cacheUsed = false;

#endif
    return ret;
  }

  void cache( T* el )
  {
#if ENABLE_SPLIT_PARALLELISM
    CHECK( el->cacheId != m_cacheId, "Putting item into wrong cache!" );
    CHECK( el->cacheUsed,            "Putting cached item back into cache!" );

    el->cacheUsed = true;

#endif
    m_cache.push_back( el );
  }

  void cache( std::vector<T*>& vel )
  {
#if ENABLE_SPLIT_PARALLELISM
    for( auto el : vel )
    {
      CHECK( el->cacheId != m_cacheId, "Putting item into wrong cache!" );
      CHECK( el->cacheUsed,            "Putting cached item back into cache!" );

      el->cacheUsed = true;
    }

#endif
    m_cache.insert( m_cache.end(), vel.begin(), vel.end() );
    vel.clear();
  }
};

typedef dynamic_cache<struct CodingUnit    > CUCache;
typedef dynamic_cache<struct PredictionUnit> PUCache;
typedef dynamic_cache<struct TransformUnit > TUCache;

struct XUCache
{
  CUCache cuCache;
  PUCache puCache;
  TUCache tuCache;
};

#define SIGN(x) ( (x) >= 0 ? 1 : -1 )

//! \}

#endif

<|MERGE_RESOLUTION|>--- conflicted
+++ resolved
@@ -50,11 +50,7 @@
 #include <assert.h>
 #include <cassert>
 
-<<<<<<< HEAD
 #define JVET_Q0481_PARTITION_CONSTRAINTS_ORDER            1 // JVET-Q0481: Ordering of partition constraints syntax elements in the SPS and PH
-
-#define JVET_AHG14_LOSSLESS                               1 // TS with lossless support
-=======
 
 #define JVET_Q0147_JCCR_SIGNALLING                        1 // JVET-Q0147: Conditional signaling of sps_joint_cbcr_enabled_flag based on ChromaArrayType
 
@@ -86,7 +82,6 @@
 
 #define JVET_AHG14_LOSSLESS                               1
 #define JVET_AHG14_LOSSLESS_ENC_QP_FIX                    1 && JVET_AHG14_LOSSLESS
->>>>>>> 2ef002ae
 
 #define JVET_M0497_MATRIX_MULT                            0 // 0: Fast method; 1: Matrix multiplication
 
