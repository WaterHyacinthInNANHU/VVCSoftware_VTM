--- conflicted
+++ resolved
@@ -50,15 +50,11 @@
 #include <assert.h>
 #include <cassert>
 
-<<<<<<< HEAD
 #define JVET_P0362_RESERVE_NUH_LAYER_ID_VALUES            1 // JVET-P0362: Reserve nuh_layer_id values 56 to 63, inclusive
 
-#define JVET_P01034_PRED_1D_SCALING_LIST                  1 // JVET-P1034: 1D Scaling list index and add predictor mode 
-=======
 #define RETRAIN_CABAC                                     1 // Retrained CABAC probabilities
 
 #define JVET_P01034_PRED_1D_SCALING_LIST                  1 // JVET-P1034: 1D Scaling list index and add predictor mode
->>>>>>> fabd5eba
 
 #define JVET_P0345_LD_GOP_8                               1 // JVET-P0345: low-delay gop size 8
 
