/* The copyright in this software is being made available under the BSD
 * License, included below. This software may be subject to other third party
 * and contributor rights, including patent rights, and no such rights are
 * granted under this license.
 *
 * Copyright (c) 2010-2019, ITU/ISO/IEC
 * All rights reserved.
 *
 * Redistribution and use in source and binary forms, with or without
 * modification, are permitted provided that the following conditions are met:
 *
 *  * Redistributions of source code must retain the above copyright notice,
 *    this list of conditions and the following disclaimer.
 *  * Redistributions in binary form must reproduce the above copyright notice,
 *    this list of conditions and the following disclaimer in the documentation
 *    and/or other materials provided with the distribution.
 *  * Neither the name of the ITU/ISO/IEC nor the names of its contributors may
 *    be used to endorse or promote products derived from this software without
 *    specific prior written permission.
 *
 * THIS SOFTWARE IS PROVIDED BY THE COPYRIGHT HOLDERS AND CONTRIBUTORS "AS IS"
 * AND ANY EXPRESS OR IMPLIED WARRANTIES, INCLUDING, BUT NOT LIMITED TO, THE
 * IMPLIED WARRANTIES OF MERCHANTABILITY AND FITNESS FOR A PARTICULAR PURPOSE
 * ARE DISCLAIMED. IN NO EVENT SHALL THE COPYRIGHT HOLDER OR CONTRIBUTORS
 * BE LIABLE FOR ANY DIRECT, INDIRECT, INCIDENTAL, SPECIAL, EXEMPLARY, OR
 * CONSEQUENTIAL DAMAGES (INCLUDING, BUT NOT LIMITED TO, PROCUREMENT OF
 * SUBSTITUTE GOODS OR SERVICES; LOSS OF USE, DATA, OR PROFITS; OR BUSINESS
 * INTERRUPTION) HOWEVER CAUSED AND ON ANY THEORY OF LIABILITY, WHETHER IN
 * CONTRACT, STRICT LIABILITY, OR TORT (INCLUDING NEGLIGENCE OR OTHERWISE)
 * ARISING IN ANY WAY OUT OF THE USE OF THIS SOFTWARE, EVEN IF ADVISED OF
 * THE POSSIBILITY OF SUCH DAMAGE.
 */

/** \file     TypeDef.h
    \brief    Define macros, basic types, new types and enumerations
*/

#ifndef __TYPEDEF__
#define __TYPEDEF__

#ifndef __COMMONDEF__
#error Include CommonDef.h not TypeDef.h
#endif

#include <vector>
#include <utility>
#include <sstream>
#include <cstddef>
#include <cstring>
#include <assert.h>
#include <cassert>

<<<<<<< HEAD
#define JVET_O0245_VPS_DPS_APS                            1 // JVET-O0245: constraints for VPS, DPS, and APS
=======
#define JVET_O0044_MULTI_SUB_PROFILE                      1 // JVET-O0044: Zero or more sub profile fields
>>>>>>> 9e180907

#define JVET_O0143_BOTTOM_RIGHT_BRICK_IDX_DELTA           1 // JVET-O0143: Remove signaling of top_right_brick_idx

#define JVET_O0236_PPS_PARSING_DEPENDENCY                 1 // JVET-O0236: Resolves a PPS parsing dependency

#define JVET_O0148_NUM_ACTIVE_REF_PIC_CHECK               1 // JVET-O0148: Constraint that num active entries in RPL 0 and RPL 1 for P and B pictures

#define JVET_O0145_ENTRYPOINT_SIGNALLING                  1 // JVET-O0145: Not signalling num_entry_point_offsets but derive it at decoder

#define JVET_N0494_DRAP                                   1 // JVET-N0494: Dependent random access point indication SEI

#define JVET_O0173_O0176_O0338_NUMBRICK_M2                1 // JVET-O0173, O0176, O0338 : Replacing num_brick_rows_minus1 with num_brick_rows_minus2

#define JVET_OO152_BP_SEI_GDR                             1 // JVET-O0152: Allowing association of a buffering period SEI with GDR picture

#define JVET_OO147_LEADING_PIC_CHECKING                   1 // JVET-O0147: Constraints on leading pictures

#define JVET_O0299_APS_SCALINGLIST                        1 // JVET-O0299: Scaling List Matrices Support in APS

#define JVET_O1164_RPR                                    1  // JVET-O1164: Reference picture resampling
#if JVET_O1164_RPR
#define JVET_O1164_PS                                     1
#define RPR_BUFFER                                        1  // lossless
#define RPR_CTC_PRINT                                     1
#define RPR_CONF_WINDOW                                   1
#endif

#define JVET_O0625_ALF_PADDING                            1 // JVET-O0625/O0654/O0662: Unified padding method in ALF

#define JVET_O0238_PPS_OR_SLICE                           1 // JVET-O0238: Signal certain parameters either in PPS or per slice
#define SUPPORT_FOR_RECT_SLICES_WITH_VARYING_NUMBER_OF_TILES 1

#define FLATTEN_BUFFERS                                                                                                \
  (1 && JVET_O0502_ISP_CLEANUP && JVET_O0364_PADDING && JVET_O0426_MRL_REF_SAMPLES_DC_MODE                             \
   && JVET_O0925_MIP_SIMPLIFICATIONS && JVET_O0364_PDPC_DC)

#define JVET_O0119_BASE_PALETTE_444                       1 // JVET-O0119: Palette mode in HEVC and palette mode signaling in JVET-N0258. Only enabled for YUV444.

#define JVET_O0304_SIMPLIFIED_BDOF                        1 // JVET-O0304: Reduction of number of multiplications in BDOF

#define JVET_O0455_IBC_MAX_MERGE_NUM                      1 // JVET-O0455: Control the max number of IBC merge candidates independently from regular merge candidates

#define JVET_O0650_SIGNAL_CHROMAQP_MAPPING_TABLE          1 // JVET-O0650: Signal chroma QP mapping tables and move chroma PPS/slice offsets after mapping table

#define JVET_O0502_ISP_CLEANUP                            1 // JVET-O0502: Enable PDPC and all 67 intra modes and apply the cubic filter always (also included in JVET-O0341) for ISP

#define JVET_O0640_PICTURE_SIZE_CONSTRAINT                1 // JVET-O0640: Picture width and height shall be a multiple of Max(8, minCU size)

#define JVET_O_MAX_NUM_ALF_APS_8                          1 // JVET-O: number of ALF APSs is reduced to 8

#define JVET_O0925_MIP_SIMPLIFICATIONS                    1 // JVET-O0925: Simplifications of MIP

#define JVET_O0070_PROF                                   1 // JVET-O0070 method 4-2.1a: Prediction refinement with optical flow for affine mode

#define JVET_O0570_GRAD_SIMP                              1 // JVET-O0570/JVET-O0211, SMID friendly spatial gradient calculation

#define JVET_O1170_IBC_VIRTUAL_BUFFER                     1 // JVET-O1170/O1171: IBC virtual buffer
#if JVET_O1170_IBC_VIRTUAL_BUFFER
#define JVET_O1170_CHECK_BV_AT_DECODER                    1 // For decoder to check if a BV is valid or not
#endif

#define JVET_O0538_SPS_CONTROL_ISP_SBT                    1 // JVET-O0538: SPS control for ISP and SBT transform

#define JVET_O0634_BDOF_SIZE_CONSTRAINT                   1 // JVET-O0634: BDOF applied CU size align with DMVR

#define JVET_O0213_RESTRICT_LFNST_TO_MAX_TB_SIZE          1 // JVET-O0213: Block size restriction of LFNST to maximum transform size

#define JVET_O0617_SIG_FLAG_CONTEXT_REDUCTION             1 // JVET-O0617: Significant flag context reduction

#define JVET_O0244_DELTA_POC                              1 // JVET-O0244: weighted prediction in SPS and delta POC

#define JVET_O1153_INTRA_CHROMAMODE_CODING                1  //JVET-O1153: simplified intra chromamode coding

#define JVET_O0159_10BITTCTABLE_DEBLOCKING                1 // tc table for 10-bit video

#define JVET_O0061_MV_THR_DEBLOCKING                      1 // a deblocking mv threshold of half pel

#define JVET_O0220_METHOD1_SUBBLK_FLAG_PARSING            1 // JVET-O0220 method-1: Parse merge_subblock_flag conditioned on MaxNumSubblockMergeCand

#define JVET_O0263_O0220_SUBBLOCK_SYNTAX_CLEANUP          1 // JVET-O0263/ JVET-O0220: Syntax cleanup on subblock merge

#define JVET_O0060_4x4_deblocking                         1 // deblock on 4x4 grid

#define JVET_O0046_DQ_SIGNALLING                          1 // JVET-O0046: Move delta-QP earlier for 64x64 VPDU processing, applied to CUs >64x64 only

#define JVET_O0616_400_CHROMA_SUPPORT                     1 // JVET-O0616: Various chroma format support in VVC

#define JVET_O0265_TPM_SIMPLIFICATION                     1 // JVET-O0265/JVET-O0629/JVET-O0418/JVET-O0329/JVET-O0378/JVET-O0411/JVET-O0279:Simplified motion field storage for TPM

#define JVET_O0409_EXCLUDE_CODED_SUB_BLK_FLAG_FROM_COUNT  1 // JVET-O0409: exclude coded_subblock_flag from counting context-coded bins in transform skip

#define JVET_O0057_ALTHPELIF                              1  //AMVR_HPEL

#define JVET_O1136_TS_BDPCM_SIGNALLING                    1 // JVET-O1136: Unified syntax for JVET-O0165/O0200/O0783 on TS and BDPCM signalling

#define JVET_O0219_LFNST_TRANSFORM_SET_FOR_LMCMODE        1

#define JVET_O0426_MRL_REF_SAMPLES_DC_MODE                1 // JVET-O0426: align MRL reference samples used for DC intra mode prediction

#define JVET_O0366_AFFINE_BCW                             1 // JVET-O0366: Simplifications on BCW index derivation process

#define JVET_O0919_TS_MIN_QP                              1 // JVET-O0919: Minimum QP for Transform Skip Mode

#define JVET_O1168_CU_CHROMA_QP_OFFSET                    1 // JVET-O1168: cu chroma QP offset

#define JVET_O0368_LFNST_WITH_DCT2_ONLY                   1 // JVET-O0368/O0292/O0521/O0466: disable LFNST for non-DCT2 MTS candidates normatively

#define JVET_O0106_ISP_4xN_PREDREG_FOR_1xN_2xN            1 // JVET-O0106: use 4xN prediction regions for 1xN and 2xN subblocks

#define JVET_O0500_SEP_CTX_AFFINE_SUBBLOCK_MRG            1 // JVET-O0500: Different ctx models for inter affine flag and subblock merge flag

#define JVET_O0414_SMVD_LTRP                              1 // JVET-O0414: long-term reference picture restriction for SMVD

#define JVET_O0258_REMOVE_CHROMA_IBC_FOR_DUALTREE         1 // JVET-O0258 Remove chroma IBC when dualtree is used

#define JVET_O1161_IBC_MAX_SIZE                           1 // Limit largest IBC luma CU size to 64x64 per discussion of JVET-O1161

#define JVET_O0315_RDPCM_INTRAMODE_ALIGN                  1 // JVET-O0200/O0205/O0296/O0342/O0463/O0542: Intra prediction mode alignment for BDPCM

#define JVET_O0284_CONDITION_SMVD_MVDL1ZEROFLAG           1 // JVET-O0284: condition sym_mvd_flag on mvd_l1_zero_flag

#define JVET_O0122_TS_SIGN_LEVEL                          1 // JVET-O0122: Sign context and level mapping of TS residual coding.

#define JVET_O0438_SPS_AFFINE_AMVR_FLAG                   1 // JVET-O0438: affine AMVR control flag conditioned on affine control flag in SPS

#define JVET_O0065_CABAC_INIT                             1 // JVET-O0065: CABAC initialization

#define JVET_O0052_TU_LEVEL_CTX_CODED_BIN_CONSTRAINT      1 // JVET-O0052 Method-1: TU-level context coded bin constraint

#define JVET_O0105_ICT                                    1 // JVET-O0105: inter-chroma transform (ICT) as extension of joint chroma coding (JCC)
#define JVET_O0543_ICT_ICU_ONLY                           1 // JVET-O0543: ICT only in Intra CUs (was Intra slices, modified during adoption)
#define JVET_N0288_PROPOSAL1                              1   // JVET-N0288 Proposal 1

#define JVET_O0090_ALF_CHROMA_FILTER_ALTERNATIVES_CTB     1 // JVET-O0090 test 2: CTB selection of ALF alternative chroma filters
#define JVET_O0050_LOCAL_DUAL_TREE                        1 // JVET-O0050: avoid small intra chroma block by a "local dual-tree" technique

#define JVET_O0216_ALF_COEFF_EG3                          1 // JVET-O0216/O0302/O0648: using EG3 for ALF coefficients coding

#define JVET_O0256_ADJUST_THD_DEPQUANT                    1 // JVET-O0256: Fast encoder with adjusted threshold in dependent quantization

#define JVET_O0619_GTX_SINGLE_PASS_TS_RESIDUAL_CODING     1 // JVET-O0619/O0623 : Single pass coding of abs_level_gtx_flag[x] for TS residual coding

#define JVET_O0272_LMCS_SIMP_INVERSE_MAPPING              1 // JVET-O0272: LMCS simplified inverse mapping

#define JVET_O0247_ALF_CTB_CODING_REDUNDANCY_REMOVAL      1 // JVET-O0247: not signal APS index when number APS is 2

#define JVET_O0297_DMVR_PADDING                           1 // JVET-O0297 DMVR Padding

#define JVET_O0637_CHROMA_GRADIENT_LINE_SELECTION         1 // Choose line0 and line3 for gradient computation when chroma is same size as luma

#define JVET_O0288_UNIFY_ALF_SLICE_TYPE_REMOVAL           1 // JVET-O0288: remove slice type dependency in ALF

#define JVET_O0064_SIMP_ALF_CLIP_CODING                   1 // JVET-O0047/O0058/O0064/O0067/O0290/O0301/O0430: use FLC for alf clipping indices, always signal alf clipping indices

#define JVET_O0529_IMPLICIT_MTS_HARMONIZE                 1 // JVET-O0529/O0540: Harmonization of LFNST, MIP and implicit MTS

#define JVET_O0669_REMOVE_ALF_COEFF_PRED                  1 // JVET-O0425/O0427/O0669: remove prediction in ALF coefficients coding

#define  JVET_O0526_MIN_CTU_SIZE                          1 // JVET-O0526: Minimum CTU size 32x32

#define JVET_O0545_MAX_TB_SIGNALLING                      1 // JVET-O0545: Configurable maximum transform size

#define JVET_O0525_REMOVE_PCM                             1 // JVET-O0525: Removal of PCM mode

#define JVET_O0541_IMPLICIT_MTS_CONDITION                 1 // JVET_O0541: Decouple the intra implicit transform selection from an inter MTS related SPS flag
#define JVET_O0163_REMOVE_SWITCHING_TMV                   1 // JVET-O0163/JVET-O0588: Remove switching between L0 and L1 for temporal MV
#define JVET_O0655_422_CHROMA_DM_MAPPING_FIX              1 // JVET-O0655: modify chroma DM derivation table for 4:2:2 chroma format

#define JVET_O1109_UNFIY_CRS                              1 // JVET-O1109: Unified CRS derivation

#define JVET_O0590_REDUCE_DMVR_ORIG_MV_COST               1 // Reduce the DMVR cost of the original MV

#define JVET_O0432_LMCS_ENCODER                           1 // JVET-O0432: LMCS encoder improvement

#define JVET_O0429_CRS_LAMBDA_FIX                         1 // JVET-O0429: fix encoder lambda rounding used in CRS

#define JVET_O0428_LMCS_CLEANUP                           1 // JVET-O0428: LMCS cleanups

#define JVET_O0164_REMOVE_AMVP_SPATIAL_SCALING            1 // JVET-O0164/JVET-O0587: remove spatial AMVP candidate scaling

#define JVET_O0162_IBC_MVP_FLAG                           1 // JVET-O0162/O0331/O0480/O0574: IBC mvp flag conditioned on MaxNumMergeCand>1

#define JVET_O0055_INT_DMVR_DIS_BDOF                      1 // integer-distance DMVR cost to disable BDOF and disable BDOF early termination

#define JVET_O0277_INTRA_SMALL_BLOCK_DCTIF                1 // JVET-O0277: DCT-IF interpolation filter is always used for 4x4, 4x8, and 8x4 luma CB

#define JVET_O0267_IBC_SCALING_LIST                       1

#define JVET_O0280_SIMD_TRIANGLE_WEIGHTING                1 // JVET-O0280: SIMD implementation for weighted sample prediction process of triangle prediction mode

#define JVET_O0379_SPEEDUP_TPM_ENCODER                    1 // JVET_O0379: Speedup mode decision process for triangle prediction mode

#define JVET_O0364_PADDING                                1 // JVET-O0364 Part 2: clean up padding process in intra prediction
#define JVET_O0364_PDPC_DC                                1 // JVET-O0364 Part 4: align PDPC process for DC with the one for Planar
#define JVET_O0364_PDPC_ANGULAR                           1 // JVET-O0364 Part 5: simplify PDPC process for angular modes

#define JVET_O0094_LFNST_ZERO_PRIM_COEFFS                 1 // JVET-O0094: CE6-2.1a, LFNST involves zeroing of primary only coefficient positions

#define JVET_O0294_TRANSFORM_CLEANUP                      1 // JVET-O0294: Context modelling for MTS index

#define JVET_O1124_ALLOW_CCLM_COND                        1 // JVET-O1124/JVET-O0196: CCLM restriction to reduce luma-chroma latency for chroma separate tree

#define JVET_O0078_SINGLE_HMVPLUT                         1 // JVET-O0078Single HMVP table for all CUs inside the shared merge list region for IBC

#define JVET_O0126_BPWA_INDEX_CODING_FIX                  1 // JVET-O0126 align BPWA index coding with specification

#define JVET_O0592_ENC_ME_IMP                             1 // JVET-O0592 encoder ME improvement

#define JVET_O0108_DIS_DMVR_BDOF_CIIP                     1 // JVET_O0108 CE9-2.2: disable DMVR and BDOF for CIIP

#define JVET_O1140_SLICE_DISABLE_BDOF_DMVR_FLAG           1 // JVET-O1140 slice level disable flag for BDOF and DMVR

#define JVET_O0567_MVDRange_Constraint                    1 // JVET-O0567: constrain the signalled MVD value to the range of [-2^17, 2^17-1]

#define JVET_O0596_CBF_SIG_ALIGN_TO_SPEC                  1 // JVET-O0596 align cbf signaling with specification
#define JVET_O0193_REMOVE_TR_DEPTH_IN_CBF_CTX             1 // JVET-O0193/JVET-O0375: remove transform depth in cbf context modeling
#define JVET_O0681_DIS_BPWA_CIIP                          1 // JVET-O0681 disable BCW for CIIP, method 2 inherit BCW index
#define JVET_O0249_MERGE_SYNTAX                           1 // JVET-O0249: merge syntax change
#define JVET_O0594_BDOF_REF_SAMPLE_PADDING                1 // JVET-O0594/O0252/O0506/O0615/O0624: BDOF reference sample padding using the nearest integer sample position

#define JVET_O0610_CFG                                    1 // config default change for "Adopt to mandate the presence of AU delimiter for each AU", config parameter should be removed later
#define JVET_O0610_DETECT_AUD                             1 // JVET-O0610: detect presence of mandatory access unit delimiters

#define JVET_O0491_HLS_CLEANUP                            1
#define JVET_O0041_FRAME_FIELD_SEI                        1

#define JVET_O0376_SPS_JOINTCBCR_FLAG                          1 // JVET-O0376: add the JointCbCr control flag in SPS
#define JVET_O0472_LFNST_SIGNALLING_LAST_SCAN_POS         1 // JVET-O0472: LFNST index signalling depends on the position of last significant coefficient

#define JVET_O0189_DU                                     1
#if JVET_O0189_DU
#define FIX_SEI_O0189                                     1
#define FIX_HRD_O0189                                     1
#endif
#define JVET_N0353_INDEP_BUFF_TIME_SEI                    1 // JVET-N0353 independent parsing of buffering and timing info SEIs
#define JVET_N0867_TEMP_SCAL_HRD                          1 // JVET-N0867 temporal scalability support for HRD in buffering period and picture timing SEIs

#define FIX_DB_MAX_TRANSFORM_SIZE                         1

#define MRG_SHARELIST_SHARSIZE                            32

#define JVET_M0497_MATRIX_MULT                            0 // 0: Fast method; 1: Matrix multiplication

#define APPLY_SBT_SL_ON_MTS                               1 // apply save & load fast algorithm on inter MTS when SBT is on
#if !JVET_O0525_REMOVE_PCM
#define FIX_PCM                                           1 // Fix PCM bugs in VTM3
#endif

#if JVET_O0545_MAX_TB_SIGNALLING
#define MAX_TB_SIZE_SIGNALLING                            1
#else
#define MAX_TB_SIZE_SIGNALLING                            0
#endif

#define JVET_N0100_PROPOSAL1                              1 // JVET-N0100: ltrp picture signalling

#define JVET_N0865_SYNTAX                                 1 // JVET_N0865 syntax elements
#define JVET_N0865_NONSYNTAX                              1 // JVET_N0865 other than syntax parts
#define JVET_N0865_GRA2GDR                                1 // Changing the name of GRA to GDR

#define JVET_O0178                                        1 // JVET_O0178 - conditionally signal sps_sub_layer_ordering_info_present_flag

#define RPL_IN_IDR_FIX                                    1 // JVET_N0865 syntax elements

#define JVET_O0179                                        1 // JVET_O0179: Implement NAL unit header syntax proposal B

#define JVET_O0176_PROPOSAL3                              1 // JVET_O0176 check for rect_slice_flag 

#define JVET_O0181                                        1 // JVET_O0181: non_reference_picture_flag

#define JVET_O0177_PROPOSAL1                              1 // JVET_O0177 proposal 1: Allow signaling of HRD parameters for temporal sub-layers optionally controlled by a flag

#define HEVC_SEI                                          0 // SEI messages that are defined in HEVC, but not in VVC

typedef std::pair<int, bool> TrMode;
typedef std::pair<int, int>  TrCost;

// clang-format off
#define ENABLE_JVET_L0283_MRL                             1 // 1: Enable MRL, 0: Disable MRL
#define JVET_L0090_PAIR_AVG                               1 // Add pairwise average candidates, replace HEVC combined candidates
#define REUSE_CU_RESULTS                                  1
#if REUSE_CU_RESULTS
#define REUSE_CU_RESULTS_WITH_MULTIPLE_TUS                1
#if !JVET_O0545_MAX_TB_SIGNALLING
#define MAX_NUM_TUS                                       4
#endif
#endif
// clang-format on


#ifndef JVET_J0090_MEMORY_BANDWITH_MEASURE
#define JVET_J0090_MEMORY_BANDWITH_MEASURE                0
#endif

#ifndef EXTENSION_360_VIDEO
#define EXTENSION_360_VIDEO                               0   ///< extension for 360/spherical video coding support; this macro should be controlled by makefile, as it would be used to control whether the library is built and linked
#endif

#ifndef EXTENSION_HDRTOOLS
#define EXTENSION_HDRTOOLS                                0 //< extension for HDRTools/Metrics support; this macro should be controlled by makefile, as it would be used to control whether the library is built and linked
#endif

#define JVET_O0756_CONFIG_HDRMETRICS                      1
#if EXTENSION_HDRTOOLS
#define JVET_O0756_CALCULATE_HDRMETRICS                   1
#endif

#ifndef ENABLE_WPP_PARALLELISM
#define ENABLE_WPP_PARALLELISM                            0
#endif
#if ENABLE_WPP_PARALLELISM
#ifndef ENABLE_WPP_STATIC_LINK
#define ENABLE_WPP_STATIC_LINK                            0 // bug fix static link
#endif
#define PARL_WPP_MAX_NUM_THREADS                         16

#endif
#ifndef ENABLE_SPLIT_PARALLELISM
#define ENABLE_SPLIT_PARALLELISM                          0
#endif
#if ENABLE_SPLIT_PARALLELISM
#define PARL_SPLIT_MAX_NUM_JOBS                           6                             // number of parallel jobs that can be defined and need memory allocated
#define NUM_RESERVERD_SPLIT_JOBS                        ( PARL_SPLIT_MAX_NUM_JOBS + 1 )  // number of all data structures including the merge thread (0)
#define PARL_SPLIT_MAX_NUM_THREADS                        PARL_SPLIT_MAX_NUM_JOBS
#define NUM_SPLIT_THREADS_IF_MSVC                         4

#endif


// ====================================================================================================================
// General settings
// ====================================================================================================================

#ifndef ENABLE_TRACING
#define ENABLE_TRACING                                    1 // DISABLE by default (enable only when debugging, requires 15% run-time in decoding) -- see documentation in 'doc/DTrace for NextSoftware.pdf'
#endif

#if ENABLE_TRACING
#define K0149_BLOCK_STATISTICS                            1 // enables block statistics, which can be analysed with YUView (https://github.com/IENT/YUView)
#if K0149_BLOCK_STATISTICS
#define BLOCK_STATS_AS_CSV                                0 // statistics will be written in a comma separated value format. this is not supported by YUView
#endif
#endif

#define WCG_EXT                                           1
#define WCG_WPSNR                                         WCG_EXT

#define KEEP_PRED_AND_RESI_SIGNALS                        0

// ====================================================================================================================
// Debugging
// ====================================================================================================================

// most debugging tools are now bundled within the ENABLE_TRACING macro -- see documentation to see how to use

#define PRINT_MACRO_VALUES                                1 ///< When enabled, the encoder prints out a list of the non-environment-variable controlled macros and their values on startup

#define INTRA_FULL_SEARCH                                 0 ///< enables full mode search for intra estimation

// TODO: rename this macro to DECODER_DEBUG_BIT_STATISTICS (may currently cause merge issues with other branches)
// This can be enabled by the makefile
#ifndef RExt__DECODER_DEBUG_BIT_STATISTICS
#define RExt__DECODER_DEBUG_BIT_STATISTICS                0 ///< 0 (default) = decoder reports as normal, 1 = decoder produces bit usage statistics (will impact decoder run time by up to ~10%)
#endif

#ifndef RExt__DECODER_DEBUG_TOOL_MAX_FRAME_STATS
#define RExt__DECODER_DEBUG_TOOL_MAX_FRAME_STATS         (1 && RExt__DECODER_DEBUG_BIT_STATISTICS )   ///< 0 (default) = decoder reports as normal, 1 = decoder produces max frame bit usage statistics
#endif

#define TR_ONLY_COEFF_STATS                              (1 && RExt__DECODER_DEBUG_BIT_STATISTICS )   ///< 0 combine TS and non-TS decoder debug statistics. 1 = separate TS and non-TS decoder debug statistics.
#define EPBINCOUNT_FIX                                   (1 && RExt__DECODER_DEBUG_BIT_STATISTICS )   ///< 0 use count to represent number of calls to decodeBins. 1 = count and bins for EP bins are the same.

#ifndef RExt__DECODER_DEBUG_TOOL_STATISTICS
#define RExt__DECODER_DEBUG_TOOL_STATISTICS               0 ///< 0 (default) = decoder reports as normal, 1 = decoder produces tool usage statistics
#endif

#if RExt__DECODER_DEBUG_BIT_STATISTICS || RExt__DECODER_DEBUG_TOOL_STATISTICS
#define RExt__DECODER_DEBUG_STATISTICS                    1
#endif

// ====================================================================================================================
// Tool Switches - transitory (these macros are likely to be removed in future revisions)
// ====================================================================================================================

#define DECODER_CHECK_SUBSTREAM_AND_SLICE_TRAILING_BYTES  1 ///< TODO: integrate this macro into a broader conformance checking system.
#define T0196_SELECTIVE_RDOQ                              1 ///< selective RDOQ
#define U0040_MODIFIED_WEIGHTEDPREDICTION_WITH_BIPRED_AND_CLIPPING 1
#define U0033_ALTERNATIVE_TRANSFER_CHARACTERISTICS_SEI    1 ///< Alternative transfer characteristics SEI message (JCTVC-U0033, with syntax naming from V1005)
#define X0038_LAMBDA_FROM_QP_CAPABILITY                   1 ///< This approach derives lambda from QP+QPoffset+QPoffset2. QPoffset2 is derived from QP+QPoffset using a linear model that is clipped between 0 and 3.
                                                            // To use this capability enable config parameter LambdaFromQpEnable

// ====================================================================================================================
// Tool Switches
// ====================================================================================================================


// This can be enabled by the makefile
#ifndef RExt__HIGH_BIT_DEPTH_SUPPORT
#define RExt__HIGH_BIT_DEPTH_SUPPORT                      0 ///< 0 (default) use data type definitions for 8-10 bit video, 1 = use larger data types to allow for up to 16-bit video (originally developed as part of N0188)
#endif

// SIMD optimizations
#define SIMD_ENABLE                                       1
#define ENABLE_SIMD_OPT                                 ( SIMD_ENABLE && !RExt__HIGH_BIT_DEPTH_SUPPORT )    ///< SIMD optimizations, no impact on RD performance
#define ENABLE_SIMD_OPT_MCIF                            ( 1 && ENABLE_SIMD_OPT )                            ///< SIMD optimization for the interpolation filter, no impact on RD performance
#define ENABLE_SIMD_OPT_BUFFER                          ( 1 && ENABLE_SIMD_OPT )                            ///< SIMD optimization for the buffer operations, no impact on RD performance
#define ENABLE_SIMD_OPT_DIST                            ( 1 && ENABLE_SIMD_OPT )                            ///< SIMD optimization for the distortion calculations(SAD,SSE,HADAMARD), no impact on RD performance
#define ENABLE_SIMD_OPT_AFFINE_ME                       ( 1 && ENABLE_SIMD_OPT )                            ///< SIMD optimization for affine ME, no impact on RD performance
#define ENABLE_SIMD_OPT_ALF                             ( 1 && ENABLE_SIMD_OPT )                            ///< SIMD optimization for ALF
#if ENABLE_SIMD_OPT_BUFFER
#define ENABLE_SIMD_OPT_GBI                               1                                                 ///< SIMD optimization for GBi
#endif

// End of SIMD optimizations


#define ME_ENABLE_ROUNDING_OF_MVS                         1 ///< 0 (default) = disables rounding of motion vectors when right shifted,  1 = enables rounding

#define RDOQ_CHROMA_LAMBDA                                1 ///< F386: weighting of chroma for RDOQ

#define U0132_TARGET_BITS_SATURATION                      1 ///< Rate control with target bits saturation method
#ifdef  U0132_TARGET_BITS_SATURATION
#define V0078_ADAPTIVE_LOWER_BOUND                        1 ///< Target bits saturation with adaptive lower bound
#endif
#define W0038_DB_OPT                                      1 ///< adaptive DB parameter selection, LoopFilterOffsetInPPS and LoopFilterDisable are set to 0 and DeblockingFilterMetric=2;
#define W0038_CQP_ADJ                                     1 ///< chroma QP adjustment based on TL, CQPTLAdjustEnabled is set to 1;

#define SHARP_LUMA_DELTA_QP                               1 ///< include non-normative LCU deltaQP and normative chromaQP change
#define ER_CHROMA_QP_WCG_PPS                              1 ///< Chroma QP model for WCG used in Anchor 3.2
#define ENABLE_QPA                                        1 ///< Non-normative perceptual QP adaptation according to JVET-H0047 and JVET-K0206. Deactivated by default, activated using encoder arguments --PerceptQPA=1 --SliceChromaQPOffsetPeriodicity=1
#define ENABLE_QPA_SUB_CTU                              ( 1 && ENABLE_QPA ) ///< when maximum delta-QP depth is greater than zero, use sub-CTU QPA


#define RDOQ_CHROMA                                       1 ///< use of RDOQ in chroma

#define QP_SWITCHING_FOR_PARALLEL                         1 ///< Replace floating point QP with a source-file frame number. After switching POC, increase base QP instead of frame level QP.

#define LUMA_ADAPTIVE_DEBLOCKING_FILTER_QP_OFFSET         1 /// JVET-L0414 (CE11.2.2) with explicit signalling of num interval, threshold and qpOffset
// ====================================================================================================================
// Derived macros
// ====================================================================================================================

#if RExt__HIGH_BIT_DEPTH_SUPPORT
#define FULL_NBIT                                         1 ///< When enabled, use distortion measure derived from all bits of source data, otherwise discard (bitDepth - 8) least-significant bits of distortion
#define RExt__HIGH_PRECISION_FORWARD_TRANSFORM            1 ///< 0 use original 6-bit transform matrices for both forward and inverse transform, 1 (default) = use original matrices for inverse transform and high precision matrices for forward transform
#else
#define FULL_NBIT                                         1 ///< When enabled, use distortion measure derived from all bits of source data, otherwise discard (bitDepth - 8) least-significant bits of distortion
#define RExt__HIGH_PRECISION_FORWARD_TRANSFORM            0 ///< 0 (default) use original 6-bit transform matrices for both forward and inverse transform, 1 = use original matrices for inverse transform and high precision matrices for forward transform
#endif

#if FULL_NBIT
#define DISTORTION_PRECISION_ADJUSTMENT(x)                0
#else
#define DISTORTION_ESTIMATION_BITS                        8
#define DISTORTION_PRECISION_ADJUSTMENT(x)                ((x>DISTORTION_ESTIMATION_BITS)? ((x)-DISTORTION_ESTIMATION_BITS) : 0)
#endif

// ====================================================================================================================
// Error checks
// ====================================================================================================================

#if ((RExt__HIGH_PRECISION_FORWARD_TRANSFORM != 0) && (RExt__HIGH_BIT_DEPTH_SUPPORT == 0))
#error ERROR: cannot enable RExt__HIGH_PRECISION_FORWARD_TRANSFORM without RExt__HIGH_BIT_DEPTH_SUPPORT
#endif

// ====================================================================================================================
// Named numerical types
// ====================================================================================================================

#if RExt__HIGH_BIT_DEPTH_SUPPORT
typedef       int             Pel;               ///< pixel type
typedef       int64_t           TCoeff;            ///< transform coefficient
typedef       int             TMatrixCoeff;      ///< transform matrix coefficient
typedef       int16_t           TFilterCoeff;      ///< filter coefficient
typedef       int64_t           Intermediate_Int;  ///< used as intermediate value in calculations
typedef       uint64_t          Intermediate_UInt; ///< used as intermediate value in calculations
#else
typedef       int16_t           Pel;               ///< pixel type
typedef       int             TCoeff;            ///< transform coefficient
typedef       int16_t           TMatrixCoeff;      ///< transform matrix coefficient
typedef       int16_t           TFilterCoeff;      ///< filter coefficient
typedef       int             Intermediate_Int;  ///< used as intermediate value in calculations
typedef       uint32_t            Intermediate_UInt; ///< used as intermediate value in calculations
#endif

typedef       uint64_t          SplitSeries;       ///< used to encoded the splits that caused a particular CU size
#if JVET_O0050_LOCAL_DUAL_TREE
typedef       uint64_t          ModeTypeSeries;    ///< used to encoded the ModeType at different split depth
#endif

typedef       uint64_t        Distortion;        ///< distortion measurement

// ====================================================================================================================
// Enumeration
// ====================================================================================================================
enum ApsTypeValues
{
  ALF_APS = 0,
  LMCS_APS = 1,
#if JVET_O0299_APS_SCALINGLIST
  SCALING_LIST_APS = 2,
#endif
};

enum QuantFlags
{
  Q_INIT           = 0x0,
  Q_USE_RDOQ       = 0x1,
  Q_RDOQTS         = 0x2,
  Q_SELECTIVE_RDOQ = 0x4,
};

//EMT transform tags
enum TransType
{
  DCT2 = 0,
  DCT8 = 1,
  DST7 = 2,
  NUM_TRANS_TYPE = 3,
  DCT2_EMT = 4
};

enum MTSIdx
{
  MTS_DCT2_DCT2 = 0,
  MTS_SKIP = 1,
  MTS_DST7_DST7 = 2,
  MTS_DCT8_DST7 = 3,
  MTS_DST7_DCT8 = 4,
  MTS_DCT8_DCT8 = 5
};

enum ISPType
{
  NOT_INTRA_SUBPARTITIONS       = 0,
  HOR_INTRA_SUBPARTITIONS       = 1,
  VER_INTRA_SUBPARTITIONS       = 2,
#if JVET_O0502_ISP_CLEANUP
  NUM_INTRA_SUBPARTITIONS_MODES = 3,
  INTRA_SUBPARTITIONS_RESERVED  = 4
#else
  NUM_INTRA_SUBPARTITIONS_MODES = 3
#endif
};

enum SbtIdx
{
  SBT_OFF_DCT  = 0,
  SBT_VER_HALF = 1,
  SBT_HOR_HALF = 2,
  SBT_VER_QUAD = 3,
  SBT_HOR_QUAD = 4,
  NUMBER_SBT_IDX,
  SBT_OFF_MTS, //note: must be after all SBT modes, only used in fast algorithm to discern the best mode is inter EMT
};

enum SbtPos
{
  SBT_POS0 = 0,
  SBT_POS1 = 1,
  NUMBER_SBT_POS
};

enum SbtMode
{
  SBT_VER_H0 = 0,
  SBT_VER_H1 = 1,
  SBT_HOR_H0 = 2,
  SBT_HOR_H1 = 3,
  SBT_VER_Q0 = 4,
  SBT_VER_Q1 = 5,
  SBT_HOR_Q0 = 6,
  SBT_HOR_Q1 = 7,
  NUMBER_SBT_MODE
};

enum RDPCMMode
{
  RDPCM_OFF             = 0,
  RDPCM_HOR             = 1,
  RDPCM_VER             = 2,
  NUMBER_OF_RDPCM_MODES = 3
};

enum RDPCMSignallingMode
{
  RDPCM_SIGNAL_IMPLICIT            = 0,
  RDPCM_SIGNAL_EXPLICIT            = 1,
  NUMBER_OF_RDPCM_SIGNALLING_MODES = 2
};

/// supported slice type
enum SliceType
{
  B_SLICE               = 0,
  P_SLICE               = 1,
  I_SLICE               = 2,
  NUMBER_OF_SLICE_TYPES = 3
};

/// chroma formats (according to semantics of chroma_format_idc)
enum ChromaFormat
{
  CHROMA_400        = 0,
  CHROMA_420        = 1,
  CHROMA_422        = 2,
  CHROMA_444        = 3,
  NUM_CHROMA_FORMAT = 4
};

enum ChannelType
{
  CHANNEL_TYPE_LUMA    = 0,
  CHANNEL_TYPE_CHROMA  = 1,
  MAX_NUM_CHANNEL_TYPE = 2
};

#if JVET_O0050_LOCAL_DUAL_TREE
enum TreeType
{
  TREE_D = 0, //default tree status (for single-tree slice, TREE_D means joint tree; for dual-tree I slice, TREE_D means TREE_L for luma and TREE_C for chroma)
  TREE_L = 1, //separate tree only contains luma (may split)
  TREE_C = 2, //separate tree only contains chroma (not split), to avoid small chroma block
};

enum ModeType
{
  MODE_TYPE_ALL = 0, //all modes can try
  MODE_TYPE_INTER = 1, //can try inter
  MODE_TYPE_INTRA = 2, //can try intra, ibc, palette
};
#endif

#define CH_L CHANNEL_TYPE_LUMA
#define CH_C CHANNEL_TYPE_CHROMA

enum ComponentID
{
  COMPONENT_Y         = 0,
  COMPONENT_Cb        = 1,
  COMPONENT_Cr        = 2,
  MAX_NUM_COMPONENT   = 3,
  JOINT_CbCr          = MAX_NUM_COMPONENT,
  MAX_NUM_TBLOCKS     = MAX_NUM_COMPONENT
};

#define MAP_CHROMA(c) (ComponentID(c))

enum InputColourSpaceConversion // defined in terms of conversion prior to input of encoder.
{
  IPCOLOURSPACE_UNCHANGED               = 0,
  IPCOLOURSPACE_YCbCrtoYCrCb            = 1, // Mainly used for debug!
  IPCOLOURSPACE_YCbCrtoYYY              = 2, // Mainly used for debug!
  IPCOLOURSPACE_RGBtoGBR                = 3,
  NUMBER_INPUT_COLOUR_SPACE_CONVERSIONS = 4
};

enum MATRIX_COEFFICIENTS // Table E.5 (Matrix coefficients)
{
  MATRIX_COEFFICIENTS_RGB                           = 0,
  MATRIX_COEFFICIENTS_BT709                         = 1,
  MATRIX_COEFFICIENTS_UNSPECIFIED                   = 2,
  MATRIX_COEFFICIENTS_RESERVED_BY_ITUISOIEC         = 3,
  MATRIX_COEFFICIENTS_USFCCT47                      = 4,
  MATRIX_COEFFICIENTS_BT601_625                     = 5,
  MATRIX_COEFFICIENTS_BT601_525                     = 6,
  MATRIX_COEFFICIENTS_SMPTE240                      = 7,
  MATRIX_COEFFICIENTS_YCGCO                         = 8,
  MATRIX_COEFFICIENTS_BT2020_NON_CONSTANT_LUMINANCE = 9,
  MATRIX_COEFFICIENTS_BT2020_CONSTANT_LUMINANCE     = 10,
};

enum DeblockEdgeDir
{
  EDGE_VER     = 0,
  EDGE_HOR     = 1,
  NUM_EDGE_DIR = 2
};

/// supported prediction type
enum PredMode
{
  MODE_INTER                 = 0,     ///< inter-prediction mode
  MODE_INTRA                 = 1,     ///< intra-prediction mode
  MODE_IBC                   = 2,     ///< ibc-prediction mode
#if JVET_O0119_BASE_PALETTE_444
  MODE_PLT                   = 3,     ///< plt-prediction mode
  NUMBER_OF_PREDICTION_MODES = 4,
#else
  NUMBER_OF_PREDICTION_MODES = 3,
#endif
};

/// reference list index
enum RefPicList
{
  REF_PIC_LIST_0               = 0,   ///< reference list 0
  REF_PIC_LIST_1               = 1,   ///< reference list 1
  NUM_REF_PIC_LIST_01          = 2,
  REF_PIC_LIST_X               = 100  ///< special mark
};

#define L0 REF_PIC_LIST_0
#define L1 REF_PIC_LIST_1

/// distortion function index
enum DFunc
{
  DF_SSE             = 0,             ///< general size SSE
  DF_SSE2            = DF_SSE+1,      ///<   2xM SSE
  DF_SSE4            = DF_SSE+2,      ///<   4xM SSE
  DF_SSE8            = DF_SSE+3,      ///<   8xM SSE
  DF_SSE16           = DF_SSE+4,      ///<  16xM SSE
  DF_SSE32           = DF_SSE+5,      ///<  32xM SSE
  DF_SSE64           = DF_SSE+6,      ///<  64xM SSE
  DF_SSE16N          = DF_SSE+7,      ///< 16NxM SSE

  DF_SAD             = 8,             ///< general size SAD
  DF_SAD2            = DF_SAD+1,      ///<   2xM SAD
  DF_SAD4            = DF_SAD+2,      ///<   4xM SAD
  DF_SAD8            = DF_SAD+3,      ///<   8xM SAD
  DF_SAD16           = DF_SAD+4,      ///<  16xM SAD
  DF_SAD32           = DF_SAD+5,      ///<  32xM SAD
  DF_SAD64           = DF_SAD+6,      ///<  64xM SAD
  DF_SAD16N          = DF_SAD+7,      ///< 16NxM SAD

  DF_HAD             = 16,            ///< general size Hadamard
  DF_HAD2            = DF_HAD+1,      ///<   2xM HAD
  DF_HAD4            = DF_HAD+2,      ///<   4xM HAD
  DF_HAD8            = DF_HAD+3,      ///<   8xM HAD
  DF_HAD16           = DF_HAD+4,      ///<  16xM HAD
  DF_HAD32           = DF_HAD+5,      ///<  32xM HAD
  DF_HAD64           = DF_HAD+6,      ///<  64xM HAD
  DF_HAD16N          = DF_HAD+7,      ///< 16NxM HAD

  DF_SAD12           = 24,
  DF_SAD24           = 25,
  DF_SAD48           = 26,

  DF_MRSAD           = 27,            ///< general size MR SAD
  DF_MRSAD2          = DF_MRSAD+1,    ///<   2xM MR SAD
  DF_MRSAD4          = DF_MRSAD+2,    ///<   4xM MR SAD
  DF_MRSAD8          = DF_MRSAD+3,    ///<   8xM MR SAD
  DF_MRSAD16         = DF_MRSAD+4,    ///<  16xM MR SAD
  DF_MRSAD32         = DF_MRSAD+5,    ///<  32xM MR SAD
  DF_MRSAD64         = DF_MRSAD+6,    ///<  64xM MR SAD
  DF_MRSAD16N        = DF_MRSAD+7,    ///< 16NxM MR SAD

  DF_MRHAD           = 35,            ///< general size MR Hadamard
  DF_MRHAD2          = DF_MRHAD+1,    ///<   2xM MR HAD
  DF_MRHAD4          = DF_MRHAD+2,    ///<   4xM MR HAD
  DF_MRHAD8          = DF_MRHAD+3,    ///<   8xM MR HAD
  DF_MRHAD16         = DF_MRHAD+4,    ///<  16xM MR HAD
  DF_MRHAD32         = DF_MRHAD+5,    ///<  32xM MR HAD
  DF_MRHAD64         = DF_MRHAD+6,    ///<  64xM MR HAD
  DF_MRHAD16N        = DF_MRHAD+7,    ///< 16NxM MR HAD

  DF_MRSAD12         = 43,
  DF_MRSAD24         = 44,
  DF_MRSAD48         = 45,

  DF_SAD_FULL_NBIT    = 46,
  DF_SAD_FULL_NBIT2   = DF_SAD_FULL_NBIT+1,    ///<   2xM SAD with full bit usage
  DF_SAD_FULL_NBIT4   = DF_SAD_FULL_NBIT+2,    ///<   4xM SAD with full bit usage
  DF_SAD_FULL_NBIT8   = DF_SAD_FULL_NBIT+3,    ///<   8xM SAD with full bit usage
  DF_SAD_FULL_NBIT16  = DF_SAD_FULL_NBIT+4,    ///<  16xM SAD with full bit usage
  DF_SAD_FULL_NBIT32  = DF_SAD_FULL_NBIT+5,    ///<  32xM SAD with full bit usage
  DF_SAD_FULL_NBIT64  = DF_SAD_FULL_NBIT+6,    ///<  64xM SAD with full bit usage
  DF_SAD_FULL_NBIT16N = DF_SAD_FULL_NBIT+7,    ///< 16NxM SAD with full bit usage

  DF_SSE_WTD          = 54,                ///< general size SSE
  DF_SSE2_WTD         = DF_SSE_WTD+1,      ///<   4xM SSE
  DF_SSE4_WTD         = DF_SSE_WTD+2,      ///<   4xM SSE
  DF_SSE8_WTD         = DF_SSE_WTD+3,      ///<   8xM SSE
  DF_SSE16_WTD        = DF_SSE_WTD+4,      ///<  16xM SSE
  DF_SSE32_WTD        = DF_SSE_WTD+5,      ///<  32xM SSE
  DF_SSE64_WTD        = DF_SSE_WTD+6,      ///<  64xM SSE
  DF_SSE16N_WTD       = DF_SSE_WTD+7,      ///< 16NxM SSE
  DF_DEFAULT_ORI      = DF_SSE_WTD+8,

  DF_SAD_INTERMEDIATE_BITDEPTH = 63,

  DF_TOTAL_FUNCTIONS = 64
};

/// motion vector predictor direction used in AMVP
enum MvpDir
{
  MD_LEFT = 0,          ///< MVP of left block
  MD_ABOVE,             ///< MVP of above block
  MD_ABOVE_RIGHT,       ///< MVP of above right block
  MD_BELOW_LEFT,        ///< MVP of below left block
  MD_ABOVE_LEFT         ///< MVP of above left block
};

enum TransformDirection
{
  TRANSFORM_FORWARD              = 0,
  TRANSFORM_INVERSE              = 1,
  TRANSFORM_NUMBER_OF_DIRECTIONS = 2
};

/// supported ME search methods
enum MESearchMethod
{
  MESEARCH_FULL              = 0,
  MESEARCH_DIAMOND           = 1,
  MESEARCH_SELECTIVE         = 2,
  MESEARCH_DIAMOND_ENHANCED  = 3,
  MESEARCH_NUMBER_OF_METHODS = 4
};

/// coefficient scanning type used in ACS
enum CoeffScanType
{
  SCAN_DIAG = 0,        ///< up-right diagonal scan
#if JVET_O0119_BASE_PALETTE_444
  SCAN_TRAV_HOR = 1,
  SCAN_TRAV_VER = 2,
#endif
  SCAN_NUMBER_OF_TYPES
};

enum CoeffScanGroupType
{
  SCAN_UNGROUPED   = 0,
  SCAN_GROUPED_4x4 = 1,
  SCAN_NUMBER_OF_GROUP_TYPES = 2
};

enum ScalingListMode
{
  SCALING_LIST_OFF,
  SCALING_LIST_DEFAULT,
  SCALING_LIST_FILE_READ
};

enum ScalingListSize
{
  SCALING_LIST_1x1 = 0,
  SCALING_LIST_2x2,
  SCALING_LIST_4x4,
  SCALING_LIST_8x8,
  SCALING_LIST_16x16,
  SCALING_LIST_32x32,
  SCALING_LIST_64x64,
  SCALING_LIST_128x128,
  SCALING_LIST_SIZE_NUM,
  //for user define matrix
  SCALING_LIST_FIRST_CODED = SCALING_LIST_2x2,
  SCALING_LIST_LAST_CODED = SCALING_LIST_64x64
};

// Slice / Slice segment encoding modes
enum SliceConstraint
{
  NO_SLICES              = 0,          ///< don't use slices / slice segments
  FIXED_NUMBER_OF_CTU    = 1,          ///< Limit maximum number of largest coding tree units in a slice / slice segments
  FIXED_NUMBER_OF_BYTES  = 2,          ///< Limit maximum number of bytes in a slice / slice segment
  FIXED_NUMBER_OF_TILES  = 3,          ///< slices / slice segments span an integer number of tiles
  SINGLE_BRICK_PER_SLICE = 4,          ///< each brick is coded as separate NAL unit (slice)
  NUMBER_OF_SLICE_CONSTRAINT_MODES = 5
};

// For use with decoded picture hash SEI messages, generated by encoder.
enum HashType
{
  HASHTYPE_MD5             = 0,
  HASHTYPE_CRC             = 1,
  HASHTYPE_CHECKSUM        = 2,
  HASHTYPE_NONE            = 3,
  NUMBER_OF_HASHTYPES      = 4
};

enum SAOMode //mode
{
  SAO_MODE_OFF = 0,
  SAO_MODE_NEW,
  SAO_MODE_MERGE,
  NUM_SAO_MODES
};

enum SAOModeMergeTypes
{
  SAO_MERGE_LEFT =0,
  SAO_MERGE_ABOVE,
  NUM_SAO_MERGE_TYPES
};


enum SAOModeNewTypes
{
  SAO_TYPE_START_EO =0,
  SAO_TYPE_EO_0 = SAO_TYPE_START_EO,
  SAO_TYPE_EO_90,
  SAO_TYPE_EO_135,
  SAO_TYPE_EO_45,

  SAO_TYPE_START_BO,
  SAO_TYPE_BO = SAO_TYPE_START_BO,

  NUM_SAO_NEW_TYPES
};
#define NUM_SAO_EO_TYPES_LOG2 2

enum SAOEOClasses
{
  SAO_CLASS_EO_FULL_VALLEY = 0,
  SAO_CLASS_EO_HALF_VALLEY = 1,
  SAO_CLASS_EO_PLAIN       = 2,
  SAO_CLASS_EO_HALF_PEAK   = 3,
  SAO_CLASS_EO_FULL_PEAK   = 4,
  NUM_SAO_EO_CLASSES,
};

#define NUM_SAO_BO_CLASSES_LOG2  5
#define NUM_SAO_BO_CLASSES       (1<<NUM_SAO_BO_CLASSES_LOG2)

namespace Profile
{
  enum Name
  {
    NONE = 0,
    MAIN = 1,
    MAIN10 = 2,
    MAINSTILLPICTURE = 3,
    MAINREXT = 4,
    HIGHTHROUGHPUTREXT = 5,
    NEXT = 6
  };
}

namespace Level
{
  enum Tier
  {
    MAIN = 0,
    HIGH = 1,
  };

  enum Name
  {
    // code = (level * 30)
    NONE     = 0,
    LEVEL1   = 30,
    LEVEL2   = 60,
    LEVEL2_1 = 63,
    LEVEL3   = 90,
    LEVEL3_1 = 93,
    LEVEL4   = 120,
    LEVEL4_1 = 123,
    LEVEL5   = 150,
    LEVEL5_1 = 153,
    LEVEL5_2 = 156,
    LEVEL6   = 180,
    LEVEL6_1 = 183,
    LEVEL6_2 = 186,
    LEVEL8_5 = 255,
  };
}

enum CostMode
{
  COST_STANDARD_LOSSY              = 0,
  COST_SEQUENCE_LEVEL_LOSSLESS     = 1,
  COST_LOSSLESS_CODING             = 2,
  COST_MIXED_LOSSLESS_LOSSY_CODING = 3
};

enum WeightedPredictionMethod
{
  WP_PER_PICTURE_WITH_SIMPLE_DC_COMBINED_COMPONENT                          =0,
  WP_PER_PICTURE_WITH_SIMPLE_DC_PER_COMPONENT                               =1,
  WP_PER_PICTURE_WITH_HISTOGRAM_AND_PER_COMPONENT                           =2,
  WP_PER_PICTURE_WITH_HISTOGRAM_AND_PER_COMPONENT_AND_CLIPPING              =3,
  WP_PER_PICTURE_WITH_HISTOGRAM_AND_PER_COMPONENT_AND_CLIPPING_AND_EXTENSION=4
};

enum FastInterSearchMode
{
  FASTINTERSEARCH_DISABLED = 0,
  FASTINTERSEARCH_MODE1    = 1, // TODO: assign better names to these.
  FASTINTERSEARCH_MODE2    = 2,
  FASTINTERSEARCH_MODE3    = 3
};

enum SPSExtensionFlagIndex
{
  SPS_EXT__REXT           = 0,
//SPS_EXT__MVHEVC         = 1, //for use in future versions
//SPS_EXT__SHVC           = 2, //for use in future versions
  SPS_EXT__NEXT           = 3,
  NUM_SPS_EXTENSION_FLAGS = 8
};

enum PPSExtensionFlagIndex
{
  PPS_EXT__REXT           = 0,
//PPS_EXT__MVHEVC         = 1, //for use in future versions
//PPS_EXT__SHVC           = 2, //for use in future versions
  NUM_PPS_EXTENSION_FLAGS = 8
};

// TODO: Existing names used for the different NAL unit types can be altered to better reflect the names in the spec.
//       However, the names in the spec are not yet stable at this point. Once the names are stable, a cleanup
//       effort can be done without use of macros to alter the names used to indicate the different NAL unit types.
enum NalUnitType
{
#if JVET_O0179
  NAL_UNIT_CODED_SLICE_TRAIL = 0,   // 0
  NAL_UNIT_CODED_SLICE_STSA,        // 1
  NAL_UNIT_CODED_SLICE_RASL,        // 2
  NAL_UNIT_CODED_SLICE_RADL,        // 3

  NAL_UNIT_RESERVED_VCL_4, 
  NAL_UNIT_RESERVED_VCL_5,
  NAL_UNIT_RESERVED_VCL_6,
  NAL_UNIT_RESERVED_VCL_7,

  NAL_UNIT_CODED_SLICE_IDR_W_RADL,  // 8
  NAL_UNIT_CODED_SLICE_IDR_N_LP,    // 9
  NAL_UNIT_CODED_SLICE_CRA,         // 10
#if JVET_N0865_GRA2GDR
  NAL_UNIT_CODED_SLICE_GDR,         // 11
#else
  NAL_UNIT_CODED_SLICE_GRA,         // 11
#endif

  NAL_UNIT_RESERVED_IRAP_VCL_12,
  NAL_UNIT_RESERVED_IRAP_VCL_13,

  NAL_UNIT_RESERVED_VCL_14,
  NAL_UNIT_RESERVED_VCL_15,

  NAL_UNIT_SPS,                     // 16
  NAL_UNIT_PPS,                     // 17
  NAL_UNIT_APS,                     // 18
  NAL_UNIT_ACCESS_UNIT_DELIMITER,   // 19
  NAL_UNIT_EOS,                     // 20
  NAL_UNIT_EOB,                     // 21
  NAL_UNIT_PREFIX_SEI,              // 22
  NAL_UNIT_SUFFIX_SEI,              // 23
  NAL_UNIT_DPS,                     // 24
  NAL_UNIT_VPS,                     // 25

  NAL_UNIT_RESERVED_NVCL_26,
  NAL_UNIT_RESERVED_NVCL_27,

  NAL_UNIT_UNSPECIFIED_28,
  NAL_UNIT_UNSPECIFIED_29,
  NAL_UNIT_UNSPECIFIED_30,
  NAL_UNIT_UNSPECIFIED_31,
  NAL_UNIT_INVALID
#else
  NAL_UNIT_PPS = 0,                     // 0
  NAL_UNIT_ACCESS_UNIT_DELIMITER,       // 1
  NAL_UNIT_PREFIX_SEI,                  // 2
  NAL_UNIT_SUFFIX_SEI,                  // 3
  NAL_UNIT_APS,                         // 4
  NAL_UNIT_RESERVED_NVCL_5,             // 5
  NAL_UNIT_RESERVED_NVCL_6,             // 6
  NAL_UNIT_RESERVED_NVCL_7,             // 7
  NAL_UNIT_CODED_SLICE_TRAIL,           // 8
  NAL_UNIT_CODED_SLICE_STSA,            // 9
  NAL_UNIT_CODED_SLICE_RADL,            // 10
  NAL_UNIT_CODED_SLICE_RASL,            // 11
  NAL_UNIT_RESERVED_VCL_12,             // 12
  NAL_UNIT_RESERVED_VCL_13,             // 13
  NAL_UNIT_RESERVED_VCL_14,             // 14
  NAL_UNIT_RESERVED_VCL_15,             // 15
  NAL_UNIT_DPS,                         // 16
  NAL_UNIT_SPS,                         // 17
  NAL_UNIT_EOS,                         // 18
  NAL_UNIT_EOB,                         // 19
  NAL_UNIT_VPS,                         // 20
  NAL_UNIT_RESERVED_NVCL_21,            // 21
  NAL_UNIT_RESERVED_NVCL_22,            // 22
  NAL_UNIT_RESERVED_NVCL_23,            // 23
  NAL_UNIT_CODED_SLICE_IDR_W_RADL,      // 24
  NAL_UNIT_CODED_SLICE_IDR_N_LP,        // 25
  NAL_UNIT_CODED_SLICE_CRA,             // 26
#if JVET_N0865_GRA2GDR
  NAL_UNIT_CODED_SLICE_GDR,             // 27
#else
  NAL_UNIT_CODED_SLICE_GRA,             // 27
#endif
  NAL_UNIT_UNSPECIFIED_28,              // 29
  NAL_UNIT_UNSPECIFIED_29,              // 30
  NAL_UNIT_UNSPECIFIED_30,              // 31
  NAL_UNIT_UNSPECIFIED_31,              // 32
  NAL_UNIT_INVALID
#endif
};

#if SHARP_LUMA_DELTA_QP
enum LumaLevelToDQPMode
{
  LUMALVL_TO_DQP_DISABLED   = 0,
  LUMALVL_TO_DQP_AVG_METHOD = 1, // use average of CTU to determine luma level
  LUMALVL_TO_DQP_NUM_MODES  = 2
};
#endif

enum MergeType
{
  MRG_TYPE_DEFAULT_N        = 0, // 0
  MRG_TYPE_SUBPU_ATMVP,
  MRG_TYPE_IBC,
  NUM_MRG_TYPE                   // 5
};

enum TriangleSplit
{
  TRIANGLE_DIR_135 = 0,
  TRIANGLE_DIR_45,
  TRIANGLE_DIR_NUM
};

enum SharedMrgState
{
  NO_SHARE            = 0,
  GEN_ON_SHARED_BOUND = 1,
  SHARING             = 2
};
//////////////////////////////////////////////////////////////////////////
// Encoder modes to try out
//////////////////////////////////////////////////////////////////////////

enum EncModeFeature
{
  ENC_FT_FRAC_BITS = 0,
  ENC_FT_DISTORTION,
  ENC_FT_RD_COST,
  ENC_FT_ENC_MODE_TYPE,
  ENC_FT_ENC_MODE_OPTS,
  ENC_FT_ENC_MODE_PART,
  NUM_ENC_FEATURES
};

enum ImvMode
{
  IMV_OFF = 0,
#if JVET_O0057_ALTHPELIF
  IMV_FPEL,
  IMV_4PEL,
  IMV_HPEL,
#else
  IMV_DEFAULT,
  IMV_4PEL,
#endif
  NUM_IMV_MODES
};


// ====================================================================================================================
// Type definition
// ====================================================================================================================

/// parameters for adaptive loop filter
class PicSym;

#define MAX_NUM_SAO_CLASSES  32  //(NUM_SAO_EO_GROUPS > NUM_SAO_BO_GROUPS)?NUM_SAO_EO_GROUPS:NUM_SAO_BO_GROUPS

struct SAOOffset
{
  SAOMode modeIdc; // NEW, MERGE, OFF
  int typeIdc;     // union of SAOModeMergeTypes and SAOModeNewTypes, depending on modeIdc.
  int typeAuxInfo; // BO: starting band index
  int offset[MAX_NUM_SAO_CLASSES];

  SAOOffset();
  ~SAOOffset();
  void reset();

  const SAOOffset& operator= (const SAOOffset& src);
};

struct SAOBlkParam
{

  SAOBlkParam();
  ~SAOBlkParam();
  void reset();
  const SAOBlkParam& operator= (const SAOBlkParam& src);
  SAOOffset& operator[](int compIdx){ return offsetParam[compIdx];}
  const SAOOffset& operator[](int compIdx) const { return offsetParam[compIdx];}
private:
  SAOOffset offsetParam[MAX_NUM_COMPONENT];

};



struct BitDepths
{
  int recon[MAX_NUM_CHANNEL_TYPE]; ///< the bit depth as indicated in the SPS
};

#if JVET_O0119_BASE_PALETTE_444
enum PLTRunMode
{
  PLT_RUN_INDEX = 0,
  PLT_RUN_COPY  = 1,
  NUM_PLT_RUN   = 2
};
#endif
/// parameters for deblocking filter
struct LFCUParam
{
  bool internalEdge;                     ///< indicates internal edge
  bool leftEdge;                         ///< indicates left edge
  bool topEdge;                          ///< indicates top edge
};



struct PictureHash
{
  std::vector<uint8_t> hash;

  bool operator==(const PictureHash &other) const
  {
    if (other.hash.size() != hash.size())
    {
      return false;
    }
    for(uint32_t i=0; i<uint32_t(hash.size()); i++)
    {
      if (other.hash[i] != hash[i])
      {
        return false;
      }
    }
    return true;
  }

  bool operator!=(const PictureHash &other) const
  {
    return !(*this == other);
  }
};

struct SEITimeSet
{
  SEITimeSet() : clockTimeStampFlag(false),
                     numUnitFieldBasedFlag(false),
                     countingType(0),
                     fullTimeStampFlag(false),
                     discontinuityFlag(false),
                     cntDroppedFlag(false),
                     numberOfFrames(0),
                     secondsValue(0),
                     minutesValue(0),
                     hoursValue(0),
                     secondsFlag(false),
                     minutesFlag(false),
                     hoursFlag(false),
                     timeOffsetLength(0),
                     timeOffsetValue(0)
  { }
  bool clockTimeStampFlag;
  bool numUnitFieldBasedFlag;
  int  countingType;
  bool fullTimeStampFlag;
  bool discontinuityFlag;
  bool cntDroppedFlag;
  int  numberOfFrames;
  int  secondsValue;
  int  minutesValue;
  int  hoursValue;
  bool secondsFlag;
  bool minutesFlag;
  bool hoursFlag;
  int  timeOffsetLength;
  int  timeOffsetValue;
};

struct SEIMasteringDisplay
{
  bool      colourVolumeSEIEnabled;
  uint32_t      maxLuminance;
  uint32_t      minLuminance;
  uint16_t    primaries[3][2];
  uint16_t    whitePoint[2];
};

#if SHARP_LUMA_DELTA_QP
struct LumaLevelToDeltaQPMapping
{
  LumaLevelToDQPMode                 mode;             ///< use deltaQP determined by block luma level
  double                             maxMethodWeight;  ///< weight of max luma value when mode = 2
  std::vector< std::pair<int, int> > mapping;          ///< first=luma level, second=delta QP.
#if ENABLE_QPA
  bool isEnabled() const { return (mode != LUMALVL_TO_DQP_DISABLED && mode != LUMALVL_TO_DQP_NUM_MODES); }
#else
  bool isEnabled() const { return mode!=LUMALVL_TO_DQP_DISABLED; }
#endif
};
#endif

#if ER_CHROMA_QP_WCG_PPS
struct WCGChromaQPControl
{
  bool isEnabled() const { return enabled; }
  bool   enabled;         ///< Enabled flag (0:default)
  double chromaCbQpScale; ///< Chroma Cb QP Scale (1.0:default)
  double chromaCrQpScale; ///< Chroma Cr QP Scale (1.0:default)
  double chromaQpScale;   ///< Chroma QP Scale (0.0:default)
  double chromaQpOffset;  ///< Chroma QP Offset (0.0:default)
};
#endif

class ChromaCbfs
{
public:
  ChromaCbfs()
    : Cb(true), Cr(true)
  {}
  ChromaCbfs( bool _cbf )
    : Cb( _cbf ), Cr( _cbf )
  {}
public:
  bool sigChroma( ChromaFormat chromaFormat ) const
  {
    if( chromaFormat == CHROMA_400 )
    {
      return false;
    }
    return   ( Cb || Cr );
  }
  bool& cbf( ComponentID compID )
  {
    bool *cbfs[MAX_NUM_TBLOCKS] = { nullptr, &Cb, &Cr };

    return *cbfs[compID];
  }
public:
  bool Cb;
  bool Cr;
};


enum MsgLevel
{
  SILENT  = 0,
  ERROR   = 1,
  WARNING = 2,
  INFO    = 3,
  NOTICE  = 4,
  VERBOSE = 5,
  DETAILS = 6
};
enum RESHAPE_SIGNAL_TYPE
{
  RESHAPE_SIGNAL_SDR = 0,
  RESHAPE_SIGNAL_PQ  = 1,
  RESHAPE_SIGNAL_HLG = 2,
  RESHAPE_SIGNAL_NULL = 100,
};


// ---------------------------------------------------------------------------
// exception class
// ---------------------------------------------------------------------------

class Exception : public std::exception
{
public:
  Exception( const std::string& _s ) : m_str( _s ) { }
  Exception( const Exception& _e ) : std::exception( _e ), m_str( _e.m_str ) { }
  virtual ~Exception() noexcept { };
  virtual const char* what() const noexcept { return m_str.c_str(); }
  Exception& operator=( const Exception& _e ) { std::exception::operator=( _e ); m_str = _e.m_str; return *this; }
  template<typename T> Exception& operator<<( T t ) { std::ostringstream oss; oss << t; m_str += oss.str(); return *this; }
private:
  std::string m_str;
};

// if a check fails with THROW or CHECK, please check if ported correctly from assert in revision 1196)
#define THROW(x)            throw( Exception( "\nERROR: In function \"" ) << __FUNCTION__ << "\" in " << __FILE__ << ":" << __LINE__ << ": " << x )
#define CHECK(c,x)          if(c){ THROW(x); }
#define EXIT(x)             throw( Exception( "\n" ) << x << "\n" )
#define CHECK_NULLPTR(_ptr) CHECK( !( _ptr ), "Accessing an empty pointer pointer!" )

#if !NDEBUG  // for non MSVC compiler, define _DEBUG if in debug mode to have same behavior between MSVC and others in debug
#ifndef _DEBUG
#define _DEBUG 1
#endif
#endif

#if defined( _DEBUG )
#define CHECKD(c,x)         if(c){ THROW(x); }
#else
#define CHECKD(c,x)
#endif // _DEBUG

// ---------------------------------------------------------------------------
// static vector
// ---------------------------------------------------------------------------

template<typename T, size_t N>
class static_vector
{
  T _arr[ N ];
  size_t _size;

public:

  typedef T         value_type;
  typedef size_t    size_type;
  typedef ptrdiff_t difference_type;
  typedef T&        reference;
  typedef T const&  const_reference;
  typedef T*        pointer;
  typedef T const*  const_pointer;
  typedef T*        iterator;
  typedef T const*  const_iterator;

  static const size_type max_num_elements = N;

  static_vector() : _size( 0 )                                 { }
  static_vector( size_t N_ ) : _size( N_ )                     { }
  static_vector( size_t N_, const T& _val ) : _size( 0 )       { resize( N_, _val ); }
  template<typename It>
  static_vector( It _it1, It _it2 ) : _size( 0 )               { while( _it1 < _it2 ) _arr[ _size++ ] = *_it1++; }
  static_vector( std::initializer_list<T> _il ) : _size( 0 )
  {
    typename std::initializer_list<T>::iterator _src1 = _il.begin();
    typename std::initializer_list<T>::iterator _src2 = _il.end();

    while( _src1 < _src2 ) _arr[ _size++ ] = *_src1++;

    CHECKD( _size > N, "capacity exceeded" );
  }
  static_vector& operator=( std::initializer_list<T> _il )
  {
    _size = 0;

    typename std::initializer_list<T>::iterator _src1 = _il.begin();
    typename std::initializer_list<T>::iterator _src2 = _il.end();

    while( _src1 < _src2 ) _arr[ _size++ ] = *_src1++;

    CHECKD( _size > N, "capacity exceeded" );
  }

  void resize( size_t N_ )                      { CHECKD( N_ > N, "capacity exceeded" ); while(_size < N_) _arr[ _size++ ] = T() ; _size = N_; }
  void resize( size_t N_, const T& _val )       { CHECKD( N_ > N, "capacity exceeded" ); while(_size < N_) _arr[ _size++ ] = _val; _size = N_; }
  void reserve( size_t N_ )                     { CHECKD( N_ > N, "capacity exceeded" ); }
  void push_back( const T& _val )               { CHECKD( _size >= N, "capacity exceeded" ); _arr[ _size++ ] = _val; }
  void push_back( T&& val )                     { CHECKD( _size >= N, "capacity exceeded" ); _arr[ _size++ ] = std::forward<T>( val ); }
  void pop_back()                               { CHECKD( _size == 0, "calling pop_back on an empty vector" ); _size--; }
  void pop_front()                              { CHECKD( _size == 0, "calling pop_front on an empty vector" ); _size--; for( int i = 0; i < _size; i++ ) _arr[i] = _arr[i + 1]; }
  void clear()                                  { _size = 0; }
  reference       at( size_t _i )               { CHECKD( _i >= _size, "Trying to access an out-of-bound-element" ); return _arr[ _i ]; }
  const_reference at( size_t _i ) const         { CHECKD( _i >= _size, "Trying to access an out-of-bound-element" ); return _arr[ _i ]; }
  reference       operator[]( size_t _i )       { CHECKD( _i >= _size, "Trying to access an out-of-bound-element" ); return _arr[ _i ]; }
  const_reference operator[]( size_t _i ) const { CHECKD( _i >= _size, "Trying to access an out-of-bound-element" ); return _arr[ _i ]; }
  reference       front()                       { CHECKD( _size == 0, "Trying to access the first element of an empty vector" ); return _arr[ 0 ]; }
  const_reference front() const                 { CHECKD( _size == 0, "Trying to access the first element of an empty vector" ); return _arr[ 0 ]; }
  reference       back()                        { CHECKD( _size == 0, "Trying to access the last element of an empty vector" );  return _arr[ _size - 1 ]; }
  const_reference back() const                  { CHECKD( _size == 0, "Trying to access the last element of an empty vector" );  return _arr[ _size - 1 ]; }
  pointer         data()                        { return _arr; }
  const_pointer   data() const                  { return _arr; }
  iterator        begin()                       { return _arr; }
  const_iterator  begin() const                 { return _arr; }
  const_iterator  cbegin() const                { return _arr; }
  iterator        end()                         { return _arr + _size; }
  const_iterator  end() const                   { return _arr + _size; };
  const_iterator  cend() const                  { return _arr + _size; };
  size_type       size() const                  { return _size; };
  size_type       byte_size() const             { return _size * sizeof( T ); }
  bool            empty() const                 { return _size == 0; }

  size_type       capacity() const              { return N; }
  size_type       max_size() const              { return N; }
  size_type       byte_capacity() const         { return sizeof(_arr); }

  iterator        insert( const_iterator _pos, const T& _val )
                                                { CHECKD( _size >= N, "capacity exceeded" );
                                                  for( difference_type i = _size - 1; i >= _pos - _arr; i-- ) _arr[i + 1] = _arr[i];
                                                  *const_cast<iterator>( _pos ) = _val;
                                                  _size++;
                                                  return const_cast<iterator>( _pos ); }

  iterator        insert( const_iterator _pos, T&& _val )
                                                { CHECKD( _size >= N, "capacity exceeded" );
                                                  for( difference_type i = _size - 1; i >= _pos - _arr; i-- ) _arr[i + 1] = _arr[i];
                                                  *const_cast<iterator>( _pos ) = std::forward<T>( _val );
                                                  _size++; return const_cast<iterator>( _pos ); }
  template<class InputIt>
  iterator        insert( const_iterator _pos, InputIt first, InputIt last )
                                                { const difference_type numEl = last - first;
                                                  CHECKD( _size + numEl >= N, "capacity exceeded" );
                                                  for( difference_type i = _size - 1; i >= _pos - _arr; i-- ) _arr[i + numEl] = _arr[i];
                                                  iterator it = const_cast<iterator>( _pos ); _size += numEl;
                                                  while( first != last ) *it++ = *first++;
                                                  return const_cast<iterator>( _pos ); }

  iterator        insert( const_iterator _pos, size_t numEl, const T& val )
                                                { //const difference_type numEl = last - first;
                                                  CHECKD( _size + numEl >= N, "capacity exceeded" );
                                                  for( difference_type i = _size - 1; i >= _pos - _arr; i-- ) _arr[i + numEl] = _arr[i];
                                                  iterator it = const_cast<iterator>( _pos ); _size += numEl;
                                                  for ( int k = 0; k < numEl; k++) *it++ = val;
                                                  return const_cast<iterator>( _pos ); }

  void            erase( const_iterator _pos )  { iterator it   = const_cast<iterator>( _pos ) - 1;
                                                  iterator last = end() - 1;
                                                  while( ++it != last ) *it = *( it + 1 );
                                                  _size--; }
};


// ---------------------------------------------------------------------------
// dynamic cache
// ---------------------------------------------------------------------------

template<typename T>
class dynamic_cache
{
  std::vector<T*> m_cache;
#if ENABLE_SPLIT_PARALLELISM || ENABLE_WPP_PARALLELISM
  int64_t         m_cacheId;
#endif

public:

#if ENABLE_SPLIT_PARALLELISM || ENABLE_WPP_PARALLELISM
  dynamic_cache()
  {
    static int cacheId = 0;
    m_cacheId = cacheId++;
  }

#endif
  ~dynamic_cache()
  {
    deleteEntries();
  }

  void deleteEntries()
  {
    for( auto &p : m_cache )
    {
      delete p;
      p = nullptr;
    }

    m_cache.clear();
  }

  T* get()
  {
    T* ret;

    if( !m_cache.empty() )
    {
      ret = m_cache.back();
      m_cache.pop_back();
#if ENABLE_SPLIT_PARALLELISM || ENABLE_WPP_PARALLELISM
      CHECK( ret->cacheId != m_cacheId, "Putting item into wrong cache!" );
      CHECK( !ret->cacheUsed,           "Fetched an element that should've been in cache!!" );
#endif
    }
    else
    {
      ret = new T;
    }

#if ENABLE_SPLIT_PARALLELISM || ENABLE_WPP_PARALLELISM
    ret->cacheId   = m_cacheId;
    ret->cacheUsed = false;

#endif
    return ret;
  }

  void cache( T* el )
  {
#if ENABLE_SPLIT_PARALLELISM || ENABLE_WPP_PARALLELISM
    CHECK( el->cacheId != m_cacheId, "Putting item into wrong cache!" );
    CHECK( el->cacheUsed,            "Putting cached item back into cache!" );

    el->cacheUsed = true;

#endif
    m_cache.push_back( el );
  }

  void cache( std::vector<T*>& vel )
  {
#if ENABLE_SPLIT_PARALLELISM || ENABLE_WPP_PARALLELISM
    for( auto el : vel )
    {
      CHECK( el->cacheId != m_cacheId, "Putting item into wrong cache!" );
      CHECK( el->cacheUsed,            "Putting cached item back into cache!" );

      el->cacheUsed = true;
    }

#endif
    m_cache.insert( m_cache.end(), vel.begin(), vel.end() );
    vel.clear();
  }
};

typedef dynamic_cache<struct CodingUnit    > CUCache;
typedef dynamic_cache<struct PredictionUnit> PUCache;
typedef dynamic_cache<struct TransformUnit > TUCache;

struct XUCache
{
  CUCache cuCache;
  PUCache puCache;
  TUCache tuCache;
};

#define SIGN(x) ( (x) >= 0 ? 1 : -1 )

//! \}

#endif

<|MERGE_RESOLUTION|>--- conflicted
+++ resolved
@@ -50,11 +50,9 @@
 #include <assert.h>
 #include <cassert>
 
-<<<<<<< HEAD
 #define JVET_O0245_VPS_DPS_APS                            1 // JVET-O0245: constraints for VPS, DPS, and APS
-=======
+
 #define JVET_O0044_MULTI_SUB_PROFILE                      1 // JVET-O0044: Zero or more sub profile fields
->>>>>>> 9e180907
 
 #define JVET_O0143_BOTTOM_RIGHT_BRICK_IDX_DELTA           1 // JVET-O0143: Remove signaling of top_right_brick_idx
 
