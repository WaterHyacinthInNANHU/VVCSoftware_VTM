/* The copyright in this software is being made available under the BSD
 * License, included below. This software may be subject to other third party
 * and contributor rights, including patent rights, and no such rights are
 * granted under this license.
 *
 * Copyright (c) 2010-2020, ITU/ISO/IEC
 * All rights reserved.
 *
 * Redistribution and use in source and binary forms, with or without
 * modification, are permitted provided that the following conditions are met:
 *
 *  * Redistributions of source code must retain the above copyright notice,
 *    this list of conditions and the following disclaimer.
 *  * Redistributions in binary form must reproduce the above copyright notice,
 *    this list of conditions and the following disclaimer in the documentation
 *    and/or other materials provided with the distribution.
 *  * Neither the name of the ITU/ISO/IEC nor the names of its contributors may
 *    be used to endorse or promote products derived from this software without
 *    specific prior written permission.
 *
 * THIS SOFTWARE IS PROVIDED BY THE COPYRIGHT HOLDERS AND CONTRIBUTORS "AS IS"
 * AND ANY EXPRESS OR IMPLIED WARRANTIES, INCLUDING, BUT NOT LIMITED TO, THE
 * IMPLIED WARRANTIES OF MERCHANTABILITY AND FITNESS FOR A PARTICULAR PURPOSE
 * ARE DISCLAIMED. IN NO EVENT SHALL THE COPYRIGHT HOLDER OR CONTRIBUTORS
 * BE LIABLE FOR ANY DIRECT, INDIRECT, INCIDENTAL, SPECIAL, EXEMPLARY, OR
 * CONSEQUENTIAL DAMAGES (INCLUDING, BUT NOT LIMITED TO, PROCUREMENT OF
 * SUBSTITUTE GOODS OR SERVICES; LOSS OF USE, DATA, OR PROFITS; OR BUSINESS
 * INTERRUPTION) HOWEVER CAUSED AND ON ANY THEORY OF LIABILITY, WHETHER IN
 * CONTRACT, STRICT LIABILITY, OR TORT (INCLUDING NEGLIGENCE OR OTHERWISE)
 * ARISING IN ANY WAY OUT OF THE USE OF THIS SOFTWARE, EVEN IF ADVISED OF
 * THE POSSIBILITY OF SUCH DAMAGE.
 */

/** \file     TypeDef.h
    \brief    Define macros, basic types, new types and enumerations
*/

#ifndef __TYPEDEF__
#define __TYPEDEF__

#ifndef __COMMONDEF__
#error Include CommonDef.h not TypeDef.h
#endif

#include <vector>
#include <utility>
#include <sstream>
#include <cstddef>
#include <cstring>
#include <assert.h>
#include <cassert>

//########### place macros to be removed in next cycle below this line ###############
<<<<<<< HEAD
#define JVET_R0130_TC_DERIVATION_BUGFIX                   1 // JVET-R0130: Cleanup of tC derivation for deblocking filter

#define JVET_R0334_PLT_CLEANUP                            1 // JVET-R0334: Disable chroma palette for local dual tree

#define JVET_R0205                                        1 // JVET-R0205: Condition presence of inter_layer_ref_pics_present_flag on sps_video_parameter_set_id 

#define JVET_R0186_CLEANUP                                1 // JVET-R0186 aspect 1: Signal the pps_no_pic_partition_flag ahead in the PPS.
=======
#define R0324_PH_SYNTAX_CONDITION_MODIFY                  1 // JVET-R0324 add conditions on PH syntax to conder whether current pic is bi-predictive picture
>>>>>>> e1af3f03

#define JVET_R0330_CRS_CLIP_REM                           1 // JVET-R0330: Remove redundant clipping in chroma residual scaling factor derivation

#define JVET_R0059_RPL_CLEANUP                            1 // JVET-R0059 aspect 2: Condition the signalling of ltrp_in_header_flag[ listIdx ][ rplsIdx ].

#define JVET_R0202_WHEN_PH_IN_SH_INFO_FLAGS_EQUAL_0       1 // JVET-R0202 When sh_picture_header_in_slice_header_flag is equal to 1, rpl_info_in_ph_flag, dbf_info_in_ph_flag, sao_info_in_ph_flag, wp_info_in_ph_flag, qp_delta_info_in_ph_flag shall be be equal to 0

#define JVET_R0202_WHEN_PH_IN_SH_NO_SUBPIC_SEPARATE_COLOR 1 // JVET-R0202 Add constraints when sh_picture_header_in_slice_header_flag equal to 1 sps_subpic_info_present_flag and separate_colour_plane_flag shall be equal to 0

#define JVET_R0247_PPS_LP_FTR_ACROSS_SLICES_FLAG_CLEANUP  1 // JVET-R0247: Skip pps_loop_filter_across_slices_enabled_flag when the picture contains one slice

#define JVET_R0327_ONE_PASS_CCALF                         1 // JVET-R0327: One-pass CCALF

#define JVET_R0200_MOVE_LMCS_AND_SCALING_LIST_SE          1 // JVET-R0200 Move the SH flags slice_lmcs_enabled_flag and slice_explicit_scaling_list_used_flag to be just after the ALF parameters

#if JVET_R0200_MOVE_LMCS_AND_SCALING_LIST_SE
#define JVET_R0098_LMCS_AND_SCALING_LISTS_FOR_PH_IN_SH    1 // JVET-R0098: Only signall LMCS and explicit scaling list enable flags in SH when PH is not in SH
#endif

#define JVET_R0388_DBF_CLEANUP                            1 // JVET-R0388: Cleanups on deblocking signalling

#define JVET_R0114_NEGATIVE_SCALING_WINDOW_OFFSETS        1 // JVET-R0114: Allow negative scaling window offsets

#define JVET_R0071_SPS_PPS_CELANUP                        1 // JVET-R0071 item 2-4: cleanups on subpicture signalling (item 1 has been ported in JVET_R0156_ASPECT4)

#define JVET_R0271_SLICE_LEVEL_DQ_SDH_RRC                 1 // JVET-R0271/R0155: Slice level DQ and SDH granularity for mixed lossy/lossless.

#define JVET_R0143_TSRCdisableLL                          1 // JVET-R0143: disable TSRC for lossless coding

#define JVET_R0371_MAX_NUM_SUB_BLK_MRG_CAND               1 // JVET-R0371: set the range of max number of subblock based merge candidate to 0 to 5 - sps_sbtmvp_enabled_flag. 

#define JVET_R0233_CCALF_LINE_BUFFER_REDUCTION            1 // JVET-R0233 method 2: Line buffer reduction for CCALF

#define JVET_Q0471_CHROMA_QT_SPLIT                        0 // JVET-Q0471: Chroma QT split, reverted by JVET-R0131
#define JVET_R0208_ALF_VB_ROUNDING_FIX                    1 // JVET-R0208: Rounding offset fix for ALF virtual boundary processing
#define JVET_R0232_CCALF_APS_CONSTRAINT                   1 // JVET-R0232 section 3.2: APS contraint for CCALF
#define JVET_R0210_NUMTILESINSLICE_SIGNALLING             1 // JVET-R0210 section 3.3: Don't signal NumTilesInSlice syntax element when numTilesInPic - slice_address is 1.





#define JVET_R0156_ASPECT4_SPS_CLEANUP                    1 // JVET-R0071 #1, R0156 #4, R0284 #1: Condition sps_independent_subpics_flag on "sps_num_subpics_minus1 > 0"

#define JVET_R0156_ASPECT3_SPS_CLEANUP                    1 // Condition sps_sublayer_dpb_params_flag on sps_ptl_dpb_hrd_params_present_flag, in addition to sps_max_sublayer_minus1,	JVET-R0156 proposal 3, JVET-R0170, JVET-R0222 proposal 2


#define JVET_R0350_MIP_CHROMA_444_SINGLETREE              1 // JVET-R0350: MIP for chroma in case of 4:4:4 format and single tree

#define JVET_R0347_MTT_SIZE_CONSTRAIN                     1 // JVET-R0347: Set upper limit of minQtSize and maxTtSize to 64, set upper limit of maxBtSize to 64 in chroma-tree

#define JVET_R0045_TS_MIN_QP_CLEANUP                      1 // JVET-R0045: Cleanup for signalling of minimum QP of transform skip

//########### place macros to be be kept below this line ###############

#define JVET_R0164_MEAN_SCALED_SATD                       1 // JVET-R0164: Use a mean scaled version of SATD in encoder decisions

#define JVET_M0497_MATRIX_MULT                            0 // 0: Fast method; 1: Matrix multiplication

#define APPLY_SBT_SL_ON_MTS                               1 // apply save & load fast algorithm on inter MTS when SBT is on

typedef std::pair<int, bool> TrMode;
typedef std::pair<int, int>  TrCost;

// clang-format off
#define REUSE_CU_RESULTS                                  1
#if REUSE_CU_RESULTS
#define REUSE_CU_RESULTS_WITH_MULTIPLE_TUS                1
#endif
// clang-format on

#ifndef JVET_J0090_MEMORY_BANDWITH_MEASURE
#define JVET_J0090_MEMORY_BANDWITH_MEASURE                0
#endif

#ifndef EXTENSION_360_VIDEO
#define EXTENSION_360_VIDEO                               0   ///< extension for 360/spherical video coding support; this macro should be controlled by makefile, as it would be used to control whether the library is built and linked
#endif

#ifndef EXTENSION_HDRTOOLS
#define EXTENSION_HDRTOOLS                                0 //< extension for HDRTools/Metrics support; this macro should be controlled by makefile, as it would be used to control whether the library is built and linked
#endif

#define JVET_O0756_CONFIG_HDRMETRICS                      1
#if EXTENSION_HDRTOOLS
#define JVET_O0756_CALCULATE_HDRMETRICS                   1
#endif

#ifndef ENABLE_SPLIT_PARALLELISM
#define ENABLE_SPLIT_PARALLELISM                          0
#endif
#if ENABLE_SPLIT_PARALLELISM
#define PARL_SPLIT_MAX_NUM_JOBS                           6                             // number of parallel jobs that can be defined and need memory allocated
#define NUM_RESERVERD_SPLIT_JOBS                        ( PARL_SPLIT_MAX_NUM_JOBS + 1 )  // number of all data structures including the merge thread (0)
#define PARL_SPLIT_MAX_NUM_THREADS                        PARL_SPLIT_MAX_NUM_JOBS
#define NUM_SPLIT_THREADS_IF_MSVC                         4

#endif


// ====================================================================================================================
// General settings
// ====================================================================================================================

#ifndef ENABLE_TRACING
#define ENABLE_TRACING                                    0 // DISABLE by default (enable only when debugging, requires 15% run-time in decoding) -- see documentation in 'doc/DTrace for NextSoftware.pdf'
#endif

#if ENABLE_TRACING
#define K0149_BLOCK_STATISTICS                            1 // enables block statistics, which can be analysed with YUView (https://github.com/IENT/YUView)
#if K0149_BLOCK_STATISTICS
#define BLOCK_STATS_AS_CSV                                0 // statistics will be written in a comma separated value format. this is not supported by YUView
#endif
#endif

#define WCG_EXT                                           1
#define WCG_WPSNR                                         WCG_EXT

#define KEEP_PRED_AND_RESI_SIGNALS                        0

// ====================================================================================================================
// Debugging
// ====================================================================================================================

// most debugging tools are now bundled within the ENABLE_TRACING macro -- see documentation to see how to use

#define PRINT_MACRO_VALUES                                1 ///< When enabled, the encoder prints out a list of the non-environment-variable controlled macros and their values on startup

#define INTRA_FULL_SEARCH                                 0 ///< enables full mode search for intra estimation

// TODO: rename this macro to DECODER_DEBUG_BIT_STATISTICS (may currently cause merge issues with other branches)
// This can be enabled by the makefile
#ifndef RExt__DECODER_DEBUG_BIT_STATISTICS
#define RExt__DECODER_DEBUG_BIT_STATISTICS                0 ///< 0 (default) = decoder reports as normal, 1 = decoder produces bit usage statistics (will impact decoder run time by up to ~10%)
#endif

#ifndef RExt__DECODER_DEBUG_TOOL_MAX_FRAME_STATS
#define RExt__DECODER_DEBUG_TOOL_MAX_FRAME_STATS         (1 && RExt__DECODER_DEBUG_BIT_STATISTICS )   ///< 0 (default) = decoder reports as normal, 1 = decoder produces max frame bit usage statistics
#endif

#define TR_ONLY_COEFF_STATS                              (1 && RExt__DECODER_DEBUG_BIT_STATISTICS )   ///< 0 combine TS and non-TS decoder debug statistics. 1 = separate TS and non-TS decoder debug statistics.
#define EPBINCOUNT_FIX                                   (1 && RExt__DECODER_DEBUG_BIT_STATISTICS )   ///< 0 use count to represent number of calls to decodeBins. 1 = count and bins for EP bins are the same.

#ifndef RExt__DECODER_DEBUG_TOOL_STATISTICS
#define RExt__DECODER_DEBUG_TOOL_STATISTICS               0 ///< 0 (default) = decoder reports as normal, 1 = decoder produces tool usage statistics
#endif

#if RExt__DECODER_DEBUG_BIT_STATISTICS || RExt__DECODER_DEBUG_TOOL_STATISTICS
#define RExt__DECODER_DEBUG_STATISTICS                    1
#endif

// ====================================================================================================================
// Tool Switches - transitory (these macros are likely to be removed in future revisions)
// ====================================================================================================================

#define DECODER_CHECK_SUBSTREAM_AND_SLICE_TRAILING_BYTES  1 ///< TODO: integrate this macro into a broader conformance checking system.
#define T0196_SELECTIVE_RDOQ                              1 ///< selective RDOQ
#define U0040_MODIFIED_WEIGHTEDPREDICTION_WITH_BIPRED_AND_CLIPPING 1
#define U0033_ALTERNATIVE_TRANSFER_CHARACTERISTICS_SEI    1 ///< Alternative transfer characteristics SEI message (JCTVC-U0033, with syntax naming from V1005)
#define X0038_LAMBDA_FROM_QP_CAPABILITY                   1 ///< This approach derives lambda from QP+QPoffset+QPoffset2. QPoffset2 is derived from QP+QPoffset using a linear model that is clipped between 0 and 3.
                                                            // To use this capability enable config parameter LambdaFromQpEnable

// ====================================================================================================================
// Tool Switches
// ====================================================================================================================


// This can be enabled by the makefile
#ifndef RExt__HIGH_BIT_DEPTH_SUPPORT
#define RExt__HIGH_BIT_DEPTH_SUPPORT                      0 ///< 0 (default) use data type definitions for 8-10 bit video, 1 = use larger data types to allow for up to 16-bit video (originally developed as part of N0188)
#endif

// SIMD optimizations
#define SIMD_ENABLE                                       1
#define ENABLE_SIMD_OPT                                 ( SIMD_ENABLE && !RExt__HIGH_BIT_DEPTH_SUPPORT )    ///< SIMD optimizations, no impact on RD performance
#define ENABLE_SIMD_OPT_MCIF                            ( 1 && ENABLE_SIMD_OPT )                            ///< SIMD optimization for the interpolation filter, no impact on RD performance
#define ENABLE_SIMD_OPT_BUFFER                          ( 1 && ENABLE_SIMD_OPT )                            ///< SIMD optimization for the buffer operations, no impact on RD performance
#define ENABLE_SIMD_OPT_DIST                            ( 1 && ENABLE_SIMD_OPT )                            ///< SIMD optimization for the distortion calculations(SAD,SSE,HADAMARD), no impact on RD performance
#define ENABLE_SIMD_OPT_AFFINE_ME                       ( 1 && ENABLE_SIMD_OPT )                            ///< SIMD optimization for affine ME, no impact on RD performance
#define ENABLE_SIMD_OPT_ALF                             ( 1 && ENABLE_SIMD_OPT )                            ///< SIMD optimization for ALF
#if ENABLE_SIMD_OPT_BUFFER
#define ENABLE_SIMD_OPT_BCW                               1                                                 ///< SIMD optimization for Bcw
#endif

// End of SIMD optimizations


#define ME_ENABLE_ROUNDING_OF_MVS                         1 ///< 0 (default) = disables rounding of motion vectors when right shifted,  1 = enables rounding

#define RDOQ_CHROMA_LAMBDA                                1 ///< F386: weighting of chroma for RDOQ

#define U0132_TARGET_BITS_SATURATION                      1 ///< Rate control with target bits saturation method
#ifdef  U0132_TARGET_BITS_SATURATION
#define V0078_ADAPTIVE_LOWER_BOUND                        1 ///< Target bits saturation with adaptive lower bound
#endif
#define W0038_DB_OPT                                      1 ///< adaptive DB parameter selection, LoopFilterOffsetInPPS and LoopFilterDisable are set to 0 and DeblockingFilterMetric=2;
#define W0038_CQP_ADJ                                     1 ///< chroma QP adjustment based on TL, CQPTLAdjustEnabled is set to 1;

#define SHARP_LUMA_DELTA_QP                               1 ///< include non-normative LCU deltaQP and normative chromaQP change
#define ER_CHROMA_QP_WCG_PPS                              1 ///< Chroma QP model for WCG used in Anchor 3.2
#define ENABLE_QPA                                        1 ///< Non-normative perceptual QP adaptation according to JVET-H0047 and JVET-K0206. Deactivated by default, activated using encoder arguments --PerceptQPA=1 --SliceChromaQPOffsetPeriodicity=1
#define ENABLE_QPA_SUB_CTU                              ( 1 && ENABLE_QPA ) ///< when maximum delta-QP depth is greater than zero, use sub-CTU QPA


#define RDOQ_CHROMA                                       1 ///< use of RDOQ in chroma

#define QP_SWITCHING_FOR_PARALLEL                         1 ///< Replace floating point QP with a source-file frame number. After switching POC, increase base QP instead of frame level QP.

#define LUMA_ADAPTIVE_DEBLOCKING_FILTER_QP_OFFSET         1 /// JVET-L0414 (CE11.2.2) with explicit signalling of num interval, threshold and qpOffset
// ====================================================================================================================
// Derived macros
// ====================================================================================================================

#if RExt__HIGH_BIT_DEPTH_SUPPORT
#define FULL_NBIT                                         1 ///< When enabled, use distortion measure derived from all bits of source data, otherwise discard (bitDepth - 8) least-significant bits of distortion
#define RExt__HIGH_PRECISION_FORWARD_TRANSFORM            1 ///< 0 use original 6-bit transform matrices for both forward and inverse transform, 1 (default) = use original matrices for inverse transform and high precision matrices for forward transform
#else
#define FULL_NBIT                                         1 ///< When enabled, use distortion measure derived from all bits of source data, otherwise discard (bitDepth - 8) least-significant bits of distortion
#define RExt__HIGH_PRECISION_FORWARD_TRANSFORM            0 ///< 0 (default) use original 6-bit transform matrices for both forward and inverse transform, 1 = use original matrices for inverse transform and high precision matrices for forward transform
#endif

#if FULL_NBIT
#define DISTORTION_PRECISION_ADJUSTMENT(x)                0
#else
#define DISTORTION_ESTIMATION_BITS                        8
#define DISTORTION_PRECISION_ADJUSTMENT(x)                ((x>DISTORTION_ESTIMATION_BITS)? ((x)-DISTORTION_ESTIMATION_BITS) : 0)
#endif

// ====================================================================================================================
// Error checks
// ====================================================================================================================

#if ((RExt__HIGH_PRECISION_FORWARD_TRANSFORM != 0) && (RExt__HIGH_BIT_DEPTH_SUPPORT == 0))
#error ERROR: cannot enable RExt__HIGH_PRECISION_FORWARD_TRANSFORM without RExt__HIGH_BIT_DEPTH_SUPPORT
#endif

// ====================================================================================================================
// Named numerical types
// ====================================================================================================================

#if RExt__HIGH_BIT_DEPTH_SUPPORT
typedef       int             Pel;               ///< pixel type
typedef       int64_t           TCoeff;            ///< transform coefficient
typedef       int             TMatrixCoeff;      ///< transform matrix coefficient
typedef       int16_t           TFilterCoeff;      ///< filter coefficient
typedef       int64_t           Intermediate_Int;  ///< used as intermediate value in calculations
typedef       uint64_t          Intermediate_UInt; ///< used as intermediate value in calculations
#else
typedef       int16_t           Pel;               ///< pixel type
typedef       int             TCoeff;            ///< transform coefficient
typedef       int16_t           TMatrixCoeff;      ///< transform matrix coefficient
typedef       int16_t           TFilterCoeff;      ///< filter coefficient
typedef       int             Intermediate_Int;  ///< used as intermediate value in calculations
typedef       uint32_t            Intermediate_UInt; ///< used as intermediate value in calculations
#endif

typedef       uint64_t          SplitSeries;       ///< used to encoded the splits that caused a particular CU size
typedef       uint64_t          ModeTypeSeries;    ///< used to encoded the ModeType at different split depth

typedef       uint64_t        Distortion;        ///< distortion measurement

// ====================================================================================================================
// Enumeration
// ====================================================================================================================


enum ApsType
{
  ALF_APS = 0,
  LMCS_APS = 1,
  SCALING_LIST_APS = 2,
};

enum QuantFlags
{
  Q_INIT           = 0x0,
  Q_USE_RDOQ       = 0x1,
  Q_RDOQTS         = 0x2,
  Q_SELECTIVE_RDOQ = 0x4,
};

//EMT transform tags
enum TransType
{
  DCT2 = 0,
  DCT8 = 1,
  DST7 = 2,
  NUM_TRANS_TYPE = 3,
  DCT2_EMT = 4
};

enum MTSIdx
{
  MTS_DCT2_DCT2 = 0,
  MTS_SKIP = 1,
  MTS_DST7_DST7 = 2,
  MTS_DCT8_DST7 = 3,
  MTS_DST7_DCT8 = 4,
  MTS_DCT8_DCT8 = 5
};

enum ISPType
{
  NOT_INTRA_SUBPARTITIONS       = 0,
  HOR_INTRA_SUBPARTITIONS       = 1,
  VER_INTRA_SUBPARTITIONS       = 2,
  NUM_INTRA_SUBPARTITIONS_MODES = 3,
  INTRA_SUBPARTITIONS_RESERVED  = 4
};

enum SbtIdx
{
  SBT_OFF_DCT  = 0,
  SBT_VER_HALF = 1,
  SBT_HOR_HALF = 2,
  SBT_VER_QUAD = 3,
  SBT_HOR_QUAD = 4,
  NUMBER_SBT_IDX,
  SBT_OFF_MTS, //note: must be after all SBT modes, only used in fast algorithm to discern the best mode is inter EMT
};

enum SbtPos
{
  SBT_POS0 = 0,
  SBT_POS1 = 1,
  NUMBER_SBT_POS
};

enum SbtMode
{
  SBT_VER_H0 = 0,
  SBT_VER_H1 = 1,
  SBT_HOR_H0 = 2,
  SBT_HOR_H1 = 3,
  SBT_VER_Q0 = 4,
  SBT_VER_Q1 = 5,
  SBT_HOR_Q0 = 6,
  SBT_HOR_Q1 = 7,
  NUMBER_SBT_MODE
};

enum RDPCMMode
{
  RDPCM_OFF             = 0,
  RDPCM_HOR             = 1,
  RDPCM_VER             = 2,
  NUMBER_OF_RDPCM_MODES = 3
};

enum RDPCMSignallingMode
{
  RDPCM_SIGNAL_IMPLICIT            = 0,
  RDPCM_SIGNAL_EXPLICIT            = 1,
  NUMBER_OF_RDPCM_SIGNALLING_MODES = 2
};

/// supported slice type
enum SliceType
{
  B_SLICE               = 0,
  P_SLICE               = 1,
  I_SLICE               = 2,
  NUMBER_OF_SLICE_TYPES = 3
};

/// chroma formats (according to how the monochrome or the color planes are intended to be coded)
enum ChromaFormat
{
  CHROMA_400        = 0,
  CHROMA_420        = 1,
  CHROMA_422        = 2,
  CHROMA_444        = 3,
  NUM_CHROMA_FORMAT = 4
};

enum ChannelType
{
  CHANNEL_TYPE_LUMA    = 0,
  CHANNEL_TYPE_CHROMA  = 1,
  MAX_NUM_CHANNEL_TYPE = 2
};

enum TreeType
{
  TREE_D = 0, //default tree status (for single-tree slice, TREE_D means joint tree; for dual-tree I slice, TREE_D means TREE_L for luma and TREE_C for chroma)
  TREE_L = 1, //separate tree only contains luma (may split)
  TREE_C = 2, //separate tree only contains chroma (not split), to avoid small chroma block
};

enum ModeType
{
  MODE_TYPE_ALL = 0, //all modes can try
  MODE_TYPE_INTER = 1, //can try inter
  MODE_TYPE_INTRA = 2, //can try intra, ibc, palette
};

#define CH_L CHANNEL_TYPE_LUMA
#define CH_C CHANNEL_TYPE_CHROMA

enum ComponentID
{
  COMPONENT_Y         = 0,
  COMPONENT_Cb        = 1,
  COMPONENT_Cr        = 2,
  MAX_NUM_COMPONENT   = 3,
  JOINT_CbCr          = MAX_NUM_COMPONENT,
  MAX_NUM_TBLOCKS     = MAX_NUM_COMPONENT
};

#define MAP_CHROMA(c) (ComponentID(c))

enum InputColourSpaceConversion // defined in terms of conversion prior to input of encoder.
{
  IPCOLOURSPACE_UNCHANGED               = 0,
  IPCOLOURSPACE_YCbCrtoYCrCb            = 1, // Mainly used for debug!
  IPCOLOURSPACE_YCbCrtoYYY              = 2, // Mainly used for debug!
  IPCOLOURSPACE_RGBtoGBR                = 3,
  NUMBER_INPUT_COLOUR_SPACE_CONVERSIONS = 4
};

enum MATRIX_COEFFICIENTS // Table E.5 (Matrix coefficients)
{
  MATRIX_COEFFICIENTS_RGB                           = 0,
  MATRIX_COEFFICIENTS_BT709                         = 1,
  MATRIX_COEFFICIENTS_UNSPECIFIED                   = 2,
  MATRIX_COEFFICIENTS_RESERVED_BY_ITUISOIEC         = 3,
  MATRIX_COEFFICIENTS_USFCCT47                      = 4,
  MATRIX_COEFFICIENTS_BT601_625                     = 5,
  MATRIX_COEFFICIENTS_BT601_525                     = 6,
  MATRIX_COEFFICIENTS_SMPTE240                      = 7,
  MATRIX_COEFFICIENTS_YCGCO                         = 8,
  MATRIX_COEFFICIENTS_BT2020_NON_CONSTANT_LUMINANCE = 9,
  MATRIX_COEFFICIENTS_BT2020_CONSTANT_LUMINANCE     = 10,
};

enum DeblockEdgeDir
{
  EDGE_VER     = 0,
  EDGE_HOR     = 1,
  NUM_EDGE_DIR = 2
};

/// supported prediction type
enum PredMode
{
  MODE_INTER                 = 0,     ///< inter-prediction mode
  MODE_INTRA                 = 1,     ///< intra-prediction mode
  MODE_IBC                   = 2,     ///< ibc-prediction mode
  MODE_PLT                   = 3,     ///< plt-prediction mode
  NUMBER_OF_PREDICTION_MODES = 4,
};

/// reference list index
enum RefPicList
{
  REF_PIC_LIST_0               = 0,   ///< reference list 0
  REF_PIC_LIST_1               = 1,   ///< reference list 1
  NUM_REF_PIC_LIST_01          = 2,
  REF_PIC_LIST_X               = 100  ///< special mark
};

#define L0 REF_PIC_LIST_0
#define L1 REF_PIC_LIST_1

/// distortion function index
enum DFunc
{
  DF_SSE             = 0,             ///< general size SSE
  DF_SSE2            = DF_SSE+1,      ///<   2xM SSE
  DF_SSE4            = DF_SSE+2,      ///<   4xM SSE
  DF_SSE8            = DF_SSE+3,      ///<   8xM SSE
  DF_SSE16           = DF_SSE+4,      ///<  16xM SSE
  DF_SSE32           = DF_SSE+5,      ///<  32xM SSE
  DF_SSE64           = DF_SSE+6,      ///<  64xM SSE
  DF_SSE16N          = DF_SSE+7,      ///< 16NxM SSE

  DF_SAD             = 8,             ///< general size SAD
  DF_SAD2            = DF_SAD+1,      ///<   2xM SAD
  DF_SAD4            = DF_SAD+2,      ///<   4xM SAD
  DF_SAD8            = DF_SAD+3,      ///<   8xM SAD
  DF_SAD16           = DF_SAD+4,      ///<  16xM SAD
  DF_SAD32           = DF_SAD+5,      ///<  32xM SAD
  DF_SAD64           = DF_SAD+6,      ///<  64xM SAD
  DF_SAD16N          = DF_SAD+7,      ///< 16NxM SAD

  DF_HAD             = 16,            ///< general size Hadamard
  DF_HAD2            = DF_HAD+1,      ///<   2xM HAD
  DF_HAD4            = DF_HAD+2,      ///<   4xM HAD
  DF_HAD8            = DF_HAD+3,      ///<   8xM HAD
  DF_HAD16           = DF_HAD+4,      ///<  16xM HAD
  DF_HAD32           = DF_HAD+5,      ///<  32xM HAD
  DF_HAD64           = DF_HAD+6,      ///<  64xM HAD
  DF_HAD16N          = DF_HAD+7,      ///< 16NxM HAD

  DF_SAD12           = 24,
  DF_SAD24           = 25,
  DF_SAD48           = 26,

  DF_MRSAD           = 27,            ///< general size MR SAD
  DF_MRSAD2          = DF_MRSAD+1,    ///<   2xM MR SAD
  DF_MRSAD4          = DF_MRSAD+2,    ///<   4xM MR SAD
  DF_MRSAD8          = DF_MRSAD+3,    ///<   8xM MR SAD
  DF_MRSAD16         = DF_MRSAD+4,    ///<  16xM MR SAD
  DF_MRSAD32         = DF_MRSAD+5,    ///<  32xM MR SAD
  DF_MRSAD64         = DF_MRSAD+6,    ///<  64xM MR SAD
  DF_MRSAD16N        = DF_MRSAD+7,    ///< 16NxM MR SAD

  DF_MRHAD           = 35,            ///< general size MR Hadamard
  DF_MRHAD2          = DF_MRHAD+1,    ///<   2xM MR HAD
  DF_MRHAD4          = DF_MRHAD+2,    ///<   4xM MR HAD
  DF_MRHAD8          = DF_MRHAD+3,    ///<   8xM MR HAD
  DF_MRHAD16         = DF_MRHAD+4,    ///<  16xM MR HAD
  DF_MRHAD32         = DF_MRHAD+5,    ///<  32xM MR HAD
  DF_MRHAD64         = DF_MRHAD+6,    ///<  64xM MR HAD
  DF_MRHAD16N        = DF_MRHAD+7,    ///< 16NxM MR HAD

  DF_MRSAD12         = 43,
  DF_MRSAD24         = 44,
  DF_MRSAD48         = 45,

  DF_SAD_FULL_NBIT    = 46,
  DF_SAD_FULL_NBIT2   = DF_SAD_FULL_NBIT+1,    ///<   2xM SAD with full bit usage
  DF_SAD_FULL_NBIT4   = DF_SAD_FULL_NBIT+2,    ///<   4xM SAD with full bit usage
  DF_SAD_FULL_NBIT8   = DF_SAD_FULL_NBIT+3,    ///<   8xM SAD with full bit usage
  DF_SAD_FULL_NBIT16  = DF_SAD_FULL_NBIT+4,    ///<  16xM SAD with full bit usage
  DF_SAD_FULL_NBIT32  = DF_SAD_FULL_NBIT+5,    ///<  32xM SAD with full bit usage
  DF_SAD_FULL_NBIT64  = DF_SAD_FULL_NBIT+6,    ///<  64xM SAD with full bit usage
  DF_SAD_FULL_NBIT16N = DF_SAD_FULL_NBIT+7,    ///< 16NxM SAD with full bit usage

  DF_SSE_WTD          = 54,                ///< general size SSE
  DF_SSE2_WTD         = DF_SSE_WTD+1,      ///<   4xM SSE
  DF_SSE4_WTD         = DF_SSE_WTD+2,      ///<   4xM SSE
  DF_SSE8_WTD         = DF_SSE_WTD+3,      ///<   8xM SSE
  DF_SSE16_WTD        = DF_SSE_WTD+4,      ///<  16xM SSE
  DF_SSE32_WTD        = DF_SSE_WTD+5,      ///<  32xM SSE
  DF_SSE64_WTD        = DF_SSE_WTD+6,      ///<  64xM SSE
  DF_SSE16N_WTD       = DF_SSE_WTD+7,      ///< 16NxM SSE
  DF_DEFAULT_ORI      = DF_SSE_WTD+8,

  DF_SAD_INTERMEDIATE_BITDEPTH = 63,

  DF_SAD_WITH_MASK   = 64,
  DF_TOTAL_FUNCTIONS = 65
};

/// motion vector predictor direction used in AMVP
enum MvpDir
{
  MD_LEFT = 0,          ///< MVP of left block
  MD_ABOVE,             ///< MVP of above block
  MD_ABOVE_RIGHT,       ///< MVP of above right block
  MD_BELOW_LEFT,        ///< MVP of below left block
  MD_ABOVE_LEFT         ///< MVP of above left block
};

enum TransformDirection
{
  TRANSFORM_FORWARD              = 0,
  TRANSFORM_INVERSE              = 1,
  TRANSFORM_NUMBER_OF_DIRECTIONS = 2
};

/// supported ME search methods
enum MESearchMethod
{
  MESEARCH_FULL              = 0,
  MESEARCH_DIAMOND           = 1,
  MESEARCH_SELECTIVE         = 2,
  MESEARCH_DIAMOND_ENHANCED  = 3,
  MESEARCH_NUMBER_OF_METHODS = 4
};

/// coefficient scanning type used in ACS
enum CoeffScanType
{
  SCAN_DIAG = 0,        ///< up-right diagonal scan
  SCAN_TRAV_HOR = 1,
  SCAN_TRAV_VER = 2,
  SCAN_NUMBER_OF_TYPES
};

enum CoeffScanGroupType
{
  SCAN_UNGROUPED   = 0,
  SCAN_GROUPED_4x4 = 1,
  SCAN_NUMBER_OF_GROUP_TYPES = 2
};

enum ScalingListMode
{
  SCALING_LIST_OFF,
  SCALING_LIST_DEFAULT,
  SCALING_LIST_FILE_READ
};

enum ScalingListSize
{
  SCALING_LIST_1x1 = 0,
  SCALING_LIST_2x2,
  SCALING_LIST_4x4,
  SCALING_LIST_8x8,
  SCALING_LIST_16x16,
  SCALING_LIST_32x32,
  SCALING_LIST_64x64,
  SCALING_LIST_128x128,
  SCALING_LIST_SIZE_NUM,
  //for user define matrix
  SCALING_LIST_FIRST_CODED = SCALING_LIST_2x2,
  SCALING_LIST_LAST_CODED = SCALING_LIST_64x64
};

enum ScalingList1dStartIdx
{
  SCALING_LIST_1D_START_2x2    = 0,
  SCALING_LIST_1D_START_4x4    = 2,
  SCALING_LIST_1D_START_8x8    = 8,
  SCALING_LIST_1D_START_16x16  = 14,
  SCALING_LIST_1D_START_32x32  = 20,
  SCALING_LIST_1D_START_64x64  = 26,
};

// For use with decoded picture hash SEI messages, generated by encoder.
enum HashType
{
  HASHTYPE_MD5             = 0,
  HASHTYPE_CRC             = 1,
  HASHTYPE_CHECKSUM        = 2,
  HASHTYPE_NONE            = 3,
  NUMBER_OF_HASHTYPES      = 4
};

enum SAOMode //mode
{
  SAO_MODE_OFF = 0,
  SAO_MODE_NEW,
  SAO_MODE_MERGE,
  NUM_SAO_MODES
};

enum SAOModeMergeTypes
{
  SAO_MERGE_LEFT =0,
  SAO_MERGE_ABOVE,
  NUM_SAO_MERGE_TYPES
};


enum SAOModeNewTypes
{
  SAO_TYPE_START_EO =0,
  SAO_TYPE_EO_0 = SAO_TYPE_START_EO,
  SAO_TYPE_EO_90,
  SAO_TYPE_EO_135,
  SAO_TYPE_EO_45,

  SAO_TYPE_START_BO,
  SAO_TYPE_BO = SAO_TYPE_START_BO,

  NUM_SAO_NEW_TYPES
};
#define NUM_SAO_EO_TYPES_LOG2 2

enum SAOEOClasses
{
  SAO_CLASS_EO_FULL_VALLEY = 0,
  SAO_CLASS_EO_HALF_VALLEY = 1,
  SAO_CLASS_EO_PLAIN       = 2,
  SAO_CLASS_EO_HALF_PEAK   = 3,
  SAO_CLASS_EO_FULL_PEAK   = 4,
  NUM_SAO_EO_CLASSES,
};

#define NUM_SAO_BO_CLASSES_LOG2  5
#define NUM_SAO_BO_CLASSES       (1<<NUM_SAO_BO_CLASSES_LOG2)

namespace Profile
{
  enum Name
  {
    NONE        = 0,
    MAIN_10     = 1,
    MAIN_444_10 = 2
  };
}

namespace Level
{
  enum Tier
  {
    MAIN = 0,
    HIGH = 1,
    NUMBER_OF_TIERS=2
  };

  enum Name
  {
    // code = (level * 30)
    NONE     = 0,
    LEVEL1   = 30,
    LEVEL2   = 60,
    LEVEL2_1 = 63,
    LEVEL3   = 90,
    LEVEL3_1 = 93,
    LEVEL4   = 120,
    LEVEL4_1 = 123,
    LEVEL5   = 150,
    LEVEL5_1 = 153,
    LEVEL5_2 = 156,
    LEVEL6   = 180,
    LEVEL6_1 = 183,
    LEVEL6_2 = 186,
    LEVEL8_5 = 255,
  };
}

enum CostMode
{
  COST_STANDARD_LOSSY              = 0,
  COST_SEQUENCE_LEVEL_LOSSLESS     = 1,
  COST_LOSSLESS_CODING             = 2,
  COST_MIXED_LOSSLESS_LOSSY_CODING = 3
};

enum WeightedPredictionMethod
{
  WP_PER_PICTURE_WITH_SIMPLE_DC_COMBINED_COMPONENT                          =0,
  WP_PER_PICTURE_WITH_SIMPLE_DC_PER_COMPONENT                               =1,
  WP_PER_PICTURE_WITH_HISTOGRAM_AND_PER_COMPONENT                           =2,
  WP_PER_PICTURE_WITH_HISTOGRAM_AND_PER_COMPONENT_AND_CLIPPING              =3,
  WP_PER_PICTURE_WITH_HISTOGRAM_AND_PER_COMPONENT_AND_CLIPPING_AND_EXTENSION=4
};

enum FastInterSearchMode
{
  FASTINTERSEARCH_DISABLED = 0,
  FASTINTERSEARCH_MODE1    = 1, // TODO: assign better names to these.
  FASTINTERSEARCH_MODE2    = 2,
  FASTINTERSEARCH_MODE3    = 3
};

enum SPSExtensionFlagIndex
{
  SPS_EXT__REXT           = 0,
//SPS_EXT__MVHEVC         = 1, //for use in future versions
//SPS_EXT__SHVC           = 2, //for use in future versions
  SPS_EXT__NEXT           = 3,
  NUM_SPS_EXTENSION_FLAGS = 8
};

enum PPSExtensionFlagIndex
{
  PPS_EXT__REXT           = 0,
//PPS_EXT__MVHEVC         = 1, //for use in future versions
//PPS_EXT__SHVC           = 2, //for use in future versions
  NUM_PPS_EXTENSION_FLAGS = 8
};

// TODO: Existing names used for the different NAL unit types can be altered to better reflect the names in the spec.
//       However, the names in the spec are not yet stable at this point. Once the names are stable, a cleanup
//       effort can be done without use of macros to alter the names used to indicate the different NAL unit types.
enum NalUnitType
{
  NAL_UNIT_CODED_SLICE_TRAIL = 0,   // 0
  NAL_UNIT_CODED_SLICE_STSA,        // 1
  NAL_UNIT_CODED_SLICE_RADL,        // 2
  NAL_UNIT_CODED_SLICE_RASL,        // 3

  NAL_UNIT_RESERVED_VCL_4,
  NAL_UNIT_RESERVED_VCL_5,
  NAL_UNIT_RESERVED_VCL_6,

  NAL_UNIT_CODED_SLICE_IDR_W_RADL,  // 7
  NAL_UNIT_CODED_SLICE_IDR_N_LP,    // 8
  NAL_UNIT_CODED_SLICE_CRA,         // 9
  NAL_UNIT_CODED_SLICE_GDR,         // 10

  NAL_UNIT_RESERVED_IRAP_VCL_11,
  NAL_UNIT_RESERVED_IRAP_VCL_12,
  NAL_UNIT_DCI,                     // 13
  NAL_UNIT_VPS,                     // 14
  NAL_UNIT_SPS,                     // 15
  NAL_UNIT_PPS,                     // 16
  NAL_UNIT_PREFIX_APS,              // 17
  NAL_UNIT_SUFFIX_APS,              // 18
  NAL_UNIT_PH,                      // 19
  NAL_UNIT_ACCESS_UNIT_DELIMITER,   // 20
  NAL_UNIT_EOS,                     // 21
  NAL_UNIT_EOB,                     // 22
  NAL_UNIT_PREFIX_SEI,              // 23
  NAL_UNIT_SUFFIX_SEI,              // 24
  NAL_UNIT_FD,                      // 25

  NAL_UNIT_RESERVED_NVCL_26,
  NAL_UNIT_RESERVED_NVCL_27,

  NAL_UNIT_UNSPECIFIED_28,
  NAL_UNIT_UNSPECIFIED_29,
  NAL_UNIT_UNSPECIFIED_30,
  NAL_UNIT_UNSPECIFIED_31,
  NAL_UNIT_INVALID
};

#if SHARP_LUMA_DELTA_QP
enum LumaLevelToDQPMode
{
  LUMALVL_TO_DQP_DISABLED   = 0,
  LUMALVL_TO_DQP_AVG_METHOD = 1, // use average of CTU to determine luma level
  LUMALVL_TO_DQP_NUM_MODES  = 2
};
#endif

enum MergeType
{
  MRG_TYPE_DEFAULT_N        = 0, // 0
  MRG_TYPE_SUBPU_ATMVP,
  MRG_TYPE_IBC,
  NUM_MRG_TYPE                   // 5
};


//////////////////////////////////////////////////////////////////////////
// Encoder modes to try out
//////////////////////////////////////////////////////////////////////////

enum EncModeFeature
{
  ENC_FT_FRAC_BITS = 0,
  ENC_FT_DISTORTION,
  ENC_FT_RD_COST,
  ENC_FT_ENC_MODE_TYPE,
  ENC_FT_ENC_MODE_OPTS,
  ENC_FT_ENC_MODE_PART,
  NUM_ENC_FEATURES
};

enum ImvMode
{
  IMV_OFF = 0,
  IMV_FPEL,
  IMV_4PEL,
  IMV_HPEL,
  NUM_IMV_MODES
};


// ====================================================================================================================
// Type definition
// ====================================================================================================================

/// parameters for adaptive loop filter
class PicSym;

#define MAX_NUM_SAO_CLASSES  32  //(NUM_SAO_EO_GROUPS > NUM_SAO_BO_GROUPS)?NUM_SAO_EO_GROUPS:NUM_SAO_BO_GROUPS

struct SAOOffset
{
  SAOMode modeIdc; // NEW, MERGE, OFF
  int typeIdc;     // union of SAOModeMergeTypes and SAOModeNewTypes, depending on modeIdc.
  int typeAuxInfo; // BO: starting band index
  int offset[MAX_NUM_SAO_CLASSES];

  SAOOffset();
  ~SAOOffset();
  void reset();

  const SAOOffset& operator= (const SAOOffset& src);
};

struct SAOBlkParam
{

  SAOBlkParam();
  ~SAOBlkParam();
  void reset();
  const SAOBlkParam& operator= (const SAOBlkParam& src);
  SAOOffset& operator[](int compIdx){ return offsetParam[compIdx];}
  const SAOOffset& operator[](int compIdx) const { return offsetParam[compIdx];}
private:
  SAOOffset offsetParam[MAX_NUM_COMPONENT];

};



struct BitDepths
{
  int recon[MAX_NUM_CHANNEL_TYPE]; ///< the bit depth as indicated in the SPS
};

enum PLTRunMode
{
  PLT_RUN_INDEX = 0,
  PLT_RUN_COPY  = 1,
  NUM_PLT_RUN   = 2
};
/// parameters for deblocking filter
struct LFCUParam
{
  bool internalEdge;                     ///< indicates internal edge
  bool leftEdge;                         ///< indicates left edge
  bool topEdge;                          ///< indicates top edge
};



struct PictureHash
{
  std::vector<uint8_t> hash;

  bool operator==(const PictureHash &other) const
  {
    if (other.hash.size() != hash.size())
    {
      return false;
    }
    for(uint32_t i=0; i<uint32_t(hash.size()); i++)
    {
      if (other.hash[i] != hash[i])
      {
        return false;
      }
    }
    return true;
  }

  bool operator!=(const PictureHash &other) const
  {
    return !(*this == other);
  }
};

struct SEITimeSet
{
  SEITimeSet() : clockTimeStampFlag(false),
                     numUnitFieldBasedFlag(false),
                     countingType(0),
                     fullTimeStampFlag(false),
                     discontinuityFlag(false),
                     cntDroppedFlag(false),
                     numberOfFrames(0),
                     secondsValue(0),
                     minutesValue(0),
                     hoursValue(0),
                     secondsFlag(false),
                     minutesFlag(false),
                     hoursFlag(false),
                     timeOffsetLength(0),
                     timeOffsetValue(0)
  { }
  bool clockTimeStampFlag;
  bool numUnitFieldBasedFlag;
  int  countingType;
  bool fullTimeStampFlag;
  bool discontinuityFlag;
  bool cntDroppedFlag;
  int  numberOfFrames;
  int  secondsValue;
  int  minutesValue;
  int  hoursValue;
  bool secondsFlag;
  bool minutesFlag;
  bool hoursFlag;
  int  timeOffsetLength;
  int  timeOffsetValue;
};

struct SEIMasteringDisplay
{
  bool      colourVolumeSEIEnabled;
  uint32_t      maxLuminance;
  uint32_t      minLuminance;
  uint16_t    primaries[3][2];
  uint16_t    whitePoint[2];
};

#if SHARP_LUMA_DELTA_QP
struct LumaLevelToDeltaQPMapping
{
  LumaLevelToDQPMode                 mode;             ///< use deltaQP determined by block luma level
  double                             maxMethodWeight;  ///< weight of max luma value when mode = 2
  std::vector< std::pair<int, int> > mapping;          ///< first=luma level, second=delta QP.
#if ENABLE_QPA
  bool isEnabled() const { return (mode != LUMALVL_TO_DQP_DISABLED && mode != LUMALVL_TO_DQP_NUM_MODES); }
#else
  bool isEnabled() const { return mode!=LUMALVL_TO_DQP_DISABLED; }
#endif
};
#endif

#if ER_CHROMA_QP_WCG_PPS
struct WCGChromaQPControl
{
  bool isEnabled() const { return enabled; }
  bool   enabled;         ///< Enabled flag (0:default)
  double chromaCbQpScale; ///< Chroma Cb QP Scale (1.0:default)
  double chromaCrQpScale; ///< Chroma Cr QP Scale (1.0:default)
  double chromaQpScale;   ///< Chroma QP Scale (0.0:default)
  double chromaQpOffset;  ///< Chroma QP Offset (0.0:default)
};
#endif

class ChromaCbfs
{
public:
  ChromaCbfs()
    : Cb(true), Cr(true)
  {}
  ChromaCbfs( bool _cbf )
    : Cb( _cbf ), Cr( _cbf )
  {}
public:
  bool sigChroma( ChromaFormat chromaFormat ) const
  {
    if( chromaFormat == CHROMA_400 )
    {
      return false;
    }
    return   ( Cb || Cr );
  }
  bool& cbf( ComponentID compID )
  {
    bool *cbfs[MAX_NUM_TBLOCKS] = { nullptr, &Cb, &Cr };

    return *cbfs[compID];
  }
public:
  bool Cb;
  bool Cr;
};


enum MsgLevel
{
  SILENT  = 0,
  ERROR   = 1,
  WARNING = 2,
  INFO    = 3,
  NOTICE  = 4,
  VERBOSE = 5,
  DETAILS = 6
};
enum RESHAPE_SIGNAL_TYPE
{
  RESHAPE_SIGNAL_SDR = 0,
  RESHAPE_SIGNAL_PQ  = 1,
  RESHAPE_SIGNAL_HLG = 2,
  RESHAPE_SIGNAL_NULL = 100,
};


// ---------------------------------------------------------------------------
// exception class
// ---------------------------------------------------------------------------

class Exception : public std::exception
{
public:
  Exception( const std::string& _s ) : m_str( _s ) { }
  Exception( const Exception& _e ) : std::exception( _e ), m_str( _e.m_str ) { }
  virtual ~Exception() noexcept { };
  virtual const char* what() const noexcept { return m_str.c_str(); }
  Exception& operator=( const Exception& _e ) { std::exception::operator=( _e ); m_str = _e.m_str; return *this; }
  template<typename T> Exception& operator<<( T t ) { std::ostringstream oss; oss << t; m_str += oss.str(); return *this; }
private:
  std::string m_str;
};

// if a check fails with THROW or CHECK, please check if ported correctly from assert in revision 1196)
#define THROW(x)            throw( Exception( "\nERROR: In function \"" ) << __FUNCTION__ << "\" in " << __FILE__ << ":" << __LINE__ << ": " << x )
#define CHECK(c,x)          if(c){ THROW(x); }
#define EXIT(x)             throw( Exception( "\n" ) << x << "\n" )
#define CHECK_NULLPTR(_ptr) CHECK( !( _ptr ), "Accessing an empty pointer pointer!" )

#if !NDEBUG  // for non MSVC compiler, define _DEBUG if in debug mode to have same behavior between MSVC and others in debug
#ifndef _DEBUG
#define _DEBUG 1
#endif
#endif

#if defined( _DEBUG )
#define CHECKD(c,x)         if(c){ THROW(x); }
#else
#define CHECKD(c,x)
#endif // _DEBUG

// ---------------------------------------------------------------------------
// static vector
// ---------------------------------------------------------------------------

template<typename T, size_t N>
class static_vector
{
  T _arr[ N ];
  size_t _size;

public:

  typedef T         value_type;
  typedef size_t    size_type;
  typedef ptrdiff_t difference_type;
  typedef T&        reference;
  typedef T const&  const_reference;
  typedef T*        pointer;
  typedef T const*  const_pointer;
  typedef T*        iterator;
  typedef T const*  const_iterator;

  static const size_type max_num_elements = N;

  static_vector() : _size( 0 )                                 { }
  static_vector( size_t N_ ) : _size( N_ )                     { }
  static_vector( size_t N_, const T& _val ) : _size( 0 )       { resize( N_, _val ); }
  template<typename It>
  static_vector( It _it1, It _it2 ) : _size( 0 )               { while( _it1 < _it2 ) _arr[ _size++ ] = *_it1++; }
  static_vector( std::initializer_list<T> _il ) : _size( 0 )
  {
    typename std::initializer_list<T>::iterator _src1 = _il.begin();
    typename std::initializer_list<T>::iterator _src2 = _il.end();

    while( _src1 < _src2 ) _arr[ _size++ ] = *_src1++;

    CHECKD( _size > N, "capacity exceeded" );
  }
  static_vector& operator=( std::initializer_list<T> _il )
  {
    _size = 0;

    typename std::initializer_list<T>::iterator _src1 = _il.begin();
    typename std::initializer_list<T>::iterator _src2 = _il.end();

    while( _src1 < _src2 ) _arr[ _size++ ] = *_src1++;

    CHECKD( _size > N, "capacity exceeded" );
  }

  void resize( size_t N_ )                      { CHECKD( N_ > N, "capacity exceeded" ); while(_size < N_) _arr[ _size++ ] = T() ; _size = N_; }
  void resize( size_t N_, const T& _val )       { CHECKD( N_ > N, "capacity exceeded" ); while(_size < N_) _arr[ _size++ ] = _val; _size = N_; }
  void reserve( size_t N_ )                     { CHECKD( N_ > N, "capacity exceeded" ); }
  void push_back( const T& _val )               { CHECKD( _size >= N, "capacity exceeded" ); _arr[ _size++ ] = _val; }
  void push_back( T&& val )                     { CHECKD( _size >= N, "capacity exceeded" ); _arr[ _size++ ] = std::forward<T>( val ); }
  void pop_back()                               { CHECKD( _size == 0, "calling pop_back on an empty vector" ); _size--; }
  void pop_front()                              { CHECKD( _size == 0, "calling pop_front on an empty vector" ); _size--; for( int i = 0; i < _size; i++ ) _arr[i] = _arr[i + 1]; }
  void clear()                                  { _size = 0; }
  reference       at( size_t _i )               { CHECKD( _i >= _size, "Trying to access an out-of-bound-element" ); return _arr[ _i ]; }
  const_reference at( size_t _i ) const         { CHECKD( _i >= _size, "Trying to access an out-of-bound-element" ); return _arr[ _i ]; }
  reference       operator[]( size_t _i )       { CHECKD( _i >= _size, "Trying to access an out-of-bound-element" ); return _arr[ _i ]; }
  const_reference operator[]( size_t _i ) const { CHECKD( _i >= _size, "Trying to access an out-of-bound-element" ); return _arr[ _i ]; }
  reference       front()                       { CHECKD( _size == 0, "Trying to access the first element of an empty vector" ); return _arr[ 0 ]; }
  const_reference front() const                 { CHECKD( _size == 0, "Trying to access the first element of an empty vector" ); return _arr[ 0 ]; }
  reference       back()                        { CHECKD( _size == 0, "Trying to access the last element of an empty vector" );  return _arr[ _size - 1 ]; }
  const_reference back() const                  { CHECKD( _size == 0, "Trying to access the last element of an empty vector" );  return _arr[ _size - 1 ]; }
  pointer         data()                        { return _arr; }
  const_pointer   data() const                  { return _arr; }
  iterator        begin()                       { return _arr; }
  const_iterator  begin() const                 { return _arr; }
  const_iterator  cbegin() const                { return _arr; }
  iterator        end()                         { return _arr + _size; }
  const_iterator  end() const                   { return _arr + _size; };
  const_iterator  cend() const                  { return _arr + _size; };
  size_type       size() const                  { return _size; };
  size_type       byte_size() const             { return _size * sizeof( T ); }
  bool            empty() const                 { return _size == 0; }

  size_type       capacity() const              { return N; }
  size_type       max_size() const              { return N; }
  size_type       byte_capacity() const         { return sizeof(_arr); }

  iterator        insert( const_iterator _pos, const T& _val )
                                                { CHECKD( _size >= N, "capacity exceeded" );
                                                  for( difference_type i = _size - 1; i >= _pos - _arr; i-- ) _arr[i + 1] = _arr[i];
                                                  *const_cast<iterator>( _pos ) = _val;
                                                  _size++;
                                                  return const_cast<iterator>( _pos ); }

  iterator        insert( const_iterator _pos, T&& _val )
                                                { CHECKD( _size >= N, "capacity exceeded" );
                                                  for( difference_type i = _size - 1; i >= _pos - _arr; i-- ) _arr[i + 1] = _arr[i];
                                                  *const_cast<iterator>( _pos ) = std::forward<T>( _val );
                                                  _size++; return const_cast<iterator>( _pos ); }
  template<class InputIt>
  iterator        insert( const_iterator _pos, InputIt first, InputIt last )
                                                { const difference_type numEl = last - first;
                                                  CHECKD( _size + numEl >= N, "capacity exceeded" );
                                                  for( difference_type i = _size - 1; i >= _pos - _arr; i-- ) _arr[i + numEl] = _arr[i];
                                                  iterator it = const_cast<iterator>( _pos ); _size += numEl;
                                                  while( first != last ) *it++ = *first++;
                                                  return const_cast<iterator>( _pos ); }

  iterator        insert( const_iterator _pos, size_t numEl, const T& val )
                                                { //const difference_type numEl = last - first;
                                                  CHECKD( _size + numEl >= N, "capacity exceeded" );
                                                  for( difference_type i = _size - 1; i >= _pos - _arr; i-- ) _arr[i + numEl] = _arr[i];
                                                  iterator it = const_cast<iterator>( _pos ); _size += numEl;
                                                  for ( int k = 0; k < numEl; k++) *it++ = val;
                                                  return const_cast<iterator>( _pos ); }

  void            erase( const_iterator _pos )  { iterator it   = const_cast<iterator>( _pos ) - 1;
                                                  iterator last = end() - 1;
                                                  while( ++it != last ) *it = *( it + 1 );
                                                  _size--; }
};


// ---------------------------------------------------------------------------
// dynamic cache
// ---------------------------------------------------------------------------

template<typename T>
class dynamic_cache
{
  std::vector<T*> m_cache;
#if ENABLE_SPLIT_PARALLELISM
  int64_t         m_cacheId;
#endif

public:

#if ENABLE_SPLIT_PARALLELISM
  dynamic_cache()
  {
    static int cacheId = 0;
    m_cacheId = cacheId++;
  }

#endif
  ~dynamic_cache()
  {
    deleteEntries();
  }

  void deleteEntries()
  {
    for( auto &p : m_cache )
    {
      delete p;
      p = nullptr;
    }

    m_cache.clear();
  }

  T* get()
  {
    T* ret;

    if( !m_cache.empty() )
    {
      ret = m_cache.back();
      m_cache.pop_back();
#if ENABLE_SPLIT_PARALLELISM
      CHECK( ret->cacheId != m_cacheId, "Putting item into wrong cache!" );
      CHECK( !ret->cacheUsed,           "Fetched an element that should've been in cache!!" );
#endif
    }
    else
    {
      ret = new T;
    }

#if ENABLE_SPLIT_PARALLELISM
    ret->cacheId   = m_cacheId;
    ret->cacheUsed = false;

#endif
    return ret;
  }

  void cache( T* el )
  {
#if ENABLE_SPLIT_PARALLELISM
    CHECK( el->cacheId != m_cacheId, "Putting item into wrong cache!" );
    CHECK( el->cacheUsed,            "Putting cached item back into cache!" );

    el->cacheUsed = true;

#endif
    m_cache.push_back( el );
  }

  void cache( std::vector<T*>& vel )
  {
#if ENABLE_SPLIT_PARALLELISM
    for( auto el : vel )
    {
      CHECK( el->cacheId != m_cacheId, "Putting item into wrong cache!" );
      CHECK( el->cacheUsed,            "Putting cached item back into cache!" );

      el->cacheUsed = true;
    }

#endif
    m_cache.insert( m_cache.end(), vel.begin(), vel.end() );
    vel.clear();
  }
};

typedef dynamic_cache<struct CodingUnit    > CUCache;
typedef dynamic_cache<struct PredictionUnit> PUCache;
typedef dynamic_cache<struct TransformUnit > TUCache;

struct XUCache
{
  CUCache cuCache;
  PUCache puCache;
  TUCache tuCache;
};

#define SIGN(x) ( (x) >= 0 ? 1 : -1 )

//! \}

#endif

<|MERGE_RESOLUTION|>--- conflicted
+++ resolved
@@ -51,7 +51,8 @@
 #include <cassert>
 
 //########### place macros to be removed in next cycle below this line ###############
-<<<<<<< HEAD
+#define R0324_PH_SYNTAX_CONDITION_MODIFY                  1 // JVET-R0324 add conditions on PH syntax to conder whether current pic is bi-predictive picture
+
 #define JVET_R0130_TC_DERIVATION_BUGFIX                   1 // JVET-R0130: Cleanup of tC derivation for deblocking filter
 
 #define JVET_R0334_PLT_CLEANUP                            1 // JVET-R0334: Disable chroma palette for local dual tree
@@ -59,9 +60,6 @@
 #define JVET_R0205                                        1 // JVET-R0205: Condition presence of inter_layer_ref_pics_present_flag on sps_video_parameter_set_id 
 
 #define JVET_R0186_CLEANUP                                1 // JVET-R0186 aspect 1: Signal the pps_no_pic_partition_flag ahead in the PPS.
-=======
-#define R0324_PH_SYNTAX_CONDITION_MODIFY                  1 // JVET-R0324 add conditions on PH syntax to conder whether current pic is bi-predictive picture
->>>>>>> e1af3f03
 
 #define JVET_R0330_CRS_CLIP_REM                           1 // JVET-R0330: Remove redundant clipping in chroma residual scaling factor derivation
 
