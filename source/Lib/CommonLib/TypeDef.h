--- conflicted
+++ resolved
@@ -50,9 +50,9 @@
 #include <assert.h>
 #include <cassert>
 
-<<<<<<< HEAD
+
 #define JVET_O0070_PROF                                   1 // JVET-O0070 method 4-2.1a: Prediction refinement with optical flow for affine mode
-=======
+
 #define JVET_O1170_IBC_VIRTUAL_BUFFER                     1 // JVET-O1170/O1171: IBC virtual buffer
 #if JVET_O1170_IBC_VIRTUAL_BUFFER
 #define JVET_O1170_CHECK_BV_AT_DECODER                    1 // For decoder to check if a BV is valid or not
@@ -63,7 +63,6 @@
 #define JVET_O0244_DELTA_POC                              1 // JVET-O0244: weighted prediction in SPS and delta POC
 
 #define JVET_O1153_INTRA_CHROMAMODE_CODING                1  //JVET-O1153: simplified intra chromamode coding
->>>>>>> e52000b3
 
 #define JVET_O0159_10BITTCTABLE_DEBLOCKING                1 // tc table for 10-bit video
 
