--- conflicted
+++ resolved
@@ -287,13 +287,11 @@
 
 #define JVET_P0185                                        1 // Infer vps_max_layers_minus1 to be equal to 0 when not present and also signal vps_max_sub_layers_minus1 
 
-<<<<<<< HEAD
+#define JVET_P0182                                        1 // JVET-P0182: Check to verify if vps_independent_layer_flag[layer_id] is true, then inter_layer_pics_present_flag must be false
+
+#define JVET_P0184                                        1  //JVET-P0184: Decoding process for generating unavailable reference pictures
+
 #define JVET_P0597_GCMP_SEI                               1 // JVET-P0597: generalized cubemap projection SEI message
-=======
-#define JVET_P0182                                        1 // JVET-P0182: Check to verify if vps_independent_layer_flag[layer_id] is true, then inter_layer_pics_present_flag must be false
-
-#define JVET_P0184                                        1  //JVET-P0184: Decoding process for generating unavailable reference pictures
->>>>>>> 54f92a98
 
 #define HEVC_SEI                                          0 // SEI messages that are defined in HEVC, but not in VVC
 
