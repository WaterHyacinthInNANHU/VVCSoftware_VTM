--- conflicted
+++ resolved
@@ -50,9 +50,8 @@
 #include <assert.h>
 #include <cassert>
 
-<<<<<<< HEAD
 #define JVET_N0278_FIXES                                  1
-=======
+
 #define JVET_P0091_REMOVE_BDOF_OFFSET_SHIFT               1 // JVET-P0091: Align sample offset calculation of BDOF and PROF
 
 #define JVET_P0512_SIMD_HIGH_BITDEPTH                     1 // JVET-P0512: MC SIMD support for high internal bit-depthf
@@ -86,7 +85,6 @@
 #define JVET_P0162_REMOVE_ALF_CTB_FIRST_USE_APS_FLAG      1 // JVET-P0162: Removal of alf_ctb_use_first_aps_flag
 
 #define JVET_P0072_SIMPLIFIED_TSRC                        1 // JVET-P0072: Simplified transform-skip residual coding 
->>>>>>> ad661d13
 
 #define JVET_P0164_ALF_SYNTAX_SIMP                        1 // JVET-p0164: simplify alf syntax with method2
 
