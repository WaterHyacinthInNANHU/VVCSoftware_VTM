/* The copyright in this software is being made available under the BSD
 * License, included below. This software may be subject to other third party
 * and contributor rights, including patent rights, and no such rights are
 * granted under this license.
 *
 * Copyright (c) 2010-2019, ITU/ISO/IEC
 * All rights reserved.
 *
 * Redistribution and use in source and binary forms, with or without
 * modification, are permitted provided that the following conditions are met:
 *
 *  * Redistributions of source code must retain the above copyright notice,
 *    this list of conditions and the following disclaimer.
 *  * Redistributions in binary form must reproduce the above copyright notice,
 *    this list of conditions and the following disclaimer in the documentation
 *    and/or other materials provided with the distribution.
 *  * Neither the name of the ITU/ISO/IEC nor the names of its contributors may
 *    be used to endorse or promote products derived from this software without
 *    specific prior written permission.
 *
 * THIS SOFTWARE IS PROVIDED BY THE COPYRIGHT HOLDERS AND CONTRIBUTORS "AS IS"
 * AND ANY EXPRESS OR IMPLIED WARRANTIES, INCLUDING, BUT NOT LIMITED TO, THE
 * IMPLIED WARRANTIES OF MERCHANTABILITY AND FITNESS FOR A PARTICULAR PURPOSE
 * ARE DISCLAIMED. IN NO EVENT SHALL THE COPYRIGHT HOLDER OR CONTRIBUTORS
 * BE LIABLE FOR ANY DIRECT, INDIRECT, INCIDENTAL, SPECIAL, EXEMPLARY, OR
 * CONSEQUENTIAL DAMAGES (INCLUDING, BUT NOT LIMITED TO, PROCUREMENT OF
 * SUBSTITUTE GOODS OR SERVICES; LOSS OF USE, DATA, OR PROFITS; OR BUSINESS
 * INTERRUPTION) HOWEVER CAUSED AND ON ANY THEORY OF LIABILITY, WHETHER IN
 * CONTRACT, STRICT LIABILITY, OR TORT (INCLUDING NEGLIGENCE OR OTHERWISE)
 * ARISING IN ANY WAY OUT OF THE USE OF THIS SOFTWARE, EVEN IF ADVISED OF
 * THE POSSIBILITY OF SUCH DAMAGE.
 */

/** \file     TypeDef.h
    \brief    Define macros, basic types, new types and enumerations
*/

#ifndef __TYPEDEF__
#define __TYPEDEF__

#ifndef __COMMONDEF__
#error Include CommonDef.h not TypeDef.h
#endif

#include <vector>
#include <utility>
#include <sstream>
#include <cstddef>
#include <cstring>
#include <assert.h>
#include <cassert>

<<<<<<< HEAD
#define JVET_M0192_AFF_CHROMA_SIMPL                       1 // Affine chroma MV derivation simplification and rounding unification
=======
#define JVET_M0193_PAIR_AVG_REDUCTION                     1 //Use only one pairwise average candidate
>>>>>>> 2f26d1f2

#define JVET_M0116_ATMVP_LEFT_NB_FOR_OFFSET               1 // Only use left neighbor for ATMVP offset derivation, from M0273, M0240, M0116, M0338, M0204

#define JVET_M0063_BDOF_FIX                               1 // BDOF bitdepth bugfix

#define JVET_M0265_MV_ROUNDING_CLEANUP                    1 // Unify MV roundings and make SW/WD allignment

#define JVET_M0228_REMOVE_CPMV_COMPARE                    1 // Remove CPMV comparisons for construnted affine merge candidates from JVET-M0228, M0166, M0477

#define JVET_M0145_AFFINE_MV_CLIP                         1 // Missing clipping for MV storage in affine

#define JVET_M0264_HMVP_WITH_GBIIDX                       1 // Harmonization between HMVP and GBi

#define JVET_M0381_ONE_CTX_FOR_SUBBLOCK_MRG_IDX           1 // CE2.2.2 a: one context for subblock Merge index

#define JVET_M0118_M0185_TRIANGLE_FLAG_FIX                1 // Avoid signaling triangle flag if a CU uses MMVD or CIIP

#define JVET_M0487_INT_EXTEND                             1  // CE9.1.1 b: integer reference samples as 1 extended samples

#define JVET_M0444_SMVD                                   1 // SMVD mode

#define JVET_M0170_MRG_SHARELIST                          1
#if JVET_M0170_MRG_SHARELIST
#define MRG_SHARELIST_SHARSIZE                            32
#endif

#define JVET_M0064_CCLM_SIMPLIFICATION                    1

#define JVET_M0142_CCLM_COLLOCATED_CHROMA                 1 // Adding support for chroma sample location type 2 in CCLM

<<<<<<< HEAD
#define JVET_M0328_KEEP_ONE_WEIGHT_GROUP                  1

=======
>>>>>>> 2f26d1f2
#define JVET_M0479_18BITS_MV_CLIP                         1

#define JVET_M0497_FAST_DST7                              1
#if JVET_M0497_FAST_DST7
#define JVET_M0497_MATRIX_MULT                            0 // 0: Fast method; 1: Matrix multiplication
#endif
#define JVET_M0502_PRED_MODE_CTX                          1

#define JVET_M0407_IBC_RANGE                              1 // extend IBC search range to some part of left CTU

#define JVET_M0464_UNI_MTS                                1
#define JVET_M0068_M0171_MMVD_CLEANUP                     1 // MMVD cleanup with 1) flip removal, 2) L1 zero vector fix, 3) bi-pred restriction after merge/MMVD
#define JVET_M0255_FRACMMVD_SWITCH                        1 // disable fractional MVD in MMVD adaptively

#if JVET_M0464_UNI_MTS
typedef std::pair<int, bool> TrMode;
typedef std::pair<int, int>  TrCost;
#endif

#define JVET_M0421_SPLIT_SIG                              1

#define JVET_M0173_MOVE_GT2_TO_FIRST_PASS                 1 // Moving the gtr2 flag to the first coding pass

#define REMOVE_BIN_DECISION_TREE                          1

#define JVET_M0446_M0888_M0905_VPDU_AT_PIC_BOUNDARY       1 

// clang-format off
#define JVET_M0453_CABAC_ENGINE                           1
#define JVET_M0512_MOTION_BUFFER_COMPRESSION              1

#define JVET_M0409_ATMVP_FIX                              1

#define JVET_L0090_PAIR_AVG                               1 // Add pairwise average candidates, replace HEVC combined candidates
#define REUSE_CU_RESULTS                                  1
// clang-format on

#ifndef JVET_B0051_NON_MPM_MODE
#define JVET_B0051_NON_MPM_MODE                         ( 1 && JEM_TOOLS )
#endif
#ifndef QTBT_AS_IN_JEM
#define QTBT_AS_IN_JEM                                    1
#endif
#ifndef HEVC_TOOLS
#define HEVC_TOOLS                                        0
#endif

#ifndef JVET_J0090_MEMORY_BANDWITH_MEASURE
#define JVET_J0090_MEMORY_BANDWITH_MEASURE                0
#endif

#ifndef EXTENSION_360_VIDEO
#define EXTENSION_360_VIDEO                               0   ///< extension for 360/spherical video coding support; this macro should be controlled by makefile, as it would be used to control whether the library is built and linked
#endif

#ifndef ENABLE_WPP_PARALLELISM
#define ENABLE_WPP_PARALLELISM                            0
#endif
#if ENABLE_WPP_PARALLELISM
#ifndef ENABLE_WPP_STATIC_LINK
#define ENABLE_WPP_STATIC_LINK                            0 // bug fix static link
#endif
#define PARL_WPP_MAX_NUM_THREADS                         16

#endif
#ifndef ENABLE_SPLIT_PARALLELISM
#define ENABLE_SPLIT_PARALLELISM                          0
#endif
#if ENABLE_SPLIT_PARALLELISM
#define PARL_SPLIT_MAX_NUM_JOBS                           6                             // number of parallel jobs that can be defined and need memory allocated
#define NUM_RESERVERD_SPLIT_JOBS                        ( PARL_SPLIT_MAX_NUM_JOBS + 1 )  // number of all data structures including the merge thread (0)
#define PARL_SPLIT_MAX_NUM_THREADS                        PARL_SPLIT_MAX_NUM_JOBS
#define NUM_SPLIT_THREADS_IF_MSVC                         4

#endif


// ====================================================================================================================
// NEXT software switches
// ====================================================================================================================
#define K0238_SAO_GREEDY_MERGE_ENCODING                   1

#ifndef ENABLE_TRACING
#define ENABLE_TRACING                                    0 // DISABLE by default (enable only when debugging, requires 15% run-time in decoding) -- see documentation in 'doc/DTrace for NextSoftware.pdf'
#if ENABLE_TRACING
#define K0149_BLOCK_STATISTICS                            1 // enables block statistics, which can be analysed with YUView (https://github.com/IENT/YUView)
#if K0149_BLOCK_STATISTICS
#define BLOCK_STATS_AS_CSV                                0 // statistics will be written in a comma separated value format. this is not supported by YUView
#endif
#endif
#endif // ! ENABLE_TRACING

#define WCG_EXT                                           0 // part of JEM sharp Luma qp
#define WCG_WPSNR                                         WCG_EXT

#if HEVC_TOOLS
#define HEVC_USE_INTRA_SMOOTHING_T32                      1
#define HEVC_USE_INTRA_SMOOTHING_T64                      1
#define JEM_USE_INTRA_BOUNDARY                            1
#define HEVC_USE_DC_PREDFILTERING                         1
#define HEVC_USE_HOR_VER_PREDFILTERING                    1
#define HEVC_USE_4x4_DSTVII                               1
#define HEVC_USE_MDCS                                     1
#define HEVC_USE_SIGN_HIDING                              1
#define HEVC_USE_SCALING_LISTS                            1
#define HEVC_VPS                                          1
#define HEVC_DEPENDENT_SLICES                             1
#define HEVC_TILES_WPP                                    1
#else
#define HEVC_USE_SIGN_HIDING                              1
#define HEVC_TILES_WPP                                    1
#endif

#define KEEP_PRED_AND_RESI_SIGNALS                        0


#if QTBT_AS_IN_JEM // macros which will cause changes in the decoder behavior ara marked with *** - keep them on to retain compatibility with JEM-toolcheck
#define HM_QTBT_AS_IN_JEM                                 1   // ***
#if     HM_QTBT_AS_IN_JEM
#define HM_QTBT_AS_IN_JEM_QUANT                           1   // ***
#define HM_QTBT_REPRODUCE_FAST_LCTU_BUG                   1
#endif
#define HM_CODED_CU_INFO                                  1   // like in JEM, when related CU is skipped, it stays like this even if a non skip mode wins...
#define HM_4TAPIF_AS_IN_JEM                               1   // *** - PM: condition not well suited for 4-tap interpolation filters
#define HM_MDIS_AS_IN_JEM                                 1   // *** - PM: not filtering ref. samples for 64xn case and using Planar MDIS condition at encoder
#define HM_JEM_CLIP_PEL                                   1   // ***
#define HM_JEM_MERGE_CANDS                                0   // ***

#endif//JEM_COMP

// ====================================================================================================================
// Debugging
// ====================================================================================================================

// most debugging tools are now bundled within the ENABLE_TRACING macro -- see documentation to see how to use

#define PRINT_MACRO_VALUES                                1 ///< When enabled, the encoder prints out a list of the non-environment-variable controlled macros and their values on startup

#define INTRA_FULL_SEARCH                                 0 ///< enables full mode search for intra estimation

// TODO: rename this macro to DECODER_DEBUG_BIT_STATISTICS (may currently cause merge issues with other branches)
// This can be enabled by the makefile
#ifndef RExt__DECODER_DEBUG_BIT_STATISTICS
#define RExt__DECODER_DEBUG_BIT_STATISTICS                0 ///< 0 (default) = decoder reports as normal, 1 = decoder produces bit usage statistics (will impact decoder run time by up to ~10%)
#endif

#ifndef RExt__DECODER_DEBUG_TOOL_STATISTICS
#define RExt__DECODER_DEBUG_TOOL_STATISTICS               0 ///< 0 (default) = decoder reports as normal, 1 = decoder produces tool usage statistics
#endif

#if RExt__DECODER_DEBUG_BIT_STATISTICS || RExt__DECODER_DEBUG_TOOL_STATISTICS
#define RExt__DECODER_DEBUG_STATISTICS                    1
#endif

// ====================================================================================================================
// Tool Switches - transitory (these macros are likely to be removed in future revisions)
// ====================================================================================================================

#define DECODER_CHECK_SUBSTREAM_AND_SLICE_TRAILING_BYTES  1 ///< TODO: integrate this macro into a broader conformance checking system.
#define T0196_SELECTIVE_RDOQ                              1 ///< selective RDOQ
#define U0040_MODIFIED_WEIGHTEDPREDICTION_WITH_BIPRED_AND_CLIPPING 1
#define U0033_ALTERNATIVE_TRANSFER_CHARACTERISTICS_SEI    1 ///< Alternative transfer characteristics SEI message (JCTVC-U0033, with syntax naming from V1005)
#define X0038_LAMBDA_FROM_QP_CAPABILITY                   1 ///< This approach derives lambda from QP+QPoffset+QPoffset2. QPoffset2 is derived from QP+QPoffset using a linear model that is clipped between 0 and 3.
                                                            // To use this capability enable config parameter LambdaFromQpEnable

// ====================================================================================================================
// Tool Switches
// ====================================================================================================================


// This can be enabled by the makefile
#ifndef RExt__HIGH_BIT_DEPTH_SUPPORT
#define RExt__HIGH_BIT_DEPTH_SUPPORT                      0 ///< 0 (default) use data type definitions for 8-10 bit video, 1 = use larger data types to allow for up to 16-bit video (originally developed as part of N0188)
#endif

// SIMD optimizations
#define SIMD_ENABLE                                       1
#define ENABLE_SIMD_OPT                                 ( SIMD_ENABLE && !RExt__HIGH_BIT_DEPTH_SUPPORT )    ///< SIMD optimizations, no impact on RD performance
#define ENABLE_SIMD_OPT_MCIF                            ( 1 && ENABLE_SIMD_OPT )                            ///< SIMD optimization for the interpolation filter, no impact on RD performance
#define ENABLE_SIMD_OPT_BUFFER                          ( 1 && ENABLE_SIMD_OPT )                            ///< SIMD optimization for the buffer operations, no impact on RD performance
#define ENABLE_SIMD_OPT_DIST                            ( 1 && ENABLE_SIMD_OPT )                            ///< SIMD optimization for the distortion calculations(SAD,SSE,HADAMARD), no impact on RD performance
#define ENABLE_SIMD_OPT_AFFINE_ME                       ( 1 && ENABLE_SIMD_OPT )                            ///< SIMD optimization for affine ME, no impact on RD performance
#define ENABLE_SIMD_OPT_ALF                             ( 1 && ENABLE_SIMD_OPT )                            ///< SIMD optimization for ALF
#if ENABLE_SIMD_OPT_BUFFER
#define ENABLE_SIMD_OPT_GBI                               1                                                 ///< SIMD optimization for GBi   
#endif

// End of SIMD optimizations


#define ME_ENABLE_ROUNDING_OF_MVS                         1 ///< 0 (default) = disables rounding of motion vectors when right shifted,  1 = enables rounding

#define RDOQ_CHROMA_LAMBDA                                1 ///< F386: weighting of chroma for RDOQ

#define U0132_TARGET_BITS_SATURATION                      1 ///< Rate control with target bits saturation method
#ifdef  U0132_TARGET_BITS_SATURATION
#define V0078_ADAPTIVE_LOWER_BOUND                        1 ///< Target bits saturation with adaptive lower bound
#endif
#define W0038_DB_OPT                                      1 ///< adaptive DB parameter selection, LoopFilterOffsetInPPS and LoopFilterDisable are set to 0 and DeblockingFilterMetric=2;
#define W0038_CQP_ADJ                                     1 ///< chroma QP adjustment based on TL, CQPTLAdjustEnabled is set to 1;

#define SHARP_LUMA_DELTA_QP                               1 ///< include non-normative LCU deltaQP and normative chromaQP change
#define ER_CHROMA_QP_WCG_PPS                              1 ///< Chroma QP model for WCG used in Anchor 3.2
#define ENABLE_QPA                                        1 ///< Non-normative perceptual QP adaptation according to JVET-H0047 and JVET-K0206. Deactivated by default, activated using encoder arguments --PerceptQPA=1 --SliceChromaQPOffsetPeriodicity=1



#define RDOQ_CHROMA                                       1 ///< use of RDOQ in chroma

#define QP_SWITCHING_FOR_PARALLEL                         1 ///< Replace floating point QP with a source-file frame number. After switching POC, increase base QP instead of frame level QP.

#define LUMA_ADAPTIVE_DEBLOCKING_FILTER_QP_OFFSET         1 /// JVET-L0414 (CE11.2.2) with explicit signalling of num interval, threshold and qpOffset
// ====================================================================================================================
// Derived macros
// ====================================================================================================================

#if RExt__HIGH_BIT_DEPTH_SUPPORT
#define FULL_NBIT                                         1 ///< When enabled, use distortion measure derived from all bits of source data, otherwise discard (bitDepth - 8) least-significant bits of distortion
#define RExt__HIGH_PRECISION_FORWARD_TRANSFORM            1 ///< 0 use original 6-bit transform matrices for both forward and inverse transform, 1 (default) = use original matrices for inverse transform and high precision matrices for forward transform
#else
#define FULL_NBIT                                         1 ///< When enabled, use distortion measure derived from all bits of source data, otherwise discard (bitDepth - 8) least-significant bits of distortion
#define RExt__HIGH_PRECISION_FORWARD_TRANSFORM            0 ///< 0 (default) use original 6-bit transform matrices for both forward and inverse transform, 1 = use original matrices for inverse transform and high precision matrices for forward transform
#endif

#if FULL_NBIT
#define DISTORTION_PRECISION_ADJUSTMENT(x)                0
#else
#define DISTORTION_ESTIMATION_BITS                        8
#define DISTORTION_PRECISION_ADJUSTMENT(x)                ((x>DISTORTION_ESTIMATION_BITS)? ((x)-DISTORTION_ESTIMATION_BITS) : 0)
#endif

// ====================================================================================================================
// Error checks
// ====================================================================================================================

#if ((RExt__HIGH_PRECISION_FORWARD_TRANSFORM != 0) && (RExt__HIGH_BIT_DEPTH_SUPPORT == 0))
#error ERROR: cannot enable RExt__HIGH_PRECISION_FORWARD_TRANSFORM without RExt__HIGH_BIT_DEPTH_SUPPORT
#endif

// ====================================================================================================================
// Named numerical types
// ====================================================================================================================

#if RExt__HIGH_BIT_DEPTH_SUPPORT
typedef       int             Pel;               ///< pixel type
typedef       int64_t           TCoeff;            ///< transform coefficient
typedef       int             TMatrixCoeff;      ///< transform matrix coefficient
typedef       int16_t           TFilterCoeff;      ///< filter coefficient
typedef       int64_t           Intermediate_Int;  ///< used as intermediate value in calculations
typedef       uint64_t          Intermediate_UInt; ///< used as intermediate value in calculations
#else
typedef       int16_t           Pel;               ///< pixel type
typedef       int             TCoeff;            ///< transform coefficient
typedef       int16_t           TMatrixCoeff;      ///< transform matrix coefficient
typedef       int16_t           TFilterCoeff;      ///< filter coefficient
typedef       int             Intermediate_Int;  ///< used as intermediate value in calculations
typedef       uint32_t            Intermediate_UInt; ///< used as intermediate value in calculations
#endif

typedef       uint64_t          SplitSeries;       ///< used to encoded the splits that caused a particular CU size

typedef       uint64_t        Distortion;        ///< distortion measurement

// ====================================================================================================================
// Enumeration
// ====================================================================================================================
enum QuantFlags
{
  Q_INIT           = 0x0,
  Q_USE_RDOQ       = 0x1,
  Q_RDOQTS         = 0x2,
  Q_SELECTIVE_RDOQ = 0x4,
};

//EMT transform tags
enum TransType
{
  DCT2 = 0,
  DCT8 = 1,
  DST7 = 2,
  NUM_TRANS_TYPE = 3,
  DCT2_EMT = 4
};

enum RDPCMMode
{
  RDPCM_OFF             = 0,
  RDPCM_HOR             = 1,
  RDPCM_VER             = 2,
  NUMBER_OF_RDPCM_MODES = 3
};

enum RDPCMSignallingMode
{
  RDPCM_SIGNAL_IMPLICIT            = 0,
  RDPCM_SIGNAL_EXPLICIT            = 1,
  NUMBER_OF_RDPCM_SIGNALLING_MODES = 2
};

/// supported slice type
enum SliceType
{
  B_SLICE               = 0,
  P_SLICE               = 1,
  I_SLICE               = 2,
  NUMBER_OF_SLICE_TYPES = 3
};

/// chroma formats (according to semantics of chroma_format_idc)
enum ChromaFormat
{
  CHROMA_400        = 0,
  CHROMA_420        = 1,
  CHROMA_422        = 2,
  CHROMA_444        = 3,
  NUM_CHROMA_FORMAT = 4
};

enum ChannelType
{
  CHANNEL_TYPE_LUMA    = 0,
  CHANNEL_TYPE_CHROMA  = 1,
  MAX_NUM_CHANNEL_TYPE = 2
};

#define CH_L CHANNEL_TYPE_LUMA
#define CH_C CHANNEL_TYPE_CHROMA

enum ComponentID
{
  COMPONENT_Y         = 0,
  COMPONENT_Cb        = 1,
  COMPONENT_Cr        = 2,
  MAX_NUM_COMPONENT   = 3,
  MAX_NUM_TBLOCKS     = MAX_NUM_COMPONENT
};

#define MAP_CHROMA(c) (ComponentID(c))

enum InputColourSpaceConversion // defined in terms of conversion prior to input of encoder.
{
  IPCOLOURSPACE_UNCHANGED               = 0,
  IPCOLOURSPACE_YCbCrtoYCrCb            = 1, // Mainly used for debug!
  IPCOLOURSPACE_YCbCrtoYYY              = 2, // Mainly used for debug!
  IPCOLOURSPACE_RGBtoGBR                = 3,
  NUMBER_INPUT_COLOUR_SPACE_CONVERSIONS = 4
};

enum MATRIX_COEFFICIENTS // Table E.5 (Matrix coefficients)
{
  MATRIX_COEFFICIENTS_RGB                           = 0,
  MATRIX_COEFFICIENTS_BT709                         = 1,
  MATRIX_COEFFICIENTS_UNSPECIFIED                   = 2,
  MATRIX_COEFFICIENTS_RESERVED_BY_ITUISOIEC         = 3,
  MATRIX_COEFFICIENTS_USFCCT47                      = 4,
  MATRIX_COEFFICIENTS_BT601_625                     = 5,
  MATRIX_COEFFICIENTS_BT601_525                     = 6,
  MATRIX_COEFFICIENTS_SMPTE240                      = 7,
  MATRIX_COEFFICIENTS_YCGCO                         = 8,
  MATRIX_COEFFICIENTS_BT2020_NON_CONSTANT_LUMINANCE = 9,
  MATRIX_COEFFICIENTS_BT2020_CONSTANT_LUMINANCE     = 10,
};

enum DeblockEdgeDir
{
  EDGE_VER     = 0,
  EDGE_HOR     = 1,
  NUM_EDGE_DIR = 2
};

/// supported prediction type
enum PredMode
{
  MODE_INTER                 = 0,     ///< inter-prediction mode
  MODE_INTRA                 = 1,     ///< intra-prediction mode
  NUMBER_OF_PREDICTION_MODES = 2,
};

/// reference list index
enum RefPicList
{
  REF_PIC_LIST_0               = 0,   ///< reference list 0
  REF_PIC_LIST_1               = 1,   ///< reference list 1
  NUM_REF_PIC_LIST_01          = 2,
  REF_PIC_LIST_X               = 100  ///< special mark
};

#define L0 REF_PIC_LIST_0
#define L1 REF_PIC_LIST_1

/// distortion function index
enum DFunc
{
  DF_SSE             = 0,             ///< general size SSE
  DF_SSE2            = DF_SSE+1,      ///<   2xM SSE
  DF_SSE4            = DF_SSE+2,      ///<   4xM SSE
  DF_SSE8            = DF_SSE+3,      ///<   8xM SSE
  DF_SSE16           = DF_SSE+4,      ///<  16xM SSE
  DF_SSE32           = DF_SSE+5,      ///<  32xM SSE
  DF_SSE64           = DF_SSE+6,      ///<  64xM SSE
  DF_SSE16N          = DF_SSE+7,      ///< 16NxM SSE

  DF_SAD             = 8,             ///< general size SAD
  DF_SAD2            = DF_SAD+1,      ///<   2xM SAD
  DF_SAD4            = DF_SAD+2,      ///<   4xM SAD
  DF_SAD8            = DF_SAD+3,      ///<   8xM SAD
  DF_SAD16           = DF_SAD+4,      ///<  16xM SAD
  DF_SAD32           = DF_SAD+5,      ///<  32xM SAD
  DF_SAD64           = DF_SAD+6,      ///<  64xM SAD
  DF_SAD16N          = DF_SAD+7,      ///< 16NxM SAD

  DF_HAD             = 16,            ///< general size Hadamard
  DF_HAD2            = DF_HAD+1,      ///<   2xM HAD
  DF_HAD4            = DF_HAD+2,      ///<   4xM HAD
  DF_HAD8            = DF_HAD+3,      ///<   8xM HAD
  DF_HAD16           = DF_HAD+4,      ///<  16xM HAD
  DF_HAD32           = DF_HAD+5,      ///<  32xM HAD
  DF_HAD64           = DF_HAD+6,      ///<  64xM HAD
  DF_HAD16N          = DF_HAD+7,      ///< 16NxM HAD

  DF_SAD12           = 24,
  DF_SAD24           = 25,
  DF_SAD48           = 26,

  DF_MRSAD           = 27,            ///< general size MR SAD
  DF_MRSAD2          = DF_MRSAD+1,    ///<   2xM MR SAD
  DF_MRSAD4          = DF_MRSAD+2,    ///<   4xM MR SAD
  DF_MRSAD8          = DF_MRSAD+3,    ///<   8xM MR SAD
  DF_MRSAD16         = DF_MRSAD+4,    ///<  16xM MR SAD
  DF_MRSAD32         = DF_MRSAD+5,    ///<  32xM MR SAD
  DF_MRSAD64         = DF_MRSAD+6,    ///<  64xM MR SAD
  DF_MRSAD16N        = DF_MRSAD+7,    ///< 16NxM MR SAD

  DF_MRHAD           = 35,            ///< general size MR Hadamard
  DF_MRHAD2          = DF_MRHAD+1,    ///<   2xM MR HAD
  DF_MRHAD4          = DF_MRHAD+2,    ///<   4xM MR HAD
  DF_MRHAD8          = DF_MRHAD+3,    ///<   8xM MR HAD
  DF_MRHAD16         = DF_MRHAD+4,    ///<  16xM MR HAD
  DF_MRHAD32         = DF_MRHAD+5,    ///<  32xM MR HAD
  DF_MRHAD64         = DF_MRHAD+6,    ///<  64xM MR HAD
  DF_MRHAD16N        = DF_MRHAD+7,    ///< 16NxM MR HAD

  DF_MRSAD12         = 43,
  DF_MRSAD24         = 44,
  DF_MRSAD48         = 45,

  DF_SAD_FULL_NBIT    = 46,
  DF_SAD_FULL_NBIT2   = DF_SAD_FULL_NBIT+1,    ///<   2xM SAD with full bit usage
  DF_SAD_FULL_NBIT4   = DF_SAD_FULL_NBIT+2,    ///<   4xM SAD with full bit usage
  DF_SAD_FULL_NBIT8   = DF_SAD_FULL_NBIT+3,    ///<   8xM SAD with full bit usage
  DF_SAD_FULL_NBIT16  = DF_SAD_FULL_NBIT+4,    ///<  16xM SAD with full bit usage
  DF_SAD_FULL_NBIT32  = DF_SAD_FULL_NBIT+5,    ///<  32xM SAD with full bit usage
  DF_SAD_FULL_NBIT64  = DF_SAD_FULL_NBIT+6,    ///<  64xM SAD with full bit usage
  DF_SAD_FULL_NBIT16N = DF_SAD_FULL_NBIT+7,    ///< 16NxM SAD with full bit usage

#if WCG_EXT
  DF_SSE_WTD          = 54,                ///< general size SSE
  DF_SSE2_WTD         = DF_SSE_WTD+1,      ///<   4xM SSE
  DF_SSE4_WTD         = DF_SSE_WTD+2,      ///<   4xM SSE
  DF_SSE8_WTD         = DF_SSE_WTD+3,      ///<   8xM SSE
  DF_SSE16_WTD        = DF_SSE_WTD+4,      ///<  16xM SSE
  DF_SSE32_WTD        = DF_SSE_WTD+5,      ///<  32xM SSE
  DF_SSE64_WTD        = DF_SSE_WTD+6,      ///<  64xM SSE
  DF_SSE16N_WTD       = DF_SSE_WTD+7,      ///< 16NxM SSE
  DF_DEFAULT_ORI      = DF_SSE_WTD+8,
#endif

  DF_SAD_INTERMEDIATE_BITDEPTH = 63,

  DF_TOTAL_FUNCTIONS = 64
};

/// motion vector predictor direction used in AMVP
enum MvpDir
{
  MD_LEFT = 0,          ///< MVP of left block
  MD_ABOVE,             ///< MVP of above block
  MD_ABOVE_RIGHT,       ///< MVP of above right block
  MD_BELOW_LEFT,        ///< MVP of below left block
  MD_ABOVE_LEFT         ///< MVP of above left block
};

enum StoredResidualType
{
  RESIDUAL_RECONSTRUCTED          = 0,
  RESIDUAL_ENCODER_SIDE           = 1,
  NUMBER_OF_STORED_RESIDUAL_TYPES = 2
};

enum TransformDirection
{
  TRANSFORM_FORWARD              = 0,
  TRANSFORM_INVERSE              = 1,
  TRANSFORM_NUMBER_OF_DIRECTIONS = 2
};

/// supported ME search methods
enum MESearchMethod
{
  MESEARCH_FULL              = 0,
  MESEARCH_DIAMOND           = 1,
  MESEARCH_SELECTIVE         = 2,
  MESEARCH_DIAMOND_ENHANCED  = 3,
  MESEARCH_NUMBER_OF_METHODS = 4
};

/// coefficient scanning type used in ACS
enum CoeffScanType
{
  SCAN_DIAG = 0,        ///< up-right diagonal scan
#if HEVC_USE_MDCS
  SCAN_HOR  = 1,        ///< horizontal first scan
  SCAN_VER  = 2,        ///< vertical first scan
#endif
  SCAN_NUMBER_OF_TYPES
};

enum CoeffScanGroupType
{
  SCAN_UNGROUPED   = 0,
  SCAN_GROUPED_4x4 = 1,
  SCAN_NUMBER_OF_GROUP_TYPES = 2
};

enum SignificanceMapContextType
{
  CONTEXT_TYPE_4x4    = 0,
  CONTEXT_TYPE_8x8    = 1,
  CONTEXT_TYPE_NxN    = 2,
  CONTEXT_TYPE_SINGLE = 3,
  CONTEXT_NUMBER_OF_TYPES = 4
};

#if HEVC_USE_SCALING_LISTS
enum ScalingListMode
{
  SCALING_LIST_OFF,
  SCALING_LIST_DEFAULT,
  SCALING_LIST_FILE_READ
};

enum ScalingListSize
{
  SCALING_LIST_2x2 = 0,
  SCALING_LIST_4x4,
  SCALING_LIST_8x8,
  SCALING_LIST_16x16,
  SCALING_LIST_32x32,
  SCALING_LIST_64x64,
  SCALING_LIST_128x128,
  SCALING_LIST_SIZE_NUM,
  SCALING_LIST_FIRST_CODED = SCALING_LIST_4x4, // smallest scaling coded as High Level Parameter
  SCALING_LIST_LAST_CODED  = SCALING_LIST_32x32
};
#endif

// Slice / Slice segment encoding modes
enum SliceConstraint
{
  NO_SLICES              = 0,          ///< don't use slices / slice segments
  FIXED_NUMBER_OF_CTU    = 1,          ///< Limit maximum number of largest coding tree units in a slice / slice segments
  FIXED_NUMBER_OF_BYTES  = 2,          ///< Limit maximum number of bytes in a slice / slice segment
#if HEVC_TILES_WPP
  FIXED_NUMBER_OF_TILES  = 3,          ///< slices / slice segments span an integer number of tiles
  NUMBER_OF_SLICE_CONSTRAINT_MODES = 4
#else
  NUMBER_OF_SLICE_CONSTRAINT_MODES = 3
#endif
};

// For use with decoded picture hash SEI messages, generated by encoder.
enum HashType
{
  HASHTYPE_MD5             = 0,
  HASHTYPE_CRC             = 1,
  HASHTYPE_CHECKSUM        = 2,
  HASHTYPE_NONE            = 3,
  NUMBER_OF_HASHTYPES      = 4
};

enum SAOMode //mode
{
  SAO_MODE_OFF = 0,
  SAO_MODE_NEW,
  SAO_MODE_MERGE,
  NUM_SAO_MODES
};

enum SAOModeMergeTypes
{
  SAO_MERGE_LEFT =0,
  SAO_MERGE_ABOVE,
  NUM_SAO_MERGE_TYPES
};


enum SAOModeNewTypes
{
  SAO_TYPE_START_EO =0,
  SAO_TYPE_EO_0 = SAO_TYPE_START_EO,
  SAO_TYPE_EO_90,
  SAO_TYPE_EO_135,
  SAO_TYPE_EO_45,

  SAO_TYPE_START_BO,
  SAO_TYPE_BO = SAO_TYPE_START_BO,

  NUM_SAO_NEW_TYPES
};
#define NUM_SAO_EO_TYPES_LOG2 2

enum SAOEOClasses
{
  SAO_CLASS_EO_FULL_VALLEY = 0,
  SAO_CLASS_EO_HALF_VALLEY = 1,
  SAO_CLASS_EO_PLAIN       = 2,
  SAO_CLASS_EO_HALF_PEAK   = 3,
  SAO_CLASS_EO_FULL_PEAK   = 4,
  NUM_SAO_EO_CLASSES,
};

#define NUM_SAO_BO_CLASSES_LOG2  5
#define NUM_SAO_BO_CLASSES       (1<<NUM_SAO_BO_CLASSES_LOG2)

namespace Profile
{
  enum Name
  {
    NONE = 0,
    MAIN = 1,
    MAIN10 = 2,
    MAINSTILLPICTURE = 3,
    MAINREXT = 4,
    HIGHTHROUGHPUTREXT = 5,
    NEXT = 6
  };
}

namespace Level
{
  enum Tier
  {
    MAIN = 0,
    HIGH = 1,
  };

  enum Name
  {
    // code = (level * 30)
    NONE     = 0,
    LEVEL1   = 30,
    LEVEL2   = 60,
    LEVEL2_1 = 63,
    LEVEL3   = 90,
    LEVEL3_1 = 93,
    LEVEL4   = 120,
    LEVEL4_1 = 123,
    LEVEL5   = 150,
    LEVEL5_1 = 153,
    LEVEL5_2 = 156,
    LEVEL6   = 180,
    LEVEL6_1 = 183,
    LEVEL6_2 = 186,
    LEVEL8_5 = 255,
  };
}

enum CostMode
{
  COST_STANDARD_LOSSY              = 0,
  COST_SEQUENCE_LEVEL_LOSSLESS     = 1,
  COST_LOSSLESS_CODING             = 2,
  COST_MIXED_LOSSLESS_LOSSY_CODING = 3
};

enum WeightedPredictionMethod
{
  WP_PER_PICTURE_WITH_SIMPLE_DC_COMBINED_COMPONENT                          =0,
  WP_PER_PICTURE_WITH_SIMPLE_DC_PER_COMPONENT                               =1,
  WP_PER_PICTURE_WITH_HISTOGRAM_AND_PER_COMPONENT                           =2,
  WP_PER_PICTURE_WITH_HISTOGRAM_AND_PER_COMPONENT_AND_CLIPPING              =3,
  WP_PER_PICTURE_WITH_HISTOGRAM_AND_PER_COMPONENT_AND_CLIPPING_AND_EXTENSION=4
};

enum FastInterSearchMode
{
  FASTINTERSEARCH_DISABLED = 0,
  FASTINTERSEARCH_MODE1    = 1, // TODO: assign better names to these.
  FASTINTERSEARCH_MODE2    = 2,
  FASTINTERSEARCH_MODE3    = 3
};

enum SPSExtensionFlagIndex
{
  SPS_EXT__REXT           = 0,
//SPS_EXT__MVHEVC         = 1, //for use in future versions
//SPS_EXT__SHVC           = 2, //for use in future versions
  SPS_EXT__NEXT           = 3,
  NUM_SPS_EXTENSION_FLAGS = 8
};

enum PPSExtensionFlagIndex
{
  PPS_EXT__REXT           = 0,
//PPS_EXT__MVHEVC         = 1, //for use in future versions
//PPS_EXT__SHVC           = 2, //for use in future versions
  NUM_PPS_EXTENSION_FLAGS = 8
};

// TODO: Existing names used for the different NAL unit types can be altered to better reflect the names in the spec.
//       However, the names in the spec are not yet stable at this point. Once the names are stable, a cleanup
//       effort can be done without use of macros to alter the names used to indicate the different NAL unit types.
enum NalUnitType
{
  NAL_UNIT_CODED_SLICE_TRAIL_N = 0, // 0
  NAL_UNIT_CODED_SLICE_TRAIL_R,     // 1

  NAL_UNIT_CODED_SLICE_TSA_N,       // 2
  NAL_UNIT_CODED_SLICE_TSA_R,       // 3

  NAL_UNIT_CODED_SLICE_STSA_N,      // 4
  NAL_UNIT_CODED_SLICE_STSA_R,      // 5

  NAL_UNIT_CODED_SLICE_RADL_N,      // 6
  NAL_UNIT_CODED_SLICE_RADL_R,      // 7

  NAL_UNIT_CODED_SLICE_RASL_N,      // 8
  NAL_UNIT_CODED_SLICE_RASL_R,      // 9

  NAL_UNIT_RESERVED_VCL_N10,
  NAL_UNIT_RESERVED_VCL_R11,
  NAL_UNIT_RESERVED_VCL_N12,
  NAL_UNIT_RESERVED_VCL_R13,
  NAL_UNIT_RESERVED_VCL_N14,
  NAL_UNIT_RESERVED_VCL_R15,

  NAL_UNIT_CODED_SLICE_BLA_W_LP,    // 16
  NAL_UNIT_CODED_SLICE_BLA_W_RADL,  // 17
  NAL_UNIT_CODED_SLICE_BLA_N_LP,    // 18
  NAL_UNIT_CODED_SLICE_IDR_W_RADL,  // 19
  NAL_UNIT_CODED_SLICE_IDR_N_LP,    // 20
  NAL_UNIT_CODED_SLICE_CRA,         // 21
  NAL_UNIT_RESERVED_IRAP_VCL22,
  NAL_UNIT_RESERVED_IRAP_VCL23,

  NAL_UNIT_RESERVED_VCL24,
  NAL_UNIT_RESERVED_VCL25,
  NAL_UNIT_RESERVED_VCL26,
  NAL_UNIT_RESERVED_VCL27,
  NAL_UNIT_RESERVED_VCL28,
  NAL_UNIT_RESERVED_VCL29,
  NAL_UNIT_RESERVED_VCL30,
  NAL_UNIT_RESERVED_VCL31,

#if HEVC_VPS
  NAL_UNIT_VPS,                     // 32
#else
  NAL_UNIT_RESERVED_32,
#endif
  NAL_UNIT_SPS,                     // 33
  NAL_UNIT_PPS,                     // 34
  NAL_UNIT_ACCESS_UNIT_DELIMITER,   // 35
  NAL_UNIT_EOS,                     // 36
  NAL_UNIT_EOB,                     // 37
  NAL_UNIT_FILLER_DATA,             // 38
  NAL_UNIT_PREFIX_SEI,              // 39
  NAL_UNIT_SUFFIX_SEI,              // 40

  NAL_UNIT_RESERVED_NVCL41,
  NAL_UNIT_RESERVED_NVCL42,
  NAL_UNIT_RESERVED_NVCL43,
  NAL_UNIT_RESERVED_NVCL44,
  NAL_UNIT_RESERVED_NVCL45,
  NAL_UNIT_RESERVED_NVCL46,
  NAL_UNIT_RESERVED_NVCL47,
  NAL_UNIT_UNSPECIFIED_48,
  NAL_UNIT_UNSPECIFIED_49,
  NAL_UNIT_UNSPECIFIED_50,
  NAL_UNIT_UNSPECIFIED_51,
  NAL_UNIT_UNSPECIFIED_52,
  NAL_UNIT_UNSPECIFIED_53,
  NAL_UNIT_UNSPECIFIED_54,
  NAL_UNIT_UNSPECIFIED_55,
  NAL_UNIT_UNSPECIFIED_56,
  NAL_UNIT_UNSPECIFIED_57,
  NAL_UNIT_UNSPECIFIED_58,
  NAL_UNIT_UNSPECIFIED_59,
  NAL_UNIT_UNSPECIFIED_60,
  NAL_UNIT_UNSPECIFIED_61,
  NAL_UNIT_UNSPECIFIED_62,
  NAL_UNIT_UNSPECIFIED_63,
  NAL_UNIT_INVALID,
};

#if SHARP_LUMA_DELTA_QP
enum LumaLevelToDQPMode
{
  LUMALVL_TO_DQP_DISABLED   = 0,
  LUMALVL_TO_DQP_AVG_METHOD = 1, // use average of CTU to determine luma level
#if !WCG_EXT
  LUMALVL_TO_DQP_MAX_METHOD = 2,  // use maximum value of CTU to determine luma level
  LUMALVL_TO_DQP_NUM_MODES  = 3
#else
  LUMALVL_TO_DQP_NUM_MODES  = 2
#endif
};
#endif

enum SaveLoadTag
{
  SAVE_LOAD_INIT = 0,
  SAVE_ENC_INFO  = 1,
  LOAD_ENC_INFO  = 2
};

enum MergeType
{
  MRG_TYPE_DEFAULT_N        = 0, // 0
  MRG_TYPE_SUBPU_ATMVP,
  MRG_TYPE_IBC,                  
  NUM_MRG_TYPE                   // 5
};

enum TriangleSplit
{
  TRIANGLE_DIR_135 = 0,
  TRIANGLE_DIR_45,
  TRIANGLE_DIR_NUM
};

#if JVET_M0170_MRG_SHARELIST
enum SharedMrgState
{
  NO_SHARE            = 0,
  GEN_ON_SHARED_BOUND = 1,
  SHARING             = 2
};
#endif
//////////////////////////////////////////////////////////////////////////
// Encoder modes to try out
//////////////////////////////////////////////////////////////////////////

enum EncModeFeature
{
  ENC_FT_FRAC_BITS = 0,
  ENC_FT_DISTORTION,
  ENC_FT_RD_COST,
  ENC_FT_ENC_MODE_TYPE,
  ENC_FT_ENC_MODE_OPTS,
  ENC_FT_ENC_MODE_PART,
  NUM_ENC_FEATURES
};

enum ImvMode
{
  IMV_OFF = 0,
  IMV_DEFAULT,
  IMV_4PEL,
  NUM_IMV_MODES
};


// ====================================================================================================================
// Type definition
// ====================================================================================================================

/// parameters for adaptive loop filter
class PicSym;

#define MAX_NUM_SAO_CLASSES  32  //(NUM_SAO_EO_GROUPS > NUM_SAO_BO_GROUPS)?NUM_SAO_EO_GROUPS:NUM_SAO_BO_GROUPS

struct SAOOffset
{
  SAOMode modeIdc; // NEW, MERGE, OFF
  int typeIdc;     // union of SAOModeMergeTypes and SAOModeNewTypes, depending on modeIdc.
  int typeAuxInfo; // BO: starting band index
  int offset[MAX_NUM_SAO_CLASSES];

  SAOOffset();
  ~SAOOffset();
  void reset();

  const SAOOffset& operator= (const SAOOffset& src);
};

struct SAOBlkParam
{

  SAOBlkParam();
  ~SAOBlkParam();
  void reset();
  const SAOBlkParam& operator= (const SAOBlkParam& src);
  SAOOffset& operator[](int compIdx){ return offsetParam[compIdx];}
  const SAOOffset& operator[](int compIdx) const { return offsetParam[compIdx];}
private:
  SAOOffset offsetParam[MAX_NUM_COMPONENT];

};



struct BitDepths
{
  int recon[MAX_NUM_CHANNEL_TYPE]; ///< the bit depth as indicated in the SPS
};

/// parameters for deblocking filter
struct LFCUParam
{
  bool internalEdge;                     ///< indicates internal edge
  bool leftEdge;                         ///< indicates left edge
  bool topEdge;                          ///< indicates top edge
};



struct PictureHash
{
  std::vector<uint8_t> hash;

  bool operator==(const PictureHash &other) const
  {
    if (other.hash.size() != hash.size())
    {
      return false;
    }
    for(uint32_t i=0; i<uint32_t(hash.size()); i++)
    {
      if (other.hash[i] != hash[i])
      {
        return false;
      }
    }
    return true;
  }

  bool operator!=(const PictureHash &other) const
  {
    return !(*this == other);
  }
};

struct SEITimeSet
{
  SEITimeSet() : clockTimeStampFlag(false),
                     numUnitFieldBasedFlag(false),
                     countingType(0),
                     fullTimeStampFlag(false),
                     discontinuityFlag(false),
                     cntDroppedFlag(false),
                     numberOfFrames(0),
                     secondsValue(0),
                     minutesValue(0),
                     hoursValue(0),
                     secondsFlag(false),
                     minutesFlag(false),
                     hoursFlag(false),
                     timeOffsetLength(0),
                     timeOffsetValue(0)
  { }
  bool clockTimeStampFlag;
  bool numUnitFieldBasedFlag;
  int  countingType;
  bool fullTimeStampFlag;
  bool discontinuityFlag;
  bool cntDroppedFlag;
  int  numberOfFrames;
  int  secondsValue;
  int  minutesValue;
  int  hoursValue;
  bool secondsFlag;
  bool minutesFlag;
  bool hoursFlag;
  int  timeOffsetLength;
  int  timeOffsetValue;
};

struct SEIMasteringDisplay
{
  bool      colourVolumeSEIEnabled;
  uint32_t      maxLuminance;
  uint32_t      minLuminance;
  uint16_t    primaries[3][2];
  uint16_t    whitePoint[2];
};

#if SHARP_LUMA_DELTA_QP
struct LumaLevelToDeltaQPMapping
{
  LumaLevelToDQPMode                 mode;             ///< use deltaQP determined by block luma level
  double                             maxMethodWeight;  ///< weight of max luma value when mode = 2
  std::vector< std::pair<int, int> > mapping;          ///< first=luma level, second=delta QP.
#if ENABLE_QPA
  bool isEnabled() const { return (mode != LUMALVL_TO_DQP_DISABLED && mode != LUMALVL_TO_DQP_NUM_MODES); }
#else
  bool isEnabled() const { return mode!=LUMALVL_TO_DQP_DISABLED; }
#endif
};
#endif

#if ER_CHROMA_QP_WCG_PPS
struct WCGChromaQPControl
{
  bool isEnabled() const { return enabled; }
  bool   enabled;         ///< Enabled flag (0:default)
  double chromaCbQpScale; ///< Chroma Cb QP Scale (1.0:default)
  double chromaCrQpScale; ///< Chroma Cr QP Scale (1.0:default)
  double chromaQpScale;   ///< Chroma QP Scale (0.0:default)
  double chromaQpOffset;  ///< Chroma QP Offset (0.0:default)
};
#endif

class ChromaCbfs
{
public:
  ChromaCbfs()
    : Cb(true), Cr(true)
  {}
  ChromaCbfs( bool _cbf )
    : Cb( _cbf ), Cr( _cbf )
  {}
public:
  bool sigChroma( ChromaFormat chromaFormat ) const
  {
    if( chromaFormat == CHROMA_400 )
    {
      return false;
    }
    return   ( Cb || Cr );
  }
  bool& cbf( ComponentID compID )
  {
    bool *cbfs[MAX_NUM_TBLOCKS] = { nullptr, &Cb, &Cr };

    return *cbfs[compID];
  }
public:
  bool Cb;
  bool Cr;
};


enum MsgLevel
{
  SILENT  = 0,
  ERROR   = 1,
  WARNING = 2,
  INFO    = 3,
  NOTICE  = 4,
  VERBOSE = 5,
  DETAILS = 6
};


// ---------------------------------------------------------------------------
// exception class
// ---------------------------------------------------------------------------

class Exception : public std::exception
{
public:
  Exception( const std::string& _s ) : m_str( _s ) { }
  Exception( const Exception& _e ) : std::exception( _e ), m_str( _e.m_str ) { }
  virtual ~Exception() noexcept { };
  virtual const char* what() const noexcept { return m_str.c_str(); }
  Exception& operator=( const Exception& _e ) { std::exception::operator=( _e ); m_str = _e.m_str; return *this; }
  template<typename T> Exception& operator<<( T t ) { std::ostringstream oss; oss << t; m_str += oss.str(); return *this; }
private:
  std::string m_str;
};

// if a check fails with THROW or CHECK, please check if ported correctly from assert in revision 1196)
#define THROW(x)            throw( Exception( "\nERROR: In function \"" ) << __FUNCTION__ << "\" in " << __FILE__ << ":" << __LINE__ << ": " << x )
#define CHECK(c,x)          if(c){ THROW(x); }
#define EXIT(x)             throw( Exception( "\n" ) << x << "\n" )
#define CHECK_NULLPTR(_ptr) CHECK( !( _ptr ), "Accessing an empty pointer pointer!" )

#if !NDEBUG  // for non MSVC compiler, define _DEBUG if in debug mode to have same behavior between MSVC and others in debug
#ifndef _DEBUG
#define _DEBUG 1
#endif
#endif

#if defined( _DEBUG )
#define CHECKD(c,x)         if(c){ THROW(x); }
#else
#define CHECKD(c,x)
#endif // _DEBUG

// ---------------------------------------------------------------------------
// static vector
// ---------------------------------------------------------------------------

template<typename T, size_t N>
class static_vector
{
  T _arr[ N ];
  size_t _size;

public:

  typedef T         value_type;
  typedef size_t    size_type;
  typedef ptrdiff_t difference_type;
  typedef T&        reference;
  typedef T const&  const_reference;
  typedef T*        pointer;
  typedef T const*  const_pointer;
  typedef T*        iterator;
  typedef T const*  const_iterator;

  static const size_type max_num_elements = N;

  static_vector() : _size( 0 )                                 { }
  static_vector( size_t N_ ) : _size( N_ )                     { }
  static_vector( size_t N_, const T& _val ) : _size( 0 )       { resize( N_, _val ); }
  template<typename It>
  static_vector( It _it1, It _it2 ) : _size( 0 )               { while( _it1 < _it2 ) _arr[ _size++ ] = *_it1++; }
  static_vector( std::initializer_list<T> _il ) : _size( 0 )
  {
    typename std::initializer_list<T>::iterator _src1 = _il.begin();
    typename std::initializer_list<T>::iterator _src2 = _il.end();

    while( _src1 < _src2 ) _arr[ _size++ ] = *_src1++;

    CHECKD( _size > N, "capacity exceeded" );
  }
  static_vector& operator=( std::initializer_list<T> _il )
  {
    _size = 0;

    typename std::initializer_list<T>::iterator _src1 = _il.begin();
    typename std::initializer_list<T>::iterator _src2 = _il.end();

    while( _src1 < _src2 ) _arr[ _size++ ] = *_src1++;

    CHECKD( _size > N, "capacity exceeded" );
  }

  void resize( size_t N_ )                      { CHECKD( N_ > N, "capacity exceeded" ); while(_size < N_) _arr[ _size++ ] = T() ; _size = N_; }
  void resize( size_t N_, const T& _val )       { CHECKD( N_ > N, "capacity exceeded" ); while(_size < N_) _arr[ _size++ ] = _val; _size = N_; }
  void reserve( size_t N_ )                     { CHECKD( N_ > N, "capacity exceeded" ); }
  void push_back( const T& _val )               { CHECKD( _size >= N, "capacity exceeded" ); _arr[ _size++ ] = _val; }
  void push_back( T&& val )                     { CHECKD( _size >= N, "capacity exceeded" ); _arr[ _size++ ] = std::forward<T>( val ); }
  void pop_back()                               { CHECKD( _size == 0, "calling pop_back on an empty vector" ); _size--; }
  void pop_front()                              { CHECKD( _size == 0, "calling pop_front on an empty vector" ); _size--; for( int i = 0; i < _size; i++ ) _arr[i] = _arr[i + 1]; }
  void clear()                                  { _size = 0; }
  reference       at( size_t _i )               { CHECKD( _i >= _size, "Trying to access an out-of-bound-element" ); return _arr[ _i ]; }
  const_reference at( size_t _i ) const         { CHECKD( _i >= _size, "Trying to access an out-of-bound-element" ); return _arr[ _i ]; }
  reference       operator[]( size_t _i )       { CHECKD( _i >= _size, "Trying to access an out-of-bound-element" ); return _arr[ _i ]; }
  const_reference operator[]( size_t _i ) const { CHECKD( _i >= _size, "Trying to access an out-of-bound-element" ); return _arr[ _i ]; }
  reference       front()                       { CHECKD( _size == 0, "Trying to access the first element of an empty vector" ); return _arr[ 0 ]; }
  const_reference front() const                 { CHECKD( _size == 0, "Trying to access the first element of an empty vector" ); return _arr[ 0 ]; }
  reference       back()                        { CHECKD( _size == 0, "Trying to access the last element of an empty vector" );  return _arr[ _size - 1 ]; }
  const_reference back() const                  { CHECKD( _size == 0, "Trying to access the last element of an empty vector" );  return _arr[ _size - 1 ]; }
  pointer         data()                        { return _arr; }
  const_pointer   data() const                  { return _arr; }
  iterator        begin()                       { return _arr; }
  const_iterator  begin() const                 { return _arr; }
  const_iterator  cbegin() const                { return _arr; }
  iterator        end()                         { return _arr + _size; }
  const_iterator  end() const                   { return _arr + _size; };
  const_iterator  cend() const                  { return _arr + _size; };
  size_type       size() const                  { return _size; };
  size_type       byte_size() const             { return _size * sizeof( T ); }
  bool            empty() const                 { return _size == 0; }

  size_type       capacity() const              { return N; }
  size_type       max_size() const              { return N; }
  size_type       byte_capacity() const         { return sizeof(_arr); }

  iterator        insert( const_iterator _pos, const T& _val )
                                                { CHECKD( _size >= N, "capacity exceeded" );
                                                  for( difference_type i = _size - 1; i >= _pos - _arr; i-- ) _arr[i + 1] = _arr[i];
                                                  *const_cast<iterator>( _pos ) = _val;
                                                  _size++;
                                                  return const_cast<iterator>( _pos ); }

  iterator        insert( const_iterator _pos, T&& _val )
                                                { CHECKD( _size >= N, "capacity exceeded" );
                                                  for( difference_type i = _size - 1; i >= _pos - _arr; i-- ) _arr[i + 1] = _arr[i];
                                                  *const_cast<iterator>( _pos ) = std::forward<T>( _val );
                                                  _size++; return const_cast<iterator>( _pos ); }
  template<class InputIt>
  iterator        insert( const_iterator _pos, InputIt first, InputIt last )
                                                { const difference_type numEl = last - first;
                                                  CHECKD( _size + numEl >= N, "capacity exceeded" );
                                                  for( difference_type i = _size - 1; i >= _pos - _arr; i-- ) _arr[i + numEl] = _arr[i];
                                                  iterator it = const_cast<iterator>( _pos ); _size += numEl;
                                                  while( first != last ) *it++ = *first++;
                                                  return const_cast<iterator>( _pos ); }
};


// ---------------------------------------------------------------------------
// dynamic cache
// ---------------------------------------------------------------------------

template<typename T>
class dynamic_cache
{
  std::vector<T*> m_cache;
#if ENABLE_SPLIT_PARALLELISM || ENABLE_WPP_PARALLELISM
  int64_t         m_cacheId;
#endif

public:

#if ENABLE_SPLIT_PARALLELISM || ENABLE_WPP_PARALLELISM
  dynamic_cache()
  {
    static int cacheId = 0;
    m_cacheId = cacheId++;
  }

#endif
  ~dynamic_cache()
  {
    deleteEntries();
  }

  void deleteEntries()
  {
    for( auto &p : m_cache )
    {
      delete p;
      p = nullptr;
    }

    m_cache.clear();
  }

  T* get()
  {
    T* ret;

    if( !m_cache.empty() )
    {
      ret = m_cache.back();
      m_cache.pop_back();
#if ENABLE_SPLIT_PARALLELISM || ENABLE_WPP_PARALLELISM
      CHECK( ret->cacheId != m_cacheId, "Putting item into wrong cache!" );
      CHECK( !ret->cacheUsed,           "Fetched an element that should've been in cache!!" );
#endif
    }
    else
    {
      ret = new T;
    }

#if ENABLE_SPLIT_PARALLELISM || ENABLE_WPP_PARALLELISM
    ret->cacheId   = m_cacheId;
    ret->cacheUsed = false;

#endif
    return ret;
  }

  void cache( T* el )
  {
#if ENABLE_SPLIT_PARALLELISM || ENABLE_WPP_PARALLELISM
    CHECK( el->cacheId != m_cacheId, "Putting item into wrong cache!" );
    CHECK( el->cacheUsed,            "Putting cached item back into cache!" );

    el->cacheUsed = true;

#endif
    m_cache.push_back( el );
  }

  void cache( std::vector<T*>& vel )
  {
#if ENABLE_SPLIT_PARALLELISM || ENABLE_WPP_PARALLELISM
    for( auto el : vel )
    {
      CHECK( el->cacheId != m_cacheId, "Putting item into wrong cache!" );
      CHECK( el->cacheUsed,            "Putting cached item back into cache!" );

      el->cacheUsed = true;
    }

#endif
    m_cache.insert( m_cache.end(), vel.begin(), vel.end() );
    vel.clear();
  }
};

typedef dynamic_cache<struct CodingUnit    > CUCache;
typedef dynamic_cache<struct PredictionUnit> PUCache;
typedef dynamic_cache<struct TransformUnit > TUCache;

struct XUCache
{
  CUCache cuCache;
  PUCache puCache;
  TUCache tuCache;
};

#define SIGN(x) ( (x) >= 0 ? 1 : -1 )

#define MAX_NUM_ALF_CLASSES             25
#define MAX_NUM_ALF_LUMA_COEFF          13
#define MAX_NUM_ALF_CHROMA_COEFF        7
#define MAX_ALF_FILTER_LENGTH           7
#define MAX_NUM_ALF_COEFF               (MAX_ALF_FILTER_LENGTH * MAX_ALF_FILTER_LENGTH / 2 + 1)

enum AlfFilterType
{
  ALF_FILTER_5,
  ALF_FILTER_7,
  ALF_NUM_OF_FILTER_TYPES
};

struct AlfFilterShape
{
  AlfFilterShape( int size )
    : filterLength( size ),
    numCoeff( size * size / 4 + 1 ),
    filterSize( size * size / 2 + 1 )
  {
    if( size == 5 )
    {
      pattern = {
                 0,
             1,  2,  3,
         4,  5,  6,  5,  4,
             3,  2,  1,
                 0
      };

      weights = {
                 2,
              2, 2, 2,
           2, 2, 1, 1
      };

      golombIdx = {
                 0,
              0, 1, 0,
           0, 1, 2, 2
      };

      filterType = ALF_FILTER_5;
    }
    else if( size == 7 )
    {
      pattern = {
                     0,
                 1,  2,  3,
             4,  5,  6,  7,  8,
         9, 10, 11, 12, 11, 10, 9,
             8,  7,  6,  5,  4,
                 3,  2,  1,
                     0
      };

      weights = {
                    2,
                2,  2,  2,
            2,  2,  2,  2,  2,
        2,  2,  2,  1,  1
      };

      golombIdx = {
                    0,
                 0, 1, 0,
              0, 1, 2, 1, 0,
           0, 1, 2, 3, 3
      };

      filterType = ALF_FILTER_7;
    }
    else
    {
      filterType = ALF_NUM_OF_FILTER_TYPES;
      CHECK( 0, "Wrong ALF filter shape" );
    }
  }

  AlfFilterType filterType;
  int filterLength;
  int numCoeff;      //TO DO: check whether we need both numCoeff and filterSize
  int filterSize;
  std::vector<int> pattern;
  std::vector<int> weights;
  std::vector<int> golombIdx;
};

struct AlfSliceParam
{
  bool                         enabledFlag[MAX_NUM_COMPONENT];                          // alf_slice_enable_flag, alf_chroma_idc
  short                        lumaCoeff[MAX_NUM_ALF_CLASSES * MAX_NUM_ALF_LUMA_COEFF]; // alf_coeff_luma_delta[i][j]
  short                        chromaCoeff[MAX_NUM_ALF_CHROMA_COEFF];                   // alf_coeff_chroma[i]
  short                        filterCoeffDeltaIdx[MAX_NUM_ALF_CLASSES];                // filter_coeff_delta[i]
  bool                         filterCoeffFlag[MAX_NUM_ALF_CLASSES];                    // filter_coefficient_flag[i]
  int                          numLumaFilters;                                          // number_of_filters_minus1 + 1
  bool                         coeffDeltaFlag;                                          // alf_coefficients_delta_flag
  bool                         coeffDeltaPredModeFlag;                                  // coeff_delta_pred_mode_flag
  std::vector<AlfFilterShape>* filterShapes;

  void reset()
  {
    std::memset( enabledFlag, false, sizeof( enabledFlag ) );
    std::memset( lumaCoeff, 0, sizeof( lumaCoeff ) );
    std::memset( chromaCoeff, 0, sizeof( chromaCoeff ) );
    std::memset( filterCoeffDeltaIdx, 0, sizeof( filterCoeffDeltaIdx ) );
    std::memset( filterCoeffFlag, true, sizeof( filterCoeffFlag ) );
    numLumaFilters = 1;
    coeffDeltaFlag = false;
    coeffDeltaPredModeFlag = false;
  }

  const AlfSliceParam& operator = ( const AlfSliceParam& src )
  {
    std::memcpy( enabledFlag, src.enabledFlag, sizeof( enabledFlag ) );
    std::memcpy( lumaCoeff, src.lumaCoeff, sizeof( lumaCoeff ) );
    std::memcpy( chromaCoeff, src.chromaCoeff, sizeof( chromaCoeff ) );
    std::memcpy( filterCoeffDeltaIdx, src.filterCoeffDeltaIdx, sizeof( filterCoeffDeltaIdx ) );
    std::memcpy( filterCoeffFlag, src.filterCoeffFlag, sizeof( filterCoeffFlag ) );
    numLumaFilters = src.numLumaFilters;
    coeffDeltaFlag = src.coeffDeltaFlag;
    coeffDeltaPredModeFlag = src.coeffDeltaPredModeFlag;
    filterShapes = src.filterShapes;
    return *this;
  }
};

//! \}

#endif

<|MERGE_RESOLUTION|>--- conflicted
+++ resolved
@@ -50,11 +50,9 @@
 #include <assert.h>
 #include <cassert>
 
-<<<<<<< HEAD
+#define JVET_M0193_PAIR_AVG_REDUCTION                     1 //Use only one pairwise average candidate
+
 #define JVET_M0192_AFF_CHROMA_SIMPL                       1 // Affine chroma MV derivation simplification and rounding unification
-=======
-#define JVET_M0193_PAIR_AVG_REDUCTION                     1 //Use only one pairwise average candidate
->>>>>>> 2f26d1f2
 
 #define JVET_M0116_ATMVP_LEFT_NB_FOR_OFFSET               1 // Only use left neighbor for ATMVP offset derivation, from M0273, M0240, M0116, M0338, M0204
 
@@ -85,11 +83,8 @@
 
 #define JVET_M0142_CCLM_COLLOCATED_CHROMA                 1 // Adding support for chroma sample location type 2 in CCLM
 
-<<<<<<< HEAD
 #define JVET_M0328_KEEP_ONE_WEIGHT_GROUP                  1
 
-=======
->>>>>>> 2f26d1f2
 #define JVET_M0479_18BITS_MV_CLIP                         1
 
 #define JVET_M0497_FAST_DST7                              1
