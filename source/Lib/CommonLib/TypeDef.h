--- conflicted
+++ resolved
@@ -50,15 +50,13 @@
 #include <assert.h>
 #include <cassert>
 
-<<<<<<< HEAD
+#define JVET_O0304_SIMPLIFIED_BDOF                        1 // JVET-O0304: Reduction of number of multiplications in BDOF
+
+#define JVET_O0455_IBC_MAX_MERGE_NUM                      1 // JVET-O0455: Control the max number of IBC merge candidates independently from regular merge candidates
+
+#define JVET_O0650_SIGNAL_CHROMAQP_MAPPING_TABLE          1 // JVET-O0650: Signal chroma QP mapping tables and move chroma PPS/slice offsets after mapping table
+
 #define JVET_O0502_ISP_CLEANUP                            1 // JVET-O0502: Enable PDPC and all 67 intra modes and apply the cubic filter always (also included in JVET-O0341) for ISP
-=======
-#define JVET_O0304_SIMPLIFIED_BDOF                        1 // JVET-O0304: Reduction of number of multiplications in BDOF
-
-#define JVET_O0455_IBC_MAX_MERGE_NUM                      1 // JVET-O0455: Control the max number of IBC merge candidates independently from regular merge candidates
-
-#define JVET_O0650_SIGNAL_CHROMAQP_MAPPING_TABLE          1 // JVET-O0650: Signal chroma QP mapping tables and move chroma PPS/slice offsets after mapping table
->>>>>>> c4ee7791
 
 #define JVET_O0640_PICTURE_SIZE_CONSTRAINT                1 // JVET-O0640: Picture width and height shall be a multiple of Max(8, minCU size)
 
