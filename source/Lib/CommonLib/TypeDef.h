--- conflicted
+++ resolved
@@ -50,13 +50,11 @@
 #include <assert.h>
 #include <cassert>
 
-<<<<<<< HEAD
 #define JVET_P1018_IBC_NO_WRAPAROUND                      1 // JVET-P1018: Disable reference sample wrapping around 
-=======
+
 #define JVET_P0578_MINIMUM_CU_SIZE_CONSTRAINT             1 // JVET-P0578: minimum CU size constraint
 
 #define JVET_P0091_REMOVE_BDOF_OFFSET_SHIFT               1 // JVET-P0091: Align sample offset calculation of BDOF and PROF
->>>>>>> 2e3dc755
 
 #define JVET_P0512_SIMD_HIGH_BITDEPTH                     1 // JVET-P0512: MC SIMD support for high internal bit-depthf
 
