/* The copyright in this software is being made available under the BSD
 * License, included below. This software may be subject to other third party
 * and contributor rights, including patent rights, and no such rights are
 * granted under this license.
 *
 * Copyright (c) 2010-2020, ITU/ISO/IEC
 * All rights reserved.
 *
 * Redistribution and use in source and binary forms, with or without
 * modification, are permitted provided that the following conditions are met:
 *
 *  * Redistributions of source code must retain the above copyright notice,
 *    this list of conditions and the following disclaimer.
 *  * Redistributions in binary form must reproduce the above copyright notice,
 *    this list of conditions and the following disclaimer in the documentation
 *    and/or other materials provided with the distribution.
 *  * Neither the name of the ITU/ISO/IEC nor the names of its contributors may
 *    be used to endorse or promote products derived from this software without
 *    specific prior written permission.
 *
 * THIS SOFTWARE IS PROVIDED BY THE COPYRIGHT HOLDERS AND CONTRIBUTORS "AS IS"
 * AND ANY EXPRESS OR IMPLIED WARRANTIES, INCLUDING, BUT NOT LIMITED TO, THE
 * IMPLIED WARRANTIES OF MERCHANTABILITY AND FITNESS FOR A PARTICULAR PURPOSE
 * ARE DISCLAIMED. IN NO EVENT SHALL THE COPYRIGHT HOLDER OR CONTRIBUTORS
 * BE LIABLE FOR ANY DIRECT, INDIRECT, INCIDENTAL, SPECIAL, EXEMPLARY, OR
 * CONSEQUENTIAL DAMAGES (INCLUDING, BUT NOT LIMITED TO, PROCUREMENT OF
 * SUBSTITUTE GOODS OR SERVICES; LOSS OF USE, DATA, OR PROFITS; OR BUSINESS
 * INTERRUPTION) HOWEVER CAUSED AND ON ANY THEORY OF LIABILITY, WHETHER IN
 * CONTRACT, STRICT LIABILITY, OR TORT (INCLUDING NEGLIGENCE OR OTHERWISE)
 * ARISING IN ANY WAY OUT OF THE USE OF THIS SOFTWARE, EVEN IF ADVISED OF
 * THE POSSIBILITY OF SUCH DAMAGE.
 */

/** \file     TypeDef.h
    \brief    Define macros, basic types, new types and enumerations
*/

#ifndef __TYPEDEF__
#define __TYPEDEF__

#ifndef __COMMONDEF__
#error Include CommonDef.h not TypeDef.h
#endif

#include <vector>
#include <utility>
#include <sstream>
#include <cstddef>
#include <cstring>
#include <assert.h>
#include <cassert>

//########### place macros to be removed in next cycle below this line ###############
<<<<<<< HEAD
#define JVET_R0080                                        1 // JVET-R0080, Change the syntax condition for pps_tile_idx_delta_present_flag. When the value of pps_num_slices_in_pic_minus1 is greater than 1 instead of 0, the syntax element of pps_tile_idx_delta_present_flag is signalled.
#define JVET_R0064                                        1 // JVET-R0064, aspect 2: Move the flag scaling_matrix_for_lfnst_disabled_flag from the scaling_list_data( ) syntax to the SPS.

#define RETRAIN_CABAC                                     1 // CABAC initial values retrained on VTM-9.0rc1

#define JVET_R0058                                        1 // JVET-R0058: the combination of RPR, subpictures, and scalability

#define JVET_R0185_OLS_DPB_CLEANUP                        1 // JVET-R0185: Replace if( !vps_all_independent_layers_flag ) condition on vps_num_dpb_params syntax element with if(!each_layer_is_an_ols_flag)
                                                            //             Change vps_num_dpb_params to vps_num_dpb_params_minus1 and change the semantics to a �two-way?constraint
                                                            //             Signal DPB parameters for OLS in this case only if(!each_layer_is_an_ols_flag)
=======
#define JVET_R0184_WRAPAROUND_SUBPICS                     1 // JVET-R0184: Wraparound for subpictures
>>>>>>> 376ead2d

#define JVET_R0078_DISABLE_CHROMA_DBF_OFFSET_SINGALLING   1 // JVET-R0078: disable chroma DBF offset signalling

#define JVET_R0194_CONSTRAINT_PS_SHARING_REFERENCING      1 // JVET-R0194: Constraint that if slice at layer A refer to PS at layer B, then all OLS that contains layer A must contain layer B as well.

#define JVET_R0162_WRAPAROUND_OFFSET_SIGNALING            1 // JVET-R0162 proposal 1 : signal "picture width minus wraparound offset" instead of "wraparound offset"

#define JVET_R0188                                        1 // JVET-R0188: Signalling slice_width_in_tiles_minus1[i] and slice_height_in_tiles_minus1[i]

#define JVET_R0203_IRAP_LEADING_CONSTRAINT                1 // JVET-R0203: Constraint that IRAP NAL unit type cannot be mixed with RASL_NUT / RADL_NUT

#define JVET_Q0488_SEI_REPETITION_CONSTRAINT              1 // JVET-Q0488: SEI repetition constraint

#define JVET_R0332_HLS_ORDER                              1 // JVET-R0332: Grouping syntax elements in SPS based on slice type

#define JVET_Q0764_WRAP_AROUND_WITH_RPR                   1 // JVET-Q0764: Combination of wrap around offset and RPR

#define JVET_R0055_HANDLING_NON_EXISTENT_QM               1 // JVET-R0055: infer chroma scaling lists to be all 16 in 4:0:0 by copy mode flag

#define JVET_R0097_MAX_TRSIZE_CONDITIONALY_SIGNALING      1 // JVET-R0097: Aspect 1, If the luma CTB size is not larger than 32, sps_max_luma_transform_size_64_flag is not signalled and inferred to be 0

#define JVET_R0483_SH_TSRC_DISABLED_FLAG_CLEANUP          1 // JVET-R0483 Comb 4: R0049 + R0271, only R0049 method 3 aspect (Skip signaling sh_ts_residual_coding_disabled_flag when sps_transform_skip_enabled_flag = 0, also proposed in R0068, R0097, R0142, R0153) as R0271 has its own macro 

#define JVET_R0380_SCALING_MATRIX_DISABLE_YCC_OR_RGB      1 // JVET-R0380 solution3-3: Disable scaling matrix for blocks coded in alternative colour space.

#define R0091_CONSTRAINT_SLICE_ORDER                      1 // JVET-R0091: constraint slice signalling order to be the same as slice coding order

#define JVET_R0161_CONDITION_SIGNAL_PTL_IDX               1 // JVET_R0161 proposal 2: skip PTL index signaling when number of signaled PTL structure is equal to number of OLSs

#define JVET_R0165_OPTIONAL_ENTRY_POINT                   1 // JVET-R0165: Optional entry point offset

#define JVET_R0166_SCALING_LISTS_CHROMA_444               1 // JVET-R0166: Scaling list for Chroma 444

#define JVET_R0191_ASPECT3                                1 // JVET-R0191#3: Modify the upper range of vps_num_dpb_params and num_ols_hrd_params_minus1 to be total number of OLSs minus the number of single-layer OLSs
                                                            //               Constrain that each PTL, DPB, and HRD params in VPS are referred to at least once

#define R0324_PH_SYNTAX_CONDITION_MODIFY                  1 // JVET-R0324 add conditions on PH syntax to conder whether current pic is bi-predictive picture

#define JVET_R0278_CONSTRAINT                             1 // JVET-R0278: ph_inter_slice_allowed_flag constraint

#define JVET_R0276_REORDERED_SUBPICS                      1 // JVET-R0276: reference picture constraint for reordered sub-pictures

#define JVET_R0130_TC_DERIVATION_BUGFIX                   1 // JVET-R0130: Cleanup of tC derivation for deblocking filter

#define JVET_R0334_PLT_CLEANUP                            1 // JVET-R0334: Disable chroma palette for local dual tree

#define JVET_R0286_GCI_CLEANUP                            1 // JVET-R0286: Sensibility constraints and general constraints on tools

#define JVET_R0090_VUI                                    1 // JVET-R0090: Fix parsing dependencies in VUI syntax

#define JVET_R0205                                        1 // JVET-R0205: Condition presence of inter_layer_ref_pics_present_flag on sps_video_parameter_set_id 

#define JVET_R0277_RPL                                    1 // JVET-R0277: Modified condition for sh_num_ref_idx_active_override_flag, inference for sh_collocated_from_l0_flag equal to 1 for P-slices

#define JVET_R0275_SPS_PTL_DBP_HRD                        1 // JVET-R0275: Modified constraint for sps_ptl_dpb_hrd_params_present_flag

#define JVET_R0186_CLEANUP                                1 // JVET-R0186 aspect 1: Signal the pps_no_pic_partition_flag ahead in the PPS.

#define JVET_R0225_SEPERATE_FLAGS_ALF_CHROMA              1 // Use two separate flags (one for Cb, one for Cr) to replace ph_alf_chroma_idc in PH and sh_alf_chroma_idc in SH

#define JVET_R0266_DESC                                   1 // JVET-R0266: change the signalling of the PPS ID from ue(v) to u(6); Code virtual boundary positions using ue(v)

#define JVET_R0094_DPB_TID_OFFSET                         1 // JVET-R0094: DPB output temporal ID offsets

#define JVET_R0437_BS_DERIVATION                          1 // JVET-R0437: fix the bS derivation for palette mode

#define JVET_R0110_MIXED_LOSSLESS                         1 // JVET-R0110: Slice level mixed lossy/lossless coding: encoder only method

#define JVET_R0267_IDR_RPL                                1 // JVET-R0267: Add RPL constraint for IDR picture

#define JVET_R0330_CRS_CLIP_REM                           1 // JVET-R0330: Remove redundant clipping in chroma residual scaling factor derivation

#define JVET_R0059_RPL_CLEANUP                            1 // JVET-R0059 aspect 2: Condition the signalling of ltrp_in_header_flag[ listIdx ][ rplsIdx ].

#define JVET_R0202_WHEN_PH_IN_SH_INFO_FLAGS_EQUAL_0       1 // JVET-R0202 When sh_picture_header_in_slice_header_flag is equal to 1, rpl_info_in_ph_flag, dbf_info_in_ph_flag, sao_info_in_ph_flag, wp_info_in_ph_flag, qp_delta_info_in_ph_flag shall be be equal to 0

#define JVET_R0201_PREFIX_SUFFIX_APS_CLEANUP              1 // JVET-R0201 Cleanups on Prefix and Suffix APS

#define JVET_R0202_WHEN_PH_IN_SH_NO_SUBPIC_SEPARATE_COLOR 1 // JVET-R0202 Add constraints when sh_picture_header_in_slice_header_flag equal to 1 sps_subpic_info_present_flag and separate_colour_plane_flag shall be equal to 0

#define JVET_R0247_PPS_LP_FTR_ACROSS_SLICES_FLAG_CLEANUP  1 // JVET-R0247: Skip pps_loop_filter_across_slices_enabled_flag when the picture contains one slice

#define JVET_R0327_ONE_PASS_CCALF                         1 // JVET-R0327: One-pass CCALF

#define JVET_R0200_MOVE_LMCS_AND_SCALING_LIST_SE          1 // JVET-R0200 Move the SH flags slice_lmcs_enabled_flag and slice_explicit_scaling_list_used_flag to be just after the ALF parameters

#if JVET_R0200_MOVE_LMCS_AND_SCALING_LIST_SE
#define JVET_R0098_LMCS_AND_SCALING_LISTS_FOR_PH_IN_SH    1 // JVET-R0098: Only signall LMCS and explicit scaling list enable flags in SH when PH is not in SH
#endif

#define JVET_R0388_DBF_CLEANUP                            1 // JVET-R0388: Cleanups on deblocking signalling

#define JVET_R0114_NEGATIVE_SCALING_WINDOW_OFFSETS        1 // JVET-R0114: Allow negative scaling window offsets

#define JVET_R0071_SPS_PPS_CELANUP                        1 // JVET-R0071 item 2-4: cleanups on subpicture signalling (item 1 has been ported in JVET_R0156_ASPECT4)

#define JVET_R0271_SLICE_LEVEL_DQ_SDH_RRC                 1 // JVET-R0271/R0155: Slice level DQ and SDH granularity for mixed lossy/lossless.

#define JVET_R0143_TSRCdisableLL                          1 // JVET-R0143: disable TSRC for lossless coding

#define JVET_R0371_MAX_NUM_SUB_BLK_MRG_CAND               1 // JVET-R0371: set the range of max number of subblock based merge candidate to 0 to 5 - sps_sbtmvp_enabled_flag. 

#define JVET_R0113_AND_JVET_R0106_PPS_CLEANUP             1 // JVET-R0113 and JVET-R0106: Cleanup in Picture Parameter Set

#define JVET_R0233_CCALF_LINE_BUFFER_REDUCTION            1 // JVET-R0233 method 2: Line buffer reduction for CCALF

#define JVET_Q0471_CHROMA_QT_SPLIT                        0 // JVET-Q0471: Chroma QT split, reverted by JVET-R0131

#define JVET_R0208_ALF_VB_ROUNDING_FIX                    1 // JVET-R0208: Rounding offset fix for ALF virtual boundary processing

#define JVET_R0232_CCALF_APS_CONSTRAINT                   1 // JVET-R0232 section 3.2: APS contraint for CCALF

#define JVET_R0210_NUMTILESINSLICE_SIGNALLING             1 // JVET-R0210 section 3.3: Don't signal NumTilesInSlice syntax element when numTilesInPic - slice_address is 1.

#define JVET_R0156_ASPECT4_SPS_CLEANUP                    1 // JVET-R0071 #1, R0156 #4, R0284 #1: Condition sps_independent_subpics_flag on "sps_num_subpics_minus1 > 0"

#define JVET_R0156_ASPECT3_SPS_CLEANUP                    1 // Condition sps_sublayer_dpb_params_flag on sps_ptl_dpb_hrd_params_present_flag, in addition to sps_max_sublayer_minus1,	JVET-R0156 proposal 3, JVET-R0170, JVET-R0222 proposal 2

#define JVET_R0350_MIP_CHROMA_444_SINGLETREE              1 // JVET-R0350: MIP for chroma in case of 4:4:4 format and single tree

#define JVET_R0347_MTT_SIZE_CONSTRAIN                     1 // JVET-R0347: Set upper limit of minQtSize and maxTtSize to 64, set upper limit of maxBtSize to 64 in chroma-tree

#define JVET_R0045_TS_MIN_QP_CLEANUP                      1 // JVET-R0045: Cleanup for signalling of minimum QP of transform skip

#define JVET_Q0394_TIMING_SEI                             1 // JVET_Q0394: Picture timing for OLSs

#define JVET_Q0404_CBR_SUBPIC                             1 // JVET_Q0404: Constant bitrate extraction for subpictures

#define JVET_R0100                                        1 // JVET-R0100: Proposal 1 DUI Signalling and inference

#define JVET_Q0397_SCAL_NESTING                           1 // JVET-Q0397: Scalable Nesting SEI related aspects

#define JVET_R0413_HRD_TIMING_INFORMATION                 1 // JVET-R0413: HRD timing parameters signalling

#define JVET_R0214_MMVD_SYNTAX_MODIFICATION               1 // JVET-R0214: MMVD syntax modifications

#define JVET_R0101_SEI_INFERENCE_RULES                    1 // JVET-R0101: SEI alternative timing information inference rules (including those from JVET-R0413) 

#define JVET_R0108_DCI_SIGNALING                          1 // JVET-R0108 Proposal 1 DCI signaling changes

#define JVET_R0112_SEMANTICS_CLEANUP                      1 // JVET-R0112: Picture header semantics cleanup for gdr_or_irap_flag

#define JVET_R0107_VPS_SIGNALING                          1 // JVET-R017: Proposal 2 VPS signaling change and updated inference rule

#define JVET_R0103_DU_SIGNALLING                          1 // JVET-R0103: Proposal 1 decoding unit signalling change

#define JVET_R0099_DPB_HRD_PARAMETERS_SIGNALLING          1   // JVET-R0099: DPB and HRD parameter signalling for OLS

//########### place macros to be be kept below this line ###############

#define JVET_R0164_MEAN_SCALED_SATD                       1 // JVET-R0164: Use a mean scaled version of SATD in encoder decisions

#define JVET_M0497_MATRIX_MULT                            0 // 0: Fast method; 1: Matrix multiplication

#define APPLY_SBT_SL_ON_MTS                               1 // apply save & load fast algorithm on inter MTS when SBT is on

typedef std::pair<int, bool> TrMode;
typedef std::pair<int, int>  TrCost;

// clang-format off
#define REUSE_CU_RESULTS                                  1
#if REUSE_CU_RESULTS
#define REUSE_CU_RESULTS_WITH_MULTIPLE_TUS                1
#endif
// clang-format on

#ifndef JVET_J0090_MEMORY_BANDWITH_MEASURE
#define JVET_J0090_MEMORY_BANDWITH_MEASURE                0
#endif

#ifndef EXTENSION_360_VIDEO
#define EXTENSION_360_VIDEO                               0   ///< extension for 360/spherical video coding support; this macro should be controlled by makefile, as it would be used to control whether the library is built and linked
#endif

#ifndef EXTENSION_HDRTOOLS
#define EXTENSION_HDRTOOLS                                0 //< extension for HDRTools/Metrics support; this macro should be controlled by makefile, as it would be used to control whether the library is built and linked
#endif

#define JVET_O0756_CONFIG_HDRMETRICS                      1
#if EXTENSION_HDRTOOLS
#define JVET_O0756_CALCULATE_HDRMETRICS                   1
#endif

#ifndef ENABLE_SPLIT_PARALLELISM
#define ENABLE_SPLIT_PARALLELISM                          0
#endif
#if ENABLE_SPLIT_PARALLELISM
#define PARL_SPLIT_MAX_NUM_JOBS                           6                             // number of parallel jobs that can be defined and need memory allocated
#define NUM_RESERVERD_SPLIT_JOBS                        ( PARL_SPLIT_MAX_NUM_JOBS + 1 )  // number of all data structures including the merge thread (0)
#define PARL_SPLIT_MAX_NUM_THREADS                        PARL_SPLIT_MAX_NUM_JOBS
#define NUM_SPLIT_THREADS_IF_MSVC                         4

#endif


// ====================================================================================================================
// General settings
// ====================================================================================================================

#ifndef ENABLE_TRACING
#define ENABLE_TRACING                                    0 // DISABLE by default (enable only when debugging, requires 15% run-time in decoding) -- see documentation in 'doc/DTrace for NextSoftware.pdf'
#endif

#if ENABLE_TRACING
#define K0149_BLOCK_STATISTICS                            1 // enables block statistics, which can be analysed with YUView (https://github.com/IENT/YUView)
#if K0149_BLOCK_STATISTICS
#define BLOCK_STATS_AS_CSV                                0 // statistics will be written in a comma separated value format. this is not supported by YUView
#endif
#endif

#define WCG_EXT                                           1
#define WCG_WPSNR                                         WCG_EXT

#define KEEP_PRED_AND_RESI_SIGNALS                        0

// ====================================================================================================================
// Debugging
// ====================================================================================================================

// most debugging tools are now bundled within the ENABLE_TRACING macro -- see documentation to see how to use

#define PRINT_MACRO_VALUES                                1 ///< When enabled, the encoder prints out a list of the non-environment-variable controlled macros and their values on startup

#define INTRA_FULL_SEARCH                                 0 ///< enables full mode search for intra estimation

// TODO: rename this macro to DECODER_DEBUG_BIT_STATISTICS (may currently cause merge issues with other branches)
// This can be enabled by the makefile
#ifndef RExt__DECODER_DEBUG_BIT_STATISTICS
#define RExt__DECODER_DEBUG_BIT_STATISTICS                0 ///< 0 (default) = decoder reports as normal, 1 = decoder produces bit usage statistics (will impact decoder run time by up to ~10%)
#endif

#ifndef RExt__DECODER_DEBUG_TOOL_MAX_FRAME_STATS
#define RExt__DECODER_DEBUG_TOOL_MAX_FRAME_STATS         (1 && RExt__DECODER_DEBUG_BIT_STATISTICS )   ///< 0 (default) = decoder reports as normal, 1 = decoder produces max frame bit usage statistics
#endif

#define TR_ONLY_COEFF_STATS                              (1 && RExt__DECODER_DEBUG_BIT_STATISTICS )   ///< 0 combine TS and non-TS decoder debug statistics. 1 = separate TS and non-TS decoder debug statistics.
#define EPBINCOUNT_FIX                                   (1 && RExt__DECODER_DEBUG_BIT_STATISTICS )   ///< 0 use count to represent number of calls to decodeBins. 1 = count and bins for EP bins are the same.

#ifndef RExt__DECODER_DEBUG_TOOL_STATISTICS
#define RExt__DECODER_DEBUG_TOOL_STATISTICS               0 ///< 0 (default) = decoder reports as normal, 1 = decoder produces tool usage statistics
#endif

#if RExt__DECODER_DEBUG_BIT_STATISTICS || RExt__DECODER_DEBUG_TOOL_STATISTICS
#define RExt__DECODER_DEBUG_STATISTICS                    1
#endif

// ====================================================================================================================
// Tool Switches - transitory (these macros are likely to be removed in future revisions)
// ====================================================================================================================

#define DECODER_CHECK_SUBSTREAM_AND_SLICE_TRAILING_BYTES  1 ///< TODO: integrate this macro into a broader conformance checking system.
#define T0196_SELECTIVE_RDOQ                              1 ///< selective RDOQ
#define U0040_MODIFIED_WEIGHTEDPREDICTION_WITH_BIPRED_AND_CLIPPING 1
#define U0033_ALTERNATIVE_TRANSFER_CHARACTERISTICS_SEI    1 ///< Alternative transfer characteristics SEI message (JCTVC-U0033, with syntax naming from V1005)
#define X0038_LAMBDA_FROM_QP_CAPABILITY                   1 ///< This approach derives lambda from QP+QPoffset+QPoffset2. QPoffset2 is derived from QP+QPoffset using a linear model that is clipped between 0 and 3.
                                                            // To use this capability enable config parameter LambdaFromQpEnable

// ====================================================================================================================
// Tool Switches
// ====================================================================================================================


// This can be enabled by the makefile
#ifndef RExt__HIGH_BIT_DEPTH_SUPPORT
#define RExt__HIGH_BIT_DEPTH_SUPPORT                      0 ///< 0 (default) use data type definitions for 8-10 bit video, 1 = use larger data types to allow for up to 16-bit video (originally developed as part of N0188)
#endif

// SIMD optimizations
#define SIMD_ENABLE                                       1
#define ENABLE_SIMD_OPT                                 ( SIMD_ENABLE && !RExt__HIGH_BIT_DEPTH_SUPPORT )    ///< SIMD optimizations, no impact on RD performance
#define ENABLE_SIMD_OPT_MCIF                            ( 1 && ENABLE_SIMD_OPT )                            ///< SIMD optimization for the interpolation filter, no impact on RD performance
#define ENABLE_SIMD_OPT_BUFFER                          ( 1 && ENABLE_SIMD_OPT )                            ///< SIMD optimization for the buffer operations, no impact on RD performance
#define ENABLE_SIMD_OPT_DIST                            ( 1 && ENABLE_SIMD_OPT )                            ///< SIMD optimization for the distortion calculations(SAD,SSE,HADAMARD), no impact on RD performance
#define ENABLE_SIMD_OPT_AFFINE_ME                       ( 1 && ENABLE_SIMD_OPT )                            ///< SIMD optimization for affine ME, no impact on RD performance
#define ENABLE_SIMD_OPT_ALF                             ( 1 && ENABLE_SIMD_OPT )                            ///< SIMD optimization for ALF
#if ENABLE_SIMD_OPT_BUFFER
#define ENABLE_SIMD_OPT_BCW                               1                                                 ///< SIMD optimization for Bcw
#endif

// End of SIMD optimizations


#define ME_ENABLE_ROUNDING_OF_MVS                         1 ///< 0 (default) = disables rounding of motion vectors when right shifted,  1 = enables rounding

#define RDOQ_CHROMA_LAMBDA                                1 ///< F386: weighting of chroma for RDOQ

#define U0132_TARGET_BITS_SATURATION                      1 ///< Rate control with target bits saturation method
#ifdef  U0132_TARGET_BITS_SATURATION
#define V0078_ADAPTIVE_LOWER_BOUND                        1 ///< Target bits saturation with adaptive lower bound
#endif
#define W0038_DB_OPT                                      1 ///< adaptive DB parameter selection, LoopFilterOffsetInPPS and LoopFilterDisable are set to 0 and DeblockingFilterMetric=2;
#define W0038_CQP_ADJ                                     1 ///< chroma QP adjustment based on TL, CQPTLAdjustEnabled is set to 1;

#define SHARP_LUMA_DELTA_QP                               1 ///< include non-normative LCU deltaQP and normative chromaQP change
#define ER_CHROMA_QP_WCG_PPS                              1 ///< Chroma QP model for WCG used in Anchor 3.2
#define ENABLE_QPA                                        1 ///< Non-normative perceptual QP adaptation according to JVET-H0047 and JVET-K0206. Deactivated by default, activated using encoder arguments --PerceptQPA=1 --SliceChromaQPOffsetPeriodicity=1
#define ENABLE_QPA_SUB_CTU                              ( 1 && ENABLE_QPA ) ///< when maximum delta-QP depth is greater than zero, use sub-CTU QPA


#define RDOQ_CHROMA                                       1 ///< use of RDOQ in chroma

#define QP_SWITCHING_FOR_PARALLEL                         1 ///< Replace floating point QP with a source-file frame number. After switching POC, increase base QP instead of frame level QP.

#define LUMA_ADAPTIVE_DEBLOCKING_FILTER_QP_OFFSET         1 /// JVET-L0414 (CE11.2.2) with explicit signalling of num interval, threshold and qpOffset
// ====================================================================================================================
// Derived macros
// ====================================================================================================================

#if RExt__HIGH_BIT_DEPTH_SUPPORT
#define FULL_NBIT                                         1 ///< When enabled, use distortion measure derived from all bits of source data, otherwise discard (bitDepth - 8) least-significant bits of distortion
#define RExt__HIGH_PRECISION_FORWARD_TRANSFORM            1 ///< 0 use original 6-bit transform matrices for both forward and inverse transform, 1 (default) = use original matrices for inverse transform and high precision matrices for forward transform
#else
#define FULL_NBIT                                         1 ///< When enabled, use distortion measure derived from all bits of source data, otherwise discard (bitDepth - 8) least-significant bits of distortion
#define RExt__HIGH_PRECISION_FORWARD_TRANSFORM            0 ///< 0 (default) use original 6-bit transform matrices for both forward and inverse transform, 1 = use original matrices for inverse transform and high precision matrices for forward transform
#endif

#if FULL_NBIT
#define DISTORTION_PRECISION_ADJUSTMENT(x)                0
#else
#define DISTORTION_ESTIMATION_BITS                        8
#define DISTORTION_PRECISION_ADJUSTMENT(x)                ((x>DISTORTION_ESTIMATION_BITS)? ((x)-DISTORTION_ESTIMATION_BITS) : 0)
#endif

// ====================================================================================================================
// Error checks
// ====================================================================================================================

#if ((RExt__HIGH_PRECISION_FORWARD_TRANSFORM != 0) && (RExt__HIGH_BIT_DEPTH_SUPPORT == 0))
#error ERROR: cannot enable RExt__HIGH_PRECISION_FORWARD_TRANSFORM without RExt__HIGH_BIT_DEPTH_SUPPORT
#endif

// ====================================================================================================================
// Named numerical types
// ====================================================================================================================

#if RExt__HIGH_BIT_DEPTH_SUPPORT
typedef       int             Pel;               ///< pixel type
typedef       int64_t           TCoeff;            ///< transform coefficient
typedef       int             TMatrixCoeff;      ///< transform matrix coefficient
typedef       int16_t           TFilterCoeff;      ///< filter coefficient
typedef       int64_t           Intermediate_Int;  ///< used as intermediate value in calculations
typedef       uint64_t          Intermediate_UInt; ///< used as intermediate value in calculations
#else
typedef       int16_t           Pel;               ///< pixel type
typedef       int             TCoeff;            ///< transform coefficient
typedef       int16_t           TMatrixCoeff;      ///< transform matrix coefficient
typedef       int16_t           TFilterCoeff;      ///< filter coefficient
typedef       int             Intermediate_Int;  ///< used as intermediate value in calculations
typedef       uint32_t            Intermediate_UInt; ///< used as intermediate value in calculations
#endif

typedef       uint64_t          SplitSeries;       ///< used to encoded the splits that caused a particular CU size
typedef       uint64_t          ModeTypeSeries;    ///< used to encoded the ModeType at different split depth

typedef       uint64_t        Distortion;        ///< distortion measurement

// ====================================================================================================================
// Enumeration
// ====================================================================================================================


enum ApsType
{
  ALF_APS = 0,
  LMCS_APS = 1,
  SCALING_LIST_APS = 2,
};

enum QuantFlags
{
  Q_INIT           = 0x0,
  Q_USE_RDOQ       = 0x1,
  Q_RDOQTS         = 0x2,
  Q_SELECTIVE_RDOQ = 0x4,
};

//EMT transform tags
enum TransType
{
  DCT2 = 0,
  DCT8 = 1,
  DST7 = 2,
  NUM_TRANS_TYPE = 3,
  DCT2_EMT = 4
};

enum MTSIdx
{
  MTS_DCT2_DCT2 = 0,
  MTS_SKIP = 1,
  MTS_DST7_DST7 = 2,
  MTS_DCT8_DST7 = 3,
  MTS_DST7_DCT8 = 4,
  MTS_DCT8_DCT8 = 5
};

enum ISPType
{
  NOT_INTRA_SUBPARTITIONS       = 0,
  HOR_INTRA_SUBPARTITIONS       = 1,
  VER_INTRA_SUBPARTITIONS       = 2,
  NUM_INTRA_SUBPARTITIONS_MODES = 3,
  INTRA_SUBPARTITIONS_RESERVED  = 4
};

enum SbtIdx
{
  SBT_OFF_DCT  = 0,
  SBT_VER_HALF = 1,
  SBT_HOR_HALF = 2,
  SBT_VER_QUAD = 3,
  SBT_HOR_QUAD = 4,
  NUMBER_SBT_IDX,
  SBT_OFF_MTS, //note: must be after all SBT modes, only used in fast algorithm to discern the best mode is inter EMT
};

enum SbtPos
{
  SBT_POS0 = 0,
  SBT_POS1 = 1,
  NUMBER_SBT_POS
};

enum SbtMode
{
  SBT_VER_H0 = 0,
  SBT_VER_H1 = 1,
  SBT_HOR_H0 = 2,
  SBT_HOR_H1 = 3,
  SBT_VER_Q0 = 4,
  SBT_VER_Q1 = 5,
  SBT_HOR_Q0 = 6,
  SBT_HOR_Q1 = 7,
  NUMBER_SBT_MODE
};

enum RDPCMMode
{
  RDPCM_OFF             = 0,
  RDPCM_HOR             = 1,
  RDPCM_VER             = 2,
  NUMBER_OF_RDPCM_MODES = 3
};

enum RDPCMSignallingMode
{
  RDPCM_SIGNAL_IMPLICIT            = 0,
  RDPCM_SIGNAL_EXPLICIT            = 1,
  NUMBER_OF_RDPCM_SIGNALLING_MODES = 2
};

/// supported slice type
enum SliceType
{
  B_SLICE               = 0,
  P_SLICE               = 1,
  I_SLICE               = 2,
  NUMBER_OF_SLICE_TYPES = 3
};

/// chroma formats (according to how the monochrome or the color planes are intended to be coded)
enum ChromaFormat
{
  CHROMA_400        = 0,
  CHROMA_420        = 1,
  CHROMA_422        = 2,
  CHROMA_444        = 3,
  NUM_CHROMA_FORMAT = 4
};

enum ChannelType
{
  CHANNEL_TYPE_LUMA    = 0,
  CHANNEL_TYPE_CHROMA  = 1,
  MAX_NUM_CHANNEL_TYPE = 2
};

enum TreeType
{
  TREE_D = 0, //default tree status (for single-tree slice, TREE_D means joint tree; for dual-tree I slice, TREE_D means TREE_L for luma and TREE_C for chroma)
  TREE_L = 1, //separate tree only contains luma (may split)
  TREE_C = 2, //separate tree only contains chroma (not split), to avoid small chroma block
};

enum ModeType
{
  MODE_TYPE_ALL = 0, //all modes can try
  MODE_TYPE_INTER = 1, //can try inter
  MODE_TYPE_INTRA = 2, //can try intra, ibc, palette
};

#define CH_L CHANNEL_TYPE_LUMA
#define CH_C CHANNEL_TYPE_CHROMA

enum ComponentID
{
  COMPONENT_Y         = 0,
  COMPONENT_Cb        = 1,
  COMPONENT_Cr        = 2,
  MAX_NUM_COMPONENT   = 3,
  JOINT_CbCr          = MAX_NUM_COMPONENT,
  MAX_NUM_TBLOCKS     = MAX_NUM_COMPONENT
};

#define MAP_CHROMA(c) (ComponentID(c))

enum InputColourSpaceConversion // defined in terms of conversion prior to input of encoder.
{
  IPCOLOURSPACE_UNCHANGED               = 0,
  IPCOLOURSPACE_YCbCrtoYCrCb            = 1, // Mainly used for debug!
  IPCOLOURSPACE_YCbCrtoYYY              = 2, // Mainly used for debug!
  IPCOLOURSPACE_RGBtoGBR                = 3,
  NUMBER_INPUT_COLOUR_SPACE_CONVERSIONS = 4
};

enum MATRIX_COEFFICIENTS // Table E.5 (Matrix coefficients)
{
  MATRIX_COEFFICIENTS_RGB                           = 0,
  MATRIX_COEFFICIENTS_BT709                         = 1,
  MATRIX_COEFFICIENTS_UNSPECIFIED                   = 2,
  MATRIX_COEFFICIENTS_RESERVED_BY_ITUISOIEC         = 3,
  MATRIX_COEFFICIENTS_USFCCT47                      = 4,
  MATRIX_COEFFICIENTS_BT601_625                     = 5,
  MATRIX_COEFFICIENTS_BT601_525                     = 6,
  MATRIX_COEFFICIENTS_SMPTE240                      = 7,
  MATRIX_COEFFICIENTS_YCGCO                         = 8,
  MATRIX_COEFFICIENTS_BT2020_NON_CONSTANT_LUMINANCE = 9,
  MATRIX_COEFFICIENTS_BT2020_CONSTANT_LUMINANCE     = 10,
};

enum DeblockEdgeDir
{
  EDGE_VER     = 0,
  EDGE_HOR     = 1,
  NUM_EDGE_DIR = 2
};

/// supported prediction type
enum PredMode
{
  MODE_INTER                 = 0,     ///< inter-prediction mode
  MODE_INTRA                 = 1,     ///< intra-prediction mode
  MODE_IBC                   = 2,     ///< ibc-prediction mode
  MODE_PLT                   = 3,     ///< plt-prediction mode
  NUMBER_OF_PREDICTION_MODES = 4,
};

/// reference list index
enum RefPicList
{
  REF_PIC_LIST_0               = 0,   ///< reference list 0
  REF_PIC_LIST_1               = 1,   ///< reference list 1
  NUM_REF_PIC_LIST_01          = 2,
  REF_PIC_LIST_X               = 100  ///< special mark
};

#define L0 REF_PIC_LIST_0
#define L1 REF_PIC_LIST_1

/// distortion function index
enum DFunc
{
  DF_SSE             = 0,             ///< general size SSE
  DF_SSE2            = DF_SSE+1,      ///<   2xM SSE
  DF_SSE4            = DF_SSE+2,      ///<   4xM SSE
  DF_SSE8            = DF_SSE+3,      ///<   8xM SSE
  DF_SSE16           = DF_SSE+4,      ///<  16xM SSE
  DF_SSE32           = DF_SSE+5,      ///<  32xM SSE
  DF_SSE64           = DF_SSE+6,      ///<  64xM SSE
  DF_SSE16N          = DF_SSE+7,      ///< 16NxM SSE

  DF_SAD             = 8,             ///< general size SAD
  DF_SAD2            = DF_SAD+1,      ///<   2xM SAD
  DF_SAD4            = DF_SAD+2,      ///<   4xM SAD
  DF_SAD8            = DF_SAD+3,      ///<   8xM SAD
  DF_SAD16           = DF_SAD+4,      ///<  16xM SAD
  DF_SAD32           = DF_SAD+5,      ///<  32xM SAD
  DF_SAD64           = DF_SAD+6,      ///<  64xM SAD
  DF_SAD16N          = DF_SAD+7,      ///< 16NxM SAD

  DF_HAD             = 16,            ///< general size Hadamard
  DF_HAD2            = DF_HAD+1,      ///<   2xM HAD
  DF_HAD4            = DF_HAD+2,      ///<   4xM HAD
  DF_HAD8            = DF_HAD+3,      ///<   8xM HAD
  DF_HAD16           = DF_HAD+4,      ///<  16xM HAD
  DF_HAD32           = DF_HAD+5,      ///<  32xM HAD
  DF_HAD64           = DF_HAD+6,      ///<  64xM HAD
  DF_HAD16N          = DF_HAD+7,      ///< 16NxM HAD

  DF_SAD12           = 24,
  DF_SAD24           = 25,
  DF_SAD48           = 26,

  DF_MRSAD           = 27,            ///< general size MR SAD
  DF_MRSAD2          = DF_MRSAD+1,    ///<   2xM MR SAD
  DF_MRSAD4          = DF_MRSAD+2,    ///<   4xM MR SAD
  DF_MRSAD8          = DF_MRSAD+3,    ///<   8xM MR SAD
  DF_MRSAD16         = DF_MRSAD+4,    ///<  16xM MR SAD
  DF_MRSAD32         = DF_MRSAD+5,    ///<  32xM MR SAD
  DF_MRSAD64         = DF_MRSAD+6,    ///<  64xM MR SAD
  DF_MRSAD16N        = DF_MRSAD+7,    ///< 16NxM MR SAD

  DF_MRHAD           = 35,            ///< general size MR Hadamard
  DF_MRHAD2          = DF_MRHAD+1,    ///<   2xM MR HAD
  DF_MRHAD4          = DF_MRHAD+2,    ///<   4xM MR HAD
  DF_MRHAD8          = DF_MRHAD+3,    ///<   8xM MR HAD
  DF_MRHAD16         = DF_MRHAD+4,    ///<  16xM MR HAD
  DF_MRHAD32         = DF_MRHAD+5,    ///<  32xM MR HAD
  DF_MRHAD64         = DF_MRHAD+6,    ///<  64xM MR HAD
  DF_MRHAD16N        = DF_MRHAD+7,    ///< 16NxM MR HAD

  DF_MRSAD12         = 43,
  DF_MRSAD24         = 44,
  DF_MRSAD48         = 45,

  DF_SAD_FULL_NBIT    = 46,
  DF_SAD_FULL_NBIT2   = DF_SAD_FULL_NBIT+1,    ///<   2xM SAD with full bit usage
  DF_SAD_FULL_NBIT4   = DF_SAD_FULL_NBIT+2,    ///<   4xM SAD with full bit usage
  DF_SAD_FULL_NBIT8   = DF_SAD_FULL_NBIT+3,    ///<   8xM SAD with full bit usage
  DF_SAD_FULL_NBIT16  = DF_SAD_FULL_NBIT+4,    ///<  16xM SAD with full bit usage
  DF_SAD_FULL_NBIT32  = DF_SAD_FULL_NBIT+5,    ///<  32xM SAD with full bit usage
  DF_SAD_FULL_NBIT64  = DF_SAD_FULL_NBIT+6,    ///<  64xM SAD with full bit usage
  DF_SAD_FULL_NBIT16N = DF_SAD_FULL_NBIT+7,    ///< 16NxM SAD with full bit usage

  DF_SSE_WTD          = 54,                ///< general size SSE
  DF_SSE2_WTD         = DF_SSE_WTD+1,      ///<   4xM SSE
  DF_SSE4_WTD         = DF_SSE_WTD+2,      ///<   4xM SSE
  DF_SSE8_WTD         = DF_SSE_WTD+3,      ///<   8xM SSE
  DF_SSE16_WTD        = DF_SSE_WTD+4,      ///<  16xM SSE
  DF_SSE32_WTD        = DF_SSE_WTD+5,      ///<  32xM SSE
  DF_SSE64_WTD        = DF_SSE_WTD+6,      ///<  64xM SSE
  DF_SSE16N_WTD       = DF_SSE_WTD+7,      ///< 16NxM SSE
  DF_DEFAULT_ORI      = DF_SSE_WTD+8,

  DF_SAD_INTERMEDIATE_BITDEPTH = 63,

  DF_SAD_WITH_MASK   = 64,
  DF_TOTAL_FUNCTIONS = 65
};

/// motion vector predictor direction used in AMVP
enum MvpDir
{
  MD_LEFT = 0,          ///< MVP of left block
  MD_ABOVE,             ///< MVP of above block
  MD_ABOVE_RIGHT,       ///< MVP of above right block
  MD_BELOW_LEFT,        ///< MVP of below left block
  MD_ABOVE_LEFT         ///< MVP of above left block
};

enum TransformDirection
{
  TRANSFORM_FORWARD              = 0,
  TRANSFORM_INVERSE              = 1,
  TRANSFORM_NUMBER_OF_DIRECTIONS = 2
};

/// supported ME search methods
enum MESearchMethod
{
  MESEARCH_FULL              = 0,
  MESEARCH_DIAMOND           = 1,
  MESEARCH_SELECTIVE         = 2,
  MESEARCH_DIAMOND_ENHANCED  = 3,
  MESEARCH_NUMBER_OF_METHODS = 4
};

/// coefficient scanning type used in ACS
enum CoeffScanType
{
  SCAN_DIAG = 0,        ///< up-right diagonal scan
  SCAN_TRAV_HOR = 1,
  SCAN_TRAV_VER = 2,
  SCAN_NUMBER_OF_TYPES
};

enum CoeffScanGroupType
{
  SCAN_UNGROUPED   = 0,
  SCAN_GROUPED_4x4 = 1,
  SCAN_NUMBER_OF_GROUP_TYPES = 2
};

enum ScalingListMode
{
  SCALING_LIST_OFF,
  SCALING_LIST_DEFAULT,
  SCALING_LIST_FILE_READ
};

enum ScalingListSize
{
  SCALING_LIST_1x1 = 0,
  SCALING_LIST_2x2,
  SCALING_LIST_4x4,
  SCALING_LIST_8x8,
  SCALING_LIST_16x16,
  SCALING_LIST_32x32,
  SCALING_LIST_64x64,
  SCALING_LIST_128x128,
  SCALING_LIST_SIZE_NUM,
  //for user define matrix
  SCALING_LIST_FIRST_CODED = SCALING_LIST_2x2,
  SCALING_LIST_LAST_CODED = SCALING_LIST_64x64
};

enum ScalingList1dStartIdx
{
  SCALING_LIST_1D_START_2x2    = 0,
  SCALING_LIST_1D_START_4x4    = 2,
  SCALING_LIST_1D_START_8x8    = 8,
  SCALING_LIST_1D_START_16x16  = 14,
  SCALING_LIST_1D_START_32x32  = 20,
  SCALING_LIST_1D_START_64x64  = 26,
};

// For use with decoded picture hash SEI messages, generated by encoder.
enum HashType
{
  HASHTYPE_MD5             = 0,
  HASHTYPE_CRC             = 1,
  HASHTYPE_CHECKSUM        = 2,
  HASHTYPE_NONE            = 3,
  NUMBER_OF_HASHTYPES      = 4
};

enum SAOMode //mode
{
  SAO_MODE_OFF = 0,
  SAO_MODE_NEW,
  SAO_MODE_MERGE,
  NUM_SAO_MODES
};

enum SAOModeMergeTypes
{
  SAO_MERGE_LEFT =0,
  SAO_MERGE_ABOVE,
  NUM_SAO_MERGE_TYPES
};


enum SAOModeNewTypes
{
  SAO_TYPE_START_EO =0,
  SAO_TYPE_EO_0 = SAO_TYPE_START_EO,
  SAO_TYPE_EO_90,
  SAO_TYPE_EO_135,
  SAO_TYPE_EO_45,

  SAO_TYPE_START_BO,
  SAO_TYPE_BO = SAO_TYPE_START_BO,

  NUM_SAO_NEW_TYPES
};
#define NUM_SAO_EO_TYPES_LOG2 2

enum SAOEOClasses
{
  SAO_CLASS_EO_FULL_VALLEY = 0,
  SAO_CLASS_EO_HALF_VALLEY = 1,
  SAO_CLASS_EO_PLAIN       = 2,
  SAO_CLASS_EO_HALF_PEAK   = 3,
  SAO_CLASS_EO_FULL_PEAK   = 4,
  NUM_SAO_EO_CLASSES,
};

#define NUM_SAO_BO_CLASSES_LOG2  5
#define NUM_SAO_BO_CLASSES       (1<<NUM_SAO_BO_CLASSES_LOG2)

namespace Profile
{
  enum Name
  {
    NONE        = 0,
    MAIN_10     = 1,
    MAIN_444_10 = 2
  };
}

namespace Level
{
  enum Tier
  {
    MAIN = 0,
    HIGH = 1,
    NUMBER_OF_TIERS=2
  };

  enum Name
  {
    // code = (level * 30)
    NONE     = 0,
    LEVEL1   = 30,
    LEVEL2   = 60,
    LEVEL2_1 = 63,
    LEVEL3   = 90,
    LEVEL3_1 = 93,
    LEVEL4   = 120,
    LEVEL4_1 = 123,
    LEVEL5   = 150,
    LEVEL5_1 = 153,
    LEVEL5_2 = 156,
    LEVEL6   = 180,
    LEVEL6_1 = 183,
    LEVEL6_2 = 186,
    LEVEL8_5 = 255,
  };
}

enum CostMode
{
  COST_STANDARD_LOSSY              = 0,
  COST_SEQUENCE_LEVEL_LOSSLESS     = 1,
  COST_LOSSLESS_CODING             = 2,
  COST_MIXED_LOSSLESS_LOSSY_CODING = 3
};

enum WeightedPredictionMethod
{
  WP_PER_PICTURE_WITH_SIMPLE_DC_COMBINED_COMPONENT                          =0,
  WP_PER_PICTURE_WITH_SIMPLE_DC_PER_COMPONENT                               =1,
  WP_PER_PICTURE_WITH_HISTOGRAM_AND_PER_COMPONENT                           =2,
  WP_PER_PICTURE_WITH_HISTOGRAM_AND_PER_COMPONENT_AND_CLIPPING              =3,
  WP_PER_PICTURE_WITH_HISTOGRAM_AND_PER_COMPONENT_AND_CLIPPING_AND_EXTENSION=4
};

enum FastInterSearchMode
{
  FASTINTERSEARCH_DISABLED = 0,
  FASTINTERSEARCH_MODE1    = 1, // TODO: assign better names to these.
  FASTINTERSEARCH_MODE2    = 2,
  FASTINTERSEARCH_MODE3    = 3
};

enum SPSExtensionFlagIndex
{
  SPS_EXT__REXT           = 0,
//SPS_EXT__MVHEVC         = 1, //for use in future versions
//SPS_EXT__SHVC           = 2, //for use in future versions
  SPS_EXT__NEXT           = 3,
  NUM_SPS_EXTENSION_FLAGS = 8
};

enum PPSExtensionFlagIndex
{
  PPS_EXT__REXT           = 0,
//PPS_EXT__MVHEVC         = 1, //for use in future versions
//PPS_EXT__SHVC           = 2, //for use in future versions
  NUM_PPS_EXTENSION_FLAGS = 8
};

// TODO: Existing names used for the different NAL unit types can be altered to better reflect the names in the spec.
//       However, the names in the spec are not yet stable at this point. Once the names are stable, a cleanup
//       effort can be done without use of macros to alter the names used to indicate the different NAL unit types.
enum NalUnitType
{
  NAL_UNIT_CODED_SLICE_TRAIL = 0,   // 0
  NAL_UNIT_CODED_SLICE_STSA,        // 1
  NAL_UNIT_CODED_SLICE_RADL,        // 2
  NAL_UNIT_CODED_SLICE_RASL,        // 3

  NAL_UNIT_RESERVED_VCL_4,
  NAL_UNIT_RESERVED_VCL_5,
  NAL_UNIT_RESERVED_VCL_6,

  NAL_UNIT_CODED_SLICE_IDR_W_RADL,  // 7
  NAL_UNIT_CODED_SLICE_IDR_N_LP,    // 8
  NAL_UNIT_CODED_SLICE_CRA,         // 9
  NAL_UNIT_CODED_SLICE_GDR,         // 10

  NAL_UNIT_RESERVED_IRAP_VCL_11,
  NAL_UNIT_RESERVED_IRAP_VCL_12,
  NAL_UNIT_DCI,                     // 13
  NAL_UNIT_VPS,                     // 14
  NAL_UNIT_SPS,                     // 15
  NAL_UNIT_PPS,                     // 16
  NAL_UNIT_PREFIX_APS,              // 17
  NAL_UNIT_SUFFIX_APS,              // 18
  NAL_UNIT_PH,                      // 19
  NAL_UNIT_ACCESS_UNIT_DELIMITER,   // 20
  NAL_UNIT_EOS,                     // 21
  NAL_UNIT_EOB,                     // 22
  NAL_UNIT_PREFIX_SEI,              // 23
  NAL_UNIT_SUFFIX_SEI,              // 24
  NAL_UNIT_FD,                      // 25

  NAL_UNIT_RESERVED_NVCL_26,
  NAL_UNIT_RESERVED_NVCL_27,

  NAL_UNIT_UNSPECIFIED_28,
  NAL_UNIT_UNSPECIFIED_29,
  NAL_UNIT_UNSPECIFIED_30,
  NAL_UNIT_UNSPECIFIED_31,
  NAL_UNIT_INVALID
};

#if SHARP_LUMA_DELTA_QP
enum LumaLevelToDQPMode
{
  LUMALVL_TO_DQP_DISABLED   = 0,
  LUMALVL_TO_DQP_AVG_METHOD = 1, // use average of CTU to determine luma level
  LUMALVL_TO_DQP_NUM_MODES  = 2
};
#endif

enum MergeType
{
  MRG_TYPE_DEFAULT_N        = 0, // 0
  MRG_TYPE_SUBPU_ATMVP,
  MRG_TYPE_IBC,
  NUM_MRG_TYPE                   // 5
};


//////////////////////////////////////////////////////////////////////////
// Encoder modes to try out
//////////////////////////////////////////////////////////////////////////

enum EncModeFeature
{
  ENC_FT_FRAC_BITS = 0,
  ENC_FT_DISTORTION,
  ENC_FT_RD_COST,
  ENC_FT_ENC_MODE_TYPE,
  ENC_FT_ENC_MODE_OPTS,
  ENC_FT_ENC_MODE_PART,
  NUM_ENC_FEATURES
};

enum ImvMode
{
  IMV_OFF = 0,
  IMV_FPEL,
  IMV_4PEL,
  IMV_HPEL,
  NUM_IMV_MODES
};


// ====================================================================================================================
// Type definition
// ====================================================================================================================

/// parameters for adaptive loop filter
class PicSym;

#define MAX_NUM_SAO_CLASSES  32  //(NUM_SAO_EO_GROUPS > NUM_SAO_BO_GROUPS)?NUM_SAO_EO_GROUPS:NUM_SAO_BO_GROUPS

struct SAOOffset
{
  SAOMode modeIdc; // NEW, MERGE, OFF
  int typeIdc;     // union of SAOModeMergeTypes and SAOModeNewTypes, depending on modeIdc.
  int typeAuxInfo; // BO: starting band index
  int offset[MAX_NUM_SAO_CLASSES];

  SAOOffset();
  ~SAOOffset();
  void reset();

  const SAOOffset& operator= (const SAOOffset& src);
};

struct SAOBlkParam
{

  SAOBlkParam();
  ~SAOBlkParam();
  void reset();
  const SAOBlkParam& operator= (const SAOBlkParam& src);
  SAOOffset& operator[](int compIdx){ return offsetParam[compIdx];}
  const SAOOffset& operator[](int compIdx) const { return offsetParam[compIdx];}
private:
  SAOOffset offsetParam[MAX_NUM_COMPONENT];

};



struct BitDepths
{
  int recon[MAX_NUM_CHANNEL_TYPE]; ///< the bit depth as indicated in the SPS
};

enum PLTRunMode
{
  PLT_RUN_INDEX = 0,
  PLT_RUN_COPY  = 1,
  NUM_PLT_RUN   = 2
};
/// parameters for deblocking filter
struct LFCUParam
{
  bool internalEdge;                     ///< indicates internal edge
  bool leftEdge;                         ///< indicates left edge
  bool topEdge;                          ///< indicates top edge
};



struct PictureHash
{
  std::vector<uint8_t> hash;

  bool operator==(const PictureHash &other) const
  {
    if (other.hash.size() != hash.size())
    {
      return false;
    }
    for(uint32_t i=0; i<uint32_t(hash.size()); i++)
    {
      if (other.hash[i] != hash[i])
      {
        return false;
      }
    }
    return true;
  }

  bool operator!=(const PictureHash &other) const
  {
    return !(*this == other);
  }
};

struct SEITimeSet
{
  SEITimeSet() : clockTimeStampFlag(false),
                     numUnitFieldBasedFlag(false),
                     countingType(0),
                     fullTimeStampFlag(false),
                     discontinuityFlag(false),
                     cntDroppedFlag(false),
                     numberOfFrames(0),
                     secondsValue(0),
                     minutesValue(0),
                     hoursValue(0),
                     secondsFlag(false),
                     minutesFlag(false),
                     hoursFlag(false),
                     timeOffsetLength(0),
                     timeOffsetValue(0)
  { }
  bool clockTimeStampFlag;
  bool numUnitFieldBasedFlag;
  int  countingType;
  bool fullTimeStampFlag;
  bool discontinuityFlag;
  bool cntDroppedFlag;
  int  numberOfFrames;
  int  secondsValue;
  int  minutesValue;
  int  hoursValue;
  bool secondsFlag;
  bool minutesFlag;
  bool hoursFlag;
  int  timeOffsetLength;
  int  timeOffsetValue;
};

struct SEIMasteringDisplay
{
  bool      colourVolumeSEIEnabled;
  uint32_t      maxLuminance;
  uint32_t      minLuminance;
  uint16_t    primaries[3][2];
  uint16_t    whitePoint[2];
};

#if SHARP_LUMA_DELTA_QP
struct LumaLevelToDeltaQPMapping
{
  LumaLevelToDQPMode                 mode;             ///< use deltaQP determined by block luma level
  double                             maxMethodWeight;  ///< weight of max luma value when mode = 2
  std::vector< std::pair<int, int> > mapping;          ///< first=luma level, second=delta QP.
#if ENABLE_QPA
  bool isEnabled() const { return (mode != LUMALVL_TO_DQP_DISABLED && mode != LUMALVL_TO_DQP_NUM_MODES); }
#else
  bool isEnabled() const { return mode!=LUMALVL_TO_DQP_DISABLED; }
#endif
};
#endif

#if ER_CHROMA_QP_WCG_PPS
struct WCGChromaQPControl
{
  bool isEnabled() const { return enabled; }
  bool   enabled;         ///< Enabled flag (0:default)
  double chromaCbQpScale; ///< Chroma Cb QP Scale (1.0:default)
  double chromaCrQpScale; ///< Chroma Cr QP Scale (1.0:default)
  double chromaQpScale;   ///< Chroma QP Scale (0.0:default)
  double chromaQpOffset;  ///< Chroma QP Offset (0.0:default)
};
#endif

class ChromaCbfs
{
public:
  ChromaCbfs()
    : Cb(true), Cr(true)
  {}
  ChromaCbfs( bool _cbf )
    : Cb( _cbf ), Cr( _cbf )
  {}
public:
  bool sigChroma( ChromaFormat chromaFormat ) const
  {
    if( chromaFormat == CHROMA_400 )
    {
      return false;
    }
    return   ( Cb || Cr );
  }
  bool& cbf( ComponentID compID )
  {
    bool *cbfs[MAX_NUM_TBLOCKS] = { nullptr, &Cb, &Cr };

    return *cbfs[compID];
  }
public:
  bool Cb;
  bool Cr;
};


enum MsgLevel
{
  SILENT  = 0,
  ERROR   = 1,
  WARNING = 2,
  INFO    = 3,
  NOTICE  = 4,
  VERBOSE = 5,
  DETAILS = 6
};
enum RESHAPE_SIGNAL_TYPE
{
  RESHAPE_SIGNAL_SDR = 0,
  RESHAPE_SIGNAL_PQ  = 1,
  RESHAPE_SIGNAL_HLG = 2,
  RESHAPE_SIGNAL_NULL = 100,
};


// ---------------------------------------------------------------------------
// exception class
// ---------------------------------------------------------------------------

class Exception : public std::exception
{
public:
  Exception( const std::string& _s ) : m_str( _s ) { }
  Exception( const Exception& _e ) : std::exception( _e ), m_str( _e.m_str ) { }
  virtual ~Exception() noexcept { };
  virtual const char* what() const noexcept { return m_str.c_str(); }
  Exception& operator=( const Exception& _e ) { std::exception::operator=( _e ); m_str = _e.m_str; return *this; }
  template<typename T> Exception& operator<<( T t ) { std::ostringstream oss; oss << t; m_str += oss.str(); return *this; }
private:
  std::string m_str;
};

// if a check fails with THROW or CHECK, please check if ported correctly from assert in revision 1196)
#define THROW(x)            throw( Exception( "\nERROR: In function \"" ) << __FUNCTION__ << "\" in " << __FILE__ << ":" << __LINE__ << ": " << x )
#define CHECK(c,x)          if(c){ THROW(x); }
#define EXIT(x)             throw( Exception( "\n" ) << x << "\n" )
#define CHECK_NULLPTR(_ptr) CHECK( !( _ptr ), "Accessing an empty pointer pointer!" )

#if !NDEBUG  // for non MSVC compiler, define _DEBUG if in debug mode to have same behavior between MSVC and others in debug
#ifndef _DEBUG
#define _DEBUG 1
#endif
#endif

#if defined( _DEBUG )
#define CHECKD(c,x)         if(c){ THROW(x); }
#else
#define CHECKD(c,x)
#endif // _DEBUG

// ---------------------------------------------------------------------------
// static vector
// ---------------------------------------------------------------------------

template<typename T, size_t N>
class static_vector
{
  T _arr[ N ];
  size_t _size;

public:

  typedef T         value_type;
  typedef size_t    size_type;
  typedef ptrdiff_t difference_type;
  typedef T&        reference;
  typedef T const&  const_reference;
  typedef T*        pointer;
  typedef T const*  const_pointer;
  typedef T*        iterator;
  typedef T const*  const_iterator;

  static const size_type max_num_elements = N;

  static_vector() : _size( 0 )                                 { }
  static_vector( size_t N_ ) : _size( N_ )                     { }
  static_vector( size_t N_, const T& _val ) : _size( 0 )       { resize( N_, _val ); }
  template<typename It>
  static_vector( It _it1, It _it2 ) : _size( 0 )               { while( _it1 < _it2 ) _arr[ _size++ ] = *_it1++; }
  static_vector( std::initializer_list<T> _il ) : _size( 0 )
  {
    typename std::initializer_list<T>::iterator _src1 = _il.begin();
    typename std::initializer_list<T>::iterator _src2 = _il.end();

    while( _src1 < _src2 ) _arr[ _size++ ] = *_src1++;

    CHECKD( _size > N, "capacity exceeded" );
  }
  static_vector& operator=( std::initializer_list<T> _il )
  {
    _size = 0;

    typename std::initializer_list<T>::iterator _src1 = _il.begin();
    typename std::initializer_list<T>::iterator _src2 = _il.end();

    while( _src1 < _src2 ) _arr[ _size++ ] = *_src1++;

    CHECKD( _size > N, "capacity exceeded" );
  }

  void resize( size_t N_ )                      { CHECKD( N_ > N, "capacity exceeded" ); while(_size < N_) _arr[ _size++ ] = T() ; _size = N_; }
  void resize( size_t N_, const T& _val )       { CHECKD( N_ > N, "capacity exceeded" ); while(_size < N_) _arr[ _size++ ] = _val; _size = N_; }
  void reserve( size_t N_ )                     { CHECKD( N_ > N, "capacity exceeded" ); }
  void push_back( const T& _val )               { CHECKD( _size >= N, "capacity exceeded" ); _arr[ _size++ ] = _val; }
  void push_back( T&& val )                     { CHECKD( _size >= N, "capacity exceeded" ); _arr[ _size++ ] = std::forward<T>( val ); }
  void pop_back()                               { CHECKD( _size == 0, "calling pop_back on an empty vector" ); _size--; }
  void pop_front()                              { CHECKD( _size == 0, "calling pop_front on an empty vector" ); _size--; for( int i = 0; i < _size; i++ ) _arr[i] = _arr[i + 1]; }
  void clear()                                  { _size = 0; }
  reference       at( size_t _i )               { CHECKD( _i >= _size, "Trying to access an out-of-bound-element" ); return _arr[ _i ]; }
  const_reference at( size_t _i ) const         { CHECKD( _i >= _size, "Trying to access an out-of-bound-element" ); return _arr[ _i ]; }
  reference       operator[]( size_t _i )       { CHECKD( _i >= _size, "Trying to access an out-of-bound-element" ); return _arr[ _i ]; }
  const_reference operator[]( size_t _i ) const { CHECKD( _i >= _size, "Trying to access an out-of-bound-element" ); return _arr[ _i ]; }
  reference       front()                       { CHECKD( _size == 0, "Trying to access the first element of an empty vector" ); return _arr[ 0 ]; }
  const_reference front() const                 { CHECKD( _size == 0, "Trying to access the first element of an empty vector" ); return _arr[ 0 ]; }
  reference       back()                        { CHECKD( _size == 0, "Trying to access the last element of an empty vector" );  return _arr[ _size - 1 ]; }
  const_reference back() const                  { CHECKD( _size == 0, "Trying to access the last element of an empty vector" );  return _arr[ _size - 1 ]; }
  pointer         data()                        { return _arr; }
  const_pointer   data() const                  { return _arr; }
  iterator        begin()                       { return _arr; }
  const_iterator  begin() const                 { return _arr; }
  const_iterator  cbegin() const                { return _arr; }
  iterator        end()                         { return _arr + _size; }
  const_iterator  end() const                   { return _arr + _size; };
  const_iterator  cend() const                  { return _arr + _size; };
  size_type       size() const                  { return _size; };
  size_type       byte_size() const             { return _size * sizeof( T ); }
  bool            empty() const                 { return _size == 0; }

  size_type       capacity() const              { return N; }
  size_type       max_size() const              { return N; }
  size_type       byte_capacity() const         { return sizeof(_arr); }

  iterator        insert( const_iterator _pos, const T& _val )
                                                { CHECKD( _size >= N, "capacity exceeded" );
                                                  for( difference_type i = _size - 1; i >= _pos - _arr; i-- ) _arr[i + 1] = _arr[i];
                                                  *const_cast<iterator>( _pos ) = _val;
                                                  _size++;
                                                  return const_cast<iterator>( _pos ); }

  iterator        insert( const_iterator _pos, T&& _val )
                                                { CHECKD( _size >= N, "capacity exceeded" );
                                                  for( difference_type i = _size - 1; i >= _pos - _arr; i-- ) _arr[i + 1] = _arr[i];
                                                  *const_cast<iterator>( _pos ) = std::forward<T>( _val );
                                                  _size++; return const_cast<iterator>( _pos ); }
  template<class InputIt>
  iterator        insert( const_iterator _pos, InputIt first, InputIt last )
                                                { const difference_type numEl = last - first;
                                                  CHECKD( _size + numEl >= N, "capacity exceeded" );
                                                  for( difference_type i = _size - 1; i >= _pos - _arr; i-- ) _arr[i + numEl] = _arr[i];
                                                  iterator it = const_cast<iterator>( _pos ); _size += numEl;
                                                  while( first != last ) *it++ = *first++;
                                                  return const_cast<iterator>( _pos ); }

  iterator        insert( const_iterator _pos, size_t numEl, const T& val )
                                                { //const difference_type numEl = last - first;
                                                  CHECKD( _size + numEl >= N, "capacity exceeded" );
                                                  for( difference_type i = _size - 1; i >= _pos - _arr; i-- ) _arr[i + numEl] = _arr[i];
                                                  iterator it = const_cast<iterator>( _pos ); _size += numEl;
                                                  for ( int k = 0; k < numEl; k++) *it++ = val;
                                                  return const_cast<iterator>( _pos ); }

  void            erase( const_iterator _pos )  { iterator it   = const_cast<iterator>( _pos ) - 1;
                                                  iterator last = end() - 1;
                                                  while( ++it != last ) *it = *( it + 1 );
                                                  _size--; }
};


// ---------------------------------------------------------------------------
// dynamic cache
// ---------------------------------------------------------------------------

template<typename T>
class dynamic_cache
{
  std::vector<T*> m_cache;
#if ENABLE_SPLIT_PARALLELISM
  int64_t         m_cacheId;
#endif

public:

#if ENABLE_SPLIT_PARALLELISM
  dynamic_cache()
  {
    static int cacheId = 0;
    m_cacheId = cacheId++;
  }

#endif
  ~dynamic_cache()
  {
    deleteEntries();
  }

  void deleteEntries()
  {
    for( auto &p : m_cache )
    {
      delete p;
      p = nullptr;
    }

    m_cache.clear();
  }

  T* get()
  {
    T* ret;

    if( !m_cache.empty() )
    {
      ret = m_cache.back();
      m_cache.pop_back();
#if ENABLE_SPLIT_PARALLELISM
      CHECK( ret->cacheId != m_cacheId, "Putting item into wrong cache!" );
      CHECK( !ret->cacheUsed,           "Fetched an element that should've been in cache!!" );
#endif
    }
    else
    {
      ret = new T;
    }

#if ENABLE_SPLIT_PARALLELISM
    ret->cacheId   = m_cacheId;
    ret->cacheUsed = false;

#endif
    return ret;
  }

  void cache( T* el )
  {
#if ENABLE_SPLIT_PARALLELISM
    CHECK( el->cacheId != m_cacheId, "Putting item into wrong cache!" );
    CHECK( el->cacheUsed,            "Putting cached item back into cache!" );

    el->cacheUsed = true;

#endif
    m_cache.push_back( el );
  }

  void cache( std::vector<T*>& vel )
  {
#if ENABLE_SPLIT_PARALLELISM
    for( auto el : vel )
    {
      CHECK( el->cacheId != m_cacheId, "Putting item into wrong cache!" );
      CHECK( el->cacheUsed,            "Putting cached item back into cache!" );

      el->cacheUsed = true;
    }

#endif
    m_cache.insert( m_cache.end(), vel.begin(), vel.end() );
    vel.clear();
  }
};

typedef dynamic_cache<struct CodingUnit    > CUCache;
typedef dynamic_cache<struct PredictionUnit> PUCache;
typedef dynamic_cache<struct TransformUnit > TUCache;

struct XUCache
{
  CUCache cuCache;
  PUCache puCache;
  TUCache tuCache;
};

#define SIGN(x) ( (x) >= 0 ? 1 : -1 )

//! \}

#endif

<|MERGE_RESOLUTION|>--- conflicted
+++ resolved
@@ -51,7 +51,6 @@
 #include <cassert>
 
 //########### place macros to be removed in next cycle below this line ###############
-<<<<<<< HEAD
 #define JVET_R0080                                        1 // JVET-R0080, Change the syntax condition for pps_tile_idx_delta_present_flag. When the value of pps_num_slices_in_pic_minus1 is greater than 1 instead of 0, the syntax element of pps_tile_idx_delta_present_flag is signalled.
 #define JVET_R0064                                        1 // JVET-R0064, aspect 2: Move the flag scaling_matrix_for_lfnst_disabled_flag from the scaling_list_data( ) syntax to the SPS.
 
@@ -60,11 +59,10 @@
 #define JVET_R0058                                        1 // JVET-R0058: the combination of RPR, subpictures, and scalability
 
 #define JVET_R0185_OLS_DPB_CLEANUP                        1 // JVET-R0185: Replace if( !vps_all_independent_layers_flag ) condition on vps_num_dpb_params syntax element with if(!each_layer_is_an_ols_flag)
-                                                            //             Change vps_num_dpb_params to vps_num_dpb_params_minus1 and change the semantics to a �two-way?constraint
+                                                            //             Change vps_num_dpb_params to vps_num_dpb_params_minus1 and change the semantics to a two-way constraint
                                                             //             Signal DPB parameters for OLS in this case only if(!each_layer_is_an_ols_flag)
-=======
+
 #define JVET_R0184_WRAPAROUND_SUBPICS                     1 // JVET-R0184: Wraparound for subpictures
->>>>>>> 376ead2d
 
 #define JVET_R0078_DISABLE_CHROMA_DBF_OFFSET_SINGALLING   1 // JVET-R0078: disable chroma DBF offset signalling
 
