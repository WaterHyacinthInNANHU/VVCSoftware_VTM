/* The copyright in this software is being made available under the BSD
 * License, included below. This software may be subject to other third party
 * and contributor rights, including patent rights, and no such rights are
 * granted under this license.
 *
 * Copyright (c) 2010-2018, ITU/ISO/IEC
 * All rights reserved.
 *
 * Redistribution and use in source and binary forms, with or without
 * modification, are permitted provided that the following conditions are met:
 *
 *  * Redistributions of source code must retain the above copyright notice,
 *    this list of conditions and the following disclaimer.
 *  * Redistributions in binary form must reproduce the above copyright notice,
 *    this list of conditions and the following disclaimer in the documentation
 *    and/or other materials provided with the distribution.
 *  * Neither the name of the ITU/ISO/IEC nor the names of its contributors may
 *    be used to endorse or promote products derived from this software without
 *    specific prior written permission.
 *
 * THIS SOFTWARE IS PROVIDED BY THE COPYRIGHT HOLDERS AND CONTRIBUTORS "AS IS"
 * AND ANY EXPRESS OR IMPLIED WARRANTIES, INCLUDING, BUT NOT LIMITED TO, THE
 * IMPLIED WARRANTIES OF MERCHANTABILITY AND FITNESS FOR A PARTICULAR PURPOSE
 * ARE DISCLAIMED. IN NO EVENT SHALL THE COPYRIGHT HOLDER OR CONTRIBUTORS
 * BE LIABLE FOR ANY DIRECT, INDIRECT, INCIDENTAL, SPECIAL, EXEMPLARY, OR
 * CONSEQUENTIAL DAMAGES (INCLUDING, BUT NOT LIMITED TO, PROCUREMENT OF
 * SUBSTITUTE GOODS OR SERVICES; LOSS OF USE, DATA, OR PROFITS; OR BUSINESS
 * INTERRUPTION) HOWEVER CAUSED AND ON ANY THEORY OF LIABILITY, WHETHER IN
 * CONTRACT, STRICT LIABILITY, OR TORT (INCLUDING NEGLIGENCE OR OTHERWISE)
 * ARISING IN ANY WAY OUT OF THE USE OF THIS SOFTWARE, EVEN IF ADVISED OF
 * THE POSSIBILITY OF SUCH DAMAGE.
 */

/** \file     TypeDef.h
    \brief    Define macros, basic types, new types and enumerations
*/

#ifndef __TYPEDEF__
#define __TYPEDEF__

#ifndef __COMMONDEF__
#error Include CommonDef.h not TypeDef.h
#endif

#include <vector>
#include <utility>
#include <sstream>
#include <cstddef>
#include <cstring>
#include <assert.h>
#include <cassert>

<<<<<<< HEAD
#define JVET_L0646_GBI                                    1 // Generalized bi-prediction (GBi)
=======
#define JVET_L0664_ALF_REMOVE_LUMA_5x5                    1

#define JVET_L0083_ALF_FRAC_BIT                           1 // Reduce number of ALF fractional bit to 7   

#define JVET_L0082_ALF_COEF_BITS                          1 // ALF filter coefficient bitwidth constraints
>>>>>>> 9736275f

#define REUSE_CU_RESULTS                                  1

#define REMOVE_MV_ADAPT_PREC                              1 // remove the high precision flag in the MV class

#ifndef JVET_B0051_NON_MPM_MODE
#define JVET_B0051_NON_MPM_MODE                         ( 1 && JEM_TOOLS )
#endif
#ifndef QTBT_AS_IN_JEM
#define QTBT_AS_IN_JEM                                    1
#endif
#ifndef HEVC_TOOLS
#define HEVC_TOOLS                                        0
#endif

#ifndef JVET_J0090_MEMORY_BANDWITH_MEASURE
#define JVET_J0090_MEMORY_BANDWITH_MEASURE                0
#endif

#ifndef EXTENSION_360_VIDEO
#define EXTENSION_360_VIDEO                               0   ///< extension for 360/spherical video coding support; this macro should be controlled by makefile, as it would be used to control whether the library is built and linked
#endif

#ifndef ENABLE_WPP_PARALLELISM
#define ENABLE_WPP_PARALLELISM                            0
#endif
#if ENABLE_WPP_PARALLELISM
#ifndef ENABLE_WPP_STATIC_LINK
#define ENABLE_WPP_STATIC_LINK                            0 // bug fix static link
#endif
#define PARL_WPP_MAX_NUM_THREADS                         16

#endif
#ifndef ENABLE_SPLIT_PARALLELISM
#define ENABLE_SPLIT_PARALLELISM                          0
#endif
#if ENABLE_SPLIT_PARALLELISM
#define PARL_SPLIT_MAX_NUM_JOBS                           6                             // number of parallel jobs that can be defined and need memory allocated
#define NUM_RESERVERD_SPLIT_JOBS                        ( PARL_SPLIT_MAX_NUM_JOBS + 1 )  // number of all data structures including the merge thread (0)
#define PARL_SPLIT_MAX_NUM_THREADS                        PARL_SPLIT_MAX_NUM_JOBS
#define NUM_SPLIT_THREADS_IF_MSVC                         4

#endif


// ====================================================================================================================
// NEXT software switches
// ====================================================================================================================
#define K0238_SAO_GREEDY_MERGE_ENCODING                   1

#ifndef ENABLE_TRACING
#define ENABLE_TRACING                                    0 // DISABLE by default (enable only when debugging, requires 15% run-time in decoding) -- see documentation in 'doc/DTrace for NextSoftware.pdf'
#if ENABLE_TRACING
#define K0149_BLOCK_STATISTICS                            1 // enables block statistics, which can be analysed with YUView (https://github.com/IENT/YUView)
#if K0149_BLOCK_STATISTICS
#define BLOCK_STATS_AS_CSV                                0 // statistics will be written in a comma separated value format. this is not supported by YUView
#endif
#endif
#endif // ! ENABLE_TRACING

#define WCG_EXT                                           0 // part of JEM sharp Luma qp
#define WCG_WPSNR                                         WCG_EXT

#if HEVC_TOOLS
#define HEVC_USE_INTRA_SMOOTHING_T32                      1
#define HEVC_USE_INTRA_SMOOTHING_T64                      1
#define JEM_USE_INTRA_BOUNDARY                            1
#define HEVC_USE_DC_PREDFILTERING                         1
#define HEVC_USE_HOR_VER_PREDFILTERING                    1
#define HEVC_USE_4x4_DSTVII                               1
#define HEVC_USE_MDCS                                     1
#define HEVC_USE_SIGN_HIDING                              1
#define HEVC_USE_SCALING_LISTS                            1
#define HEVC_VPS                                          1
#define HEVC_DEPENDENT_SLICES                             1
#define HEVC_TILES_WPP                                    1
#else
#define HEVC_USE_SIGN_HIDING                              1
#endif


#define KEEP_PRED_AND_RESI_SIGNALS                        0

#define ENABLE_BMS                                        1

#if QTBT_AS_IN_JEM // macros which will cause changes in the decoder behavior ara marked with *** - keep them on to retain compatibility with JEM-toolcheck
#define HM_NO_ADDITIONAL_SPEEDUPS                         0
#define HM_QTBT_AS_IN_JEM                                 1   // ***
#if     HM_QTBT_AS_IN_JEM
#define HM_QTBT_AS_IN_JEM_CONTEXT                         1   // ***
#define HM_QTBT_AS_IN_JEM_SYNTAX                        ( 1 && !( ENABLE_BMS ) ) // *** -- cannot be enabled if ENABLE_BMS is on
#define HM_QTBT_AS_IN_JEM_QUANT                           1   // ***
#define HM_QTBT_REPRODUCE_FAST_LCTU_BUG                   1
#define HM_QTBT_ONLY_QT_IMPLICIT                          0   // ***
#endif
#define HM_CODED_CU_INFO                                  1   // like in JEM, when related CU is skipped, it stays like this even if a non skip mode wins...
#define HM_4TAPIF_AS_IN_JEM                               1   // *** - PM: condition not well suited for 4-tap interpolation filters
#define HM_EMT_NSST_AS_IN_JEM                             1   //
#define HM_MDIS_AS_IN_JEM                                 1   // *** - PM: not filtering ref. samples for 64xn case and using Planar MDIS condition at encoder
#define HM_JEM_CLIP_PEL                                   1   // ***
#define HM_JEM_MERGE_CANDS                                1   // ***

#endif//JEM_COMP

#if ENABLE_BMS
#if HM_QTBT_AS_IN_JEM_SYNTAX
#error HM_QTBT_AS_IN_JEM_SYNTAX cannot be enabled if ENABLE_BMS is enabled
#endif
#endif


// ====================================================================================================================
// Debugging
// ====================================================================================================================

// most debugging tools are now bundled within the ENABLE_TRACING macro -- see documentation to see how to use

#define PRINT_MACRO_VALUES                                1 ///< When enabled, the encoder prints out a list of the non-environment-variable controlled macros and their values on startup

#define INTRA_FULL_SEARCH                                 0 ///< enables full mode search for intra estimation

// TODO: rename this macro to DECODER_DEBUG_BIT_STATISTICS (may currently cause merge issues with other branches)
// This can be enabled by the makefile
#ifndef RExt__DECODER_DEBUG_BIT_STATISTICS
#define RExt__DECODER_DEBUG_BIT_STATISTICS                0 ///< 0 (default) = decoder reports as normal, 1 = decoder produces bit usage statistics (will impact decoder run time by up to ~10%)
#endif

#ifndef RExt__DECODER_DEBUG_TOOL_STATISTICS
#define RExt__DECODER_DEBUG_TOOL_STATISTICS               0 ///< 0 (default) = decoder reports as normal, 1 = decoder produces tool usage statistics
#endif

#if RExt__DECODER_DEBUG_BIT_STATISTICS || RExt__DECODER_DEBUG_TOOL_STATISTICS
#define RExt__DECODER_DEBUG_STATISTICS                    1
#endif

// ====================================================================================================================
// Tool Switches - transitory (these macros are likely to be removed in future revisions)
// ====================================================================================================================

#define DECODER_CHECK_SUBSTREAM_AND_SLICE_TRAILING_BYTES  1 ///< TODO: integrate this macro into a broader conformance checking system.
#define T0196_SELECTIVE_RDOQ                              1 ///< selective RDOQ
#define U0040_MODIFIED_WEIGHTEDPREDICTION_WITH_BIPRED_AND_CLIPPING 1
#define U0033_ALTERNATIVE_TRANSFER_CHARACTERISTICS_SEI    1 ///< Alternative transfer characteristics SEI message (JCTVC-U0033, with syntax naming from V1005)
#define X0038_LAMBDA_FROM_QP_CAPABILITY                   1 ///< This approach derives lambda from QP+QPoffset+QPoffset2. QPoffset2 is derived from QP+QPoffset using a linear model that is clipped between 0 and 3.
                                                            // To use this capability enable config parameter LambdaFromQpEnable

// ====================================================================================================================
// Tool Switches
// ====================================================================================================================


// This can be enabled by the makefile
#ifndef RExt__HIGH_BIT_DEPTH_SUPPORT
#define RExt__HIGH_BIT_DEPTH_SUPPORT                      0 ///< 0 (default) use data type definitions for 8-10 bit video, 1 = use larger data types to allow for up to 16-bit video (originally developed as part of N0188)
#endif

// SIMD optimizations
#define SIMD_ENABLE                                       1
#define ENABLE_SIMD_OPT                                 ( SIMD_ENABLE && !RExt__HIGH_BIT_DEPTH_SUPPORT )    ///< SIMD optimizations, no impact on RD performance
#define ENABLE_SIMD_OPT_MCIF                            ( 1 && ENABLE_SIMD_OPT )                            ///< SIMD optimization for the interpolation filter, no impact on RD performance
#define ENABLE_SIMD_OPT_BUFFER                          ( 1 && ENABLE_SIMD_OPT )                            ///< SIMD optimization for the buffer operations, no impact on RD performance
#define ENABLE_SIMD_OPT_DIST                            ( 1 && ENABLE_SIMD_OPT )                            ///< SIMD optimization for the distortion calculations(SAD,SSE,HADAMARD), no impact on RD performance
#define ENABLE_SIMD_OPT_AFFINE_ME                       ( 1 && ENABLE_SIMD_OPT )                            ///< SIMD optimization for affine ME, no impact on RD performance
#define ENABLE_SIMD_OPT_ALF                             ( 1 && ENABLE_SIMD_OPT )                            ///< SIMD optimization for ALF
#if ENABLE_SIMD_OPT_BUFFER
#define ENABLE_SIMD_OPT_GBI                               1                                                 ///< SIMD optimization for GBi   
#endif

// End of SIMD optimizations


#define ENABLE_RQT_INTRA_SPEEDUP_MOD                      0 ///< tests two best modes with full rqt

#if ENABLE_RQT_INTRA_SPEEDUP_MOD
#error
#endif

#define ME_ENABLE_ROUNDING_OF_MVS                         1 ///< 0 (default) = disables rounding of motion vectors when right shifted,  1 = enables rounding

#define RDOQ_CHROMA_LAMBDA                                1 ///< F386: weighting of chroma for RDOQ

#define U0132_TARGET_BITS_SATURATION                      1 ///< Rate control with target bits saturation method
#ifdef  U0132_TARGET_BITS_SATURATION
#define V0078_ADAPTIVE_LOWER_BOUND                        1 ///< Target bits saturation with adaptive lower bound
#endif
#define W0038_DB_OPT                                      1 ///< adaptive DB parameter selection, LoopFilterOffsetInPPS and LoopFilterDisable are set to 0 and DeblockingFilterMetric=2;
#define W0038_CQP_ADJ                                     1 ///< chroma QP adjustment based on TL, CQPTLAdjustEnabled is set to 1;

#define SHARP_LUMA_DELTA_QP                               1 ///< include non-normative LCU deltaQP and normative chromaQP change
#define ER_CHROMA_QP_WCG_PPS                              1 ///< Chroma QP model for WCG used in Anchor 3.2
#define ENABLE_QPA                                        1 ///< Non-normative perceptual QP adaptation according to JVET-H0047 and JVET-K0206. Deactivated by default, activated using encoder arguments --PerceptQPA=1 --SliceChromaQPOffsetPeriodicity=1



#define RDOQ_CHROMA                                       1 ///< use of RDOQ in chroma

#define QP_SWITCHING_FOR_PARALLEL                         1 ///< Replace floating point QP with a source-file frame number. After switching POC, increase base QP instead of frame level QP.

// ====================================================================================================================
// Derived macros
// ====================================================================================================================

#if RExt__HIGH_BIT_DEPTH_SUPPORT
#define FULL_NBIT                                         1 ///< When enabled, use distortion measure derived from all bits of source data, otherwise discard (bitDepth - 8) least-significant bits of distortion
#define RExt__HIGH_PRECISION_FORWARD_TRANSFORM            1 ///< 0 use original 6-bit transform matrices for both forward and inverse transform, 1 (default) = use original matrices for inverse transform and high precision matrices for forward transform
#else
#define FULL_NBIT                                         1 ///< When enabled, use distortion measure derived from all bits of source data, otherwise discard (bitDepth - 8) least-significant bits of distortion
#define RExt__HIGH_PRECISION_FORWARD_TRANSFORM            0 ///< 0 (default) use original 6-bit transform matrices for both forward and inverse transform, 1 = use original matrices for inverse transform and high precision matrices for forward transform
#endif

#if FULL_NBIT
#define DISTORTION_PRECISION_ADJUSTMENT(x)                0
#else
#define DISTORTION_ESTIMATION_BITS                        8
#define DISTORTION_PRECISION_ADJUSTMENT(x)                ((x>DISTORTION_ESTIMATION_BITS)? ((x)-DISTORTION_ESTIMATION_BITS) : 0)
#endif

// ====================================================================================================================
// Error checks
// ====================================================================================================================

#if ((RExt__HIGH_PRECISION_FORWARD_TRANSFORM != 0) && (RExt__HIGH_BIT_DEPTH_SUPPORT == 0))
#error ERROR: cannot enable RExt__HIGH_PRECISION_FORWARD_TRANSFORM without RExt__HIGH_BIT_DEPTH_SUPPORT
#endif

// ====================================================================================================================
// Named numerical types
// ====================================================================================================================

#if RExt__HIGH_BIT_DEPTH_SUPPORT
typedef       int             Pel;               ///< pixel type
typedef       int64_t           TCoeff;            ///< transform coefficient
typedef       int             TMatrixCoeff;      ///< transform matrix coefficient
typedef       int16_t           TFilterCoeff;      ///< filter coefficient
typedef       int64_t           Intermediate_Int;  ///< used as intermediate value in calculations
typedef       uint64_t          Intermediate_UInt; ///< used as intermediate value in calculations
#else
typedef       int16_t           Pel;               ///< pixel type
typedef       int             TCoeff;            ///< transform coefficient
typedef       int16_t           TMatrixCoeff;      ///< transform matrix coefficient
typedef       int16_t           TFilterCoeff;      ///< filter coefficient
typedef       int             Intermediate_Int;  ///< used as intermediate value in calculations
typedef       uint32_t            Intermediate_UInt; ///< used as intermediate value in calculations
#endif

typedef       uint64_t          SplitSeries;       ///< used to encoded the splits that caused a particular CU size

typedef       uint64_t        Distortion;        ///< distortion measurement

// ====================================================================================================================
// Enumeration
// ====================================================================================================================
enum QuantFlags
{
  Q_INIT           = 0x0,
  Q_USE_RDOQ       = 0x1,
  Q_RDOQTS         = 0x2,
  Q_SELECTIVE_RDOQ = 0x4,
};

//EMT transform tags
enum TransType
{
  DCT2 = 0,
  DCT8 = 1,
  DST7 = 2,
  NUM_TRANS_TYPE = 3,
  DCT2_EMT = 4
};

enum RDPCMMode
{
  RDPCM_OFF             = 0,
  RDPCM_HOR             = 1,
  RDPCM_VER             = 2,
  NUMBER_OF_RDPCM_MODES = 3
};

enum RDPCMSignallingMode
{
  RDPCM_SIGNAL_IMPLICIT            = 0,
  RDPCM_SIGNAL_EXPLICIT            = 1,
  NUMBER_OF_RDPCM_SIGNALLING_MODES = 2
};

/// supported slice type
enum SliceType
{
  B_SLICE               = 0,
  P_SLICE               = 1,
  I_SLICE               = 2,
  NUMBER_OF_SLICE_TYPES = 3
};

/// chroma formats (according to semantics of chroma_format_idc)
enum ChromaFormat
{
  CHROMA_400        = 0,
  CHROMA_420        = 1,
  CHROMA_422        = 2,
  CHROMA_444        = 3,
  NUM_CHROMA_FORMAT = 4
};

enum ChannelType
{
  CHANNEL_TYPE_LUMA    = 0,
  CHANNEL_TYPE_CHROMA  = 1,
  MAX_NUM_CHANNEL_TYPE = 2
};

#define CH_L CHANNEL_TYPE_LUMA
#define CH_C CHANNEL_TYPE_CHROMA

enum ComponentID
{
  COMPONENT_Y         = 0,
  COMPONENT_Cb        = 1,
  COMPONENT_Cr        = 2,
  MAX_NUM_COMPONENT   = 3,
  MAX_NUM_TBLOCKS     = MAX_NUM_COMPONENT
};

#define MAP_CHROMA(c) (ComponentID(c))

enum InputColourSpaceConversion // defined in terms of conversion prior to input of encoder.
{
  IPCOLOURSPACE_UNCHANGED               = 0,
  IPCOLOURSPACE_YCbCrtoYCrCb            = 1, // Mainly used for debug!
  IPCOLOURSPACE_YCbCrtoYYY              = 2, // Mainly used for debug!
  IPCOLOURSPACE_RGBtoGBR                = 3,
  NUMBER_INPUT_COLOUR_SPACE_CONVERSIONS = 4
};

enum MATRIX_COEFFICIENTS // Table E.5 (Matrix coefficients)
{
  MATRIX_COEFFICIENTS_RGB                           = 0,
  MATRIX_COEFFICIENTS_BT709                         = 1,
  MATRIX_COEFFICIENTS_UNSPECIFIED                   = 2,
  MATRIX_COEFFICIENTS_RESERVED_BY_ITUISOIEC         = 3,
  MATRIX_COEFFICIENTS_USFCCT47                      = 4,
  MATRIX_COEFFICIENTS_BT601_625                     = 5,
  MATRIX_COEFFICIENTS_BT601_525                     = 6,
  MATRIX_COEFFICIENTS_SMPTE240                      = 7,
  MATRIX_COEFFICIENTS_YCGCO                         = 8,
  MATRIX_COEFFICIENTS_BT2020_NON_CONSTANT_LUMINANCE = 9,
  MATRIX_COEFFICIENTS_BT2020_CONSTANT_LUMINANCE     = 10,
};

enum DeblockEdgeDir
{
  EDGE_VER     = 0,
  EDGE_HOR     = 1,
  NUM_EDGE_DIR = 2
};

/// supported partition shape
enum PartSize
{
  SIZE_2Nx2N           = 0,           ///< symmetric motion partition,  2Nx2N
  NUMBER_OF_PART_SIZES
};

/// supported prediction type
enum PredMode
{
  MODE_INTER                 = 0,     ///< inter-prediction mode
  MODE_INTRA                 = 1,     ///< intra-prediction mode
  NUMBER_OF_PREDICTION_MODES = 2,
};

/// reference list index
enum RefPicList
{
  REF_PIC_LIST_0               = 0,   ///< reference list 0
  REF_PIC_LIST_1               = 1,   ///< reference list 1
  NUM_REF_PIC_LIST_01          = 2,
  REF_PIC_LIST_X               = 100  ///< special mark
};

#define L0 REF_PIC_LIST_0
#define L1 REF_PIC_LIST_1

/// distortion function index
enum DFunc
{
  DF_SSE             = 0,             ///< general size SSE
  DF_SSE2            = DF_SSE+1,      ///<   2xM SSE
  DF_SSE4            = DF_SSE+2,      ///<   4xM SSE
  DF_SSE8            = DF_SSE+3,      ///<   8xM SSE
  DF_SSE16           = DF_SSE+4,      ///<  16xM SSE
  DF_SSE32           = DF_SSE+5,      ///<  32xM SSE
  DF_SSE64           = DF_SSE+6,      ///<  64xM SSE
  DF_SSE16N          = DF_SSE+7,      ///< 16NxM SSE

  DF_SAD             = 8,             ///< general size SAD
  DF_SAD2            = DF_SAD+1,      ///<   2xM SAD
  DF_SAD4            = DF_SAD+2,      ///<   4xM SAD
  DF_SAD8            = DF_SAD+3,      ///<   8xM SAD
  DF_SAD16           = DF_SAD+4,      ///<  16xM SAD
  DF_SAD32           = DF_SAD+5,      ///<  32xM SAD
  DF_SAD64           = DF_SAD+6,      ///<  64xM SAD
  DF_SAD16N          = DF_SAD+7,      ///< 16NxM SAD

  DF_HAD             = 16,            ///< general size Hadamard
  DF_HAD2            = DF_HAD+1,      ///<   2xM HAD
  DF_HAD4            = DF_HAD+2,      ///<   4xM HAD
  DF_HAD8            = DF_HAD+3,      ///<   8xM HAD
  DF_HAD16           = DF_HAD+4,      ///<  16xM HAD
  DF_HAD32           = DF_HAD+5,      ///<  32xM HAD
  DF_HAD64           = DF_HAD+6,      ///<  64xM HAD
  DF_HAD16N          = DF_HAD+7,      ///< 16NxM HAD

  DF_SAD12           = 24,
  DF_SAD24           = 25,
  DF_SAD48           = 26,

  DF_MRSAD           = 27,            ///< general size MR SAD
  DF_MRSAD2          = DF_MRSAD+1,    ///<   2xM MR SAD
  DF_MRSAD4          = DF_MRSAD+2,    ///<   4xM MR SAD
  DF_MRSAD8          = DF_MRSAD+3,    ///<   8xM MR SAD
  DF_MRSAD16         = DF_MRSAD+4,    ///<  16xM MR SAD
  DF_MRSAD32         = DF_MRSAD+5,    ///<  32xM MR SAD
  DF_MRSAD64         = DF_MRSAD+6,    ///<  64xM MR SAD
  DF_MRSAD16N        = DF_MRSAD+7,    ///< 16NxM MR SAD

  DF_MRHAD           = 35,            ///< general size MR Hadamard
  DF_MRHAD2          = DF_MRHAD+1,    ///<   2xM MR HAD
  DF_MRHAD4          = DF_MRHAD+2,    ///<   4xM MR HAD
  DF_MRHAD8          = DF_MRHAD+3,    ///<   8xM MR HAD
  DF_MRHAD16         = DF_MRHAD+4,    ///<  16xM MR HAD
  DF_MRHAD32         = DF_MRHAD+5,    ///<  32xM MR HAD
  DF_MRHAD64         = DF_MRHAD+6,    ///<  64xM MR HAD
  DF_MRHAD16N        = DF_MRHAD+7,    ///< 16NxM MR HAD

  DF_MRSAD12         = 43,
  DF_MRSAD24         = 44,
  DF_MRSAD48         = 45,

  DF_SAD_FULL_NBIT    = 46,
  DF_SAD_FULL_NBIT2   = DF_SAD_FULL_NBIT+1,    ///<   2xM SAD with full bit usage
  DF_SAD_FULL_NBIT4   = DF_SAD_FULL_NBIT+2,    ///<   4xM SAD with full bit usage
  DF_SAD_FULL_NBIT8   = DF_SAD_FULL_NBIT+3,    ///<   8xM SAD with full bit usage
  DF_SAD_FULL_NBIT16  = DF_SAD_FULL_NBIT+4,    ///<  16xM SAD with full bit usage
  DF_SAD_FULL_NBIT32  = DF_SAD_FULL_NBIT+5,    ///<  32xM SAD with full bit usage
  DF_SAD_FULL_NBIT64  = DF_SAD_FULL_NBIT+6,    ///<  64xM SAD with full bit usage
  DF_SAD_FULL_NBIT16N = DF_SAD_FULL_NBIT+7,    ///< 16NxM SAD with full bit usage

#if WCG_EXT
  DF_SSE_WTD          = 54,                ///< general size SSE
  DF_SSE2_WTD         = DF_SSE_WTD+1,      ///<   4xM SSE
  DF_SSE4_WTD         = DF_SSE_WTD+2,      ///<   4xM SSE
  DF_SSE8_WTD         = DF_SSE_WTD+3,      ///<   8xM SSE
  DF_SSE16_WTD        = DF_SSE_WTD+4,      ///<  16xM SSE
  DF_SSE32_WTD        = DF_SSE_WTD+5,      ///<  32xM SSE
  DF_SSE64_WTD        = DF_SSE_WTD+6,      ///<  64xM SSE
  DF_SSE16N_WTD       = DF_SSE_WTD+7,      ///< 16NxM SSE
  DF_DEFAULT_ORI      = DF_SSE_WTD+8,
#endif

  DF_TOTAL_FUNCTIONS = 63
};

/// motion vector predictor direction used in AMVP
enum MvpDir
{
  MD_LEFT = 0,          ///< MVP of left block
  MD_ABOVE,             ///< MVP of above block
  MD_ABOVE_RIGHT,       ///< MVP of above right block
  MD_BELOW_LEFT,        ///< MVP of below left block
  MD_ABOVE_LEFT         ///< MVP of above left block
};

enum StoredResidualType
{
  RESIDUAL_RECONSTRUCTED          = 0,
  RESIDUAL_ENCODER_SIDE           = 1,
  NUMBER_OF_STORED_RESIDUAL_TYPES = 2
};

enum TransformDirection
{
  TRANSFORM_FORWARD              = 0,
  TRANSFORM_INVERSE              = 1,
  TRANSFORM_NUMBER_OF_DIRECTIONS = 2
};

/// supported ME search methods
enum MESearchMethod
{
  MESEARCH_FULL              = 0,
  MESEARCH_DIAMOND           = 1,
  MESEARCH_SELECTIVE         = 2,
  MESEARCH_DIAMOND_ENHANCED  = 3,
  MESEARCH_NUMBER_OF_METHODS = 4
};

/// coefficient scanning type used in ACS
enum CoeffScanType
{
  SCAN_DIAG = 0,        ///< up-right diagonal scan
#if HEVC_USE_MDCS
  SCAN_HOR  = 1,        ///< horizontal first scan
  SCAN_VER  = 2,        ///< vertical first scan
#endif
  SCAN_NUMBER_OF_TYPES
};

enum CoeffScanGroupType
{
  SCAN_UNGROUPED   = 0,
  SCAN_GROUPED_4x4 = 1,
  SCAN_NUMBER_OF_GROUP_TYPES = 2
};

enum SignificanceMapContextType
{
  CONTEXT_TYPE_4x4    = 0,
  CONTEXT_TYPE_8x8    = 1,
  CONTEXT_TYPE_NxN    = 2,
  CONTEXT_TYPE_SINGLE = 3,
  CONTEXT_NUMBER_OF_TYPES = 4
};

#if HEVC_USE_SCALING_LISTS
enum ScalingListMode
{
  SCALING_LIST_OFF,
  SCALING_LIST_DEFAULT,
  SCALING_LIST_FILE_READ
};

enum ScalingListSize
{
  SCALING_LIST_2x2 = 0,
  SCALING_LIST_4x4,
  SCALING_LIST_8x8,
  SCALING_LIST_16x16,
  SCALING_LIST_32x32,
  SCALING_LIST_64x64,
  SCALING_LIST_128x128,
  SCALING_LIST_SIZE_NUM,
  SCALING_LIST_FIRST_CODED = SCALING_LIST_4x4, // smallest scaling coded as High Level Parameter
  SCALING_LIST_LAST_CODED  = SCALING_LIST_32x32
};
#endif

// Slice / Slice segment encoding modes
enum SliceConstraint
{
  NO_SLICES              = 0,          ///< don't use slices / slice segments
  FIXED_NUMBER_OF_CTU    = 1,          ///< Limit maximum number of largest coding tree units in a slice / slice segments
  FIXED_NUMBER_OF_BYTES  = 2,          ///< Limit maximum number of bytes in a slice / slice segment
#if HEVC_TILES_WPP
  FIXED_NUMBER_OF_TILES  = 3,          ///< slices / slice segments span an integer number of tiles
  NUMBER_OF_SLICE_CONSTRAINT_MODES = 4
#else
  NUMBER_OF_SLICE_CONSTRAINT_MODES = 3
#endif
};

// For use with decoded picture hash SEI messages, generated by encoder.
enum HashType
{
  HASHTYPE_MD5             = 0,
  HASHTYPE_CRC             = 1,
  HASHTYPE_CHECKSUM        = 2,
  HASHTYPE_NONE            = 3,
  NUMBER_OF_HASHTYPES      = 4
};

enum SAOMode //mode
{
  SAO_MODE_OFF = 0,
  SAO_MODE_NEW,
  SAO_MODE_MERGE,
  NUM_SAO_MODES
};

enum SAOModeMergeTypes
{
  SAO_MERGE_LEFT =0,
  SAO_MERGE_ABOVE,
  NUM_SAO_MERGE_TYPES
};


enum SAOModeNewTypes
{
  SAO_TYPE_START_EO =0,
  SAO_TYPE_EO_0 = SAO_TYPE_START_EO,
  SAO_TYPE_EO_90,
  SAO_TYPE_EO_135,
  SAO_TYPE_EO_45,

  SAO_TYPE_START_BO,
  SAO_TYPE_BO = SAO_TYPE_START_BO,

  NUM_SAO_NEW_TYPES
};
#define NUM_SAO_EO_TYPES_LOG2 2

enum SAOEOClasses
{
  SAO_CLASS_EO_FULL_VALLEY = 0,
  SAO_CLASS_EO_HALF_VALLEY = 1,
  SAO_CLASS_EO_PLAIN       = 2,
  SAO_CLASS_EO_HALF_PEAK   = 3,
  SAO_CLASS_EO_FULL_PEAK   = 4,
  NUM_SAO_EO_CLASSES,
};

#define NUM_SAO_BO_CLASSES_LOG2  5
#define NUM_SAO_BO_CLASSES       (1<<NUM_SAO_BO_CLASSES_LOG2)

namespace Profile
{
  enum Name
  {
    NONE = 0,
    MAIN = 1,
    MAIN10 = 2,
    MAINSTILLPICTURE = 3,
    MAINREXT = 4,
    HIGHTHROUGHPUTREXT = 5,
    NEXT = 6
  };
}

namespace Level
{
  enum Tier
  {
    MAIN = 0,
    HIGH = 1,
  };

  enum Name
  {
    // code = (level * 30)
    NONE     = 0,
    LEVEL1   = 30,
    LEVEL2   = 60,
    LEVEL2_1 = 63,
    LEVEL3   = 90,
    LEVEL3_1 = 93,
    LEVEL4   = 120,
    LEVEL4_1 = 123,
    LEVEL5   = 150,
    LEVEL5_1 = 153,
    LEVEL5_2 = 156,
    LEVEL6   = 180,
    LEVEL6_1 = 183,
    LEVEL6_2 = 186,
    LEVEL8_5 = 255,
  };
}

enum CostMode
{
  COST_STANDARD_LOSSY              = 0,
  COST_SEQUENCE_LEVEL_LOSSLESS     = 1,
  COST_LOSSLESS_CODING             = 2,
  COST_MIXED_LOSSLESS_LOSSY_CODING = 3
};

enum WeightedPredictionMethod
{
  WP_PER_PICTURE_WITH_SIMPLE_DC_COMBINED_COMPONENT                          =0,
  WP_PER_PICTURE_WITH_SIMPLE_DC_PER_COMPONENT                               =1,
  WP_PER_PICTURE_WITH_HISTOGRAM_AND_PER_COMPONENT                           =2,
  WP_PER_PICTURE_WITH_HISTOGRAM_AND_PER_COMPONENT_AND_CLIPPING              =3,
  WP_PER_PICTURE_WITH_HISTOGRAM_AND_PER_COMPONENT_AND_CLIPPING_AND_EXTENSION=4
};

enum FastInterSearchMode
{
  FASTINTERSEARCH_DISABLED = 0,
  FASTINTERSEARCH_MODE1    = 1, // TODO: assign better names to these.
  FASTINTERSEARCH_MODE2    = 2,
  FASTINTERSEARCH_MODE3    = 3
};

enum SPSExtensionFlagIndex
{
  SPS_EXT__REXT           = 0,
//SPS_EXT__MVHEVC         = 1, //for use in future versions
//SPS_EXT__SHVC           = 2, //for use in future versions
  SPS_EXT__NEXT           = 3,
  NUM_SPS_EXTENSION_FLAGS = 8
};

enum PPSExtensionFlagIndex
{
  PPS_EXT__REXT           = 0,
//PPS_EXT__MVHEVC         = 1, //for use in future versions
//PPS_EXT__SHVC           = 2, //for use in future versions
  NUM_PPS_EXTENSION_FLAGS = 8
};

// TODO: Existing names used for the different NAL unit types can be altered to better reflect the names in the spec.
//       However, the names in the spec are not yet stable at this point. Once the names are stable, a cleanup
//       effort can be done without use of macros to alter the names used to indicate the different NAL unit types.
enum NalUnitType
{
  NAL_UNIT_CODED_SLICE_TRAIL_N = 0, // 0
  NAL_UNIT_CODED_SLICE_TRAIL_R,     // 1

  NAL_UNIT_CODED_SLICE_TSA_N,       // 2
  NAL_UNIT_CODED_SLICE_TSA_R,       // 3

  NAL_UNIT_CODED_SLICE_STSA_N,      // 4
  NAL_UNIT_CODED_SLICE_STSA_R,      // 5

  NAL_UNIT_CODED_SLICE_RADL_N,      // 6
  NAL_UNIT_CODED_SLICE_RADL_R,      // 7

  NAL_UNIT_CODED_SLICE_RASL_N,      // 8
  NAL_UNIT_CODED_SLICE_RASL_R,      // 9

  NAL_UNIT_RESERVED_VCL_N10,
  NAL_UNIT_RESERVED_VCL_R11,
  NAL_UNIT_RESERVED_VCL_N12,
  NAL_UNIT_RESERVED_VCL_R13,
  NAL_UNIT_RESERVED_VCL_N14,
  NAL_UNIT_RESERVED_VCL_R15,

  NAL_UNIT_CODED_SLICE_BLA_W_LP,    // 16
  NAL_UNIT_CODED_SLICE_BLA_W_RADL,  // 17
  NAL_UNIT_CODED_SLICE_BLA_N_LP,    // 18
  NAL_UNIT_CODED_SLICE_IDR_W_RADL,  // 19
  NAL_UNIT_CODED_SLICE_IDR_N_LP,    // 20
  NAL_UNIT_CODED_SLICE_CRA,         // 21
  NAL_UNIT_RESERVED_IRAP_VCL22,
  NAL_UNIT_RESERVED_IRAP_VCL23,

  NAL_UNIT_RESERVED_VCL24,
  NAL_UNIT_RESERVED_VCL25,
  NAL_UNIT_RESERVED_VCL26,
  NAL_UNIT_RESERVED_VCL27,
  NAL_UNIT_RESERVED_VCL28,
  NAL_UNIT_RESERVED_VCL29,
  NAL_UNIT_RESERVED_VCL30,
  NAL_UNIT_RESERVED_VCL31,

#if HEVC_VPS
  NAL_UNIT_VPS,                     // 32
#else
  NAL_UNIT_RESERVED_32,
#endif
  NAL_UNIT_SPS,                     // 33
  NAL_UNIT_PPS,                     // 34
  NAL_UNIT_ACCESS_UNIT_DELIMITER,   // 35
  NAL_UNIT_EOS,                     // 36
  NAL_UNIT_EOB,                     // 37
  NAL_UNIT_FILLER_DATA,             // 38
  NAL_UNIT_PREFIX_SEI,              // 39
  NAL_UNIT_SUFFIX_SEI,              // 40

  NAL_UNIT_RESERVED_NVCL41,
  NAL_UNIT_RESERVED_NVCL42,
  NAL_UNIT_RESERVED_NVCL43,
  NAL_UNIT_RESERVED_NVCL44,
  NAL_UNIT_RESERVED_NVCL45,
  NAL_UNIT_RESERVED_NVCL46,
  NAL_UNIT_RESERVED_NVCL47,
  NAL_UNIT_UNSPECIFIED_48,
  NAL_UNIT_UNSPECIFIED_49,
  NAL_UNIT_UNSPECIFIED_50,
  NAL_UNIT_UNSPECIFIED_51,
  NAL_UNIT_UNSPECIFIED_52,
  NAL_UNIT_UNSPECIFIED_53,
  NAL_UNIT_UNSPECIFIED_54,
  NAL_UNIT_UNSPECIFIED_55,
  NAL_UNIT_UNSPECIFIED_56,
  NAL_UNIT_UNSPECIFIED_57,
  NAL_UNIT_UNSPECIFIED_58,
  NAL_UNIT_UNSPECIFIED_59,
  NAL_UNIT_UNSPECIFIED_60,
  NAL_UNIT_UNSPECIFIED_61,
  NAL_UNIT_UNSPECIFIED_62,
  NAL_UNIT_UNSPECIFIED_63,
  NAL_UNIT_INVALID,
};

#if SHARP_LUMA_DELTA_QP
enum LumaLevelToDQPMode
{
  LUMALVL_TO_DQP_DISABLED   = 0,
  LUMALVL_TO_DQP_AVG_METHOD = 1, // use average of CTU to determine luma level
#if !WCG_EXT
  LUMALVL_TO_DQP_MAX_METHOD = 2,  // use maximum value of CTU to determine luma level
  LUMALVL_TO_DQP_NUM_MODES  = 3
#else
  LUMALVL_TO_DQP_NUM_MODES  = 2
#endif
};
#endif

enum SaveLoadTag
{
  SAVE_LOAD_INIT = 0,
  SAVE_ENC_INFO  = 1,
  LOAD_ENC_INFO  = 2
};

enum MergeType
{
  MRG_TYPE_DEFAULT_N        = 0, // 0
  MRG_TYPE_SUBPU_ATMVP,
  NUM_MRG_TYPE                   // 5
};


//////////////////////////////////////////////////////////////////////////
// Encoder modes to try out
//////////////////////////////////////////////////////////////////////////

enum EncModeFeature
{
  ENC_FT_FRAC_BITS = 0,
  ENC_FT_DISTORTION,
  ENC_FT_RD_COST,
  ENC_FT_ENC_MODE_TYPE,
  ENC_FT_ENC_MODE_OPTS,
  ENC_FT_ENC_MODE_PART,
  NUM_ENC_FEATURES
};

enum ImvMode
{
  IMV_OFF = 0,
  IMV_DEFAULT,
  IMV_4PEL,
  NUM_IMV_MODES
};


// ====================================================================================================================
// Type definition
// ====================================================================================================================

/// parameters for adaptive loop filter
class PicSym;

#define MAX_NUM_SAO_CLASSES  32  //(NUM_SAO_EO_GROUPS > NUM_SAO_BO_GROUPS)?NUM_SAO_EO_GROUPS:NUM_SAO_BO_GROUPS

struct SAOOffset
{
  SAOMode modeIdc; // NEW, MERGE, OFF
  int typeIdc;     // union of SAOModeMergeTypes and SAOModeNewTypes, depending on modeIdc.
  int typeAuxInfo; // BO: starting band index
  int offset[MAX_NUM_SAO_CLASSES];

  SAOOffset();
  ~SAOOffset();
  void reset();

  const SAOOffset& operator= (const SAOOffset& src);
};

struct SAOBlkParam
{

  SAOBlkParam();
  ~SAOBlkParam();
  void reset();
  const SAOBlkParam& operator= (const SAOBlkParam& src);
  SAOOffset& operator[](int compIdx){ return offsetParam[compIdx];}
  const SAOOffset& operator[](int compIdx) const { return offsetParam[compIdx];}
private:
  SAOOffset offsetParam[MAX_NUM_COMPONENT];

};



struct BitDepths
{
  int recon[MAX_NUM_CHANNEL_TYPE]; ///< the bit depth as indicated in the SPS
};

/// parameters for deblocking filter
struct LFCUParam
{
  bool internalEdge;                     ///< indicates internal edge
  bool leftEdge;                         ///< indicates left edge
  bool topEdge;                          ///< indicates top edge
};



struct PictureHash
{
  std::vector<uint8_t> hash;

  bool operator==(const PictureHash &other) const
  {
    if (other.hash.size() != hash.size())
    {
      return false;
    }
    for(uint32_t i=0; i<uint32_t(hash.size()); i++)
    {
      if (other.hash[i] != hash[i])
      {
        return false;
      }
    }
    return true;
  }

  bool operator!=(const PictureHash &other) const
  {
    return !(*this == other);
  }
};

struct SEITimeSet
{
  SEITimeSet() : clockTimeStampFlag(false),
                     numUnitFieldBasedFlag(false),
                     countingType(0),
                     fullTimeStampFlag(false),
                     discontinuityFlag(false),
                     cntDroppedFlag(false),
                     numberOfFrames(0),
                     secondsValue(0),
                     minutesValue(0),
                     hoursValue(0),
                     secondsFlag(false),
                     minutesFlag(false),
                     hoursFlag(false),
                     timeOffsetLength(0),
                     timeOffsetValue(0)
  { }
  bool clockTimeStampFlag;
  bool numUnitFieldBasedFlag;
  int  countingType;
  bool fullTimeStampFlag;
  bool discontinuityFlag;
  bool cntDroppedFlag;
  int  numberOfFrames;
  int  secondsValue;
  int  minutesValue;
  int  hoursValue;
  bool secondsFlag;
  bool minutesFlag;
  bool hoursFlag;
  int  timeOffsetLength;
  int  timeOffsetValue;
};

struct SEIMasteringDisplay
{
  bool      colourVolumeSEIEnabled;
  uint32_t      maxLuminance;
  uint32_t      minLuminance;
  uint16_t    primaries[3][2];
  uint16_t    whitePoint[2];
};

#if SHARP_LUMA_DELTA_QP
struct LumaLevelToDeltaQPMapping
{
  LumaLevelToDQPMode                 mode;             ///< use deltaQP determined by block luma level
  double                             maxMethodWeight;  ///< weight of max luma value when mode = 2
  std::vector< std::pair<int, int> > mapping;          ///< first=luma level, second=delta QP.
#if ENABLE_QPA
  bool isEnabled() const { return (mode != LUMALVL_TO_DQP_DISABLED && mode != LUMALVL_TO_DQP_NUM_MODES); }
#else
  bool isEnabled() const { return mode!=LUMALVL_TO_DQP_DISABLED; }
#endif
};
#endif

#if ER_CHROMA_QP_WCG_PPS
struct WCGChromaQPControl
{
  bool isEnabled() const { return enabled; }
  bool   enabled;         ///< Enabled flag (0:default)
  double chromaCbQpScale; ///< Chroma Cb QP Scale (1.0:default)
  double chromaCrQpScale; ///< Chroma Cr QP Scale (1.0:default)
  double chromaQpScale;   ///< Chroma QP Scale (0.0:default)
  double chromaQpOffset;  ///< Chroma QP Offset (0.0:default)
};
#endif

class ChromaCbfs
{
public:
  ChromaCbfs()
    : Cb(true), Cr(true)
  {}
  ChromaCbfs( bool _cbf )
    : Cb( _cbf ), Cr( _cbf )
  {}
public:
  bool sigChroma( ChromaFormat chromaFormat ) const
  {
    if( chromaFormat == CHROMA_400 )
    {
      return false;
    }
    return   ( Cb || Cr );
  }
  bool& cbf( ComponentID compID )
  {
    bool *cbfs[MAX_NUM_TBLOCKS] = { nullptr, &Cb, &Cr };

    return *cbfs[compID];
  }
public:
  bool Cb;
  bool Cr;
};


enum MsgLevel
{
  SILENT  = 0,
  ERROR   = 1,
  WARNING = 2,
  INFO    = 3,
  NOTICE  = 4,
  VERBOSE = 5,
  DETAILS = 6
};


// ---------------------------------------------------------------------------
// exception class
// ---------------------------------------------------------------------------

class Exception : public std::exception
{
public:
  Exception( const std::string& _s ) : m_str( _s ) { }
  Exception( const Exception& _e ) : std::exception( _e ), m_str( _e.m_str ) { }
  virtual ~Exception() noexcept { };
  virtual const char* what() const noexcept { return m_str.c_str(); }
  Exception& operator=( const Exception& _e ) { std::exception::operator=( _e ); m_str = _e.m_str; return *this; }
  template<typename T> Exception& operator<<( T t ) { std::ostringstream oss; oss << t; m_str += oss.str(); return *this; }
private:
  std::string m_str;
};

// if a check fails with THROW or CHECK, please check if ported correctly from assert in revision 1196)
#define THROW(x)            throw( Exception( "\nERROR: In function \"" ) << __FUNCTION__ << "\" in " << __FILE__ << ":" << __LINE__ << ": " << x )
#define CHECK(c,x)          if(c){ THROW(x); }
#define EXIT(x)             throw( Exception( "\n" ) << x << "\n" )
#define CHECK_NULLPTR(_ptr) CHECK( !( _ptr ), "Accessing an empty pointer pointer!" )
#if defined( _DEBUG )
#define CHECKD(c,x)         if(c){ THROW(x); }
#else
#define CHECKD(c,x)
#endif // _DEBUG

// ---------------------------------------------------------------------------
// static vector
// ---------------------------------------------------------------------------

template<typename T, size_t N>
class static_vector
{
  T _arr[ N ];
  size_t _size;

public:

  typedef T         value_type;
  typedef size_t    size_type;
  typedef ptrdiff_t difference_type;
  typedef T&        reference;
  typedef T const&  const_reference;
  typedef T*        pointer;
  typedef T const*  const_pointer;
  typedef T*        iterator;
  typedef T const*  const_iterator;

  static const size_type max_num_elements = N;

  static_vector() : _size( 0 )                                 { }
  static_vector( size_t N_ ) : _size( N_ )                     { }
  static_vector( size_t N_, const T& _val ) : _size( 0 )       { resize( N_, _val ); }
  template<typename It>
  static_vector( It _it1, It _it2 ) : _size( 0 )               { while( _it1 < _it2 ) _arr[ _size++ ] = *_it1++; }
  static_vector( std::initializer_list<T> _il ) : _size( 0 )
  {
    typename std::initializer_list<T>::iterator _src1 = _il.begin();
    typename std::initializer_list<T>::iterator _src2 = _il.end();

    while( _src1 < _src2 ) _arr[ _size++ ] = *_src1++;

    CHECKD( _size > N, "capacity exceeded" );
  }
  static_vector& operator=( std::initializer_list<T> _il )
  {
    _size = 0;

    typename std::initializer_list<T>::iterator _src1 = _il.begin();
    typename std::initializer_list<T>::iterator _src2 = _il.end();

    while( _src1 < _src2 ) _arr[ _size++ ] = *_src1++;

    CHECKD( _size > N, "capacity exceeded" );
  }

  void resize( size_t N_ )                      { CHECKD( N_ > N, "capacity exceeded" ); while(_size < N_) _arr[ _size++ ] = T() ; _size = N_; }
  void resize( size_t N_, const T& _val )       { CHECKD( N_ > N, "capacity exceeded" ); while(_size < N_) _arr[ _size++ ] = _val; _size = N_; }
  void reserve( size_t N_ )                     { CHECKD( N_ > N, "capacity exceeded" ); }
  void push_back( const T& _val )               { CHECKD( _size >= N, "capacity exceeded" ); _arr[ _size++ ] = _val; }
  void push_back( T&& val )                     { CHECKD( _size >= N, "capacity exceeded" ); _arr[ _size++ ] = std::forward<T>( val ); }
  void pop_back()                               { CHECKD( _size == 0, "calling pop_back on an empty vector" ); _size--; }
  void pop_front()                              { CHECKD( _size == 0, "calling pop_front on an empty vector" ); _size--; for( int i = 0; i < _size; i++ ) _arr[i] = _arr[i + 1]; }
  void clear()                                  { _size = 0; }
  reference       at( size_t _i )               { CHECKD( _i >= _size, "Trying to access an out-of-bound-element" ); return _arr[ _i ]; }
  const_reference at( size_t _i ) const         { CHECKD( _i >= _size, "Trying to access an out-of-bound-element" ); return _arr[ _i ]; }
  reference       operator[]( size_t _i )       { CHECKD( _i >= _size, "Trying to access an out-of-bound-element" ); return _arr[ _i ]; }
  const_reference operator[]( size_t _i ) const { CHECKD( _i >= _size, "Trying to access an out-of-bound-element" ); return _arr[ _i ]; }
  reference       front()                       { CHECKD( _size == 0, "Trying to access the first element of an empty vector" ); return _arr[ 0 ]; }
  const_reference front() const                 { CHECKD( _size == 0, "Trying to access the first element of an empty vector" ); return _arr[ 0 ]; }
  reference       back()                        { CHECKD( _size == 0, "Trying to access the last element of an empty vector" );  return _arr[ _size - 1 ]; }
  const_reference back() const                  { CHECKD( _size == 0, "Trying to access the last element of an empty vector" );  return _arr[ _size - 1 ]; }
  pointer         data()                        { return _arr; }
  const_pointer   data() const                  { return _arr; }
  iterator        begin()                       { return _arr; }
  const_iterator  begin() const                 { return _arr; }
  const_iterator  cbegin() const                { return _arr; }
  iterator        end()                         { return _arr + _size; }
  const_iterator  end() const                   { return _arr + _size; };
  const_iterator  cend() const                  { return _arr + _size; };
  size_type       size() const                  { return _size; };
  size_type       byte_size() const             { return _size * sizeof( T ); }
  bool            empty() const                 { return _size == 0; }

  size_type       capacity() const              { return N; }
  size_type       max_size() const              { return N; }
  size_type       byte_capacity() const         { return sizeof(_arr); }

  iterator        insert( const_iterator _pos, const T& _val )
                                                { CHECKD( _size >= N, "capacity exceeded" );
                                                  for( difference_type i = _size - 1; i >= _pos - _arr; i-- ) _arr[i + 1] = _arr[i];
                                                  *const_cast<iterator>( _pos ) = _val;
                                                  _size++;
                                                  return const_cast<iterator>( _pos ); }

  iterator        insert( const_iterator _pos, T&& _val )
                                                { CHECKD( _size >= N, "capacity exceeded" );
                                                  for( difference_type i = _size - 1; i >= _pos - _arr; i-- ) _arr[i + 1] = _arr[i];
                                                  *const_cast<iterator>( _pos ) = std::forward<T>( _val );
                                                  _size++; return const_cast<iterator>( _pos ); }
  template<class InputIt>
  iterator        insert( const_iterator _pos, InputIt first, InputIt last )
                                                { const difference_type numEl = last - first;
                                                  CHECKD( _size + numEl >= N, "capacity exceeded" );
                                                  for( difference_type i = _size - 1; i >= _pos - _arr; i-- ) _arr[i + numEl] = _arr[i];
                                                  iterator it = const_cast<iterator>( _pos ); _size += numEl;
                                                  while( first != last ) *it++ = *first++;
                                                  return const_cast<iterator>( _pos ); }
};


// ---------------------------------------------------------------------------
// dynamic cache
// ---------------------------------------------------------------------------

template<typename T>
class dynamic_cache
{
  std::vector<T*> m_cache;
#if ENABLE_SPLIT_PARALLELISM || ENABLE_WPP_PARALLELISM
  int64_t         m_cacheId;
#endif

public:

#if ENABLE_SPLIT_PARALLELISM || ENABLE_WPP_PARALLELISM
  dynamic_cache()
  {
    static int cacheId = 0;
    m_cacheId = cacheId++;
  }

#endif
  ~dynamic_cache()
  {
    deleteEntries();
  }

  void deleteEntries()
  {
    for( auto &p : m_cache )
    {
      delete p;
      p = nullptr;
    }

    m_cache.clear();
  }

  T* get()
  {
    T* ret;

    if( !m_cache.empty() )
    {
      ret = m_cache.back();
      m_cache.pop_back();
#if ENABLE_SPLIT_PARALLELISM || ENABLE_WPP_PARALLELISM
      CHECK( ret->cacheId != m_cacheId, "Putting item into wrong cache!" );
      CHECK( !ret->cacheUsed,           "Fetched an element that should've been in cache!!" );
#endif
    }
    else
    {
      ret = new T;
    }

#if ENABLE_SPLIT_PARALLELISM || ENABLE_WPP_PARALLELISM
    ret->cacheId   = m_cacheId;
    ret->cacheUsed = false;

#endif
    return ret;
  }

  void cache( T* el )
  {
#if ENABLE_SPLIT_PARALLELISM || ENABLE_WPP_PARALLELISM
    CHECK( el->cacheId != m_cacheId, "Putting item into wrong cache!" );
    CHECK( el->cacheUsed,            "Putting cached item back into cache!" );

    el->cacheUsed = true;

#endif
    m_cache.push_back( el );
  }

  void cache( std::vector<T*>& vel )
  {
#if ENABLE_SPLIT_PARALLELISM || ENABLE_WPP_PARALLELISM
    for( auto el : vel )
    {
      CHECK( el->cacheId != m_cacheId, "Putting item into wrong cache!" );
      CHECK( el->cacheUsed,            "Putting cached item back into cache!" );

      el->cacheUsed = true;
    }

#endif
    m_cache.insert( m_cache.end(), vel.begin(), vel.end() );
    vel.clear();
  }
};

typedef dynamic_cache<struct CodingUnit    > CUCache;
typedef dynamic_cache<struct PredictionUnit> PUCache;
typedef dynamic_cache<struct TransformUnit > TUCache;

struct XUCache
{
  CUCache cuCache;
  PUCache puCache;
  TUCache tuCache;
};

#define SIGN(x) ( (x) >= 0 ? 1 : -1 )

#define MAX_NUM_ALF_CLASSES             25
#define MAX_NUM_ALF_LUMA_COEFF          13
#define MAX_NUM_ALF_CHROMA_COEFF        7
#define MAX_ALF_FILTER_LENGTH           7
#define MAX_NUM_ALF_COEFF               (MAX_ALF_FILTER_LENGTH * MAX_ALF_FILTER_LENGTH / 2 + 1)

enum AlfFilterType
{
  ALF_FILTER_5,
  ALF_FILTER_7,
  ALF_NUM_OF_FILTER_TYPES
};

struct AlfFilterShape
{
  AlfFilterShape( int size )
    : filterLength( size ),
    numCoeff( size * size / 4 + 1 ),
    filterSize( size * size / 2 + 1 )
  {
    if( size == 5 )
    {
      pattern = {
                 0,
             1,  2,  3,
         4,  5,  6,  5,  4,
             3,  2,  1,
                 0
      };

      weights = {
                 2,
              2, 2, 2,
           2, 2, 1, 1
      };

      golombIdx = {
                 0,
              0, 1, 0,
           0, 1, 2, 2
      };

      filterType = ALF_FILTER_5;
    }
    else if( size == 7 )
    {
      pattern = {
                     0,
                 1,  2,  3,
             4,  5,  6,  7,  8,
         9, 10, 11, 12, 11, 10, 9,
             8,  7,  6,  5,  4,
                 3,  2,  1,
                     0
      };

      weights = {
                    2,
                2,  2,  2,
            2,  2,  2,  2,  2,
        2,  2,  2,  1,  1
      };

      golombIdx = {
                    0,
                 0, 1, 0,
              0, 1, 2, 1, 0,
           0, 1, 2, 3, 3
      };

      filterType = ALF_FILTER_7;
    }
    else
    {
      filterType = ALF_NUM_OF_FILTER_TYPES;
      CHECK( 0, "Wrong ALF filter shape" );
    }
  }

  AlfFilterType filterType;
  int filterLength;
  int numCoeff;      //TO DO: check whether we need both numCoeff and filterSize
  int filterSize;
  std::vector<int> pattern;
  std::vector<int> weights;
  std::vector<int> golombIdx;
};

struct AlfSliceParam
{
  bool                         enabledFlag[MAX_NUM_COMPONENT];                          // alf_slice_enable_flag, alf_chroma_idc
#if !JVET_L0664_ALF_REMOVE_LUMA_5x5
  AlfFilterType                lumaFilterType;                                          // filter_type_flag
#endif
  bool                         chromaCtbPresentFlag;                                    // alf_chroma_ctb_present_flag
  short                        lumaCoeff[MAX_NUM_ALF_CLASSES * MAX_NUM_ALF_LUMA_COEFF]; // alf_coeff_luma_delta[i][j]
  short                        chromaCoeff[MAX_NUM_ALF_CHROMA_COEFF];                   // alf_coeff_chroma[i]
  short                        filterCoeffDeltaIdx[MAX_NUM_ALF_CLASSES];                // filter_coeff_delta[i]
  bool                         filterCoeffFlag[MAX_NUM_ALF_CLASSES];                    // filter_coefficient_flag[i]
  int                          numLumaFilters;                                          // number_of_filters_minus1 + 1
  bool                         coeffDeltaFlag;                                          // alf_coefficients_delta_flag
  bool                         coeffDeltaPredModeFlag;                                  // coeff_delta_pred_mode_flag
  std::vector<AlfFilterShape>* filterShapes;

  void reset()
  {
    std::memset( enabledFlag, false, sizeof( enabledFlag ) );
#if !JVET_L0664_ALF_REMOVE_LUMA_5x5
    lumaFilterType = ALF_FILTER_5;
#endif
    std::memset( lumaCoeff, 0, sizeof( lumaCoeff ) );
    std::memset( chromaCoeff, 0, sizeof( chromaCoeff ) );
    std::memset( filterCoeffDeltaIdx, 0, sizeof( filterCoeffDeltaIdx ) );
    std::memset( filterCoeffFlag, true, sizeof( filterCoeffFlag ) );
    numLumaFilters = 1;
    coeffDeltaFlag = false;
    coeffDeltaPredModeFlag = false;
    chromaCtbPresentFlag = false;
  }

  const AlfSliceParam& operator = ( const AlfSliceParam& src )
  {
    std::memcpy( enabledFlag, src.enabledFlag, sizeof( enabledFlag ) );
#if !JVET_L0664_ALF_REMOVE_LUMA_5x5
    lumaFilterType = src.lumaFilterType;
#endif
    std::memcpy( lumaCoeff, src.lumaCoeff, sizeof( lumaCoeff ) );
    std::memcpy( chromaCoeff, src.chromaCoeff, sizeof( chromaCoeff ) );
    std::memcpy( filterCoeffDeltaIdx, src.filterCoeffDeltaIdx, sizeof( filterCoeffDeltaIdx ) );
    std::memcpy( filterCoeffFlag, src.filterCoeffFlag, sizeof( filterCoeffFlag ) );
    numLumaFilters = src.numLumaFilters;
    coeffDeltaFlag = src.coeffDeltaFlag;
    coeffDeltaPredModeFlag = src.coeffDeltaPredModeFlag;
    filterShapes = src.filterShapes;
    chromaCtbPresentFlag = src.chromaCtbPresentFlag;
    return *this;
  }
};

//! \}

#endif

<|MERGE_RESOLUTION|>--- conflicted
+++ resolved
@@ -50,15 +50,13 @@
 #include <assert.h>
 #include <cassert>
 
-<<<<<<< HEAD
+#define JVET_L0664_ALF_REMOVE_LUMA_5x5                    1
+
+#define JVET_L0083_ALF_FRAC_BIT                           1 // Reduce number of ALF fractional bit to 7   
+
+#define JVET_L0082_ALF_COEF_BITS                          1 // ALF filter coefficient bitwidth constraints
+
 #define JVET_L0646_GBI                                    1 // Generalized bi-prediction (GBi)
-=======
-#define JVET_L0664_ALF_REMOVE_LUMA_5x5                    1
-
-#define JVET_L0083_ALF_FRAC_BIT                           1 // Reduce number of ALF fractional bit to 7   
-
-#define JVET_L0082_ALF_COEF_BITS                          1 // ALF filter coefficient bitwidth constraints
->>>>>>> 9736275f
 
 #define REUSE_CU_RESULTS                                  1
 
