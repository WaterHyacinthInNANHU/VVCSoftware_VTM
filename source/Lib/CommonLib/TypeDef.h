--- conflicted
+++ resolved
@@ -51,9 +51,8 @@
 #include <cassert>
 
 //########### place macros to be removed in next cycle below this line ###############
-<<<<<<< HEAD
 #define JVET_R0078_DISABLE_CHROMA_DBF_OFFSET_SINGALLING   1 // JVET-R0078: disable chroma DBF offset signalling
-=======
+
 #define JVET_R0194_CONSTRAINT_PS_SHARING_REFERENCING      1 // JVET-R0194: Constraint that if slice at layer A refer to PS at layer B, then all OLS that contains layer A must contain layer B as well.
 
 #define JVET_R0162_WRAPAROUND_OFFSET_SIGNALING            1 // JVET-R0162 proposal 1 : signal "picture width minus wraparound offset" instead of "wraparound offset"
@@ -65,7 +64,6 @@
 #define JVET_Q0488_SEI_REPETITION_CONSTRAINT              1 // JVET-Q0488: SEI repetition constraint
 
 #define JVET_Q0764_WRAP_AROUND_WITH_RPR                   1 // JVET-Q0764: Combination of wrap around offset and RPR
->>>>>>> a872f038
 
 #define JVET_R0055_HANDLING_NON_EXISTENT_QM               1 // JVET-R0055: infer chroma scaling lists to be all 16 in 4:0:0 by copy mode flag
 
