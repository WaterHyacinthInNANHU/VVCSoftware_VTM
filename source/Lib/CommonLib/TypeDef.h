--- conflicted
+++ resolved
@@ -50,11 +50,9 @@
 #include <assert.h>
 #include <cassert>
 
-<<<<<<< HEAD
 #define JVET_N0278_FIXES                                  1
-=======
+
 #define JVET_P0578_MINIMUM_CU_SIZE_CONSTRAINT             1 // JVET-P0578: minimum CU size constraint
->>>>>>> 2e3dc755
 
 #define JVET_P0091_REMOVE_BDOF_OFFSET_SHIFT               1 // JVET-P0091: Align sample offset calculation of BDOF and PROF
 
