--- conflicted
+++ resolved
@@ -50,13 +50,11 @@
 #include <assert.h>
 #include <cassert>
 
-<<<<<<< HEAD
 #define JVET_P1024_SINGLE_SLICE_PER_SUBPIC_FLAG           1 // JVET-P1024: single_slice_per_subpic_flag in the PPS
 
 #define JVET_P1038_ALF_PAD_RASTER_SLICE                   1 // JVET-P1038, handle ALF padding in raster scan slice
-=======
+
 #define JVET_P1019_OUTPUT_LAYER_SET                       1 // JVET-P1019: Signaling of output layer set (OLS) and its output process
->>>>>>> d5df5731
 
 #define JVET_P0257_SCALING_LISTS_SPEEDUP_DEC              1 // JVET-P0257: Decoder speed-up for handling scaling matrices
 
