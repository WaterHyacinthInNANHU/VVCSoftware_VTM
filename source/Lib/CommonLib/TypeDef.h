--- conflicted
+++ resolved
@@ -51,16 +51,14 @@
 #include <cassert>
 
 //########### place macros to be removed in next cycle below this line ###############
-<<<<<<< HEAD
 
 #define JVET_S0193_NO_OUTPUT_PRIOR_PIC                    1 // JVET-S0193: Move ph_no_output_of_prior_pics_flag to SH                       
-=======
+
 #define JVET_S0219_ASPECT2_CHANGE_ORDER_APS_PARAMS_TYPE   1 // JVET-S0219 aspect2: change the order to put the aps_params_type before the aps_adaptation_parameter_set_id.
 
 #define JVET_R0270                                        1 // JVET-S0270: Treating picture with mixed RASL and RADL slices as RASL picture
 
 #define JVET_S0081_NON_REFERENCED_PIC                     1 // JVET-S0081: exclude non-referenced picture to be used as prevTid0 picture
->>>>>>> ae9a21ca
 
 #define JVET_R0433                                        1 // JVET-R0433: APS signaling and semantics cleanup
 
