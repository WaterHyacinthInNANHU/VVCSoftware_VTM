--- conflicted
+++ resolved
@@ -52,13 +52,9 @@
 
 #define JVET_Q0179_SCALING_WINDOW_SIZE_CONSTRAINT         1 // JVET-Q0179: Scaling window size constraint for constraining worst case memory bandwidth
 
-<<<<<<< HEAD
 #define JVET_Q0420_PPS_CHROMA_TOOL_FLAG                   1 // JVET-Q0420: add pps_chroma_tool_offsets_present_flag in PPS
 
 #define JVET_Q0172_CHROMA_FORMAT_BITDEPTH_CONSTRAINT      1 // JVET-Q0172: Disallow differing chroma format and different bit depths for cross-layer prediction. 
-=======
-#define JVET_Q0172_CHROMA_FORMAT_BITDEPTH_CONSTRAINT      1 //JVET-Q0172: Disallow differing chroma format and different bit depths for cross-layer prediction. 
->>>>>>> 07ab210a
 
 #define JVET_Q0491_PLT_ESCAPE                             1 // JVET-Q0491: Palette escape binarization
 
