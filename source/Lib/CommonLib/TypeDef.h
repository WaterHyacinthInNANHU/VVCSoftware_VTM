--- conflicted
+++ resolved
@@ -55,13 +55,11 @@
 
 #define JVET_P0371_CHROMA_SCALING_OFFSET                  1 // JVET-P0371: Signalling offset for chroma residual scaling
 
-<<<<<<< HEAD
+#define JVET_P0469_QP_OUT_VAL                             1 // JVET-P0469: Coding delta_qp_diff_val instead of delta_qp_out_val
+
 #define JVET_P0590_SCALING_WINDOW                         1 // JVET-P0590: scaling window for RPR
 #define JVET_P0592_CHROMA_PHASE                           1 // JVET-P0592: chroma phase for RPR
 
-=======
-#define JVET_P0469_QP_OUT_VAL                             1 // JVET-P0469: Coding delta_qp_diff_val instead of delta_qp_out_val
->>>>>>> 3a2628bc
 #define JVET_P0803_COMBINED_MIP_CLEANUP                   1 // JVET-P0803: Several MIP cleanups
 #define JVET_P0199_P0289_P0303_MIP_FULLMATRIX             1 // JVET-P0199/P0289/P0303: Full matrix multiplication for all MIP block shapes
 
