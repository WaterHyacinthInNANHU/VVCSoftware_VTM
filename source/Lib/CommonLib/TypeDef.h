--- conflicted
+++ resolved
@@ -50,11 +50,9 @@
 #include <assert.h>
 #include <cassert>
 
-<<<<<<< HEAD
 #define JVET_N0494_DRAP                                   1 // JVET-N0494: Dependent random access point indication SEI
-=======
+
 #define JVET_OO147_LEADING_PIC_CHECKING                   1 // JVET-O0147: Constraints on leading pictures
->>>>>>> 2780c91b
 
 #define JVET_O0299_APS_SCALINGLIST                        1 // JVET-O0299: Scaling List Matrices Support in APS
 
