--- conflicted
+++ resolved
@@ -50,11 +50,9 @@
 #include <assert.h>
 #include <cassert>
 
-<<<<<<< HEAD
 #define JVET_Q0089_SLICE_LOSSLESS_CODING_CHROMA_BDPCM     1 // JVET-Q0089: RRC slice-level switch for lossless coding and one SPS flag for luma and chroma BDPCM.
-=======
+
 #define JVET_Q0816                                        1 // JVET_Q0816: Omit the signalling of subpic layout when there is only one subpicture
->>>>>>> 1cc0312d
 
 #define JVET_Q0438_MONOCHROME_BUGFIXES                    1 // JVET-Q0438: Monochrome bug fixes
 
