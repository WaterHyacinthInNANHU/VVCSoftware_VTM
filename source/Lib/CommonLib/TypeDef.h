--- conflicted
+++ resolved
@@ -54,11 +54,9 @@
 
 #define JVET_N0494_DRAP                                   1 // JVET-N0494: Dependent random access point indication SEI
 
-<<<<<<< HEAD
 #define JVET_O0173_O0176_O0338_NUMBRICK_M2                1 // JVET-O0173, O0176, O0338 : Replacing num_brick_rows_minus1 with num_brick_rows_minus2
-=======
+
 #define JVET_OO152_BP_SEI_GDR                             1 // JVET-O0152: Allowing association of a buffering period SEI with GDR picture
->>>>>>> 7c70ec3e
 
 #define JVET_OO147_LEADING_PIC_CHECKING                   1 // JVET-O0147: Constraints on leading pictures
 
