/* The copyright in this software is being made available under the BSD
 * License, included below. This software may be subject to other third party
 * and contributor rights, including patent rights, and no such rights are
 * granted under this license.
 *
 * Copyright (c) 2010-2018, ITU/ISO/IEC
 * All rights reserved.
 *
 * Redistribution and use in source and binary forms, with or without
 * modification, are permitted provided that the following conditions are met:
 *
 *  * Redistributions of source code must retain the above copyright notice,
 *    this list of conditions and the following disclaimer.
 *  * Redistributions in binary form must reproduce the above copyright notice,
 *    this list of conditions and the following disclaimer in the documentation
 *    and/or other materials provided with the distribution.
 *  * Neither the name of the ITU/ISO/IEC nor the names of its contributors may
 *    be used to endorse or promote products derived from this software without
 *    specific prior written permission.
 *
 * THIS SOFTWARE IS PROVIDED BY THE COPYRIGHT HOLDERS AND CONTRIBUTORS "AS IS"
 * AND ANY EXPRESS OR IMPLIED WARRANTIES, INCLUDING, BUT NOT LIMITED TO, THE
 * IMPLIED WARRANTIES OF MERCHANTABILITY AND FITNESS FOR A PARTICULAR PURPOSE
 * ARE DISCLAIMED. IN NO EVENT SHALL THE COPYRIGHT HOLDER OR CONTRIBUTORS
 * BE LIABLE FOR ANY DIRECT, INDIRECT, INCIDENTAL, SPECIAL, EXEMPLARY, OR
 * CONSEQUENTIAL DAMAGES (INCLUDING, BUT NOT LIMITED TO, PROCUREMENT OF
 * SUBSTITUTE GOODS OR SERVICES; LOSS OF USE, DATA, OR PROFITS; OR BUSINESS
 * INTERRUPTION) HOWEVER CAUSED AND ON ANY THEORY OF LIABILITY, WHETHER IN
 * CONTRACT, STRICT LIABILITY, OR TORT (INCLUDING NEGLIGENCE OR OTHERWISE)
 * ARISING IN ANY WAY OUT OF THE USE OF THIS SOFTWARE, EVEN IF ADVISED OF
 * THE POSSIBILITY OF SUCH DAMAGE.
 */

/** \file     TypeDef.h
    \brief    Define macros, basic types, new types and enumerations
*/

#ifndef __TYPEDEF__
#define __TYPEDEF__

#ifndef __COMMONDEF__
#error Include CommonDef.h not TypeDef.h
#endif

#include <vector>
#include <utility>
#include <sstream>
#include <cstddef>
#include <cstring>
#include <assert.h>
#include <cassert>

<<<<<<< HEAD
#define JVET_L0410_TC_TAB                                 1 // Change TC table for QP 51-63

#define JVET_L0136_L0085_LM_RESTRICTED_LINEBUFFER         1 // line buffer restriction in LM prediction
=======
#define JVET_L0124_L0208_TRIANGLE                         1 // triangular shape prediction unit
>>>>>>> c5e67d8e

#define JVET_L0059_MTS_SIMP                               1 // Simpification on MTS signaling
#define JVET_L0100_MULTI_HYPOTHESIS_INTRA                 1 // Combine intra mode with an extra merge indexed prediction
#define JVET_L0165_6MPM                                   1 // Use 6 MPM for 67 intra prediction modes

#define JVET_L0118_ALIGN_MTS_INDEX                        1 // Align mts_index on intra and inter

#define JVET_L0377_AMVR_ROUNDING_ALIGN                    1 // Align AMVR rounding for AMVP candidate

#define JVET_L0285_8BIT_TRANSFORM_CORE                    1 // Primary transform using 8-bit cores

#define JVET_L0081_VPDU_SPLIT_CONSTRAINTS                 1 // VPDU constraints for binary and ternary partitions

#define JVET_L0104_NO_4x4BI_INTER_CU                      1 // Prohibit 4x4 bi-prediction for inter CU
#define JVET_L0266_HMVP                                   1 //History-based MVP
#if JVET_L0266_HMVP
#define JVET_L0158_L0106_RESET_BUFFER                     1 //reset the history buffer on HMVP
#endif

#define JVET_L0265_AFF_MINIMUM4X4                         1 //Affine 4x4 chroma subblock 

#define JVET_L0111                                        1 // Max Tx size for skip
#define JVET_L0553_FIX_INITQP                             1
#define JVET_L0053_L0272_DM                               1 // use center position of luma block to derive DM

#define JVET_L0147_ALF_SUBSAMPLED_LAPLACIAN               1 // Subsampled Laplacian calculation

#define JVET_L0191_LM_WO_LMS                              1 // NO LMS regression. min/max are used instead

#define JVET_L0338_MDLM                                   1 // multi-directional LM. L0338 test5.4.1,L0340 test5.6.1

#define JVET_L0090_PAIR_AVG                               1 // Add pairwise average candidates, replace HEVC combined candidates
#define JVET_L0054_MMVD                                   1

#define JVET_L0392_ALF_INIT_STATE                         1

#define JVET_L0664_ALF_REMOVE_LUMA_5x5                    1

#define JVET_L0083_ALF_FRAC_BIT                           1 // Reduce number of ALF fractional bit to 7   

#define JVET_L0082_ALF_COEF_BITS                          1 // ALF filter coefficient bitwidth constraints

#define JVET_L0194_ONE_CTX_FOR_MRG_IDX                    1 // one context for full-block Merge index

#define JVET_L0361_SPLIT_CTX                              1 // context for cu-split-related flags

#define JVET_L0274                                        1
#define JVET_L0274_ENCODER_SPEED_UP                     ( 1 && JVET_L0274 ) // encoder speed-up by pre-calculating position dependent parameters

#define L0074_SUBBLOCK_DEBLOCKING                         1

#define JVET_L0260_AFFINE_ME                              1

#define JVET_L0256_BIO                                    1

#define JVET_L0646_GBI                                    1 // Generalized bi-prediction (GBi)

#define JVET_L0628_4TAP_INTRA                             1 // 4-tap intra-interpolation filtering with switching between Gaussian and DCT-IF filters for luma component

#define JVET_L0271_AFFINE_AMVP_SIMPLIFY                   1 // Simplification of affine AMVP list construction
#define JVET_L0694_AFFINE_LINEBUFFER_CLEANUP              1 // L0045/L0047/L0694: Combination of affine mode clean up and line buffer reduction
#define JVET_L0632_AFFINE_MERGE                           1 // L0142/L0632: Affine merge list construction
#if JVET_L0632_AFFINE_MERGE
#define JVET_L0369_SUBBLOCK_MERGE                         1 // Moving ATMVP into the sub-block merge list
#endif

#define REUSE_CU_RESULTS                                  1

#define REMOVE_MV_ADAPT_PREC                              1 // remove the high precision flag in the MV class

#define JVET_L0093_SIMP_PRUNE                             1

#define JVET_L0257_ATMVP_COLBLK_CLIP                      1

#ifndef JVET_B0051_NON_MPM_MODE
#define JVET_B0051_NON_MPM_MODE                         ( 1 && JEM_TOOLS )
#endif
#ifndef QTBT_AS_IN_JEM
#define QTBT_AS_IN_JEM                                    1
#endif
#ifndef HEVC_TOOLS
#define HEVC_TOOLS                                        0
#endif

#ifndef JVET_J0090_MEMORY_BANDWITH_MEASURE
#define JVET_J0090_MEMORY_BANDWITH_MEASURE                0
#endif

#ifndef EXTENSION_360_VIDEO
#define EXTENSION_360_VIDEO                               0   ///< extension for 360/spherical video coding support; this macro should be controlled by makefile, as it would be used to control whether the library is built and linked
#endif

#ifndef ENABLE_WPP_PARALLELISM
#define ENABLE_WPP_PARALLELISM                            0
#endif
#if ENABLE_WPP_PARALLELISM
#ifndef ENABLE_WPP_STATIC_LINK
#define ENABLE_WPP_STATIC_LINK                            0 // bug fix static link
#endif
#define PARL_WPP_MAX_NUM_THREADS                         16

#endif
#ifndef ENABLE_SPLIT_PARALLELISM
#define ENABLE_SPLIT_PARALLELISM                          0
#endif
#if ENABLE_SPLIT_PARALLELISM
#define PARL_SPLIT_MAX_NUM_JOBS                           6                             // number of parallel jobs that can be defined and need memory allocated
#define NUM_RESERVERD_SPLIT_JOBS                        ( PARL_SPLIT_MAX_NUM_JOBS + 1 )  // number of all data structures including the merge thread (0)
#define PARL_SPLIT_MAX_NUM_THREADS                        PARL_SPLIT_MAX_NUM_JOBS
#define NUM_SPLIT_THREADS_IF_MSVC                         4

#endif
#define JVET_L0217_L0678_PARTITION_HIGHLEVEL_CONSTRAINT   1

#define JVET_L0198_L0468_L0104_ATMVP_8x8SUB_BLOCK         1  // Fix sub-block size to 8x8 in ATMVP as proposed in L0198, L0468 and L0104
#define JVET_L0198_ATMVP_SCAN_SIMP                        1  // Simplification for scan process in ATMVP cTMv derivation

// ====================================================================================================================
// NEXT software switches
// ====================================================================================================================
#define K0238_SAO_GREEDY_MERGE_ENCODING                   1

#ifndef ENABLE_TRACING
#define ENABLE_TRACING                                    0 // DISABLE by default (enable only when debugging, requires 15% run-time in decoding) -- see documentation in 'doc/DTrace for NextSoftware.pdf'
#if ENABLE_TRACING
#define K0149_BLOCK_STATISTICS                            1 // enables block statistics, which can be analysed with YUView (https://github.com/IENT/YUView)
#if K0149_BLOCK_STATISTICS
#define BLOCK_STATS_AS_CSV                                0 // statistics will be written in a comma separated value format. this is not supported by YUView
#endif
#endif
#endif // ! ENABLE_TRACING

#define WCG_EXT                                           0 // part of JEM sharp Luma qp
#define WCG_WPSNR                                         WCG_EXT

#if HEVC_TOOLS
#define HEVC_USE_INTRA_SMOOTHING_T32                      1
#define HEVC_USE_INTRA_SMOOTHING_T64                      1
#define JEM_USE_INTRA_BOUNDARY                            1
#define HEVC_USE_DC_PREDFILTERING                         1
#define HEVC_USE_HOR_VER_PREDFILTERING                    1
#define HEVC_USE_4x4_DSTVII                               1
#define HEVC_USE_MDCS                                     1
#define HEVC_USE_SIGN_HIDING                              1
#define HEVC_USE_SCALING_LISTS                            1
#define HEVC_VPS                                          1
#define HEVC_DEPENDENT_SLICES                             1
#define HEVC_TILES_WPP                                    1
#else
#define HEVC_USE_SIGN_HIDING                              1
#endif


#define KEEP_PRED_AND_RESI_SIGNALS                        0

#define ENABLE_BMS                                        1

#if QTBT_AS_IN_JEM // macros which will cause changes in the decoder behavior ara marked with *** - keep them on to retain compatibility with JEM-toolcheck
#define HM_NO_ADDITIONAL_SPEEDUPS                         0
#define HM_QTBT_AS_IN_JEM                                 1   // ***
#if     HM_QTBT_AS_IN_JEM
#define HM_QTBT_AS_IN_JEM_CONTEXT                         1   // ***
#define HM_QTBT_AS_IN_JEM_SYNTAX                        ( 1 && !( ENABLE_BMS ) ) // *** -- cannot be enabled if ENABLE_BMS is on
#define HM_QTBT_AS_IN_JEM_QUANT                           1   // ***
#define HM_QTBT_REPRODUCE_FAST_LCTU_BUG                   1
#define HM_QTBT_ONLY_QT_IMPLICIT                          0   // ***
#endif
#define HM_CODED_CU_INFO                                  1   // like in JEM, when related CU is skipped, it stays like this even if a non skip mode wins...
#define HM_4TAPIF_AS_IN_JEM                               1   // *** - PM: condition not well suited for 4-tap interpolation filters
#define HM_EMT_NSST_AS_IN_JEM                             1   //
#define HM_MDIS_AS_IN_JEM                                 1   // *** - PM: not filtering ref. samples for 64xn case and using Planar MDIS condition at encoder
#define HM_JEM_CLIP_PEL                                   1   // ***
#if JVET_L0093_SIMP_PRUNE
#define HM_JEM_MERGE_CANDS                                0   // ***
#else
#define HM_JEM_MERGE_CANDS                                1   // ***
#endif

#endif//JEM_COMP

#if ENABLE_BMS
#if HM_QTBT_AS_IN_JEM_SYNTAX
#error HM_QTBT_AS_IN_JEM_SYNTAX cannot be enabled if ENABLE_BMS is enabled
#endif
#endif


// ====================================================================================================================
// Debugging
// ====================================================================================================================

// most debugging tools are now bundled within the ENABLE_TRACING macro -- see documentation to see how to use

#define PRINT_MACRO_VALUES                                1 ///< When enabled, the encoder prints out a list of the non-environment-variable controlled macros and their values on startup

#define INTRA_FULL_SEARCH                                 0 ///< enables full mode search for intra estimation

// TODO: rename this macro to DECODER_DEBUG_BIT_STATISTICS (may currently cause merge issues with other branches)
// This can be enabled by the makefile
#ifndef RExt__DECODER_DEBUG_BIT_STATISTICS
#define RExt__DECODER_DEBUG_BIT_STATISTICS                0 ///< 0 (default) = decoder reports as normal, 1 = decoder produces bit usage statistics (will impact decoder run time by up to ~10%)
#endif

#ifndef RExt__DECODER_DEBUG_TOOL_STATISTICS
#define RExt__DECODER_DEBUG_TOOL_STATISTICS               0 ///< 0 (default) = decoder reports as normal, 1 = decoder produces tool usage statistics
#endif

#if RExt__DECODER_DEBUG_BIT_STATISTICS || RExt__DECODER_DEBUG_TOOL_STATISTICS
#define RExt__DECODER_DEBUG_STATISTICS                    1
#endif

// ====================================================================================================================
// Tool Switches - transitory (these macros are likely to be removed in future revisions)
// ====================================================================================================================

#define DECODER_CHECK_SUBSTREAM_AND_SLICE_TRAILING_BYTES  1 ///< TODO: integrate this macro into a broader conformance checking system.
#define T0196_SELECTIVE_RDOQ                              1 ///< selective RDOQ
#define U0040_MODIFIED_WEIGHTEDPREDICTION_WITH_BIPRED_AND_CLIPPING 1
#define U0033_ALTERNATIVE_TRANSFER_CHARACTERISTICS_SEI    1 ///< Alternative transfer characteristics SEI message (JCTVC-U0033, with syntax naming from V1005)
#define X0038_LAMBDA_FROM_QP_CAPABILITY                   1 ///< This approach derives lambda from QP+QPoffset+QPoffset2. QPoffset2 is derived from QP+QPoffset using a linear model that is clipped between 0 and 3.
                                                            // To use this capability enable config parameter LambdaFromQpEnable

// ====================================================================================================================
// Tool Switches
// ====================================================================================================================


// This can be enabled by the makefile
#ifndef RExt__HIGH_BIT_DEPTH_SUPPORT
#define RExt__HIGH_BIT_DEPTH_SUPPORT                      0 ///< 0 (default) use data type definitions for 8-10 bit video, 1 = use larger data types to allow for up to 16-bit video (originally developed as part of N0188)
#endif

// SIMD optimizations
#define SIMD_ENABLE                                       1
#define ENABLE_SIMD_OPT                                 ( SIMD_ENABLE && !RExt__HIGH_BIT_DEPTH_SUPPORT )    ///< SIMD optimizations, no impact on RD performance
#define ENABLE_SIMD_OPT_MCIF                            ( 1 && ENABLE_SIMD_OPT )                            ///< SIMD optimization for the interpolation filter, no impact on RD performance
#define ENABLE_SIMD_OPT_BUFFER                          ( 1 && ENABLE_SIMD_OPT )                            ///< SIMD optimization for the buffer operations, no impact on RD performance
#define ENABLE_SIMD_OPT_DIST                            ( 1 && ENABLE_SIMD_OPT )                            ///< SIMD optimization for the distortion calculations(SAD,SSE,HADAMARD), no impact on RD performance
#define ENABLE_SIMD_OPT_AFFINE_ME                       ( 1 && ENABLE_SIMD_OPT )                            ///< SIMD optimization for affine ME, no impact on RD performance
#define ENABLE_SIMD_OPT_ALF                             ( 1 && ENABLE_SIMD_OPT )                            ///< SIMD optimization for ALF
#if ENABLE_SIMD_OPT_BUFFER && JVET_L0646_GBI
#define ENABLE_SIMD_OPT_GBI                               1                                                 ///< SIMD optimization for GBi   
#endif
#define ENABLE_SIMD_OPT_BIO                             ( JVET_L0256_BIO && ENABLE_SIMD_OPT )               ///< SIMD optimization for BIO

// End of SIMD optimizations


#define ENABLE_RQT_INTRA_SPEEDUP_MOD                      0 ///< tests two best modes with full rqt

#if ENABLE_RQT_INTRA_SPEEDUP_MOD
#error
#endif

#define ME_ENABLE_ROUNDING_OF_MVS                         1 ///< 0 (default) = disables rounding of motion vectors when right shifted,  1 = enables rounding

#define RDOQ_CHROMA_LAMBDA                                1 ///< F386: weighting of chroma for RDOQ

#define U0132_TARGET_BITS_SATURATION                      1 ///< Rate control with target bits saturation method
#ifdef  U0132_TARGET_BITS_SATURATION
#define V0078_ADAPTIVE_LOWER_BOUND                        1 ///< Target bits saturation with adaptive lower bound
#endif
#define W0038_DB_OPT                                      1 ///< adaptive DB parameter selection, LoopFilterOffsetInPPS and LoopFilterDisable are set to 0 and DeblockingFilterMetric=2;
#define W0038_CQP_ADJ                                     1 ///< chroma QP adjustment based on TL, CQPTLAdjustEnabled is set to 1;

#define SHARP_LUMA_DELTA_QP                               1 ///< include non-normative LCU deltaQP and normative chromaQP change
#define ER_CHROMA_QP_WCG_PPS                              1 ///< Chroma QP model for WCG used in Anchor 3.2
#define ENABLE_QPA                                        1 ///< Non-normative perceptual QP adaptation according to JVET-H0047 and JVET-K0206. Deactivated by default, activated using encoder arguments --PerceptQPA=1 --SliceChromaQPOffsetPeriodicity=1



#define RDOQ_CHROMA                                       1 ///< use of RDOQ in chroma

#define QP_SWITCHING_FOR_PARALLEL                         1 ///< Replace floating point QP with a source-file frame number. After switching POC, increase base QP instead of frame level QP.

#define LUMA_ADAPTIVE_DEBLOCKING_FILTER_QP_OFFSET         1 /// JVET-L0414 (CE11.2.2) with explicit signalling of num interval, threshold and qpOffset
// ====================================================================================================================
// Derived macros
// ====================================================================================================================

#if RExt__HIGH_BIT_DEPTH_SUPPORT
#define FULL_NBIT                                         1 ///< When enabled, use distortion measure derived from all bits of source data, otherwise discard (bitDepth - 8) least-significant bits of distortion
#define RExt__HIGH_PRECISION_FORWARD_TRANSFORM            1 ///< 0 use original 6-bit transform matrices for both forward and inverse transform, 1 (default) = use original matrices for inverse transform and high precision matrices for forward transform
#else
#define FULL_NBIT                                         1 ///< When enabled, use distortion measure derived from all bits of source data, otherwise discard (bitDepth - 8) least-significant bits of distortion
#define RExt__HIGH_PRECISION_FORWARD_TRANSFORM            0 ///< 0 (default) use original 6-bit transform matrices for both forward and inverse transform, 1 = use original matrices for inverse transform and high precision matrices for forward transform
#endif

#if FULL_NBIT
#define DISTORTION_PRECISION_ADJUSTMENT(x)                0
#else
#define DISTORTION_ESTIMATION_BITS                        8
#define DISTORTION_PRECISION_ADJUSTMENT(x)                ((x>DISTORTION_ESTIMATION_BITS)? ((x)-DISTORTION_ESTIMATION_BITS) : 0)
#endif

// ====================================================================================================================
// Error checks
// ====================================================================================================================

#if ((RExt__HIGH_PRECISION_FORWARD_TRANSFORM != 0) && (RExt__HIGH_BIT_DEPTH_SUPPORT == 0))
#error ERROR: cannot enable RExt__HIGH_PRECISION_FORWARD_TRANSFORM without RExt__HIGH_BIT_DEPTH_SUPPORT
#endif

// ====================================================================================================================
// Named numerical types
// ====================================================================================================================

#if RExt__HIGH_BIT_DEPTH_SUPPORT
typedef       int             Pel;               ///< pixel type
typedef       int64_t           TCoeff;            ///< transform coefficient
typedef       int             TMatrixCoeff;      ///< transform matrix coefficient
typedef       int16_t           TFilterCoeff;      ///< filter coefficient
typedef       int64_t           Intermediate_Int;  ///< used as intermediate value in calculations
typedef       uint64_t          Intermediate_UInt; ///< used as intermediate value in calculations
#else
typedef       int16_t           Pel;               ///< pixel type
typedef       int             TCoeff;            ///< transform coefficient
typedef       int16_t           TMatrixCoeff;      ///< transform matrix coefficient
typedef       int16_t           TFilterCoeff;      ///< filter coefficient
typedef       int             Intermediate_Int;  ///< used as intermediate value in calculations
typedef       uint32_t            Intermediate_UInt; ///< used as intermediate value in calculations
#endif

typedef       uint64_t          SplitSeries;       ///< used to encoded the splits that caused a particular CU size

typedef       uint64_t        Distortion;        ///< distortion measurement

// ====================================================================================================================
// Enumeration
// ====================================================================================================================
enum QuantFlags
{
  Q_INIT           = 0x0,
  Q_USE_RDOQ       = 0x1,
  Q_RDOQTS         = 0x2,
  Q_SELECTIVE_RDOQ = 0x4,
};

//EMT transform tags
enum TransType
{
  DCT2 = 0,
  DCT8 = 1,
  DST7 = 2,
  NUM_TRANS_TYPE = 3,
  DCT2_EMT = 4
};

enum RDPCMMode
{
  RDPCM_OFF             = 0,
  RDPCM_HOR             = 1,
  RDPCM_VER             = 2,
  NUMBER_OF_RDPCM_MODES = 3
};

enum RDPCMSignallingMode
{
  RDPCM_SIGNAL_IMPLICIT            = 0,
  RDPCM_SIGNAL_EXPLICIT            = 1,
  NUMBER_OF_RDPCM_SIGNALLING_MODES = 2
};

/// supported slice type
enum SliceType
{
  B_SLICE               = 0,
  P_SLICE               = 1,
  I_SLICE               = 2,
  NUMBER_OF_SLICE_TYPES = 3
};

/// chroma formats (according to semantics of chroma_format_idc)
enum ChromaFormat
{
  CHROMA_400        = 0,
  CHROMA_420        = 1,
  CHROMA_422        = 2,
  CHROMA_444        = 3,
  NUM_CHROMA_FORMAT = 4
};

enum ChannelType
{
  CHANNEL_TYPE_LUMA    = 0,
  CHANNEL_TYPE_CHROMA  = 1,
  MAX_NUM_CHANNEL_TYPE = 2
};

#define CH_L CHANNEL_TYPE_LUMA
#define CH_C CHANNEL_TYPE_CHROMA

enum ComponentID
{
  COMPONENT_Y         = 0,
  COMPONENT_Cb        = 1,
  COMPONENT_Cr        = 2,
  MAX_NUM_COMPONENT   = 3,
  MAX_NUM_TBLOCKS     = MAX_NUM_COMPONENT
};

#define MAP_CHROMA(c) (ComponentID(c))

enum InputColourSpaceConversion // defined in terms of conversion prior to input of encoder.
{
  IPCOLOURSPACE_UNCHANGED               = 0,
  IPCOLOURSPACE_YCbCrtoYCrCb            = 1, // Mainly used for debug!
  IPCOLOURSPACE_YCbCrtoYYY              = 2, // Mainly used for debug!
  IPCOLOURSPACE_RGBtoGBR                = 3,
  NUMBER_INPUT_COLOUR_SPACE_CONVERSIONS = 4
};

enum MATRIX_COEFFICIENTS // Table E.5 (Matrix coefficients)
{
  MATRIX_COEFFICIENTS_RGB                           = 0,
  MATRIX_COEFFICIENTS_BT709                         = 1,
  MATRIX_COEFFICIENTS_UNSPECIFIED                   = 2,
  MATRIX_COEFFICIENTS_RESERVED_BY_ITUISOIEC         = 3,
  MATRIX_COEFFICIENTS_USFCCT47                      = 4,
  MATRIX_COEFFICIENTS_BT601_625                     = 5,
  MATRIX_COEFFICIENTS_BT601_525                     = 6,
  MATRIX_COEFFICIENTS_SMPTE240                      = 7,
  MATRIX_COEFFICIENTS_YCGCO                         = 8,
  MATRIX_COEFFICIENTS_BT2020_NON_CONSTANT_LUMINANCE = 9,
  MATRIX_COEFFICIENTS_BT2020_CONSTANT_LUMINANCE     = 10,
};

enum DeblockEdgeDir
{
  EDGE_VER     = 0,
  EDGE_HOR     = 1,
  NUM_EDGE_DIR = 2
};

/// supported partition shape
enum PartSize
{
  SIZE_2Nx2N           = 0,           ///< symmetric motion partition,  2Nx2N
  NUMBER_OF_PART_SIZES
};

/// supported prediction type
enum PredMode
{
  MODE_INTER                 = 0,     ///< inter-prediction mode
  MODE_INTRA                 = 1,     ///< intra-prediction mode
  NUMBER_OF_PREDICTION_MODES = 2,
};

/// reference list index
enum RefPicList
{
  REF_PIC_LIST_0               = 0,   ///< reference list 0
  REF_PIC_LIST_1               = 1,   ///< reference list 1
  NUM_REF_PIC_LIST_01          = 2,
  REF_PIC_LIST_X               = 100  ///< special mark
};

#define L0 REF_PIC_LIST_0
#define L1 REF_PIC_LIST_1

/// distortion function index
enum DFunc
{
  DF_SSE             = 0,             ///< general size SSE
  DF_SSE2            = DF_SSE+1,      ///<   2xM SSE
  DF_SSE4            = DF_SSE+2,      ///<   4xM SSE
  DF_SSE8            = DF_SSE+3,      ///<   8xM SSE
  DF_SSE16           = DF_SSE+4,      ///<  16xM SSE
  DF_SSE32           = DF_SSE+5,      ///<  32xM SSE
  DF_SSE64           = DF_SSE+6,      ///<  64xM SSE
  DF_SSE16N          = DF_SSE+7,      ///< 16NxM SSE

  DF_SAD             = 8,             ///< general size SAD
  DF_SAD2            = DF_SAD+1,      ///<   2xM SAD
  DF_SAD4            = DF_SAD+2,      ///<   4xM SAD
  DF_SAD8            = DF_SAD+3,      ///<   8xM SAD
  DF_SAD16           = DF_SAD+4,      ///<  16xM SAD
  DF_SAD32           = DF_SAD+5,      ///<  32xM SAD
  DF_SAD64           = DF_SAD+6,      ///<  64xM SAD
  DF_SAD16N          = DF_SAD+7,      ///< 16NxM SAD

  DF_HAD             = 16,            ///< general size Hadamard
  DF_HAD2            = DF_HAD+1,      ///<   2xM HAD
  DF_HAD4            = DF_HAD+2,      ///<   4xM HAD
  DF_HAD8            = DF_HAD+3,      ///<   8xM HAD
  DF_HAD16           = DF_HAD+4,      ///<  16xM HAD
  DF_HAD32           = DF_HAD+5,      ///<  32xM HAD
  DF_HAD64           = DF_HAD+6,      ///<  64xM HAD
  DF_HAD16N          = DF_HAD+7,      ///< 16NxM HAD

  DF_SAD12           = 24,
  DF_SAD24           = 25,
  DF_SAD48           = 26,

  DF_MRSAD           = 27,            ///< general size MR SAD
  DF_MRSAD2          = DF_MRSAD+1,    ///<   2xM MR SAD
  DF_MRSAD4          = DF_MRSAD+2,    ///<   4xM MR SAD
  DF_MRSAD8          = DF_MRSAD+3,    ///<   8xM MR SAD
  DF_MRSAD16         = DF_MRSAD+4,    ///<  16xM MR SAD
  DF_MRSAD32         = DF_MRSAD+5,    ///<  32xM MR SAD
  DF_MRSAD64         = DF_MRSAD+6,    ///<  64xM MR SAD
  DF_MRSAD16N        = DF_MRSAD+7,    ///< 16NxM MR SAD

  DF_MRHAD           = 35,            ///< general size MR Hadamard
  DF_MRHAD2          = DF_MRHAD+1,    ///<   2xM MR HAD
  DF_MRHAD4          = DF_MRHAD+2,    ///<   4xM MR HAD
  DF_MRHAD8          = DF_MRHAD+3,    ///<   8xM MR HAD
  DF_MRHAD16         = DF_MRHAD+4,    ///<  16xM MR HAD
  DF_MRHAD32         = DF_MRHAD+5,    ///<  32xM MR HAD
  DF_MRHAD64         = DF_MRHAD+6,    ///<  64xM MR HAD
  DF_MRHAD16N        = DF_MRHAD+7,    ///< 16NxM MR HAD

  DF_MRSAD12         = 43,
  DF_MRSAD24         = 44,
  DF_MRSAD48         = 45,

  DF_SAD_FULL_NBIT    = 46,
  DF_SAD_FULL_NBIT2   = DF_SAD_FULL_NBIT+1,    ///<   2xM SAD with full bit usage
  DF_SAD_FULL_NBIT4   = DF_SAD_FULL_NBIT+2,    ///<   4xM SAD with full bit usage
  DF_SAD_FULL_NBIT8   = DF_SAD_FULL_NBIT+3,    ///<   8xM SAD with full bit usage
  DF_SAD_FULL_NBIT16  = DF_SAD_FULL_NBIT+4,    ///<  16xM SAD with full bit usage
  DF_SAD_FULL_NBIT32  = DF_SAD_FULL_NBIT+5,    ///<  32xM SAD with full bit usage
  DF_SAD_FULL_NBIT64  = DF_SAD_FULL_NBIT+6,    ///<  64xM SAD with full bit usage
  DF_SAD_FULL_NBIT16N = DF_SAD_FULL_NBIT+7,    ///< 16NxM SAD with full bit usage

#if WCG_EXT
  DF_SSE_WTD          = 54,                ///< general size SSE
  DF_SSE2_WTD         = DF_SSE_WTD+1,      ///<   4xM SSE
  DF_SSE4_WTD         = DF_SSE_WTD+2,      ///<   4xM SSE
  DF_SSE8_WTD         = DF_SSE_WTD+3,      ///<   8xM SSE
  DF_SSE16_WTD        = DF_SSE_WTD+4,      ///<  16xM SSE
  DF_SSE32_WTD        = DF_SSE_WTD+5,      ///<  32xM SSE
  DF_SSE64_WTD        = DF_SSE_WTD+6,      ///<  64xM SSE
  DF_SSE16N_WTD       = DF_SSE_WTD+7,      ///< 16NxM SSE
  DF_DEFAULT_ORI      = DF_SSE_WTD+8,
#endif

#if JVET_L0256_BIO
  DF_SAD_INTERMEDIATE_BITDEPTH = 63,

  DF_TOTAL_FUNCTIONS = 64
#else
  DF_TOTAL_FUNCTIONS = 63
#endif
};

/// motion vector predictor direction used in AMVP
enum MvpDir
{
  MD_LEFT = 0,          ///< MVP of left block
  MD_ABOVE,             ///< MVP of above block
  MD_ABOVE_RIGHT,       ///< MVP of above right block
  MD_BELOW_LEFT,        ///< MVP of below left block
  MD_ABOVE_LEFT         ///< MVP of above left block
};

enum StoredResidualType
{
  RESIDUAL_RECONSTRUCTED          = 0,
  RESIDUAL_ENCODER_SIDE           = 1,
  NUMBER_OF_STORED_RESIDUAL_TYPES = 2
};

enum TransformDirection
{
  TRANSFORM_FORWARD              = 0,
  TRANSFORM_INVERSE              = 1,
  TRANSFORM_NUMBER_OF_DIRECTIONS = 2
};

/// supported ME search methods
enum MESearchMethod
{
  MESEARCH_FULL              = 0,
  MESEARCH_DIAMOND           = 1,
  MESEARCH_SELECTIVE         = 2,
  MESEARCH_DIAMOND_ENHANCED  = 3,
  MESEARCH_NUMBER_OF_METHODS = 4
};

/// coefficient scanning type used in ACS
enum CoeffScanType
{
  SCAN_DIAG = 0,        ///< up-right diagonal scan
#if HEVC_USE_MDCS
  SCAN_HOR  = 1,        ///< horizontal first scan
  SCAN_VER  = 2,        ///< vertical first scan
#endif
  SCAN_NUMBER_OF_TYPES
};

enum CoeffScanGroupType
{
  SCAN_UNGROUPED   = 0,
  SCAN_GROUPED_4x4 = 1,
  SCAN_NUMBER_OF_GROUP_TYPES = 2
};

enum SignificanceMapContextType
{
  CONTEXT_TYPE_4x4    = 0,
  CONTEXT_TYPE_8x8    = 1,
  CONTEXT_TYPE_NxN    = 2,
  CONTEXT_TYPE_SINGLE = 3,
  CONTEXT_NUMBER_OF_TYPES = 4
};

#if HEVC_USE_SCALING_LISTS
enum ScalingListMode
{
  SCALING_LIST_OFF,
  SCALING_LIST_DEFAULT,
  SCALING_LIST_FILE_READ
};

enum ScalingListSize
{
  SCALING_LIST_2x2 = 0,
  SCALING_LIST_4x4,
  SCALING_LIST_8x8,
  SCALING_LIST_16x16,
  SCALING_LIST_32x32,
  SCALING_LIST_64x64,
  SCALING_LIST_128x128,
  SCALING_LIST_SIZE_NUM,
  SCALING_LIST_FIRST_CODED = SCALING_LIST_4x4, // smallest scaling coded as High Level Parameter
  SCALING_LIST_LAST_CODED  = SCALING_LIST_32x32
};
#endif

// Slice / Slice segment encoding modes
enum SliceConstraint
{
  NO_SLICES              = 0,          ///< don't use slices / slice segments
  FIXED_NUMBER_OF_CTU    = 1,          ///< Limit maximum number of largest coding tree units in a slice / slice segments
  FIXED_NUMBER_OF_BYTES  = 2,          ///< Limit maximum number of bytes in a slice / slice segment
#if HEVC_TILES_WPP
  FIXED_NUMBER_OF_TILES  = 3,          ///< slices / slice segments span an integer number of tiles
  NUMBER_OF_SLICE_CONSTRAINT_MODES = 4
#else
  NUMBER_OF_SLICE_CONSTRAINT_MODES = 3
#endif
};

// For use with decoded picture hash SEI messages, generated by encoder.
enum HashType
{
  HASHTYPE_MD5             = 0,
  HASHTYPE_CRC             = 1,
  HASHTYPE_CHECKSUM        = 2,
  HASHTYPE_NONE            = 3,
  NUMBER_OF_HASHTYPES      = 4
};

enum SAOMode //mode
{
  SAO_MODE_OFF = 0,
  SAO_MODE_NEW,
  SAO_MODE_MERGE,
  NUM_SAO_MODES
};

enum SAOModeMergeTypes
{
  SAO_MERGE_LEFT =0,
  SAO_MERGE_ABOVE,
  NUM_SAO_MERGE_TYPES
};


enum SAOModeNewTypes
{
  SAO_TYPE_START_EO =0,
  SAO_TYPE_EO_0 = SAO_TYPE_START_EO,
  SAO_TYPE_EO_90,
  SAO_TYPE_EO_135,
  SAO_TYPE_EO_45,

  SAO_TYPE_START_BO,
  SAO_TYPE_BO = SAO_TYPE_START_BO,

  NUM_SAO_NEW_TYPES
};
#define NUM_SAO_EO_TYPES_LOG2 2

enum SAOEOClasses
{
  SAO_CLASS_EO_FULL_VALLEY = 0,
  SAO_CLASS_EO_HALF_VALLEY = 1,
  SAO_CLASS_EO_PLAIN       = 2,
  SAO_CLASS_EO_HALF_PEAK   = 3,
  SAO_CLASS_EO_FULL_PEAK   = 4,
  NUM_SAO_EO_CLASSES,
};

#define NUM_SAO_BO_CLASSES_LOG2  5
#define NUM_SAO_BO_CLASSES       (1<<NUM_SAO_BO_CLASSES_LOG2)

namespace Profile
{
  enum Name
  {
    NONE = 0,
    MAIN = 1,
    MAIN10 = 2,
    MAINSTILLPICTURE = 3,
    MAINREXT = 4,
    HIGHTHROUGHPUTREXT = 5,
    NEXT = 6
  };
}

namespace Level
{
  enum Tier
  {
    MAIN = 0,
    HIGH = 1,
  };

  enum Name
  {
    // code = (level * 30)
    NONE     = 0,
    LEVEL1   = 30,
    LEVEL2   = 60,
    LEVEL2_1 = 63,
    LEVEL3   = 90,
    LEVEL3_1 = 93,
    LEVEL4   = 120,
    LEVEL4_1 = 123,
    LEVEL5   = 150,
    LEVEL5_1 = 153,
    LEVEL5_2 = 156,
    LEVEL6   = 180,
    LEVEL6_1 = 183,
    LEVEL6_2 = 186,
    LEVEL8_5 = 255,
  };
}

enum CostMode
{
  COST_STANDARD_LOSSY              = 0,
  COST_SEQUENCE_LEVEL_LOSSLESS     = 1,
  COST_LOSSLESS_CODING             = 2,
  COST_MIXED_LOSSLESS_LOSSY_CODING = 3
};

enum WeightedPredictionMethod
{
  WP_PER_PICTURE_WITH_SIMPLE_DC_COMBINED_COMPONENT                          =0,
  WP_PER_PICTURE_WITH_SIMPLE_DC_PER_COMPONENT                               =1,
  WP_PER_PICTURE_WITH_HISTOGRAM_AND_PER_COMPONENT                           =2,
  WP_PER_PICTURE_WITH_HISTOGRAM_AND_PER_COMPONENT_AND_CLIPPING              =3,
  WP_PER_PICTURE_WITH_HISTOGRAM_AND_PER_COMPONENT_AND_CLIPPING_AND_EXTENSION=4
};

enum FastInterSearchMode
{
  FASTINTERSEARCH_DISABLED = 0,
  FASTINTERSEARCH_MODE1    = 1, // TODO: assign better names to these.
  FASTINTERSEARCH_MODE2    = 2,
  FASTINTERSEARCH_MODE3    = 3
};

enum SPSExtensionFlagIndex
{
  SPS_EXT__REXT           = 0,
//SPS_EXT__MVHEVC         = 1, //for use in future versions
//SPS_EXT__SHVC           = 2, //for use in future versions
  SPS_EXT__NEXT           = 3,
  NUM_SPS_EXTENSION_FLAGS = 8
};

enum PPSExtensionFlagIndex
{
  PPS_EXT__REXT           = 0,
//PPS_EXT__MVHEVC         = 1, //for use in future versions
//PPS_EXT__SHVC           = 2, //for use in future versions
  NUM_PPS_EXTENSION_FLAGS = 8
};

// TODO: Existing names used for the different NAL unit types can be altered to better reflect the names in the spec.
//       However, the names in the spec are not yet stable at this point. Once the names are stable, a cleanup
//       effort can be done without use of macros to alter the names used to indicate the different NAL unit types.
enum NalUnitType
{
  NAL_UNIT_CODED_SLICE_TRAIL_N = 0, // 0
  NAL_UNIT_CODED_SLICE_TRAIL_R,     // 1

  NAL_UNIT_CODED_SLICE_TSA_N,       // 2
  NAL_UNIT_CODED_SLICE_TSA_R,       // 3

  NAL_UNIT_CODED_SLICE_STSA_N,      // 4
  NAL_UNIT_CODED_SLICE_STSA_R,      // 5

  NAL_UNIT_CODED_SLICE_RADL_N,      // 6
  NAL_UNIT_CODED_SLICE_RADL_R,      // 7

  NAL_UNIT_CODED_SLICE_RASL_N,      // 8
  NAL_UNIT_CODED_SLICE_RASL_R,      // 9

  NAL_UNIT_RESERVED_VCL_N10,
  NAL_UNIT_RESERVED_VCL_R11,
  NAL_UNIT_RESERVED_VCL_N12,
  NAL_UNIT_RESERVED_VCL_R13,
  NAL_UNIT_RESERVED_VCL_N14,
  NAL_UNIT_RESERVED_VCL_R15,

  NAL_UNIT_CODED_SLICE_BLA_W_LP,    // 16
  NAL_UNIT_CODED_SLICE_BLA_W_RADL,  // 17
  NAL_UNIT_CODED_SLICE_BLA_N_LP,    // 18
  NAL_UNIT_CODED_SLICE_IDR_W_RADL,  // 19
  NAL_UNIT_CODED_SLICE_IDR_N_LP,    // 20
  NAL_UNIT_CODED_SLICE_CRA,         // 21
  NAL_UNIT_RESERVED_IRAP_VCL22,
  NAL_UNIT_RESERVED_IRAP_VCL23,

  NAL_UNIT_RESERVED_VCL24,
  NAL_UNIT_RESERVED_VCL25,
  NAL_UNIT_RESERVED_VCL26,
  NAL_UNIT_RESERVED_VCL27,
  NAL_UNIT_RESERVED_VCL28,
  NAL_UNIT_RESERVED_VCL29,
  NAL_UNIT_RESERVED_VCL30,
  NAL_UNIT_RESERVED_VCL31,

#if HEVC_VPS
  NAL_UNIT_VPS,                     // 32
#else
  NAL_UNIT_RESERVED_32,
#endif
  NAL_UNIT_SPS,                     // 33
  NAL_UNIT_PPS,                     // 34
  NAL_UNIT_ACCESS_UNIT_DELIMITER,   // 35
  NAL_UNIT_EOS,                     // 36
  NAL_UNIT_EOB,                     // 37
  NAL_UNIT_FILLER_DATA,             // 38
  NAL_UNIT_PREFIX_SEI,              // 39
  NAL_UNIT_SUFFIX_SEI,              // 40

  NAL_UNIT_RESERVED_NVCL41,
  NAL_UNIT_RESERVED_NVCL42,
  NAL_UNIT_RESERVED_NVCL43,
  NAL_UNIT_RESERVED_NVCL44,
  NAL_UNIT_RESERVED_NVCL45,
  NAL_UNIT_RESERVED_NVCL46,
  NAL_UNIT_RESERVED_NVCL47,
  NAL_UNIT_UNSPECIFIED_48,
  NAL_UNIT_UNSPECIFIED_49,
  NAL_UNIT_UNSPECIFIED_50,
  NAL_UNIT_UNSPECIFIED_51,
  NAL_UNIT_UNSPECIFIED_52,
  NAL_UNIT_UNSPECIFIED_53,
  NAL_UNIT_UNSPECIFIED_54,
  NAL_UNIT_UNSPECIFIED_55,
  NAL_UNIT_UNSPECIFIED_56,
  NAL_UNIT_UNSPECIFIED_57,
  NAL_UNIT_UNSPECIFIED_58,
  NAL_UNIT_UNSPECIFIED_59,
  NAL_UNIT_UNSPECIFIED_60,
  NAL_UNIT_UNSPECIFIED_61,
  NAL_UNIT_UNSPECIFIED_62,
  NAL_UNIT_UNSPECIFIED_63,
  NAL_UNIT_INVALID,
};

#if SHARP_LUMA_DELTA_QP
enum LumaLevelToDQPMode
{
  LUMALVL_TO_DQP_DISABLED   = 0,
  LUMALVL_TO_DQP_AVG_METHOD = 1, // use average of CTU to determine luma level
#if !WCG_EXT
  LUMALVL_TO_DQP_MAX_METHOD = 2,  // use maximum value of CTU to determine luma level
  LUMALVL_TO_DQP_NUM_MODES  = 3
#else
  LUMALVL_TO_DQP_NUM_MODES  = 2
#endif
};
#endif

enum SaveLoadTag
{
  SAVE_LOAD_INIT = 0,
  SAVE_ENC_INFO  = 1,
  LOAD_ENC_INFO  = 2
};

enum MergeType
{
  MRG_TYPE_DEFAULT_N        = 0, // 0
  MRG_TYPE_SUBPU_ATMVP,
  NUM_MRG_TYPE                   // 5
};

#if JVET_L0124_L0208_TRIANGLE
enum TriangleSplit
{
  TRIANGLE_DIR_135 = 0,
  TRIANGLE_DIR_45,
  TRIANGLE_DIR_NUM
};
#endif

//////////////////////////////////////////////////////////////////////////
// Encoder modes to try out
//////////////////////////////////////////////////////////////////////////

enum EncModeFeature
{
  ENC_FT_FRAC_BITS = 0,
  ENC_FT_DISTORTION,
  ENC_FT_RD_COST,
  ENC_FT_ENC_MODE_TYPE,
  ENC_FT_ENC_MODE_OPTS,
  ENC_FT_ENC_MODE_PART,
  NUM_ENC_FEATURES
};

enum ImvMode
{
  IMV_OFF = 0,
  IMV_DEFAULT,
  IMV_4PEL,
  NUM_IMV_MODES
};


// ====================================================================================================================
// Type definition
// ====================================================================================================================

/// parameters for adaptive loop filter
class PicSym;

#define MAX_NUM_SAO_CLASSES  32  //(NUM_SAO_EO_GROUPS > NUM_SAO_BO_GROUPS)?NUM_SAO_EO_GROUPS:NUM_SAO_BO_GROUPS

struct SAOOffset
{
  SAOMode modeIdc; // NEW, MERGE, OFF
  int typeIdc;     // union of SAOModeMergeTypes and SAOModeNewTypes, depending on modeIdc.
  int typeAuxInfo; // BO: starting band index
  int offset[MAX_NUM_SAO_CLASSES];

  SAOOffset();
  ~SAOOffset();
  void reset();

  const SAOOffset& operator= (const SAOOffset& src);
};

struct SAOBlkParam
{

  SAOBlkParam();
  ~SAOBlkParam();
  void reset();
  const SAOBlkParam& operator= (const SAOBlkParam& src);
  SAOOffset& operator[](int compIdx){ return offsetParam[compIdx];}
  const SAOOffset& operator[](int compIdx) const { return offsetParam[compIdx];}
private:
  SAOOffset offsetParam[MAX_NUM_COMPONENT];

};



struct BitDepths
{
  int recon[MAX_NUM_CHANNEL_TYPE]; ///< the bit depth as indicated in the SPS
};

/// parameters for deblocking filter
struct LFCUParam
{
  bool internalEdge;                     ///< indicates internal edge
  bool leftEdge;                         ///< indicates left edge
  bool topEdge;                          ///< indicates top edge
};



struct PictureHash
{
  std::vector<uint8_t> hash;

  bool operator==(const PictureHash &other) const
  {
    if (other.hash.size() != hash.size())
    {
      return false;
    }
    for(uint32_t i=0; i<uint32_t(hash.size()); i++)
    {
      if (other.hash[i] != hash[i])
      {
        return false;
      }
    }
    return true;
  }

  bool operator!=(const PictureHash &other) const
  {
    return !(*this == other);
  }
};

struct SEITimeSet
{
  SEITimeSet() : clockTimeStampFlag(false),
                     numUnitFieldBasedFlag(false),
                     countingType(0),
                     fullTimeStampFlag(false),
                     discontinuityFlag(false),
                     cntDroppedFlag(false),
                     numberOfFrames(0),
                     secondsValue(0),
                     minutesValue(0),
                     hoursValue(0),
                     secondsFlag(false),
                     minutesFlag(false),
                     hoursFlag(false),
                     timeOffsetLength(0),
                     timeOffsetValue(0)
  { }
  bool clockTimeStampFlag;
  bool numUnitFieldBasedFlag;
  int  countingType;
  bool fullTimeStampFlag;
  bool discontinuityFlag;
  bool cntDroppedFlag;
  int  numberOfFrames;
  int  secondsValue;
  int  minutesValue;
  int  hoursValue;
  bool secondsFlag;
  bool minutesFlag;
  bool hoursFlag;
  int  timeOffsetLength;
  int  timeOffsetValue;
};

struct SEIMasteringDisplay
{
  bool      colourVolumeSEIEnabled;
  uint32_t      maxLuminance;
  uint32_t      minLuminance;
  uint16_t    primaries[3][2];
  uint16_t    whitePoint[2];
};

#if SHARP_LUMA_DELTA_QP
struct LumaLevelToDeltaQPMapping
{
  LumaLevelToDQPMode                 mode;             ///< use deltaQP determined by block luma level
  double                             maxMethodWeight;  ///< weight of max luma value when mode = 2
  std::vector< std::pair<int, int> > mapping;          ///< first=luma level, second=delta QP.
#if ENABLE_QPA
  bool isEnabled() const { return (mode != LUMALVL_TO_DQP_DISABLED && mode != LUMALVL_TO_DQP_NUM_MODES); }
#else
  bool isEnabled() const { return mode!=LUMALVL_TO_DQP_DISABLED; }
#endif
};
#endif

#if ER_CHROMA_QP_WCG_PPS
struct WCGChromaQPControl
{
  bool isEnabled() const { return enabled; }
  bool   enabled;         ///< Enabled flag (0:default)
  double chromaCbQpScale; ///< Chroma Cb QP Scale (1.0:default)
  double chromaCrQpScale; ///< Chroma Cr QP Scale (1.0:default)
  double chromaQpScale;   ///< Chroma QP Scale (0.0:default)
  double chromaQpOffset;  ///< Chroma QP Offset (0.0:default)
};
#endif

class ChromaCbfs
{
public:
  ChromaCbfs()
    : Cb(true), Cr(true)
  {}
  ChromaCbfs( bool _cbf )
    : Cb( _cbf ), Cr( _cbf )
  {}
public:
  bool sigChroma( ChromaFormat chromaFormat ) const
  {
    if( chromaFormat == CHROMA_400 )
    {
      return false;
    }
    return   ( Cb || Cr );
  }
  bool& cbf( ComponentID compID )
  {
    bool *cbfs[MAX_NUM_TBLOCKS] = { nullptr, &Cb, &Cr };

    return *cbfs[compID];
  }
public:
  bool Cb;
  bool Cr;
};


enum MsgLevel
{
  SILENT  = 0,
  ERROR   = 1,
  WARNING = 2,
  INFO    = 3,
  NOTICE  = 4,
  VERBOSE = 5,
  DETAILS = 6
};


// ---------------------------------------------------------------------------
// exception class
// ---------------------------------------------------------------------------

class Exception : public std::exception
{
public:
  Exception( const std::string& _s ) : m_str( _s ) { }
  Exception( const Exception& _e ) : std::exception( _e ), m_str( _e.m_str ) { }
  virtual ~Exception() noexcept { };
  virtual const char* what() const noexcept { return m_str.c_str(); }
  Exception& operator=( const Exception& _e ) { std::exception::operator=( _e ); m_str = _e.m_str; return *this; }
  template<typename T> Exception& operator<<( T t ) { std::ostringstream oss; oss << t; m_str += oss.str(); return *this; }
private:
  std::string m_str;
};

// if a check fails with THROW or CHECK, please check if ported correctly from assert in revision 1196)
#define THROW(x)            throw( Exception( "\nERROR: In function \"" ) << __FUNCTION__ << "\" in " << __FILE__ << ":" << __LINE__ << ": " << x )
#define CHECK(c,x)          if(c){ THROW(x); }
#define EXIT(x)             throw( Exception( "\n" ) << x << "\n" )
#define CHECK_NULLPTR(_ptr) CHECK( !( _ptr ), "Accessing an empty pointer pointer!" )
#if defined( _DEBUG )
#define CHECKD(c,x)         if(c){ THROW(x); }
#else
#define CHECKD(c,x)
#endif // _DEBUG

// ---------------------------------------------------------------------------
// static vector
// ---------------------------------------------------------------------------

template<typename T, size_t N>
class static_vector
{
  T _arr[ N ];
  size_t _size;

public:

  typedef T         value_type;
  typedef size_t    size_type;
  typedef ptrdiff_t difference_type;
  typedef T&        reference;
  typedef T const&  const_reference;
  typedef T*        pointer;
  typedef T const*  const_pointer;
  typedef T*        iterator;
  typedef T const*  const_iterator;

  static const size_type max_num_elements = N;

  static_vector() : _size( 0 )                                 { }
  static_vector( size_t N_ ) : _size( N_ )                     { }
  static_vector( size_t N_, const T& _val ) : _size( 0 )       { resize( N_, _val ); }
  template<typename It>
  static_vector( It _it1, It _it2 ) : _size( 0 )               { while( _it1 < _it2 ) _arr[ _size++ ] = *_it1++; }
  static_vector( std::initializer_list<T> _il ) : _size( 0 )
  {
    typename std::initializer_list<T>::iterator _src1 = _il.begin();
    typename std::initializer_list<T>::iterator _src2 = _il.end();

    while( _src1 < _src2 ) _arr[ _size++ ] = *_src1++;

    CHECKD( _size > N, "capacity exceeded" );
  }
  static_vector& operator=( std::initializer_list<T> _il )
  {
    _size = 0;

    typename std::initializer_list<T>::iterator _src1 = _il.begin();
    typename std::initializer_list<T>::iterator _src2 = _il.end();

    while( _src1 < _src2 ) _arr[ _size++ ] = *_src1++;

    CHECKD( _size > N, "capacity exceeded" );
  }

  void resize( size_t N_ )                      { CHECKD( N_ > N, "capacity exceeded" ); while(_size < N_) _arr[ _size++ ] = T() ; _size = N_; }
  void resize( size_t N_, const T& _val )       { CHECKD( N_ > N, "capacity exceeded" ); while(_size < N_) _arr[ _size++ ] = _val; _size = N_; }
  void reserve( size_t N_ )                     { CHECKD( N_ > N, "capacity exceeded" ); }
  void push_back( const T& _val )               { CHECKD( _size >= N, "capacity exceeded" ); _arr[ _size++ ] = _val; }
  void push_back( T&& val )                     { CHECKD( _size >= N, "capacity exceeded" ); _arr[ _size++ ] = std::forward<T>( val ); }
  void pop_back()                               { CHECKD( _size == 0, "calling pop_back on an empty vector" ); _size--; }
  void pop_front()                              { CHECKD( _size == 0, "calling pop_front on an empty vector" ); _size--; for( int i = 0; i < _size; i++ ) _arr[i] = _arr[i + 1]; }
  void clear()                                  { _size = 0; }
  reference       at( size_t _i )               { CHECKD( _i >= _size, "Trying to access an out-of-bound-element" ); return _arr[ _i ]; }
  const_reference at( size_t _i ) const         { CHECKD( _i >= _size, "Trying to access an out-of-bound-element" ); return _arr[ _i ]; }
  reference       operator[]( size_t _i )       { CHECKD( _i >= _size, "Trying to access an out-of-bound-element" ); return _arr[ _i ]; }
  const_reference operator[]( size_t _i ) const { CHECKD( _i >= _size, "Trying to access an out-of-bound-element" ); return _arr[ _i ]; }
  reference       front()                       { CHECKD( _size == 0, "Trying to access the first element of an empty vector" ); return _arr[ 0 ]; }
  const_reference front() const                 { CHECKD( _size == 0, "Trying to access the first element of an empty vector" ); return _arr[ 0 ]; }
  reference       back()                        { CHECKD( _size == 0, "Trying to access the last element of an empty vector" );  return _arr[ _size - 1 ]; }
  const_reference back() const                  { CHECKD( _size == 0, "Trying to access the last element of an empty vector" );  return _arr[ _size - 1 ]; }
  pointer         data()                        { return _arr; }
  const_pointer   data() const                  { return _arr; }
  iterator        begin()                       { return _arr; }
  const_iterator  begin() const                 { return _arr; }
  const_iterator  cbegin() const                { return _arr; }
  iterator        end()                         { return _arr + _size; }
  const_iterator  end() const                   { return _arr + _size; };
  const_iterator  cend() const                  { return _arr + _size; };
  size_type       size() const                  { return _size; };
  size_type       byte_size() const             { return _size * sizeof( T ); }
  bool            empty() const                 { return _size == 0; }

  size_type       capacity() const              { return N; }
  size_type       max_size() const              { return N; }
  size_type       byte_capacity() const         { return sizeof(_arr); }

  iterator        insert( const_iterator _pos, const T& _val )
                                                { CHECKD( _size >= N, "capacity exceeded" );
                                                  for( difference_type i = _size - 1; i >= _pos - _arr; i-- ) _arr[i + 1] = _arr[i];
                                                  *const_cast<iterator>( _pos ) = _val;
                                                  _size++;
                                                  return const_cast<iterator>( _pos ); }

  iterator        insert( const_iterator _pos, T&& _val )
                                                { CHECKD( _size >= N, "capacity exceeded" );
                                                  for( difference_type i = _size - 1; i >= _pos - _arr; i-- ) _arr[i + 1] = _arr[i];
                                                  *const_cast<iterator>( _pos ) = std::forward<T>( _val );
                                                  _size++; return const_cast<iterator>( _pos ); }
  template<class InputIt>
  iterator        insert( const_iterator _pos, InputIt first, InputIt last )
                                                { const difference_type numEl = last - first;
                                                  CHECKD( _size + numEl >= N, "capacity exceeded" );
                                                  for( difference_type i = _size - 1; i >= _pos - _arr; i-- ) _arr[i + numEl] = _arr[i];
                                                  iterator it = const_cast<iterator>( _pos ); _size += numEl;
                                                  while( first != last ) *it++ = *first++;
                                                  return const_cast<iterator>( _pos ); }
};


// ---------------------------------------------------------------------------
// dynamic cache
// ---------------------------------------------------------------------------

template<typename T>
class dynamic_cache
{
  std::vector<T*> m_cache;
#if ENABLE_SPLIT_PARALLELISM || ENABLE_WPP_PARALLELISM
  int64_t         m_cacheId;
#endif

public:

#if ENABLE_SPLIT_PARALLELISM || ENABLE_WPP_PARALLELISM
  dynamic_cache()
  {
    static int cacheId = 0;
    m_cacheId = cacheId++;
  }

#endif
  ~dynamic_cache()
  {
    deleteEntries();
  }

  void deleteEntries()
  {
    for( auto &p : m_cache )
    {
      delete p;
      p = nullptr;
    }

    m_cache.clear();
  }

  T* get()
  {
    T* ret;

    if( !m_cache.empty() )
    {
      ret = m_cache.back();
      m_cache.pop_back();
#if ENABLE_SPLIT_PARALLELISM || ENABLE_WPP_PARALLELISM
      CHECK( ret->cacheId != m_cacheId, "Putting item into wrong cache!" );
      CHECK( !ret->cacheUsed,           "Fetched an element that should've been in cache!!" );
#endif
    }
    else
    {
      ret = new T;
    }

#if ENABLE_SPLIT_PARALLELISM || ENABLE_WPP_PARALLELISM
    ret->cacheId   = m_cacheId;
    ret->cacheUsed = false;

#endif
    return ret;
  }

  void cache( T* el )
  {
#if ENABLE_SPLIT_PARALLELISM || ENABLE_WPP_PARALLELISM
    CHECK( el->cacheId != m_cacheId, "Putting item into wrong cache!" );
    CHECK( el->cacheUsed,            "Putting cached item back into cache!" );

    el->cacheUsed = true;

#endif
    m_cache.push_back( el );
  }

  void cache( std::vector<T*>& vel )
  {
#if ENABLE_SPLIT_PARALLELISM || ENABLE_WPP_PARALLELISM
    for( auto el : vel )
    {
      CHECK( el->cacheId != m_cacheId, "Putting item into wrong cache!" );
      CHECK( el->cacheUsed,            "Putting cached item back into cache!" );

      el->cacheUsed = true;
    }

#endif
    m_cache.insert( m_cache.end(), vel.begin(), vel.end() );
    vel.clear();
  }
};

typedef dynamic_cache<struct CodingUnit    > CUCache;
typedef dynamic_cache<struct PredictionUnit> PUCache;
typedef dynamic_cache<struct TransformUnit > TUCache;

struct XUCache
{
  CUCache cuCache;
  PUCache puCache;
  TUCache tuCache;
};

#define SIGN(x) ( (x) >= 0 ? 1 : -1 )

#define MAX_NUM_ALF_CLASSES             25
#define MAX_NUM_ALF_LUMA_COEFF          13
#define MAX_NUM_ALF_CHROMA_COEFF        7
#define MAX_ALF_FILTER_LENGTH           7
#define MAX_NUM_ALF_COEFF               (MAX_ALF_FILTER_LENGTH * MAX_ALF_FILTER_LENGTH / 2 + 1)

enum AlfFilterType
{
  ALF_FILTER_5,
  ALF_FILTER_7,
  ALF_NUM_OF_FILTER_TYPES
};

struct AlfFilterShape
{
  AlfFilterShape( int size )
    : filterLength( size ),
    numCoeff( size * size / 4 + 1 ),
    filterSize( size * size / 2 + 1 )
  {
    if( size == 5 )
    {
      pattern = {
                 0,
             1,  2,  3,
         4,  5,  6,  5,  4,
             3,  2,  1,
                 0
      };

      weights = {
                 2,
              2, 2, 2,
           2, 2, 1, 1
      };

      golombIdx = {
                 0,
              0, 1, 0,
           0, 1, 2, 2
      };

      filterType = ALF_FILTER_5;
    }
    else if( size == 7 )
    {
      pattern = {
                     0,
                 1,  2,  3,
             4,  5,  6,  7,  8,
         9, 10, 11, 12, 11, 10, 9,
             8,  7,  6,  5,  4,
                 3,  2,  1,
                     0
      };

      weights = {
                    2,
                2,  2,  2,
            2,  2,  2,  2,  2,
        2,  2,  2,  1,  1
      };

      golombIdx = {
                    0,
                 0, 1, 0,
              0, 1, 2, 1, 0,
           0, 1, 2, 3, 3
      };

      filterType = ALF_FILTER_7;
    }
    else
    {
      filterType = ALF_NUM_OF_FILTER_TYPES;
      CHECK( 0, "Wrong ALF filter shape" );
    }
  }

  AlfFilterType filterType;
  int filterLength;
  int numCoeff;      //TO DO: check whether we need both numCoeff and filterSize
  int filterSize;
  std::vector<int> pattern;
  std::vector<int> weights;
  std::vector<int> golombIdx;
};

struct AlfSliceParam
{
  bool                         enabledFlag[MAX_NUM_COMPONENT];                          // alf_slice_enable_flag, alf_chroma_idc
#if !JVET_L0664_ALF_REMOVE_LUMA_5x5
  AlfFilterType                lumaFilterType;                                          // filter_type_flag
#endif
  short                        lumaCoeff[MAX_NUM_ALF_CLASSES * MAX_NUM_ALF_LUMA_COEFF]; // alf_coeff_luma_delta[i][j]
  short                        chromaCoeff[MAX_NUM_ALF_CHROMA_COEFF];                   // alf_coeff_chroma[i]
  short                        filterCoeffDeltaIdx[MAX_NUM_ALF_CLASSES];                // filter_coeff_delta[i]
  bool                         filterCoeffFlag[MAX_NUM_ALF_CLASSES];                    // filter_coefficient_flag[i]
  int                          numLumaFilters;                                          // number_of_filters_minus1 + 1
  bool                         coeffDeltaFlag;                                          // alf_coefficients_delta_flag
  bool                         coeffDeltaPredModeFlag;                                  // coeff_delta_pred_mode_flag
  std::vector<AlfFilterShape>* filterShapes;

  void reset()
  {
    std::memset( enabledFlag, false, sizeof( enabledFlag ) );
#if !JVET_L0664_ALF_REMOVE_LUMA_5x5
    lumaFilterType = ALF_FILTER_5;
#endif
    std::memset( lumaCoeff, 0, sizeof( lumaCoeff ) );
    std::memset( chromaCoeff, 0, sizeof( chromaCoeff ) );
    std::memset( filterCoeffDeltaIdx, 0, sizeof( filterCoeffDeltaIdx ) );
    std::memset( filterCoeffFlag, true, sizeof( filterCoeffFlag ) );
    numLumaFilters = 1;
    coeffDeltaFlag = false;
    coeffDeltaPredModeFlag = false;
  }

  const AlfSliceParam& operator = ( const AlfSliceParam& src )
  {
    std::memcpy( enabledFlag, src.enabledFlag, sizeof( enabledFlag ) );
#if !JVET_L0664_ALF_REMOVE_LUMA_5x5
    lumaFilterType = src.lumaFilterType;
#endif
    std::memcpy( lumaCoeff, src.lumaCoeff, sizeof( lumaCoeff ) );
    std::memcpy( chromaCoeff, src.chromaCoeff, sizeof( chromaCoeff ) );
    std::memcpy( filterCoeffDeltaIdx, src.filterCoeffDeltaIdx, sizeof( filterCoeffDeltaIdx ) );
    std::memcpy( filterCoeffFlag, src.filterCoeffFlag, sizeof( filterCoeffFlag ) );
    numLumaFilters = src.numLumaFilters;
    coeffDeltaFlag = src.coeffDeltaFlag;
    coeffDeltaPredModeFlag = src.coeffDeltaPredModeFlag;
    filterShapes = src.filterShapes;
    return *this;
  }
};

//! \}

#endif

<|MERGE_RESOLUTION|>--- conflicted
+++ resolved
@@ -50,13 +50,10 @@
 #include <assert.h>
 #include <cassert>
 
-<<<<<<< HEAD
 #define JVET_L0410_TC_TAB                                 1 // Change TC table for QP 51-63
 
 #define JVET_L0136_L0085_LM_RESTRICTED_LINEBUFFER         1 // line buffer restriction in LM prediction
-=======
 #define JVET_L0124_L0208_TRIANGLE                         1 // triangular shape prediction unit
->>>>>>> c5e67d8e
 
 #define JVET_L0059_MTS_SIMP                               1 // Simpification on MTS signaling
 #define JVET_L0100_MULTI_HYPOTHESIS_INTRA                 1 // Combine intra mode with an extra merge indexed prediction
