--- conflicted
+++ resolved
@@ -77,13 +77,11 @@
 
 #define JVET_AE0048_ITEM_1_VALUE_RANGES                   1  // JVET-AE0048 item 1: Add missing value ranges for nnpfc_pic_width_num_minus1, nnpfc_pic_width_denom_minus1, nnpfc_pic_height_num_minus1, and nnpfc_pic_height_denom_minus1.
 
-<<<<<<< HEAD
+#define JVET_AE0048_ITEM_2_VALUE_RANGES                   1  // JVET_AE0048 item 2: Add missing value ranges for nnpfc_inp_format_idc and nnpfc_out_format_idc to be in the range of 0 to 255.
+
+#define JVET_AE0049_REPEATED_INFERENCE_CONSTRAINT         1  // JVET-AE0049 item 2: Constrain the repeated inference to generate interpolated pictures up to the end of the bitstream to NNPFs that perform only picture rate upsampling
+
 #define JVET_AE0181_SCALING_WINDOW_ENABLED                            1
-=======
-#define JVET_AE0048_ITEM_2_VALUE_RANGES                   1  // JVET_AE0048 item 2: Add missing value ranges for nnpfc_inp_format_idc and nnpfc_out_format_idc to be in the range of 0 to 255.
-
-#define JVET_AE0049_REPEATED_INFERENCE_CONSTRAINT         1  // JVET-AE0049 item 2: Constrain the repeated inference to generate interpolated pictures up to the end of the bitstream to NNPFs that perform only picture rate upsampling
->>>>>>> f2c928fc
 
 //########### place macros to be be kept below this line ###############
 
