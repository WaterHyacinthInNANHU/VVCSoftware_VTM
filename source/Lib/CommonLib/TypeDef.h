/* The copyright in this software is being made available under the BSD
 * License, included below. This software may be subject to other third party
 * and contributor rights, including patent rights, and no such rights are
 * granted under this license.
 *
 * Copyright (c) 2010-2020, ITU/ISO/IEC
 * All rights reserved.
 *
 * Redistribution and use in source and binary forms, with or without
 * modification, are permitted provided that the following conditions are met:
 *
 *  * Redistributions of source code must retain the above copyright notice,
 *    this list of conditions and the following disclaimer.
 *  * Redistributions in binary form must reproduce the above copyright notice,
 *    this list of conditions and the following disclaimer in the documentation
 *    and/or other materials provided with the distribution.
 *  * Neither the name of the ITU/ISO/IEC nor the names of its contributors may
 *    be used to endorse or promote products derived from this software without
 *    specific prior written permission.
 *
 * THIS SOFTWARE IS PROVIDED BY THE COPYRIGHT HOLDERS AND CONTRIBUTORS "AS IS"
 * AND ANY EXPRESS OR IMPLIED WARRANTIES, INCLUDING, BUT NOT LIMITED TO, THE
 * IMPLIED WARRANTIES OF MERCHANTABILITY AND FITNESS FOR A PARTICULAR PURPOSE
 * ARE DISCLAIMED. IN NO EVENT SHALL THE COPYRIGHT HOLDER OR CONTRIBUTORS
 * BE LIABLE FOR ANY DIRECT, INDIRECT, INCIDENTAL, SPECIAL, EXEMPLARY, OR
 * CONSEQUENTIAL DAMAGES (INCLUDING, BUT NOT LIMITED TO, PROCUREMENT OF
 * SUBSTITUTE GOODS OR SERVICES; LOSS OF USE, DATA, OR PROFITS; OR BUSINESS
 * INTERRUPTION) HOWEVER CAUSED AND ON ANY THEORY OF LIABILITY, WHETHER IN
 * CONTRACT, STRICT LIABILITY, OR TORT (INCLUDING NEGLIGENCE OR OTHERWISE)
 * ARISING IN ANY WAY OUT OF THE USE OF THIS SOFTWARE, EVEN IF ADVISED OF
 * THE POSSIBILITY OF SUCH DAMAGE.
 */

/** \file     TypeDef.h
    \brief    Define macros, basic types, new types and enumerations
*/

#ifndef __TYPEDEF__
#define __TYPEDEF__

#ifndef __COMMONDEF__
#error Include CommonDef.h not TypeDef.h
#endif

#include <vector>
#include <utility>
#include <sstream>
#include <cstddef>
#include <cstring>
#include <assert.h>
#include <cassert>

//########### place macros to be removed in next cycle below this line ###############
<<<<<<< HEAD
#define R0324_PH_SYNTAX_CONDITION_MODIFY                  1 // JVET-R0324 add conditions on PH syntax to conder whether current pic is bi-predictive picture

#define JVET_R0130_TC_DERIVATION_BUGFIX                   1 // JVET-R0130: Cleanup of tC derivation for deblocking filter

#define JVET_R0334_PLT_CLEANUP                            1 // JVET-R0334: Disable chroma palette for local dual tree

#define JVET_R0205                                        1 // JVET-R0205: Condition presence of inter_layer_ref_pics_present_flag on sps_video_parameter_set_id 

#define JVET_R0186_CLEANUP                                1 // JVET-R0186 aspect 1: Signal the pps_no_pic_partition_flag ahead in the PPS.
=======
#define JVET_R0225_SEPERATE_FLAGS_ALF_CHROMA              1 // Use two separate flags (one for Cb, one for Cr) to replace ph_alf_chroma_idc in PH and sh_alf_chroma_idc in SH
>>>>>>> 705e28b7

#define JVET_R0330_CRS_CLIP_REM                           1 // JVET-R0330: Remove redundant clipping in chroma residual scaling factor derivation

#define JVET_R0059_RPL_CLEANUP                            1 // JVET-R0059 aspect 2: Condition the signalling of ltrp_in_header_flag[ listIdx ][ rplsIdx ].

#define JVET_R0202_WHEN_PH_IN_SH_INFO_FLAGS_EQUAL_0       1 // JVET-R0202 When sh_picture_header_in_slice_header_flag is equal to 1, rpl_info_in_ph_flag, dbf_info_in_ph_flag, sao_info_in_ph_flag, wp_info_in_ph_flag, qp_delta_info_in_ph_flag shall be be equal to 0

#define JVET_R0202_WHEN_PH_IN_SH_NO_SUBPIC_SEPARATE_COLOR 1 // JVET-R0202 Add constraints when sh_picture_header_in_slice_header_flag equal to 1 sps_subpic_info_present_flag and separate_colour_plane_flag shall be equal to 0

#define JVET_R0247_PPS_LP_FTR_ACROSS_SLICES_FLAG_CLEANUP  1 // JVET-R0247: Skip pps_loop_filter_across_slices_enabled_flag when the picture contains one slice

#define JVET_R0327_ONE_PASS_CCALF                         1 // JVET-R0327: One-pass CCALF

#define JVET_R0200_MOVE_LMCS_AND_SCALING_LIST_SE          1 // JVET-R0200 Move the SH flags slice_lmcs_enabled_flag and slice_explicit_scaling_list_used_flag to be just after the ALF parameters

#if JVET_R0200_MOVE_LMCS_AND_SCALING_LIST_SE
#define JVET_R0098_LMCS_AND_SCALING_LISTS_FOR_PH_IN_SH    1 // JVET-R0098: Only signall LMCS and explicit scaling list enable flags in SH when PH is not in SH
#endif

#define JVET_R0388_DBF_CLEANUP                            1 // JVET-R0388: Cleanups on deblocking signalling

#define JVET_R0114_NEGATIVE_SCALING_WINDOW_OFFSETS        1 // JVET-R0114: Allow negative scaling window offsets

#define JVET_R0071_SPS_PPS_CELANUP                        1 // JVET-R0071 item 2-4: cleanups on subpicture signalling (item 1 has been ported in JVET_R0156_ASPECT4)

#define JVET_R0271_SLICE_LEVEL_DQ_SDH_RRC                 1 // JVET-R0271/R0155: Slice level DQ and SDH granularity for mixed lossy/lossless.

#define JVET_R0143_TSRCdisableLL                          1 // JVET-R0143: disable TSRC for lossless coding

#define JVET_R0371_MAX_NUM_SUB_BLK_MRG_CAND               1 // JVET-R0371: set the range of max number of subblock based merge candidate to 0 to 5 - sps_sbtmvp_enabled_flag. 

#define JVET_R0113_AND_JVET_R0106_PPS_CLEANUP             1 // JVET-R0113 and JVET-R0106: Cleanup in Picture Parameter Set

#define JVET_R0233_CCALF_LINE_BUFFER_REDUCTION            1 // JVET-R0233 method 2: Line buffer reduction for CCALF

#define JVET_Q0471_CHROMA_QT_SPLIT                        0 // JVET-Q0471: Chroma QT split, reverted by JVET-R0131
#define JVET_R0208_ALF_VB_ROUNDING_FIX                    1 // JVET-R0208: Rounding offset fix for ALF virtual boundary processing
#define JVET_R0232_CCALF_APS_CONSTRAINT                   1 // JVET-R0232 section 3.2: APS contraint for CCALF
#define JVET_R0210_NUMTILESINSLICE_SIGNALLING             1 // JVET-R0210 section 3.3: Don't signal NumTilesInSlice syntax element when numTilesInPic - slice_address is 1.





#define JVET_R0156_ASPECT4_SPS_CLEANUP                    1 // JVET-R0071 #1, R0156 #4, R0284 #1: Condition sps_independent_subpics_flag on "sps_num_subpics_minus1 > 0"

#define JVET_R0156_ASPECT3_SPS_CLEANUP                    1 // Condition sps_sublayer_dpb_params_flag on sps_ptl_dpb_hrd_params_present_flag, in addition to sps_max_sublayer_minus1,	JVET-R0156 proposal 3, JVET-R0170, JVET-R0222 proposal 2


#define JVET_R0350_MIP_CHROMA_444_SINGLETREE              1 // JVET-R0350: MIP for chroma in case of 4:4:4 format and single tree

#define JVET_R0347_MTT_SIZE_CONSTRAIN                     1 // JVET-R0347: Set upper limit of minQtSize and maxTtSize to 64, set upper limit of maxBtSize to 64 in chroma-tree

#define JVET_R0045_TS_MIN_QP_CLEANUP                      1 // JVET-R0045: Cleanup for signalling of minimum QP of transform skip

#define JVET_R0100                                        1 // JVET-R0100: Proposal 1 DUI Signalling and inference

//########### place macros to be be kept below this line ###############

#define JVET_R0164_MEAN_SCALED_SATD                       1 // JVET-R0164: Use a mean scaled version of SATD in encoder decisions

#define JVET_M0497_MATRIX_MULT                            0 // 0: Fast method; 1: Matrix multiplication

#define APPLY_SBT_SL_ON_MTS                               1 // apply save & load fast algorithm on inter MTS when SBT is on

typedef std::pair<int, bool> TrMode;
typedef std::pair<int, int>  TrCost;

// clang-format off
#define REUSE_CU_RESULTS                                  1
#if REUSE_CU_RESULTS
#define REUSE_CU_RESULTS_WITH_MULTIPLE_TUS                1
#endif
// clang-format on

#ifndef JVET_J0090_MEMORY_BANDWITH_MEASURE
#define JVET_J0090_MEMORY_BANDWITH_MEASURE                0
#endif

#ifndef EXTENSION_360_VIDEO
#define EXTENSION_360_VIDEO                               0   ///< extension for 360/spherical video coding support; this macro should be controlled by makefile, as it would be used to control whether the library is built and linked
#endif

#ifndef EXTENSION_HDRTOOLS
#define EXTENSION_HDRTOOLS                                0 //< extension for HDRTools/Metrics support; this macro should be controlled by makefile, as it would be used to control whether the library is built and linked
#endif

#define JVET_O0756_CONFIG_HDRMETRICS                      1
#if EXTENSION_HDRTOOLS
#define JVET_O0756_CALCULATE_HDRMETRICS                   1
#endif

#ifndef ENABLE_SPLIT_PARALLELISM
#define ENABLE_SPLIT_PARALLELISM                          0
#endif
#if ENABLE_SPLIT_PARALLELISM
#define PARL_SPLIT_MAX_NUM_JOBS                           6                             // number of parallel jobs that can be defined and need memory allocated
#define NUM_RESERVERD_SPLIT_JOBS                        ( PARL_SPLIT_MAX_NUM_JOBS + 1 )  // number of all data structures including the merge thread (0)
#define PARL_SPLIT_MAX_NUM_THREADS                        PARL_SPLIT_MAX_NUM_JOBS
#define NUM_SPLIT_THREADS_IF_MSVC                         4

#endif


// ====================================================================================================================
// General settings
// ====================================================================================================================

#ifndef ENABLE_TRACING
#define ENABLE_TRACING                                    0 // DISABLE by default (enable only when debugging, requires 15% run-time in decoding) -- see documentation in 'doc/DTrace for NextSoftware.pdf'
#endif

#if ENABLE_TRACING
#define K0149_BLOCK_STATISTICS                            1 // enables block statistics, which can be analysed with YUView (https://github.com/IENT/YUView)
#if K0149_BLOCK_STATISTICS
#define BLOCK_STATS_AS_CSV                                0 // statistics will be written in a comma separated value format. this is not supported by YUView
#endif
#endif

#define WCG_EXT                                           1
#define WCG_WPSNR                                         WCG_EXT

#define KEEP_PRED_AND_RESI_SIGNALS                        0

// ====================================================================================================================
// Debugging
// ====================================================================================================================

// most debugging tools are now bundled within the ENABLE_TRACING macro -- see documentation to see how to use

#define PRINT_MACRO_VALUES                                1 ///< When enabled, the encoder prints out a list of the non-environment-variable controlled macros and their values on startup

#define INTRA_FULL_SEARCH                                 0 ///< enables full mode search for intra estimation

// TODO: rename this macro to DECODER_DEBUG_BIT_STATISTICS (may currently cause merge issues with other branches)
// This can be enabled by the makefile
#ifndef RExt__DECODER_DEBUG_BIT_STATISTICS
#define RExt__DECODER_DEBUG_BIT_STATISTICS                0 ///< 0 (default) = decoder reports as normal, 1 = decoder produces bit usage statistics (will impact decoder run time by up to ~10%)
#endif

#ifndef RExt__DECODER_DEBUG_TOOL_MAX_FRAME_STATS
#define RExt__DECODER_DEBUG_TOOL_MAX_FRAME_STATS         (1 && RExt__DECODER_DEBUG_BIT_STATISTICS )   ///< 0 (default) = decoder reports as normal, 1 = decoder produces max frame bit usage statistics
#endif

#define TR_ONLY_COEFF_STATS                              (1 && RExt__DECODER_DEBUG_BIT_STATISTICS )   ///< 0 combine TS and non-TS decoder debug statistics. 1 = separate TS and non-TS decoder debug statistics.
#define EPBINCOUNT_FIX                                   (1 && RExt__DECODER_DEBUG_BIT_STATISTICS )   ///< 0 use count to represent number of calls to decodeBins. 1 = count and bins for EP bins are the same.

#ifndef RExt__DECODER_DEBUG_TOOL_STATISTICS
#define RExt__DECODER_DEBUG_TOOL_STATISTICS               0 ///< 0 (default) = decoder reports as normal, 1 = decoder produces tool usage statistics
#endif

#if RExt__DECODER_DEBUG_BIT_STATISTICS || RExt__DECODER_DEBUG_TOOL_STATISTICS
#define RExt__DECODER_DEBUG_STATISTICS                    1
#endif

// ====================================================================================================================
// Tool Switches - transitory (these macros are likely to be removed in future revisions)
// ====================================================================================================================

#define DECODER_CHECK_SUBSTREAM_AND_SLICE_TRAILING_BYTES  1 ///< TODO: integrate this macro into a broader conformance checking system.
#define T0196_SELECTIVE_RDOQ                              1 ///< selective RDOQ
#define U0040_MODIFIED_WEIGHTEDPREDICTION_WITH_BIPRED_AND_CLIPPING 1
#define U0033_ALTERNATIVE_TRANSFER_CHARACTERISTICS_SEI    1 ///< Alternative transfer characteristics SEI message (JCTVC-U0033, with syntax naming from V1005)
#define X0038_LAMBDA_FROM_QP_CAPABILITY                   1 ///< This approach derives lambda from QP+QPoffset+QPoffset2. QPoffset2 is derived from QP+QPoffset using a linear model that is clipped between 0 and 3.
                                                            // To use this capability enable config parameter LambdaFromQpEnable

// ====================================================================================================================
// Tool Switches
// ====================================================================================================================


// This can be enabled by the makefile
#ifndef RExt__HIGH_BIT_DEPTH_SUPPORT
#define RExt__HIGH_BIT_DEPTH_SUPPORT                      0 ///< 0 (default) use data type definitions for 8-10 bit video, 1 = use larger data types to allow for up to 16-bit video (originally developed as part of N0188)
#endif

// SIMD optimizations
#define SIMD_ENABLE                                       1
#define ENABLE_SIMD_OPT                                 ( SIMD_ENABLE && !RExt__HIGH_BIT_DEPTH_SUPPORT )    ///< SIMD optimizations, no impact on RD performance
#define ENABLE_SIMD_OPT_MCIF                            ( 1 && ENABLE_SIMD_OPT )                            ///< SIMD optimization for the interpolation filter, no impact on RD performance
#define ENABLE_SIMD_OPT_BUFFER                          ( 1 && ENABLE_SIMD_OPT )                            ///< SIMD optimization for the buffer operations, no impact on RD performance
#define ENABLE_SIMD_OPT_DIST                            ( 1 && ENABLE_SIMD_OPT )                            ///< SIMD optimization for the distortion calculations(SAD,SSE,HADAMARD), no impact on RD performance
#define ENABLE_SIMD_OPT_AFFINE_ME                       ( 1 && ENABLE_SIMD_OPT )                            ///< SIMD optimization for affine ME, no impact on RD performance
#define ENABLE_SIMD_OPT_ALF                             ( 1 && ENABLE_SIMD_OPT )                            ///< SIMD optimization for ALF
#if ENABLE_SIMD_OPT_BUFFER
#define ENABLE_SIMD_OPT_BCW                               1                                                 ///< SIMD optimization for Bcw
#endif

// End of SIMD optimizations


#define ME_ENABLE_ROUNDING_OF_MVS                         1 ///< 0 (default) = disables rounding of motion vectors when right shifted,  1 = enables rounding

#define RDOQ_CHROMA_LAMBDA                                1 ///< F386: weighting of chroma for RDOQ

#define U0132_TARGET_BITS_SATURATION                      1 ///< Rate control with target bits saturation method
#ifdef  U0132_TARGET_BITS_SATURATION
#define V0078_ADAPTIVE_LOWER_BOUND                        1 ///< Target bits saturation with adaptive lower bound
#endif
#define W0038_DB_OPT                                      1 ///< adaptive DB parameter selection, LoopFilterOffsetInPPS and LoopFilterDisable are set to 0 and DeblockingFilterMetric=2;
#define W0038_CQP_ADJ                                     1 ///< chroma QP adjustment based on TL, CQPTLAdjustEnabled is set to 1;

#define SHARP_LUMA_DELTA_QP                               1 ///< include non-normative LCU deltaQP and normative chromaQP change
#define ER_CHROMA_QP_WCG_PPS                              1 ///< Chroma QP model for WCG used in Anchor 3.2
#define ENABLE_QPA                                        1 ///< Non-normative perceptual QP adaptation according to JVET-H0047 and JVET-K0206. Deactivated by default, activated using encoder arguments --PerceptQPA=1 --SliceChromaQPOffsetPeriodicity=1
#define ENABLE_QPA_SUB_CTU                              ( 1 && ENABLE_QPA ) ///< when maximum delta-QP depth is greater than zero, use sub-CTU QPA


#define RDOQ_CHROMA                                       1 ///< use of RDOQ in chroma

#define QP_SWITCHING_FOR_PARALLEL                         1 ///< Replace floating point QP with a source-file frame number. After switching POC, increase base QP instead of frame level QP.

#define LUMA_ADAPTIVE_DEBLOCKING_FILTER_QP_OFFSET         1 /// JVET-L0414 (CE11.2.2) with explicit signalling of num interval, threshold and qpOffset
// ====================================================================================================================
// Derived macros
// ====================================================================================================================

#if RExt__HIGH_BIT_DEPTH_SUPPORT
#define FULL_NBIT                                         1 ///< When enabled, use distortion measure derived from all bits of source data, otherwise discard (bitDepth - 8) least-significant bits of distortion
#define RExt__HIGH_PRECISION_FORWARD_TRANSFORM            1 ///< 0 use original 6-bit transform matrices for both forward and inverse transform, 1 (default) = use original matrices for inverse transform and high precision matrices for forward transform
#else
#define FULL_NBIT                                         1 ///< When enabled, use distortion measure derived from all bits of source data, otherwise discard (bitDepth - 8) least-significant bits of distortion
#define RExt__HIGH_PRECISION_FORWARD_TRANSFORM            0 ///< 0 (default) use original 6-bit transform matrices for both forward and inverse transform, 1 = use original matrices for inverse transform and high precision matrices for forward transform
#endif

#if FULL_NBIT
#define DISTORTION_PRECISION_ADJUSTMENT(x)                0
#else
#define DISTORTION_ESTIMATION_BITS                        8
#define DISTORTION_PRECISION_ADJUSTMENT(x)                ((x>DISTORTION_ESTIMATION_BITS)? ((x)-DISTORTION_ESTIMATION_BITS) : 0)
#endif

// ====================================================================================================================
// Error checks
// ====================================================================================================================

#if ((RExt__HIGH_PRECISION_FORWARD_TRANSFORM != 0) && (RExt__HIGH_BIT_DEPTH_SUPPORT == 0))
#error ERROR: cannot enable RExt__HIGH_PRECISION_FORWARD_TRANSFORM without RExt__HIGH_BIT_DEPTH_SUPPORT
#endif

// ====================================================================================================================
// Named numerical types
// ====================================================================================================================

#if RExt__HIGH_BIT_DEPTH_SUPPORT
typedef       int             Pel;               ///< pixel type
typedef       int64_t           TCoeff;            ///< transform coefficient
typedef       int             TMatrixCoeff;      ///< transform matrix coefficient
typedef       int16_t           TFilterCoeff;      ///< filter coefficient
typedef       int64_t           Intermediate_Int;  ///< used as intermediate value in calculations
typedef       uint64_t          Intermediate_UInt; ///< used as intermediate value in calculations
#else
typedef       int16_t           Pel;               ///< pixel type
typedef       int             TCoeff;            ///< transform coefficient
typedef       int16_t           TMatrixCoeff;      ///< transform matrix coefficient
typedef       int16_t           TFilterCoeff;      ///< filter coefficient
typedef       int             Intermediate_Int;  ///< used as intermediate value in calculations
typedef       uint32_t            Intermediate_UInt; ///< used as intermediate value in calculations
#endif

typedef       uint64_t          SplitSeries;       ///< used to encoded the splits that caused a particular CU size
typedef       uint64_t          ModeTypeSeries;    ///< used to encoded the ModeType at different split depth

typedef       uint64_t        Distortion;        ///< distortion measurement

// ====================================================================================================================
// Enumeration
// ====================================================================================================================


enum ApsType
{
  ALF_APS = 0,
  LMCS_APS = 1,
  SCALING_LIST_APS = 2,
};

enum QuantFlags
{
  Q_INIT           = 0x0,
  Q_USE_RDOQ       = 0x1,
  Q_RDOQTS         = 0x2,
  Q_SELECTIVE_RDOQ = 0x4,
};

//EMT transform tags
enum TransType
{
  DCT2 = 0,
  DCT8 = 1,
  DST7 = 2,
  NUM_TRANS_TYPE = 3,
  DCT2_EMT = 4
};

enum MTSIdx
{
  MTS_DCT2_DCT2 = 0,
  MTS_SKIP = 1,
  MTS_DST7_DST7 = 2,
  MTS_DCT8_DST7 = 3,
  MTS_DST7_DCT8 = 4,
  MTS_DCT8_DCT8 = 5
};

enum ISPType
{
  NOT_INTRA_SUBPARTITIONS       = 0,
  HOR_INTRA_SUBPARTITIONS       = 1,
  VER_INTRA_SUBPARTITIONS       = 2,
  NUM_INTRA_SUBPARTITIONS_MODES = 3,
  INTRA_SUBPARTITIONS_RESERVED  = 4
};

enum SbtIdx
{
  SBT_OFF_DCT  = 0,
  SBT_VER_HALF = 1,
  SBT_HOR_HALF = 2,
  SBT_VER_QUAD = 3,
  SBT_HOR_QUAD = 4,
  NUMBER_SBT_IDX,
  SBT_OFF_MTS, //note: must be after all SBT modes, only used in fast algorithm to discern the best mode is inter EMT
};

enum SbtPos
{
  SBT_POS0 = 0,
  SBT_POS1 = 1,
  NUMBER_SBT_POS
};

enum SbtMode
{
  SBT_VER_H0 = 0,
  SBT_VER_H1 = 1,
  SBT_HOR_H0 = 2,
  SBT_HOR_H1 = 3,
  SBT_VER_Q0 = 4,
  SBT_VER_Q1 = 5,
  SBT_HOR_Q0 = 6,
  SBT_HOR_Q1 = 7,
  NUMBER_SBT_MODE
};

enum RDPCMMode
{
  RDPCM_OFF             = 0,
  RDPCM_HOR             = 1,
  RDPCM_VER             = 2,
  NUMBER_OF_RDPCM_MODES = 3
};

enum RDPCMSignallingMode
{
  RDPCM_SIGNAL_IMPLICIT            = 0,
  RDPCM_SIGNAL_EXPLICIT            = 1,
  NUMBER_OF_RDPCM_SIGNALLING_MODES = 2
};

/// supported slice type
enum SliceType
{
  B_SLICE               = 0,
  P_SLICE               = 1,
  I_SLICE               = 2,
  NUMBER_OF_SLICE_TYPES = 3
};

/// chroma formats (according to how the monochrome or the color planes are intended to be coded)
enum ChromaFormat
{
  CHROMA_400        = 0,
  CHROMA_420        = 1,
  CHROMA_422        = 2,
  CHROMA_444        = 3,
  NUM_CHROMA_FORMAT = 4
};

enum ChannelType
{
  CHANNEL_TYPE_LUMA    = 0,
  CHANNEL_TYPE_CHROMA  = 1,
  MAX_NUM_CHANNEL_TYPE = 2
};

enum TreeType
{
  TREE_D = 0, //default tree status (for single-tree slice, TREE_D means joint tree; for dual-tree I slice, TREE_D means TREE_L for luma and TREE_C for chroma)
  TREE_L = 1, //separate tree only contains luma (may split)
  TREE_C = 2, //separate tree only contains chroma (not split), to avoid small chroma block
};

enum ModeType
{
  MODE_TYPE_ALL = 0, //all modes can try
  MODE_TYPE_INTER = 1, //can try inter
  MODE_TYPE_INTRA = 2, //can try intra, ibc, palette
};

#define CH_L CHANNEL_TYPE_LUMA
#define CH_C CHANNEL_TYPE_CHROMA

enum ComponentID
{
  COMPONENT_Y         = 0,
  COMPONENT_Cb        = 1,
  COMPONENT_Cr        = 2,
  MAX_NUM_COMPONENT   = 3,
  JOINT_CbCr          = MAX_NUM_COMPONENT,
  MAX_NUM_TBLOCKS     = MAX_NUM_COMPONENT
};

#define MAP_CHROMA(c) (ComponentID(c))

enum InputColourSpaceConversion // defined in terms of conversion prior to input of encoder.
{
  IPCOLOURSPACE_UNCHANGED               = 0,
  IPCOLOURSPACE_YCbCrtoYCrCb            = 1, // Mainly used for debug!
  IPCOLOURSPACE_YCbCrtoYYY              = 2, // Mainly used for debug!
  IPCOLOURSPACE_RGBtoGBR                = 3,
  NUMBER_INPUT_COLOUR_SPACE_CONVERSIONS = 4
};

enum MATRIX_COEFFICIENTS // Table E.5 (Matrix coefficients)
{
  MATRIX_COEFFICIENTS_RGB                           = 0,
  MATRIX_COEFFICIENTS_BT709                         = 1,
  MATRIX_COEFFICIENTS_UNSPECIFIED                   = 2,
  MATRIX_COEFFICIENTS_RESERVED_BY_ITUISOIEC         = 3,
  MATRIX_COEFFICIENTS_USFCCT47                      = 4,
  MATRIX_COEFFICIENTS_BT601_625                     = 5,
  MATRIX_COEFFICIENTS_BT601_525                     = 6,
  MATRIX_COEFFICIENTS_SMPTE240                      = 7,
  MATRIX_COEFFICIENTS_YCGCO                         = 8,
  MATRIX_COEFFICIENTS_BT2020_NON_CONSTANT_LUMINANCE = 9,
  MATRIX_COEFFICIENTS_BT2020_CONSTANT_LUMINANCE     = 10,
};

enum DeblockEdgeDir
{
  EDGE_VER     = 0,
  EDGE_HOR     = 1,
  NUM_EDGE_DIR = 2
};

/// supported prediction type
enum PredMode
{
  MODE_INTER                 = 0,     ///< inter-prediction mode
  MODE_INTRA                 = 1,     ///< intra-prediction mode
  MODE_IBC                   = 2,     ///< ibc-prediction mode
  MODE_PLT                   = 3,     ///< plt-prediction mode
  NUMBER_OF_PREDICTION_MODES = 4,
};

/// reference list index
enum RefPicList
{
  REF_PIC_LIST_0               = 0,   ///< reference list 0
  REF_PIC_LIST_1               = 1,   ///< reference list 1
  NUM_REF_PIC_LIST_01          = 2,
  REF_PIC_LIST_X               = 100  ///< special mark
};

#define L0 REF_PIC_LIST_0
#define L1 REF_PIC_LIST_1

/// distortion function index
enum DFunc
{
  DF_SSE             = 0,             ///< general size SSE
  DF_SSE2            = DF_SSE+1,      ///<   2xM SSE
  DF_SSE4            = DF_SSE+2,      ///<   4xM SSE
  DF_SSE8            = DF_SSE+3,      ///<   8xM SSE
  DF_SSE16           = DF_SSE+4,      ///<  16xM SSE
  DF_SSE32           = DF_SSE+5,      ///<  32xM SSE
  DF_SSE64           = DF_SSE+6,      ///<  64xM SSE
  DF_SSE16N          = DF_SSE+7,      ///< 16NxM SSE

  DF_SAD             = 8,             ///< general size SAD
  DF_SAD2            = DF_SAD+1,      ///<   2xM SAD
  DF_SAD4            = DF_SAD+2,      ///<   4xM SAD
  DF_SAD8            = DF_SAD+3,      ///<   8xM SAD
  DF_SAD16           = DF_SAD+4,      ///<  16xM SAD
  DF_SAD32           = DF_SAD+5,      ///<  32xM SAD
  DF_SAD64           = DF_SAD+6,      ///<  64xM SAD
  DF_SAD16N          = DF_SAD+7,      ///< 16NxM SAD

  DF_HAD             = 16,            ///< general size Hadamard
  DF_HAD2            = DF_HAD+1,      ///<   2xM HAD
  DF_HAD4            = DF_HAD+2,      ///<   4xM HAD
  DF_HAD8            = DF_HAD+3,      ///<   8xM HAD
  DF_HAD16           = DF_HAD+4,      ///<  16xM HAD
  DF_HAD32           = DF_HAD+5,      ///<  32xM HAD
  DF_HAD64           = DF_HAD+6,      ///<  64xM HAD
  DF_HAD16N          = DF_HAD+7,      ///< 16NxM HAD

  DF_SAD12           = 24,
  DF_SAD24           = 25,
  DF_SAD48           = 26,

  DF_MRSAD           = 27,            ///< general size MR SAD
  DF_MRSAD2          = DF_MRSAD+1,    ///<   2xM MR SAD
  DF_MRSAD4          = DF_MRSAD+2,    ///<   4xM MR SAD
  DF_MRSAD8          = DF_MRSAD+3,    ///<   8xM MR SAD
  DF_MRSAD16         = DF_MRSAD+4,    ///<  16xM MR SAD
  DF_MRSAD32         = DF_MRSAD+5,    ///<  32xM MR SAD
  DF_MRSAD64         = DF_MRSAD+6,    ///<  64xM MR SAD
  DF_MRSAD16N        = DF_MRSAD+7,    ///< 16NxM MR SAD

  DF_MRHAD           = 35,            ///< general size MR Hadamard
  DF_MRHAD2          = DF_MRHAD+1,    ///<   2xM MR HAD
  DF_MRHAD4          = DF_MRHAD+2,    ///<   4xM MR HAD
  DF_MRHAD8          = DF_MRHAD+3,    ///<   8xM MR HAD
  DF_MRHAD16         = DF_MRHAD+4,    ///<  16xM MR HAD
  DF_MRHAD32         = DF_MRHAD+5,    ///<  32xM MR HAD
  DF_MRHAD64         = DF_MRHAD+6,    ///<  64xM MR HAD
  DF_MRHAD16N        = DF_MRHAD+7,    ///< 16NxM MR HAD

  DF_MRSAD12         = 43,
  DF_MRSAD24         = 44,
  DF_MRSAD48         = 45,

  DF_SAD_FULL_NBIT    = 46,
  DF_SAD_FULL_NBIT2   = DF_SAD_FULL_NBIT+1,    ///<   2xM SAD with full bit usage
  DF_SAD_FULL_NBIT4   = DF_SAD_FULL_NBIT+2,    ///<   4xM SAD with full bit usage
  DF_SAD_FULL_NBIT8   = DF_SAD_FULL_NBIT+3,    ///<   8xM SAD with full bit usage
  DF_SAD_FULL_NBIT16  = DF_SAD_FULL_NBIT+4,    ///<  16xM SAD with full bit usage
  DF_SAD_FULL_NBIT32  = DF_SAD_FULL_NBIT+5,    ///<  32xM SAD with full bit usage
  DF_SAD_FULL_NBIT64  = DF_SAD_FULL_NBIT+6,    ///<  64xM SAD with full bit usage
  DF_SAD_FULL_NBIT16N = DF_SAD_FULL_NBIT+7,    ///< 16NxM SAD with full bit usage

  DF_SSE_WTD          = 54,                ///< general size SSE
  DF_SSE2_WTD         = DF_SSE_WTD+1,      ///<   4xM SSE
  DF_SSE4_WTD         = DF_SSE_WTD+2,      ///<   4xM SSE
  DF_SSE8_WTD         = DF_SSE_WTD+3,      ///<   8xM SSE
  DF_SSE16_WTD        = DF_SSE_WTD+4,      ///<  16xM SSE
  DF_SSE32_WTD        = DF_SSE_WTD+5,      ///<  32xM SSE
  DF_SSE64_WTD        = DF_SSE_WTD+6,      ///<  64xM SSE
  DF_SSE16N_WTD       = DF_SSE_WTD+7,      ///< 16NxM SSE
  DF_DEFAULT_ORI      = DF_SSE_WTD+8,

  DF_SAD_INTERMEDIATE_BITDEPTH = 63,

  DF_SAD_WITH_MASK   = 64,
  DF_TOTAL_FUNCTIONS = 65
};

/// motion vector predictor direction used in AMVP
enum MvpDir
{
  MD_LEFT = 0,          ///< MVP of left block
  MD_ABOVE,             ///< MVP of above block
  MD_ABOVE_RIGHT,       ///< MVP of above right block
  MD_BELOW_LEFT,        ///< MVP of below left block
  MD_ABOVE_LEFT         ///< MVP of above left block
};

enum TransformDirection
{
  TRANSFORM_FORWARD              = 0,
  TRANSFORM_INVERSE              = 1,
  TRANSFORM_NUMBER_OF_DIRECTIONS = 2
};

/// supported ME search methods
enum MESearchMethod
{
  MESEARCH_FULL              = 0,
  MESEARCH_DIAMOND           = 1,
  MESEARCH_SELECTIVE         = 2,
  MESEARCH_DIAMOND_ENHANCED  = 3,
  MESEARCH_NUMBER_OF_METHODS = 4
};

/// coefficient scanning type used in ACS
enum CoeffScanType
{
  SCAN_DIAG = 0,        ///< up-right diagonal scan
  SCAN_TRAV_HOR = 1,
  SCAN_TRAV_VER = 2,
  SCAN_NUMBER_OF_TYPES
};

enum CoeffScanGroupType
{
  SCAN_UNGROUPED   = 0,
  SCAN_GROUPED_4x4 = 1,
  SCAN_NUMBER_OF_GROUP_TYPES = 2
};

enum ScalingListMode
{
  SCALING_LIST_OFF,
  SCALING_LIST_DEFAULT,
  SCALING_LIST_FILE_READ
};

enum ScalingListSize
{
  SCALING_LIST_1x1 = 0,
  SCALING_LIST_2x2,
  SCALING_LIST_4x4,
  SCALING_LIST_8x8,
  SCALING_LIST_16x16,
  SCALING_LIST_32x32,
  SCALING_LIST_64x64,
  SCALING_LIST_128x128,
  SCALING_LIST_SIZE_NUM,
  //for user define matrix
  SCALING_LIST_FIRST_CODED = SCALING_LIST_2x2,
  SCALING_LIST_LAST_CODED = SCALING_LIST_64x64
};

enum ScalingList1dStartIdx
{
  SCALING_LIST_1D_START_2x2    = 0,
  SCALING_LIST_1D_START_4x4    = 2,
  SCALING_LIST_1D_START_8x8    = 8,
  SCALING_LIST_1D_START_16x16  = 14,
  SCALING_LIST_1D_START_32x32  = 20,
  SCALING_LIST_1D_START_64x64  = 26,
};

// For use with decoded picture hash SEI messages, generated by encoder.
enum HashType
{
  HASHTYPE_MD5             = 0,
  HASHTYPE_CRC             = 1,
  HASHTYPE_CHECKSUM        = 2,
  HASHTYPE_NONE            = 3,
  NUMBER_OF_HASHTYPES      = 4
};

enum SAOMode //mode
{
  SAO_MODE_OFF = 0,
  SAO_MODE_NEW,
  SAO_MODE_MERGE,
  NUM_SAO_MODES
};

enum SAOModeMergeTypes
{
  SAO_MERGE_LEFT =0,
  SAO_MERGE_ABOVE,
  NUM_SAO_MERGE_TYPES
};


enum SAOModeNewTypes
{
  SAO_TYPE_START_EO =0,
  SAO_TYPE_EO_0 = SAO_TYPE_START_EO,
  SAO_TYPE_EO_90,
  SAO_TYPE_EO_135,
  SAO_TYPE_EO_45,

  SAO_TYPE_START_BO,
  SAO_TYPE_BO = SAO_TYPE_START_BO,

  NUM_SAO_NEW_TYPES
};
#define NUM_SAO_EO_TYPES_LOG2 2

enum SAOEOClasses
{
  SAO_CLASS_EO_FULL_VALLEY = 0,
  SAO_CLASS_EO_HALF_VALLEY = 1,
  SAO_CLASS_EO_PLAIN       = 2,
  SAO_CLASS_EO_HALF_PEAK   = 3,
  SAO_CLASS_EO_FULL_PEAK   = 4,
  NUM_SAO_EO_CLASSES,
};

#define NUM_SAO_BO_CLASSES_LOG2  5
#define NUM_SAO_BO_CLASSES       (1<<NUM_SAO_BO_CLASSES_LOG2)

namespace Profile
{
  enum Name
  {
    NONE        = 0,
    MAIN_10     = 1,
    MAIN_444_10 = 2
  };
}

namespace Level
{
  enum Tier
  {
    MAIN = 0,
    HIGH = 1,
    NUMBER_OF_TIERS=2
  };

  enum Name
  {
    // code = (level * 30)
    NONE     = 0,
    LEVEL1   = 30,
    LEVEL2   = 60,
    LEVEL2_1 = 63,
    LEVEL3   = 90,
    LEVEL3_1 = 93,
    LEVEL4   = 120,
    LEVEL4_1 = 123,
    LEVEL5   = 150,
    LEVEL5_1 = 153,
    LEVEL5_2 = 156,
    LEVEL6   = 180,
    LEVEL6_1 = 183,
    LEVEL6_2 = 186,
    LEVEL8_5 = 255,
  };
}

enum CostMode
{
  COST_STANDARD_LOSSY              = 0,
  COST_SEQUENCE_LEVEL_LOSSLESS     = 1,
  COST_LOSSLESS_CODING             = 2,
  COST_MIXED_LOSSLESS_LOSSY_CODING = 3
};

enum WeightedPredictionMethod
{
  WP_PER_PICTURE_WITH_SIMPLE_DC_COMBINED_COMPONENT                          =0,
  WP_PER_PICTURE_WITH_SIMPLE_DC_PER_COMPONENT                               =1,
  WP_PER_PICTURE_WITH_HISTOGRAM_AND_PER_COMPONENT                           =2,
  WP_PER_PICTURE_WITH_HISTOGRAM_AND_PER_COMPONENT_AND_CLIPPING              =3,
  WP_PER_PICTURE_WITH_HISTOGRAM_AND_PER_COMPONENT_AND_CLIPPING_AND_EXTENSION=4
};

enum FastInterSearchMode
{
  FASTINTERSEARCH_DISABLED = 0,
  FASTINTERSEARCH_MODE1    = 1, // TODO: assign better names to these.
  FASTINTERSEARCH_MODE2    = 2,
  FASTINTERSEARCH_MODE3    = 3
};

enum SPSExtensionFlagIndex
{
  SPS_EXT__REXT           = 0,
//SPS_EXT__MVHEVC         = 1, //for use in future versions
//SPS_EXT__SHVC           = 2, //for use in future versions
  SPS_EXT__NEXT           = 3,
  NUM_SPS_EXTENSION_FLAGS = 8
};

enum PPSExtensionFlagIndex
{
  PPS_EXT__REXT           = 0,
//PPS_EXT__MVHEVC         = 1, //for use in future versions
//PPS_EXT__SHVC           = 2, //for use in future versions
  NUM_PPS_EXTENSION_FLAGS = 8
};

// TODO: Existing names used for the different NAL unit types can be altered to better reflect the names in the spec.
//       However, the names in the spec are not yet stable at this point. Once the names are stable, a cleanup
//       effort can be done without use of macros to alter the names used to indicate the different NAL unit types.
enum NalUnitType
{
  NAL_UNIT_CODED_SLICE_TRAIL = 0,   // 0
  NAL_UNIT_CODED_SLICE_STSA,        // 1
  NAL_UNIT_CODED_SLICE_RADL,        // 2
  NAL_UNIT_CODED_SLICE_RASL,        // 3

  NAL_UNIT_RESERVED_VCL_4,
  NAL_UNIT_RESERVED_VCL_5,
  NAL_UNIT_RESERVED_VCL_6,

  NAL_UNIT_CODED_SLICE_IDR_W_RADL,  // 7
  NAL_UNIT_CODED_SLICE_IDR_N_LP,    // 8
  NAL_UNIT_CODED_SLICE_CRA,         // 9
  NAL_UNIT_CODED_SLICE_GDR,         // 10

  NAL_UNIT_RESERVED_IRAP_VCL_11,
  NAL_UNIT_RESERVED_IRAP_VCL_12,
  NAL_UNIT_DCI,                     // 13
  NAL_UNIT_VPS,                     // 14
  NAL_UNIT_SPS,                     // 15
  NAL_UNIT_PPS,                     // 16
  NAL_UNIT_PREFIX_APS,              // 17
  NAL_UNIT_SUFFIX_APS,              // 18
  NAL_UNIT_PH,                      // 19
  NAL_UNIT_ACCESS_UNIT_DELIMITER,   // 20
  NAL_UNIT_EOS,                     // 21
  NAL_UNIT_EOB,                     // 22
  NAL_UNIT_PREFIX_SEI,              // 23
  NAL_UNIT_SUFFIX_SEI,              // 24
  NAL_UNIT_FD,                      // 25

  NAL_UNIT_RESERVED_NVCL_26,
  NAL_UNIT_RESERVED_NVCL_27,

  NAL_UNIT_UNSPECIFIED_28,
  NAL_UNIT_UNSPECIFIED_29,
  NAL_UNIT_UNSPECIFIED_30,
  NAL_UNIT_UNSPECIFIED_31,
  NAL_UNIT_INVALID
};

#if SHARP_LUMA_DELTA_QP
enum LumaLevelToDQPMode
{
  LUMALVL_TO_DQP_DISABLED   = 0,
  LUMALVL_TO_DQP_AVG_METHOD = 1, // use average of CTU to determine luma level
  LUMALVL_TO_DQP_NUM_MODES  = 2
};
#endif

enum MergeType
{
  MRG_TYPE_DEFAULT_N        = 0, // 0
  MRG_TYPE_SUBPU_ATMVP,
  MRG_TYPE_IBC,
  NUM_MRG_TYPE                   // 5
};


//////////////////////////////////////////////////////////////////////////
// Encoder modes to try out
//////////////////////////////////////////////////////////////////////////

enum EncModeFeature
{
  ENC_FT_FRAC_BITS = 0,
  ENC_FT_DISTORTION,
  ENC_FT_RD_COST,
  ENC_FT_ENC_MODE_TYPE,
  ENC_FT_ENC_MODE_OPTS,
  ENC_FT_ENC_MODE_PART,
  NUM_ENC_FEATURES
};

enum ImvMode
{
  IMV_OFF = 0,
  IMV_FPEL,
  IMV_4PEL,
  IMV_HPEL,
  NUM_IMV_MODES
};


// ====================================================================================================================
// Type definition
// ====================================================================================================================

/// parameters for adaptive loop filter
class PicSym;

#define MAX_NUM_SAO_CLASSES  32  //(NUM_SAO_EO_GROUPS > NUM_SAO_BO_GROUPS)?NUM_SAO_EO_GROUPS:NUM_SAO_BO_GROUPS

struct SAOOffset
{
  SAOMode modeIdc; // NEW, MERGE, OFF
  int typeIdc;     // union of SAOModeMergeTypes and SAOModeNewTypes, depending on modeIdc.
  int typeAuxInfo; // BO: starting band index
  int offset[MAX_NUM_SAO_CLASSES];

  SAOOffset();
  ~SAOOffset();
  void reset();

  const SAOOffset& operator= (const SAOOffset& src);
};

struct SAOBlkParam
{

  SAOBlkParam();
  ~SAOBlkParam();
  void reset();
  const SAOBlkParam& operator= (const SAOBlkParam& src);
  SAOOffset& operator[](int compIdx){ return offsetParam[compIdx];}
  const SAOOffset& operator[](int compIdx) const { return offsetParam[compIdx];}
private:
  SAOOffset offsetParam[MAX_NUM_COMPONENT];

};



struct BitDepths
{
  int recon[MAX_NUM_CHANNEL_TYPE]; ///< the bit depth as indicated in the SPS
};

enum PLTRunMode
{
  PLT_RUN_INDEX = 0,
  PLT_RUN_COPY  = 1,
  NUM_PLT_RUN   = 2
};
/// parameters for deblocking filter
struct LFCUParam
{
  bool internalEdge;                     ///< indicates internal edge
  bool leftEdge;                         ///< indicates left edge
  bool topEdge;                          ///< indicates top edge
};



struct PictureHash
{
  std::vector<uint8_t> hash;

  bool operator==(const PictureHash &other) const
  {
    if (other.hash.size() != hash.size())
    {
      return false;
    }
    for(uint32_t i=0; i<uint32_t(hash.size()); i++)
    {
      if (other.hash[i] != hash[i])
      {
        return false;
      }
    }
    return true;
  }

  bool operator!=(const PictureHash &other) const
  {
    return !(*this == other);
  }
};

struct SEITimeSet
{
  SEITimeSet() : clockTimeStampFlag(false),
                     numUnitFieldBasedFlag(false),
                     countingType(0),
                     fullTimeStampFlag(false),
                     discontinuityFlag(false),
                     cntDroppedFlag(false),
                     numberOfFrames(0),
                     secondsValue(0),
                     minutesValue(0),
                     hoursValue(0),
                     secondsFlag(false),
                     minutesFlag(false),
                     hoursFlag(false),
                     timeOffsetLength(0),
                     timeOffsetValue(0)
  { }
  bool clockTimeStampFlag;
  bool numUnitFieldBasedFlag;
  int  countingType;
  bool fullTimeStampFlag;
  bool discontinuityFlag;
  bool cntDroppedFlag;
  int  numberOfFrames;
  int  secondsValue;
  int  minutesValue;
  int  hoursValue;
  bool secondsFlag;
  bool minutesFlag;
  bool hoursFlag;
  int  timeOffsetLength;
  int  timeOffsetValue;
};

struct SEIMasteringDisplay
{
  bool      colourVolumeSEIEnabled;
  uint32_t      maxLuminance;
  uint32_t      minLuminance;
  uint16_t    primaries[3][2];
  uint16_t    whitePoint[2];
};

#if SHARP_LUMA_DELTA_QP
struct LumaLevelToDeltaQPMapping
{
  LumaLevelToDQPMode                 mode;             ///< use deltaQP determined by block luma level
  double                             maxMethodWeight;  ///< weight of max luma value when mode = 2
  std::vector< std::pair<int, int> > mapping;          ///< first=luma level, second=delta QP.
#if ENABLE_QPA
  bool isEnabled() const { return (mode != LUMALVL_TO_DQP_DISABLED && mode != LUMALVL_TO_DQP_NUM_MODES); }
#else
  bool isEnabled() const { return mode!=LUMALVL_TO_DQP_DISABLED; }
#endif
};
#endif

#if ER_CHROMA_QP_WCG_PPS
struct WCGChromaQPControl
{
  bool isEnabled() const { return enabled; }
  bool   enabled;         ///< Enabled flag (0:default)
  double chromaCbQpScale; ///< Chroma Cb QP Scale (1.0:default)
  double chromaCrQpScale; ///< Chroma Cr QP Scale (1.0:default)
  double chromaQpScale;   ///< Chroma QP Scale (0.0:default)
  double chromaQpOffset;  ///< Chroma QP Offset (0.0:default)
};
#endif

class ChromaCbfs
{
public:
  ChromaCbfs()
    : Cb(true), Cr(true)
  {}
  ChromaCbfs( bool _cbf )
    : Cb( _cbf ), Cr( _cbf )
  {}
public:
  bool sigChroma( ChromaFormat chromaFormat ) const
  {
    if( chromaFormat == CHROMA_400 )
    {
      return false;
    }
    return   ( Cb || Cr );
  }
  bool& cbf( ComponentID compID )
  {
    bool *cbfs[MAX_NUM_TBLOCKS] = { nullptr, &Cb, &Cr };

    return *cbfs[compID];
  }
public:
  bool Cb;
  bool Cr;
};


enum MsgLevel
{
  SILENT  = 0,
  ERROR   = 1,
  WARNING = 2,
  INFO    = 3,
  NOTICE  = 4,
  VERBOSE = 5,
  DETAILS = 6
};
enum RESHAPE_SIGNAL_TYPE
{
  RESHAPE_SIGNAL_SDR = 0,
  RESHAPE_SIGNAL_PQ  = 1,
  RESHAPE_SIGNAL_HLG = 2,
  RESHAPE_SIGNAL_NULL = 100,
};


// ---------------------------------------------------------------------------
// exception class
// ---------------------------------------------------------------------------

class Exception : public std::exception
{
public:
  Exception( const std::string& _s ) : m_str( _s ) { }
  Exception( const Exception& _e ) : std::exception( _e ), m_str( _e.m_str ) { }
  virtual ~Exception() noexcept { };
  virtual const char* what() const noexcept { return m_str.c_str(); }
  Exception& operator=( const Exception& _e ) { std::exception::operator=( _e ); m_str = _e.m_str; return *this; }
  template<typename T> Exception& operator<<( T t ) { std::ostringstream oss; oss << t; m_str += oss.str(); return *this; }
private:
  std::string m_str;
};

// if a check fails with THROW or CHECK, please check if ported correctly from assert in revision 1196)
#define THROW(x)            throw( Exception( "\nERROR: In function \"" ) << __FUNCTION__ << "\" in " << __FILE__ << ":" << __LINE__ << ": " << x )
#define CHECK(c,x)          if(c){ THROW(x); }
#define EXIT(x)             throw( Exception( "\n" ) << x << "\n" )
#define CHECK_NULLPTR(_ptr) CHECK( !( _ptr ), "Accessing an empty pointer pointer!" )

#if !NDEBUG  // for non MSVC compiler, define _DEBUG if in debug mode to have same behavior between MSVC and others in debug
#ifndef _DEBUG
#define _DEBUG 1
#endif
#endif

#if defined( _DEBUG )
#define CHECKD(c,x)         if(c){ THROW(x); }
#else
#define CHECKD(c,x)
#endif // _DEBUG

// ---------------------------------------------------------------------------
// static vector
// ---------------------------------------------------------------------------

template<typename T, size_t N>
class static_vector
{
  T _arr[ N ];
  size_t _size;

public:

  typedef T         value_type;
  typedef size_t    size_type;
  typedef ptrdiff_t difference_type;
  typedef T&        reference;
  typedef T const&  const_reference;
  typedef T*        pointer;
  typedef T const*  const_pointer;
  typedef T*        iterator;
  typedef T const*  const_iterator;

  static const size_type max_num_elements = N;

  static_vector() : _size( 0 )                                 { }
  static_vector( size_t N_ ) : _size( N_ )                     { }
  static_vector( size_t N_, const T& _val ) : _size( 0 )       { resize( N_, _val ); }
  template<typename It>
  static_vector( It _it1, It _it2 ) : _size( 0 )               { while( _it1 < _it2 ) _arr[ _size++ ] = *_it1++; }
  static_vector( std::initializer_list<T> _il ) : _size( 0 )
  {
    typename std::initializer_list<T>::iterator _src1 = _il.begin();
    typename std::initializer_list<T>::iterator _src2 = _il.end();

    while( _src1 < _src2 ) _arr[ _size++ ] = *_src1++;

    CHECKD( _size > N, "capacity exceeded" );
  }
  static_vector& operator=( std::initializer_list<T> _il )
  {
    _size = 0;

    typename std::initializer_list<T>::iterator _src1 = _il.begin();
    typename std::initializer_list<T>::iterator _src2 = _il.end();

    while( _src1 < _src2 ) _arr[ _size++ ] = *_src1++;

    CHECKD( _size > N, "capacity exceeded" );
  }

  void resize( size_t N_ )                      { CHECKD( N_ > N, "capacity exceeded" ); while(_size < N_) _arr[ _size++ ] = T() ; _size = N_; }
  void resize( size_t N_, const T& _val )       { CHECKD( N_ > N, "capacity exceeded" ); while(_size < N_) _arr[ _size++ ] = _val; _size = N_; }
  void reserve( size_t N_ )                     { CHECKD( N_ > N, "capacity exceeded" ); }
  void push_back( const T& _val )               { CHECKD( _size >= N, "capacity exceeded" ); _arr[ _size++ ] = _val; }
  void push_back( T&& val )                     { CHECKD( _size >= N, "capacity exceeded" ); _arr[ _size++ ] = std::forward<T>( val ); }
  void pop_back()                               { CHECKD( _size == 0, "calling pop_back on an empty vector" ); _size--; }
  void pop_front()                              { CHECKD( _size == 0, "calling pop_front on an empty vector" ); _size--; for( int i = 0; i < _size; i++ ) _arr[i] = _arr[i + 1]; }
  void clear()                                  { _size = 0; }
  reference       at( size_t _i )               { CHECKD( _i >= _size, "Trying to access an out-of-bound-element" ); return _arr[ _i ]; }
  const_reference at( size_t _i ) const         { CHECKD( _i >= _size, "Trying to access an out-of-bound-element" ); return _arr[ _i ]; }
  reference       operator[]( size_t _i )       { CHECKD( _i >= _size, "Trying to access an out-of-bound-element" ); return _arr[ _i ]; }
  const_reference operator[]( size_t _i ) const { CHECKD( _i >= _size, "Trying to access an out-of-bound-element" ); return _arr[ _i ]; }
  reference       front()                       { CHECKD( _size == 0, "Trying to access the first element of an empty vector" ); return _arr[ 0 ]; }
  const_reference front() const                 { CHECKD( _size == 0, "Trying to access the first element of an empty vector" ); return _arr[ 0 ]; }
  reference       back()                        { CHECKD( _size == 0, "Trying to access the last element of an empty vector" );  return _arr[ _size - 1 ]; }
  const_reference back() const                  { CHECKD( _size == 0, "Trying to access the last element of an empty vector" );  return _arr[ _size - 1 ]; }
  pointer         data()                        { return _arr; }
  const_pointer   data() const                  { return _arr; }
  iterator        begin()                       { return _arr; }
  const_iterator  begin() const                 { return _arr; }
  const_iterator  cbegin() const                { return _arr; }
  iterator        end()                         { return _arr + _size; }
  const_iterator  end() const                   { return _arr + _size; };
  const_iterator  cend() const                  { return _arr + _size; };
  size_type       size() const                  { return _size; };
  size_type       byte_size() const             { return _size * sizeof( T ); }
  bool            empty() const                 { return _size == 0; }

  size_type       capacity() const              { return N; }
  size_type       max_size() const              { return N; }
  size_type       byte_capacity() const         { return sizeof(_arr); }

  iterator        insert( const_iterator _pos, const T& _val )
                                                { CHECKD( _size >= N, "capacity exceeded" );
                                                  for( difference_type i = _size - 1; i >= _pos - _arr; i-- ) _arr[i + 1] = _arr[i];
                                                  *const_cast<iterator>( _pos ) = _val;
                                                  _size++;
                                                  return const_cast<iterator>( _pos ); }

  iterator        insert( const_iterator _pos, T&& _val )
                                                { CHECKD( _size >= N, "capacity exceeded" );
                                                  for( difference_type i = _size - 1; i >= _pos - _arr; i-- ) _arr[i + 1] = _arr[i];
                                                  *const_cast<iterator>( _pos ) = std::forward<T>( _val );
                                                  _size++; return const_cast<iterator>( _pos ); }
  template<class InputIt>
  iterator        insert( const_iterator _pos, InputIt first, InputIt last )
                                                { const difference_type numEl = last - first;
                                                  CHECKD( _size + numEl >= N, "capacity exceeded" );
                                                  for( difference_type i = _size - 1; i >= _pos - _arr; i-- ) _arr[i + numEl] = _arr[i];
                                                  iterator it = const_cast<iterator>( _pos ); _size += numEl;
                                                  while( first != last ) *it++ = *first++;
                                                  return const_cast<iterator>( _pos ); }

  iterator        insert( const_iterator _pos, size_t numEl, const T& val )
                                                { //const difference_type numEl = last - first;
                                                  CHECKD( _size + numEl >= N, "capacity exceeded" );
                                                  for( difference_type i = _size - 1; i >= _pos - _arr; i-- ) _arr[i + numEl] = _arr[i];
                                                  iterator it = const_cast<iterator>( _pos ); _size += numEl;
                                                  for ( int k = 0; k < numEl; k++) *it++ = val;
                                                  return const_cast<iterator>( _pos ); }

  void            erase( const_iterator _pos )  { iterator it   = const_cast<iterator>( _pos ) - 1;
                                                  iterator last = end() - 1;
                                                  while( ++it != last ) *it = *( it + 1 );
                                                  _size--; }
};


// ---------------------------------------------------------------------------
// dynamic cache
// ---------------------------------------------------------------------------

template<typename T>
class dynamic_cache
{
  std::vector<T*> m_cache;
#if ENABLE_SPLIT_PARALLELISM
  int64_t         m_cacheId;
#endif

public:

#if ENABLE_SPLIT_PARALLELISM
  dynamic_cache()
  {
    static int cacheId = 0;
    m_cacheId = cacheId++;
  }

#endif
  ~dynamic_cache()
  {
    deleteEntries();
  }

  void deleteEntries()
  {
    for( auto &p : m_cache )
    {
      delete p;
      p = nullptr;
    }

    m_cache.clear();
  }

  T* get()
  {
    T* ret;

    if( !m_cache.empty() )
    {
      ret = m_cache.back();
      m_cache.pop_back();
#if ENABLE_SPLIT_PARALLELISM
      CHECK( ret->cacheId != m_cacheId, "Putting item into wrong cache!" );
      CHECK( !ret->cacheUsed,           "Fetched an element that should've been in cache!!" );
#endif
    }
    else
    {
      ret = new T;
    }

#if ENABLE_SPLIT_PARALLELISM
    ret->cacheId   = m_cacheId;
    ret->cacheUsed = false;

#endif
    return ret;
  }

  void cache( T* el )
  {
#if ENABLE_SPLIT_PARALLELISM
    CHECK( el->cacheId != m_cacheId, "Putting item into wrong cache!" );
    CHECK( el->cacheUsed,            "Putting cached item back into cache!" );

    el->cacheUsed = true;

#endif
    m_cache.push_back( el );
  }

  void cache( std::vector<T*>& vel )
  {
#if ENABLE_SPLIT_PARALLELISM
    for( auto el : vel )
    {
      CHECK( el->cacheId != m_cacheId, "Putting item into wrong cache!" );
      CHECK( el->cacheUsed,            "Putting cached item back into cache!" );

      el->cacheUsed = true;
    }

#endif
    m_cache.insert( m_cache.end(), vel.begin(), vel.end() );
    vel.clear();
  }
};

typedef dynamic_cache<struct CodingUnit    > CUCache;
typedef dynamic_cache<struct PredictionUnit> PUCache;
typedef dynamic_cache<struct TransformUnit > TUCache;

struct XUCache
{
  CUCache cuCache;
  PUCache puCache;
  TUCache tuCache;
};

#define SIGN(x) ( (x) >= 0 ? 1 : -1 )

//! \}

#endif

<|MERGE_RESOLUTION|>--- conflicted
+++ resolved
@@ -51,7 +51,7 @@
 #include <cassert>
 
 //########### place macros to be removed in next cycle below this line ###############
-<<<<<<< HEAD
+
 #define R0324_PH_SYNTAX_CONDITION_MODIFY                  1 // JVET-R0324 add conditions on PH syntax to conder whether current pic is bi-predictive picture
 
 #define JVET_R0130_TC_DERIVATION_BUGFIX                   1 // JVET-R0130: Cleanup of tC derivation for deblocking filter
@@ -61,9 +61,8 @@
 #define JVET_R0205                                        1 // JVET-R0205: Condition presence of inter_layer_ref_pics_present_flag on sps_video_parameter_set_id 
 
 #define JVET_R0186_CLEANUP                                1 // JVET-R0186 aspect 1: Signal the pps_no_pic_partition_flag ahead in the PPS.
-=======
+
 #define JVET_R0225_SEPERATE_FLAGS_ALF_CHROMA              1 // Use two separate flags (one for Cb, one for Cr) to replace ph_alf_chroma_idc in PH and sh_alf_chroma_idc in SH
->>>>>>> 705e28b7
 
 #define JVET_R0330_CRS_CLIP_REM                           1 // JVET-R0330: Remove redundant clipping in chroma residual scaling factor derivation
 
