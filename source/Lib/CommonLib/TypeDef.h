--- conflicted
+++ resolved
@@ -57,29 +57,11 @@
 
 //########### place macros to be removed in next cycle below this line ###############
 
-<<<<<<< HEAD
 #define JVET_AF0122_ALF_LAMBDA_OPT                        1  // JVET-AF0122: Lagrange multiplier optimization for chroma ALF and CCALF
 
 #define JVET_AE0126_NNPF_EDITORIAL_CHANGES                1  // JVET_AE0126: NNPF cleanup and editorial changes for VSEI include item 2, item 3, item 5, and item 7
-=======
+
 #define JVET_AF0061_ADDITION_PO_ID                        1 // JVET-AF0061, JVET-AF0174, JVET-AF0067, and JVET-AF0310: add po_id in the SEI processing order (SPO) SEI message
->>>>>>> 881095e0
-
-
-
-
-
-
-
-
-
-
-
-
-
-
-
-
 
 #define JVET_AF0062_MOVE_PO_SEI_PREFIX_FLAG               1 // JVET-AF0062: Move po_sei_prefix_flag[ i ] from immediately before po_sei_payload_type[ i ] to be immediately after po_sei_payload_type[ i ] 
 
