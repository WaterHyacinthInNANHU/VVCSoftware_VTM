--- conflicted
+++ resolved
@@ -50,11 +50,9 @@
 #include <assert.h>
 #include <cassert>
 
-<<<<<<< HEAD
+#define JVET_Q0413_SKIP_LAST_SUBPIC_SIG                   1  //JVET-Q0413 modification 2: skip the width and height signaling of last subpicture
+
 #define JVET_Q0169_SUBPIC_LEN_CONFORM                     1 // JVET-Q0169: add bitstream conformance check on subpic length
-=======
-#define JVET_Q0413_SKIP_LAST_SUBPIC_SIG                   1  //JVET-Q0413 modification 2: skip the width and height signaling of last subpicture
->>>>>>> d491c106
 
 #define JVET_Q0504_PLT_NON444                             1 // JVET-Q0504: enable palette mode for non 444 color format
 
