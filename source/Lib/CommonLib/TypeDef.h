--- conflicted
+++ resolved
@@ -143,11 +143,9 @@
 
 #define JVET_P0164_ALF_SYNTAX_SIMP                        1 // JVET-p0164: simplify alf syntax with method2
 
-<<<<<<< HEAD
 #define JVET_O0235_NAL_UNIT_TYPE_CONSTRAINTS              1 // JVET-O0235: NAL unit type constraints
-=======
+
 #define JVET_O0549_ENCODER_ONLY_FILTER                    1 // JVET-O0549: Encoder-only temporal filter, no decoder changes
->>>>>>> 525fd2d8
 
 #define JVET_P0042_FIX_INTER_DIR_CTX                      1 // JVET-P0042: Fix overlap in context between the bi-pred flag for 8x8 CUs and the L0/L1 flag for all size CUs
 
