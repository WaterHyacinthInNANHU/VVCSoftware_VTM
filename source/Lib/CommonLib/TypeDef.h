/* The copyright in this software is being made available under the BSD
 * License, included below. This software may be subject to other third party
 * and contributor rights, including patent rights, and no such rights are
 * granted under this license.
 *
 * Copyright (c) 2010-2020, ITU/ISO/IEC
 * All rights reserved.
 *
 * Redistribution and use in source and binary forms, with or without
 * modification, are permitted provided that the following conditions are met:
 *
 *  * Redistributions of source code must retain the above copyright notice,
 *    this list of conditions and the following disclaimer.
 *  * Redistributions in binary form must reproduce the above copyright notice,
 *    this list of conditions and the following disclaimer in the documentation
 *    and/or other materials provided with the distribution.
 *  * Neither the name of the ITU/ISO/IEC nor the names of its contributors may
 *    be used to endorse or promote products derived from this software without
 *    specific prior written permission.
 *
 * THIS SOFTWARE IS PROVIDED BY THE COPYRIGHT HOLDERS AND CONTRIBUTORS "AS IS"
 * AND ANY EXPRESS OR IMPLIED WARRANTIES, INCLUDING, BUT NOT LIMITED TO, THE
 * IMPLIED WARRANTIES OF MERCHANTABILITY AND FITNESS FOR A PARTICULAR PURPOSE
 * ARE DISCLAIMED. IN NO EVENT SHALL THE COPYRIGHT HOLDER OR CONTRIBUTORS
 * BE LIABLE FOR ANY DIRECT, INDIRECT, INCIDENTAL, SPECIAL, EXEMPLARY, OR
 * CONSEQUENTIAL DAMAGES (INCLUDING, BUT NOT LIMITED TO, PROCUREMENT OF
 * SUBSTITUTE GOODS OR SERVICES; LOSS OF USE, DATA, OR PROFITS; OR BUSINESS
 * INTERRUPTION) HOWEVER CAUSED AND ON ANY THEORY OF LIABILITY, WHETHER IN
 * CONTRACT, STRICT LIABILITY, OR TORT (INCLUDING NEGLIGENCE OR OTHERWISE)
 * ARISING IN ANY WAY OUT OF THE USE OF THIS SOFTWARE, EVEN IF ADVISED OF
 * THE POSSIBILITY OF SUCH DAMAGE.
 */

/** \file     TypeDef.h
    \brief    Define macros, basic types, new types and enumerations
*/

#ifndef __TYPEDEF__
#define __TYPEDEF__

#ifndef __COMMONDEF__
#error Include CommonDef.h not TypeDef.h
#endif

#include <vector>
#include <utility>
#include <sstream>
#include <cstddef>
#include <cstring>
#include <assert.h>
#include <cassert>

//########### place macros to be removed in next cycle below this line ###############
<<<<<<< HEAD
#define JVET_Q0764_WRAP_AROUND_WITH_RPR                   1 // JVET-Q0764: Combination of wrap around offset and RPR
=======
#define JVET_R0097_MAX_TRSIZE_CONDITIONALY_SIGNALING      1 // JVET-R0097: Aspect 1, If the luma CTB size is not larger than 32, sps_max_luma_transform_size_64_flag is not signalled and inferred to be 0
>>>>>>> ba1433c3

#define JVET_R0483_SH_TSRC_DISABLED_FLAG_CLEANUP          1 // JVET-R0483 Comb 4: R0049 + R0271, only R0049 method 3 aspect (Skip signaling sh_ts_residual_coding_disabled_flag when sps_transform_skip_enabled_flag = 0, also proposed in R0068, R0097, R0142, R0153) as R0271 has its own macro 

#define R0091_CONSTRAINT_SLICE_ORDER                      1 // JVET-R0091: constraint slice signalling order to be the same as slice coding order

#define JVET_R0161_CONDITION_SIGNAL_PTL_IDX               1 // JVET_R0161 proposal 2: skip PTL index signaling when number of signaled PTL structure is equal to number of OLSs

#define JVET_R0165_OPTIONAL_ENTRY_POINT                   1 // JVET-R0165: Optional entry point offset

#define R0324_PH_SYNTAX_CONDITION_MODIFY                  1 // JVET-R0324 add conditions on PH syntax to conder whether current pic is bi-predictive picture

#define JVET_R0278_CONSTRAINT                             1 // JVET-R0278: ph_inter_slice_allowed_flag constraint

#define JVET_R0130_TC_DERIVATION_BUGFIX                   1 // JVET-R0130: Cleanup of tC derivation for deblocking filter

#define JVET_R0334_PLT_CLEANUP                            1 // JVET-R0334: Disable chroma palette for local dual tree

#define JVET_R0090_VUI                                    1 // JVET-R0090: Fix parsing dependencies in VUI syntax

#define JVET_R0205                                        1 // JVET-R0205: Condition presence of inter_layer_ref_pics_present_flag on sps_video_parameter_set_id 

#define JVET_R0277_RPL                                    1 // JVET-R0277: Modified condition for sh_num_ref_idx_active_override_flag, inference for sh_collocated_from_l0_flag equal to 1 for P-slices

#define JVET_R0186_CLEANUP                                1 // JVET-R0186 aspect 1: Signal the pps_no_pic_partition_flag ahead in the PPS.

#define JVET_R0225_SEPERATE_FLAGS_ALF_CHROMA              1 // Use two separate flags (one for Cb, one for Cr) to replace ph_alf_chroma_idc in PH and sh_alf_chroma_idc in SH

#define JVET_R0266_DESC                                   1 // JVET-R0266: change the signalling of the PPS ID from ue(v) to u(6); Code virtual boundary positions using ue(v)

#define JVET_R0094_DPB_TID_OFFSET                         1 // JVET-R0094: DPB output temporal ID offsets

#define JVET_R0437_BS_DERIVATION                          1 // JVET-R0437: fix the bS derivation for palette mode

#define JVET_R0330_CRS_CLIP_REM                           1 // JVET-R0330: Remove redundant clipping in chroma residual scaling factor derivation

#define JVET_R0059_RPL_CLEANUP                            1 // JVET-R0059 aspect 2: Condition the signalling of ltrp_in_header_flag[ listIdx ][ rplsIdx ].

#define JVET_R0202_WHEN_PH_IN_SH_INFO_FLAGS_EQUAL_0       1 // JVET-R0202 When sh_picture_header_in_slice_header_flag is equal to 1, rpl_info_in_ph_flag, dbf_info_in_ph_flag, sao_info_in_ph_flag, wp_info_in_ph_flag, qp_delta_info_in_ph_flag shall be be equal to 0

#define JVET_R0201_PREFIX_SUFFIX_APS_CLEANUP              1 // JVET-R0201 Cleanups on Prefix and Suffix APS

#define JVET_R0202_WHEN_PH_IN_SH_NO_SUBPIC_SEPARATE_COLOR 1 // JVET-R0202 Add constraints when sh_picture_header_in_slice_header_flag equal to 1 sps_subpic_info_present_flag and separate_colour_plane_flag shall be equal to 0

#define JVET_R0247_PPS_LP_FTR_ACROSS_SLICES_FLAG_CLEANUP  1 // JVET-R0247: Skip pps_loop_filter_across_slices_enabled_flag when the picture contains one slice

#define JVET_R0327_ONE_PASS_CCALF                         1 // JVET-R0327: One-pass CCALF

#define JVET_R0200_MOVE_LMCS_AND_SCALING_LIST_SE          1 // JVET-R0200 Move the SH flags slice_lmcs_enabled_flag and slice_explicit_scaling_list_used_flag to be just after the ALF parameters

#if JVET_R0200_MOVE_LMCS_AND_SCALING_LIST_SE
#define JVET_R0098_LMCS_AND_SCALING_LISTS_FOR_PH_IN_SH    1 // JVET-R0098: Only signall LMCS and explicit scaling list enable flags in SH when PH is not in SH
#endif

#define JVET_R0388_DBF_CLEANUP                            1 // JVET-R0388: Cleanups on deblocking signalling

#define JVET_R0114_NEGATIVE_SCALING_WINDOW_OFFSETS        1 // JVET-R0114: Allow negative scaling window offsets

#define JVET_R0071_SPS_PPS_CELANUP                        1 // JVET-R0071 item 2-4: cleanups on subpicture signalling (item 1 has been ported in JVET_R0156_ASPECT4)

#define JVET_R0271_SLICE_LEVEL_DQ_SDH_RRC                 1 // JVET-R0271/R0155: Slice level DQ and SDH granularity for mixed lossy/lossless.

#define JVET_R0143_TSRCdisableLL                          1 // JVET-R0143: disable TSRC for lossless coding

#define JVET_R0371_MAX_NUM_SUB_BLK_MRG_CAND               1 // JVET-R0371: set the range of max number of subblock based merge candidate to 0 to 5 - sps_sbtmvp_enabled_flag. 

#define JVET_R0113_AND_JVET_R0106_PPS_CLEANUP             1 // JVET-R0113 and JVET-R0106: Cleanup in Picture Parameter Set

#define JVET_R0233_CCALF_LINE_BUFFER_REDUCTION            1 // JVET-R0233 method 2: Line buffer reduction for CCALF

#define JVET_Q0471_CHROMA_QT_SPLIT                        0 // JVET-Q0471: Chroma QT split, reverted by JVET-R0131
#define JVET_R0208_ALF_VB_ROUNDING_FIX                    1 // JVET-R0208: Rounding offset fix for ALF virtual boundary processing
#define JVET_R0232_CCALF_APS_CONSTRAINT                   1 // JVET-R0232 section 3.2: APS contraint for CCALF
#define JVET_R0210_NUMTILESINSLICE_SIGNALLING             1 // JVET-R0210 section 3.3: Don't signal NumTilesInSlice syntax element when numTilesInPic - slice_address is 1.





#define JVET_R0156_ASPECT4_SPS_CLEANUP                    1 // JVET-R0071 #1, R0156 #4, R0284 #1: Condition sps_independent_subpics_flag on "sps_num_subpics_minus1 > 0"

#define JVET_R0156_ASPECT3_SPS_CLEANUP                    1 // Condition sps_sublayer_dpb_params_flag on sps_ptl_dpb_hrd_params_present_flag, in addition to sps_max_sublayer_minus1,	JVET-R0156 proposal 3, JVET-R0170, JVET-R0222 proposal 2


#define JVET_R0350_MIP_CHROMA_444_SINGLETREE              1 // JVET-R0350: MIP for chroma in case of 4:4:4 format and single tree

#define JVET_R0347_MTT_SIZE_CONSTRAIN                     1 // JVET-R0347: Set upper limit of minQtSize and maxTtSize to 64, set upper limit of maxBtSize to 64 in chroma-tree

#define JVET_R0045_TS_MIN_QP_CLEANUP                      1 // JVET-R0045: Cleanup for signalling of minimum QP of transform skip

#define JVET_R0100                                        1 // JVET-R0100: Proposal 1 DUI Signalling and inference

//########### place macros to be be kept below this line ###############

#define JVET_R0164_MEAN_SCALED_SATD                       1 // JVET-R0164: Use a mean scaled version of SATD in encoder decisions

#define JVET_M0497_MATRIX_MULT                            0 // 0: Fast method; 1: Matrix multiplication

#define APPLY_SBT_SL_ON_MTS                               1 // apply save & load fast algorithm on inter MTS when SBT is on

typedef std::pair<int, bool> TrMode;
typedef std::pair<int, int>  TrCost;

// clang-format off
#define REUSE_CU_RESULTS                                  1
#if REUSE_CU_RESULTS
#define REUSE_CU_RESULTS_WITH_MULTIPLE_TUS                1
#endif
// clang-format on

#ifndef JVET_J0090_MEMORY_BANDWITH_MEASURE
#define JVET_J0090_MEMORY_BANDWITH_MEASURE                0
#endif

#ifndef EXTENSION_360_VIDEO
#define EXTENSION_360_VIDEO                               0   ///< extension for 360/spherical video coding support; this macro should be controlled by makefile, as it would be used to control whether the library is built and linked
#endif

#ifndef EXTENSION_HDRTOOLS
#define EXTENSION_HDRTOOLS                                0 //< extension for HDRTools/Metrics support; this macro should be controlled by makefile, as it would be used to control whether the library is built and linked
#endif

#define JVET_O0756_CONFIG_HDRMETRICS                      1
#if EXTENSION_HDRTOOLS
#define JVET_O0756_CALCULATE_HDRMETRICS                   1
#endif

#ifndef ENABLE_SPLIT_PARALLELISM
#define ENABLE_SPLIT_PARALLELISM                          0
#endif
#if ENABLE_SPLIT_PARALLELISM
#define PARL_SPLIT_MAX_NUM_JOBS                           6                             // number of parallel jobs that can be defined and need memory allocated
#define NUM_RESERVERD_SPLIT_JOBS                        ( PARL_SPLIT_MAX_NUM_JOBS + 1 )  // number of all data structures including the merge thread (0)
#define PARL_SPLIT_MAX_NUM_THREADS                        PARL_SPLIT_MAX_NUM_JOBS
#define NUM_SPLIT_THREADS_IF_MSVC                         4

#endif


// ====================================================================================================================
// General settings
// ====================================================================================================================

#ifndef ENABLE_TRACING
#define ENABLE_TRACING                                    0 // DISABLE by default (enable only when debugging, requires 15% run-time in decoding) -- see documentation in 'doc/DTrace for NextSoftware.pdf'
#endif

#if ENABLE_TRACING
#define K0149_BLOCK_STATISTICS                            1 // enables block statistics, which can be analysed with YUView (https://github.com/IENT/YUView)
#if K0149_BLOCK_STATISTICS
#define BLOCK_STATS_AS_CSV                                0 // statistics will be written in a comma separated value format. this is not supported by YUView
#endif
#endif

#define WCG_EXT                                           1
#define WCG_WPSNR                                         WCG_EXT

#define KEEP_PRED_AND_RESI_SIGNALS                        0

// ====================================================================================================================
// Debugging
// ====================================================================================================================

// most debugging tools are now bundled within the ENABLE_TRACING macro -- see documentation to see how to use

#define PRINT_MACRO_VALUES                                1 ///< When enabled, the encoder prints out a list of the non-environment-variable controlled macros and their values on startup

#define INTRA_FULL_SEARCH                                 0 ///< enables full mode search for intra estimation

// TODO: rename this macro to DECODER_DEBUG_BIT_STATISTICS (may currently cause merge issues with other branches)
// This can be enabled by the makefile
#ifndef RExt__DECODER_DEBUG_BIT_STATISTICS
#define RExt__DECODER_DEBUG_BIT_STATISTICS                0 ///< 0 (default) = decoder reports as normal, 1 = decoder produces bit usage statistics (will impact decoder run time by up to ~10%)
#endif

#ifndef RExt__DECODER_DEBUG_TOOL_MAX_FRAME_STATS
#define RExt__DECODER_DEBUG_TOOL_MAX_FRAME_STATS         (1 && RExt__DECODER_DEBUG_BIT_STATISTICS )   ///< 0 (default) = decoder reports as normal, 1 = decoder produces max frame bit usage statistics
#endif

#define TR_ONLY_COEFF_STATS                              (1 && RExt__DECODER_DEBUG_BIT_STATISTICS )   ///< 0 combine TS and non-TS decoder debug statistics. 1 = separate TS and non-TS decoder debug statistics.
#define EPBINCOUNT_FIX                                   (1 && RExt__DECODER_DEBUG_BIT_STATISTICS )   ///< 0 use count to represent number of calls to decodeBins. 1 = count and bins for EP bins are the same.

#ifndef RExt__DECODER_DEBUG_TOOL_STATISTICS
#define RExt__DECODER_DEBUG_TOOL_STATISTICS               0 ///< 0 (default) = decoder reports as normal, 1 = decoder produces tool usage statistics
#endif

#if RExt__DECODER_DEBUG_BIT_STATISTICS || RExt__DECODER_DEBUG_TOOL_STATISTICS
#define RExt__DECODER_DEBUG_STATISTICS                    1
#endif

// ====================================================================================================================
// Tool Switches - transitory (these macros are likely to be removed in future revisions)
// ====================================================================================================================

#define DECODER_CHECK_SUBSTREAM_AND_SLICE_TRAILING_BYTES  1 ///< TODO: integrate this macro into a broader conformance checking system.
#define T0196_SELECTIVE_RDOQ                              1 ///< selective RDOQ
#define U0040_MODIFIED_WEIGHTEDPREDICTION_WITH_BIPRED_AND_CLIPPING 1
#define U0033_ALTERNATIVE_TRANSFER_CHARACTERISTICS_SEI    1 ///< Alternative transfer characteristics SEI message (JCTVC-U0033, with syntax naming from V1005)
#define X0038_LAMBDA_FROM_QP_CAPABILITY                   1 ///< This approach derives lambda from QP+QPoffset+QPoffset2. QPoffset2 is derived from QP+QPoffset using a linear model that is clipped between 0 and 3.
                                                            // To use this capability enable config parameter LambdaFromQpEnable

// ====================================================================================================================
// Tool Switches
// ====================================================================================================================


// This can be enabled by the makefile
#ifndef RExt__HIGH_BIT_DEPTH_SUPPORT
#define RExt__HIGH_BIT_DEPTH_SUPPORT                      0 ///< 0 (default) use data type definitions for 8-10 bit video, 1 = use larger data types to allow for up to 16-bit video (originally developed as part of N0188)
#endif

// SIMD optimizations
#define SIMD_ENABLE                                       1
#define ENABLE_SIMD_OPT                                 ( SIMD_ENABLE && !RExt__HIGH_BIT_DEPTH_SUPPORT )    ///< SIMD optimizations, no impact on RD performance
#define ENABLE_SIMD_OPT_MCIF                            ( 1 && ENABLE_SIMD_OPT )                            ///< SIMD optimization for the interpolation filter, no impact on RD performance
#define ENABLE_SIMD_OPT_BUFFER                          ( 1 && ENABLE_SIMD_OPT )                            ///< SIMD optimization for the buffer operations, no impact on RD performance
#define ENABLE_SIMD_OPT_DIST                            ( 1 && ENABLE_SIMD_OPT )                            ///< SIMD optimization for the distortion calculations(SAD,SSE,HADAMARD), no impact on RD performance
#define ENABLE_SIMD_OPT_AFFINE_ME                       ( 1 && ENABLE_SIMD_OPT )                            ///< SIMD optimization for affine ME, no impact on RD performance
#define ENABLE_SIMD_OPT_ALF                             ( 1 && ENABLE_SIMD_OPT )                            ///< SIMD optimization for ALF
#if ENABLE_SIMD_OPT_BUFFER
#define ENABLE_SIMD_OPT_BCW                               1                                                 ///< SIMD optimization for Bcw
#endif

// End of SIMD optimizations


#define ME_ENABLE_ROUNDING_OF_MVS                         1 ///< 0 (default) = disables rounding of motion vectors when right shifted,  1 = enables rounding

#define RDOQ_CHROMA_LAMBDA                                1 ///< F386: weighting of chroma for RDOQ

#define U0132_TARGET_BITS_SATURATION                      1 ///< Rate control with target bits saturation method
#ifdef  U0132_TARGET_BITS_SATURATION
#define V0078_ADAPTIVE_LOWER_BOUND                        1 ///< Target bits saturation with adaptive lower bound
#endif
#define W0038_DB_OPT                                      1 ///< adaptive DB parameter selection, LoopFilterOffsetInPPS and LoopFilterDisable are set to 0 and DeblockingFilterMetric=2;
#define W0038_CQP_ADJ                                     1 ///< chroma QP adjustment based on TL, CQPTLAdjustEnabled is set to 1;

#define SHARP_LUMA_DELTA_QP                               1 ///< include non-normative LCU deltaQP and normative chromaQP change
#define ER_CHROMA_QP_WCG_PPS                              1 ///< Chroma QP model for WCG used in Anchor 3.2
#define ENABLE_QPA                                        1 ///< Non-normative perceptual QP adaptation according to JVET-H0047 and JVET-K0206. Deactivated by default, activated using encoder arguments --PerceptQPA=1 --SliceChromaQPOffsetPeriodicity=1
#define ENABLE_QPA_SUB_CTU                              ( 1 && ENABLE_QPA ) ///< when maximum delta-QP depth is greater than zero, use sub-CTU QPA


#define RDOQ_CHROMA                                       1 ///< use of RDOQ in chroma

#define QP_SWITCHING_FOR_PARALLEL                         1 ///< Replace floating point QP with a source-file frame number. After switching POC, increase base QP instead of frame level QP.

#define LUMA_ADAPTIVE_DEBLOCKING_FILTER_QP_OFFSET         1 /// JVET-L0414 (CE11.2.2) with explicit signalling of num interval, threshold and qpOffset
// ====================================================================================================================
// Derived macros
// ====================================================================================================================

#if RExt__HIGH_BIT_DEPTH_SUPPORT
#define FULL_NBIT                                         1 ///< When enabled, use distortion measure derived from all bits of source data, otherwise discard (bitDepth - 8) least-significant bits of distortion
#define RExt__HIGH_PRECISION_FORWARD_TRANSFORM            1 ///< 0 use original 6-bit transform matrices for both forward and inverse transform, 1 (default) = use original matrices for inverse transform and high precision matrices for forward transform
#else
#define FULL_NBIT                                         1 ///< When enabled, use distortion measure derived from all bits of source data, otherwise discard (bitDepth - 8) least-significant bits of distortion
#define RExt__HIGH_PRECISION_FORWARD_TRANSFORM            0 ///< 0 (default) use original 6-bit transform matrices for both forward and inverse transform, 1 = use original matrices for inverse transform and high precision matrices for forward transform
#endif

#if FULL_NBIT
#define DISTORTION_PRECISION_ADJUSTMENT(x)                0
#else
#define DISTORTION_ESTIMATION_BITS                        8
#define DISTORTION_PRECISION_ADJUSTMENT(x)                ((x>DISTORTION_ESTIMATION_BITS)? ((x)-DISTORTION_ESTIMATION_BITS) : 0)
#endif

// ====================================================================================================================
// Error checks
// ====================================================================================================================

#if ((RExt__HIGH_PRECISION_FORWARD_TRANSFORM != 0) && (RExt__HIGH_BIT_DEPTH_SUPPORT == 0))
#error ERROR: cannot enable RExt__HIGH_PRECISION_FORWARD_TRANSFORM without RExt__HIGH_BIT_DEPTH_SUPPORT
#endif

// ====================================================================================================================
// Named numerical types
// ====================================================================================================================

#if RExt__HIGH_BIT_DEPTH_SUPPORT
typedef       int             Pel;               ///< pixel type
typedef       int64_t           TCoeff;            ///< transform coefficient
typedef       int             TMatrixCoeff;      ///< transform matrix coefficient
typedef       int16_t           TFilterCoeff;      ///< filter coefficient
typedef       int64_t           Intermediate_Int;  ///< used as intermediate value in calculations
typedef       uint64_t          Intermediate_UInt; ///< used as intermediate value in calculations
#else
typedef       int16_t           Pel;               ///< pixel type
typedef       int             TCoeff;            ///< transform coefficient
typedef       int16_t           TMatrixCoeff;      ///< transform matrix coefficient
typedef       int16_t           TFilterCoeff;      ///< filter coefficient
typedef       int             Intermediate_Int;  ///< used as intermediate value in calculations
typedef       uint32_t            Intermediate_UInt; ///< used as intermediate value in calculations
#endif

typedef       uint64_t          SplitSeries;       ///< used to encoded the splits that caused a particular CU size
typedef       uint64_t          ModeTypeSeries;    ///< used to encoded the ModeType at different split depth

typedef       uint64_t        Distortion;        ///< distortion measurement

// ====================================================================================================================
// Enumeration
// ====================================================================================================================


enum ApsType
{
  ALF_APS = 0,
  LMCS_APS = 1,
  SCALING_LIST_APS = 2,
};

enum QuantFlags
{
  Q_INIT           = 0x0,
  Q_USE_RDOQ       = 0x1,
  Q_RDOQTS         = 0x2,
  Q_SELECTIVE_RDOQ = 0x4,
};

//EMT transform tags
enum TransType
{
  DCT2 = 0,
  DCT8 = 1,
  DST7 = 2,
  NUM_TRANS_TYPE = 3,
  DCT2_EMT = 4
};

enum MTSIdx
{
  MTS_DCT2_DCT2 = 0,
  MTS_SKIP = 1,
  MTS_DST7_DST7 = 2,
  MTS_DCT8_DST7 = 3,
  MTS_DST7_DCT8 = 4,
  MTS_DCT8_DCT8 = 5
};

enum ISPType
{
  NOT_INTRA_SUBPARTITIONS       = 0,
  HOR_INTRA_SUBPARTITIONS       = 1,
  VER_INTRA_SUBPARTITIONS       = 2,
  NUM_INTRA_SUBPARTITIONS_MODES = 3,
  INTRA_SUBPARTITIONS_RESERVED  = 4
};

enum SbtIdx
{
  SBT_OFF_DCT  = 0,
  SBT_VER_HALF = 1,
  SBT_HOR_HALF = 2,
  SBT_VER_QUAD = 3,
  SBT_HOR_QUAD = 4,
  NUMBER_SBT_IDX,
  SBT_OFF_MTS, //note: must be after all SBT modes, only used in fast algorithm to discern the best mode is inter EMT
};

enum SbtPos
{
  SBT_POS0 = 0,
  SBT_POS1 = 1,
  NUMBER_SBT_POS
};

enum SbtMode
{
  SBT_VER_H0 = 0,
  SBT_VER_H1 = 1,
  SBT_HOR_H0 = 2,
  SBT_HOR_H1 = 3,
  SBT_VER_Q0 = 4,
  SBT_VER_Q1 = 5,
  SBT_HOR_Q0 = 6,
  SBT_HOR_Q1 = 7,
  NUMBER_SBT_MODE
};

enum RDPCMMode
{
  RDPCM_OFF             = 0,
  RDPCM_HOR             = 1,
  RDPCM_VER             = 2,
  NUMBER_OF_RDPCM_MODES = 3
};

enum RDPCMSignallingMode
{
  RDPCM_SIGNAL_IMPLICIT            = 0,
  RDPCM_SIGNAL_EXPLICIT            = 1,
  NUMBER_OF_RDPCM_SIGNALLING_MODES = 2
};

/// supported slice type
enum SliceType
{
  B_SLICE               = 0,
  P_SLICE               = 1,
  I_SLICE               = 2,
  NUMBER_OF_SLICE_TYPES = 3
};

/// chroma formats (according to how the monochrome or the color planes are intended to be coded)
enum ChromaFormat
{
  CHROMA_400        = 0,
  CHROMA_420        = 1,
  CHROMA_422        = 2,
  CHROMA_444        = 3,
  NUM_CHROMA_FORMAT = 4
};

enum ChannelType
{
  CHANNEL_TYPE_LUMA    = 0,
  CHANNEL_TYPE_CHROMA  = 1,
  MAX_NUM_CHANNEL_TYPE = 2
};

enum TreeType
{
  TREE_D = 0, //default tree status (for single-tree slice, TREE_D means joint tree; for dual-tree I slice, TREE_D means TREE_L for luma and TREE_C for chroma)
  TREE_L = 1, //separate tree only contains luma (may split)
  TREE_C = 2, //separate tree only contains chroma (not split), to avoid small chroma block
};

enum ModeType
{
  MODE_TYPE_ALL = 0, //all modes can try
  MODE_TYPE_INTER = 1, //can try inter
  MODE_TYPE_INTRA = 2, //can try intra, ibc, palette
};

#define CH_L CHANNEL_TYPE_LUMA
#define CH_C CHANNEL_TYPE_CHROMA

enum ComponentID
{
  COMPONENT_Y         = 0,
  COMPONENT_Cb        = 1,
  COMPONENT_Cr        = 2,
  MAX_NUM_COMPONENT   = 3,
  JOINT_CbCr          = MAX_NUM_COMPONENT,
  MAX_NUM_TBLOCKS     = MAX_NUM_COMPONENT
};

#define MAP_CHROMA(c) (ComponentID(c))

enum InputColourSpaceConversion // defined in terms of conversion prior to input of encoder.
{
  IPCOLOURSPACE_UNCHANGED               = 0,
  IPCOLOURSPACE_YCbCrtoYCrCb            = 1, // Mainly used for debug!
  IPCOLOURSPACE_YCbCrtoYYY              = 2, // Mainly used for debug!
  IPCOLOURSPACE_RGBtoGBR                = 3,
  NUMBER_INPUT_COLOUR_SPACE_CONVERSIONS = 4
};

enum MATRIX_COEFFICIENTS // Table E.5 (Matrix coefficients)
{
  MATRIX_COEFFICIENTS_RGB                           = 0,
  MATRIX_COEFFICIENTS_BT709                         = 1,
  MATRIX_COEFFICIENTS_UNSPECIFIED                   = 2,
  MATRIX_COEFFICIENTS_RESERVED_BY_ITUISOIEC         = 3,
  MATRIX_COEFFICIENTS_USFCCT47                      = 4,
  MATRIX_COEFFICIENTS_BT601_625                     = 5,
  MATRIX_COEFFICIENTS_BT601_525                     = 6,
  MATRIX_COEFFICIENTS_SMPTE240                      = 7,
  MATRIX_COEFFICIENTS_YCGCO                         = 8,
  MATRIX_COEFFICIENTS_BT2020_NON_CONSTANT_LUMINANCE = 9,
  MATRIX_COEFFICIENTS_BT2020_CONSTANT_LUMINANCE     = 10,
};

enum DeblockEdgeDir
{
  EDGE_VER     = 0,
  EDGE_HOR     = 1,
  NUM_EDGE_DIR = 2
};

/// supported prediction type
enum PredMode
{
  MODE_INTER                 = 0,     ///< inter-prediction mode
  MODE_INTRA                 = 1,     ///< intra-prediction mode
  MODE_IBC                   = 2,     ///< ibc-prediction mode
  MODE_PLT                   = 3,     ///< plt-prediction mode
  NUMBER_OF_PREDICTION_MODES = 4,
};

/// reference list index
enum RefPicList
{
  REF_PIC_LIST_0               = 0,   ///< reference list 0
  REF_PIC_LIST_1               = 1,   ///< reference list 1
  NUM_REF_PIC_LIST_01          = 2,
  REF_PIC_LIST_X               = 100  ///< special mark
};

#define L0 REF_PIC_LIST_0
#define L1 REF_PIC_LIST_1

/// distortion function index
enum DFunc
{
  DF_SSE             = 0,             ///< general size SSE
  DF_SSE2            = DF_SSE+1,      ///<   2xM SSE
  DF_SSE4            = DF_SSE+2,      ///<   4xM SSE
  DF_SSE8            = DF_SSE+3,      ///<   8xM SSE
  DF_SSE16           = DF_SSE+4,      ///<  16xM SSE
  DF_SSE32           = DF_SSE+5,      ///<  32xM SSE
  DF_SSE64           = DF_SSE+6,      ///<  64xM SSE
  DF_SSE16N          = DF_SSE+7,      ///< 16NxM SSE

  DF_SAD             = 8,             ///< general size SAD
  DF_SAD2            = DF_SAD+1,      ///<   2xM SAD
  DF_SAD4            = DF_SAD+2,      ///<   4xM SAD
  DF_SAD8            = DF_SAD+3,      ///<   8xM SAD
  DF_SAD16           = DF_SAD+4,      ///<  16xM SAD
  DF_SAD32           = DF_SAD+5,      ///<  32xM SAD
  DF_SAD64           = DF_SAD+6,      ///<  64xM SAD
  DF_SAD16N          = DF_SAD+7,      ///< 16NxM SAD

  DF_HAD             = 16,            ///< general size Hadamard
  DF_HAD2            = DF_HAD+1,      ///<   2xM HAD
  DF_HAD4            = DF_HAD+2,      ///<   4xM HAD
  DF_HAD8            = DF_HAD+3,      ///<   8xM HAD
  DF_HAD16           = DF_HAD+4,      ///<  16xM HAD
  DF_HAD32           = DF_HAD+5,      ///<  32xM HAD
  DF_HAD64           = DF_HAD+6,      ///<  64xM HAD
  DF_HAD16N          = DF_HAD+7,      ///< 16NxM HAD

  DF_SAD12           = 24,
  DF_SAD24           = 25,
  DF_SAD48           = 26,

  DF_MRSAD           = 27,            ///< general size MR SAD
  DF_MRSAD2          = DF_MRSAD+1,    ///<   2xM MR SAD
  DF_MRSAD4          = DF_MRSAD+2,    ///<   4xM MR SAD
  DF_MRSAD8          = DF_MRSAD+3,    ///<   8xM MR SAD
  DF_MRSAD16         = DF_MRSAD+4,    ///<  16xM MR SAD
  DF_MRSAD32         = DF_MRSAD+5,    ///<  32xM MR SAD
  DF_MRSAD64         = DF_MRSAD+6,    ///<  64xM MR SAD
  DF_MRSAD16N        = DF_MRSAD+7,    ///< 16NxM MR SAD

  DF_MRHAD           = 35,            ///< general size MR Hadamard
  DF_MRHAD2          = DF_MRHAD+1,    ///<   2xM MR HAD
  DF_MRHAD4          = DF_MRHAD+2,    ///<   4xM MR HAD
  DF_MRHAD8          = DF_MRHAD+3,    ///<   8xM MR HAD
  DF_MRHAD16         = DF_MRHAD+4,    ///<  16xM MR HAD
  DF_MRHAD32         = DF_MRHAD+5,    ///<  32xM MR HAD
  DF_MRHAD64         = DF_MRHAD+6,    ///<  64xM MR HAD
  DF_MRHAD16N        = DF_MRHAD+7,    ///< 16NxM MR HAD

  DF_MRSAD12         = 43,
  DF_MRSAD24         = 44,
  DF_MRSAD48         = 45,

  DF_SAD_FULL_NBIT    = 46,
  DF_SAD_FULL_NBIT2   = DF_SAD_FULL_NBIT+1,    ///<   2xM SAD with full bit usage
  DF_SAD_FULL_NBIT4   = DF_SAD_FULL_NBIT+2,    ///<   4xM SAD with full bit usage
  DF_SAD_FULL_NBIT8   = DF_SAD_FULL_NBIT+3,    ///<   8xM SAD with full bit usage
  DF_SAD_FULL_NBIT16  = DF_SAD_FULL_NBIT+4,    ///<  16xM SAD with full bit usage
  DF_SAD_FULL_NBIT32  = DF_SAD_FULL_NBIT+5,    ///<  32xM SAD with full bit usage
  DF_SAD_FULL_NBIT64  = DF_SAD_FULL_NBIT+6,    ///<  64xM SAD with full bit usage
  DF_SAD_FULL_NBIT16N = DF_SAD_FULL_NBIT+7,    ///< 16NxM SAD with full bit usage

  DF_SSE_WTD          = 54,                ///< general size SSE
  DF_SSE2_WTD         = DF_SSE_WTD+1,      ///<   4xM SSE
  DF_SSE4_WTD         = DF_SSE_WTD+2,      ///<   4xM SSE
  DF_SSE8_WTD         = DF_SSE_WTD+3,      ///<   8xM SSE
  DF_SSE16_WTD        = DF_SSE_WTD+4,      ///<  16xM SSE
  DF_SSE32_WTD        = DF_SSE_WTD+5,      ///<  32xM SSE
  DF_SSE64_WTD        = DF_SSE_WTD+6,      ///<  64xM SSE
  DF_SSE16N_WTD       = DF_SSE_WTD+7,      ///< 16NxM SSE
  DF_DEFAULT_ORI      = DF_SSE_WTD+8,

  DF_SAD_INTERMEDIATE_BITDEPTH = 63,

  DF_SAD_WITH_MASK   = 64,
  DF_TOTAL_FUNCTIONS = 65
};

/// motion vector predictor direction used in AMVP
enum MvpDir
{
  MD_LEFT = 0,          ///< MVP of left block
  MD_ABOVE,             ///< MVP of above block
  MD_ABOVE_RIGHT,       ///< MVP of above right block
  MD_BELOW_LEFT,        ///< MVP of below left block
  MD_ABOVE_LEFT         ///< MVP of above left block
};

enum TransformDirection
{
  TRANSFORM_FORWARD              = 0,
  TRANSFORM_INVERSE              = 1,
  TRANSFORM_NUMBER_OF_DIRECTIONS = 2
};

/// supported ME search methods
enum MESearchMethod
{
  MESEARCH_FULL              = 0,
  MESEARCH_DIAMOND           = 1,
  MESEARCH_SELECTIVE         = 2,
  MESEARCH_DIAMOND_ENHANCED  = 3,
  MESEARCH_NUMBER_OF_METHODS = 4
};

/// coefficient scanning type used in ACS
enum CoeffScanType
{
  SCAN_DIAG = 0,        ///< up-right diagonal scan
  SCAN_TRAV_HOR = 1,
  SCAN_TRAV_VER = 2,
  SCAN_NUMBER_OF_TYPES
};

enum CoeffScanGroupType
{
  SCAN_UNGROUPED   = 0,
  SCAN_GROUPED_4x4 = 1,
  SCAN_NUMBER_OF_GROUP_TYPES = 2
};

enum ScalingListMode
{
  SCALING_LIST_OFF,
  SCALING_LIST_DEFAULT,
  SCALING_LIST_FILE_READ
};

enum ScalingListSize
{
  SCALING_LIST_1x1 = 0,
  SCALING_LIST_2x2,
  SCALING_LIST_4x4,
  SCALING_LIST_8x8,
  SCALING_LIST_16x16,
  SCALING_LIST_32x32,
  SCALING_LIST_64x64,
  SCALING_LIST_128x128,
  SCALING_LIST_SIZE_NUM,
  //for user define matrix
  SCALING_LIST_FIRST_CODED = SCALING_LIST_2x2,
  SCALING_LIST_LAST_CODED = SCALING_LIST_64x64
};

enum ScalingList1dStartIdx
{
  SCALING_LIST_1D_START_2x2    = 0,
  SCALING_LIST_1D_START_4x4    = 2,
  SCALING_LIST_1D_START_8x8    = 8,
  SCALING_LIST_1D_START_16x16  = 14,
  SCALING_LIST_1D_START_32x32  = 20,
  SCALING_LIST_1D_START_64x64  = 26,
};

// For use with decoded picture hash SEI messages, generated by encoder.
enum HashType
{
  HASHTYPE_MD5             = 0,
  HASHTYPE_CRC             = 1,
  HASHTYPE_CHECKSUM        = 2,
  HASHTYPE_NONE            = 3,
  NUMBER_OF_HASHTYPES      = 4
};

enum SAOMode //mode
{
  SAO_MODE_OFF = 0,
  SAO_MODE_NEW,
  SAO_MODE_MERGE,
  NUM_SAO_MODES
};

enum SAOModeMergeTypes
{
  SAO_MERGE_LEFT =0,
  SAO_MERGE_ABOVE,
  NUM_SAO_MERGE_TYPES
};


enum SAOModeNewTypes
{
  SAO_TYPE_START_EO =0,
  SAO_TYPE_EO_0 = SAO_TYPE_START_EO,
  SAO_TYPE_EO_90,
  SAO_TYPE_EO_135,
  SAO_TYPE_EO_45,

  SAO_TYPE_START_BO,
  SAO_TYPE_BO = SAO_TYPE_START_BO,

  NUM_SAO_NEW_TYPES
};
#define NUM_SAO_EO_TYPES_LOG2 2

enum SAOEOClasses
{
  SAO_CLASS_EO_FULL_VALLEY = 0,
  SAO_CLASS_EO_HALF_VALLEY = 1,
  SAO_CLASS_EO_PLAIN       = 2,
  SAO_CLASS_EO_HALF_PEAK   = 3,
  SAO_CLASS_EO_FULL_PEAK   = 4,
  NUM_SAO_EO_CLASSES,
};

#define NUM_SAO_BO_CLASSES_LOG2  5
#define NUM_SAO_BO_CLASSES       (1<<NUM_SAO_BO_CLASSES_LOG2)

namespace Profile
{
  enum Name
  {
    NONE        = 0,
    MAIN_10     = 1,
    MAIN_444_10 = 2
  };
}

namespace Level
{
  enum Tier
  {
    MAIN = 0,
    HIGH = 1,
    NUMBER_OF_TIERS=2
  };

  enum Name
  {
    // code = (level * 30)
    NONE     = 0,
    LEVEL1   = 30,
    LEVEL2   = 60,
    LEVEL2_1 = 63,
    LEVEL3   = 90,
    LEVEL3_1 = 93,
    LEVEL4   = 120,
    LEVEL4_1 = 123,
    LEVEL5   = 150,
    LEVEL5_1 = 153,
    LEVEL5_2 = 156,
    LEVEL6   = 180,
    LEVEL6_1 = 183,
    LEVEL6_2 = 186,
    LEVEL8_5 = 255,
  };
}

enum CostMode
{
  COST_STANDARD_LOSSY              = 0,
  COST_SEQUENCE_LEVEL_LOSSLESS     = 1,
  COST_LOSSLESS_CODING             = 2,
  COST_MIXED_LOSSLESS_LOSSY_CODING = 3
};

enum WeightedPredictionMethod
{
  WP_PER_PICTURE_WITH_SIMPLE_DC_COMBINED_COMPONENT                          =0,
  WP_PER_PICTURE_WITH_SIMPLE_DC_PER_COMPONENT                               =1,
  WP_PER_PICTURE_WITH_HISTOGRAM_AND_PER_COMPONENT                           =2,
  WP_PER_PICTURE_WITH_HISTOGRAM_AND_PER_COMPONENT_AND_CLIPPING              =3,
  WP_PER_PICTURE_WITH_HISTOGRAM_AND_PER_COMPONENT_AND_CLIPPING_AND_EXTENSION=4
};

enum FastInterSearchMode
{
  FASTINTERSEARCH_DISABLED = 0,
  FASTINTERSEARCH_MODE1    = 1, // TODO: assign better names to these.
  FASTINTERSEARCH_MODE2    = 2,
  FASTINTERSEARCH_MODE3    = 3
};

enum SPSExtensionFlagIndex
{
  SPS_EXT__REXT           = 0,
//SPS_EXT__MVHEVC         = 1, //for use in future versions
//SPS_EXT__SHVC           = 2, //for use in future versions
  SPS_EXT__NEXT           = 3,
  NUM_SPS_EXTENSION_FLAGS = 8
};

enum PPSExtensionFlagIndex
{
  PPS_EXT__REXT           = 0,
//PPS_EXT__MVHEVC         = 1, //for use in future versions
//PPS_EXT__SHVC           = 2, //for use in future versions
  NUM_PPS_EXTENSION_FLAGS = 8
};

// TODO: Existing names used for the different NAL unit types can be altered to better reflect the names in the spec.
//       However, the names in the spec are not yet stable at this point. Once the names are stable, a cleanup
//       effort can be done without use of macros to alter the names used to indicate the different NAL unit types.
enum NalUnitType
{
  NAL_UNIT_CODED_SLICE_TRAIL = 0,   // 0
  NAL_UNIT_CODED_SLICE_STSA,        // 1
  NAL_UNIT_CODED_SLICE_RADL,        // 2
  NAL_UNIT_CODED_SLICE_RASL,        // 3

  NAL_UNIT_RESERVED_VCL_4,
  NAL_UNIT_RESERVED_VCL_5,
  NAL_UNIT_RESERVED_VCL_6,

  NAL_UNIT_CODED_SLICE_IDR_W_RADL,  // 7
  NAL_UNIT_CODED_SLICE_IDR_N_LP,    // 8
  NAL_UNIT_CODED_SLICE_CRA,         // 9
  NAL_UNIT_CODED_SLICE_GDR,         // 10

  NAL_UNIT_RESERVED_IRAP_VCL_11,
  NAL_UNIT_RESERVED_IRAP_VCL_12,
  NAL_UNIT_DCI,                     // 13
  NAL_UNIT_VPS,                     // 14
  NAL_UNIT_SPS,                     // 15
  NAL_UNIT_PPS,                     // 16
  NAL_UNIT_PREFIX_APS,              // 17
  NAL_UNIT_SUFFIX_APS,              // 18
  NAL_UNIT_PH,                      // 19
  NAL_UNIT_ACCESS_UNIT_DELIMITER,   // 20
  NAL_UNIT_EOS,                     // 21
  NAL_UNIT_EOB,                     // 22
  NAL_UNIT_PREFIX_SEI,              // 23
  NAL_UNIT_SUFFIX_SEI,              // 24
  NAL_UNIT_FD,                      // 25

  NAL_UNIT_RESERVED_NVCL_26,
  NAL_UNIT_RESERVED_NVCL_27,

  NAL_UNIT_UNSPECIFIED_28,
  NAL_UNIT_UNSPECIFIED_29,
  NAL_UNIT_UNSPECIFIED_30,
  NAL_UNIT_UNSPECIFIED_31,
  NAL_UNIT_INVALID
};

#if SHARP_LUMA_DELTA_QP
enum LumaLevelToDQPMode
{
  LUMALVL_TO_DQP_DISABLED   = 0,
  LUMALVL_TO_DQP_AVG_METHOD = 1, // use average of CTU to determine luma level
  LUMALVL_TO_DQP_NUM_MODES  = 2
};
#endif

enum MergeType
{
  MRG_TYPE_DEFAULT_N        = 0, // 0
  MRG_TYPE_SUBPU_ATMVP,
  MRG_TYPE_IBC,
  NUM_MRG_TYPE                   // 5
};


//////////////////////////////////////////////////////////////////////////
// Encoder modes to try out
//////////////////////////////////////////////////////////////////////////

enum EncModeFeature
{
  ENC_FT_FRAC_BITS = 0,
  ENC_FT_DISTORTION,
  ENC_FT_RD_COST,
  ENC_FT_ENC_MODE_TYPE,
  ENC_FT_ENC_MODE_OPTS,
  ENC_FT_ENC_MODE_PART,
  NUM_ENC_FEATURES
};

enum ImvMode
{
  IMV_OFF = 0,
  IMV_FPEL,
  IMV_4PEL,
  IMV_HPEL,
  NUM_IMV_MODES
};


// ====================================================================================================================
// Type definition
// ====================================================================================================================

/// parameters for adaptive loop filter
class PicSym;

#define MAX_NUM_SAO_CLASSES  32  //(NUM_SAO_EO_GROUPS > NUM_SAO_BO_GROUPS)?NUM_SAO_EO_GROUPS:NUM_SAO_BO_GROUPS

struct SAOOffset
{
  SAOMode modeIdc; // NEW, MERGE, OFF
  int typeIdc;     // union of SAOModeMergeTypes and SAOModeNewTypes, depending on modeIdc.
  int typeAuxInfo; // BO: starting band index
  int offset[MAX_NUM_SAO_CLASSES];

  SAOOffset();
  ~SAOOffset();
  void reset();

  const SAOOffset& operator= (const SAOOffset& src);
};

struct SAOBlkParam
{

  SAOBlkParam();
  ~SAOBlkParam();
  void reset();
  const SAOBlkParam& operator= (const SAOBlkParam& src);
  SAOOffset& operator[](int compIdx){ return offsetParam[compIdx];}
  const SAOOffset& operator[](int compIdx) const { return offsetParam[compIdx];}
private:
  SAOOffset offsetParam[MAX_NUM_COMPONENT];

};



struct BitDepths
{
  int recon[MAX_NUM_CHANNEL_TYPE]; ///< the bit depth as indicated in the SPS
};

enum PLTRunMode
{
  PLT_RUN_INDEX = 0,
  PLT_RUN_COPY  = 1,
  NUM_PLT_RUN   = 2
};
/// parameters for deblocking filter
struct LFCUParam
{
  bool internalEdge;                     ///< indicates internal edge
  bool leftEdge;                         ///< indicates left edge
  bool topEdge;                          ///< indicates top edge
};



struct PictureHash
{
  std::vector<uint8_t> hash;

  bool operator==(const PictureHash &other) const
  {
    if (other.hash.size() != hash.size())
    {
      return false;
    }
    for(uint32_t i=0; i<uint32_t(hash.size()); i++)
    {
      if (other.hash[i] != hash[i])
      {
        return false;
      }
    }
    return true;
  }

  bool operator!=(const PictureHash &other) const
  {
    return !(*this == other);
  }
};

struct SEITimeSet
{
  SEITimeSet() : clockTimeStampFlag(false),
                     numUnitFieldBasedFlag(false),
                     countingType(0),
                     fullTimeStampFlag(false),
                     discontinuityFlag(false),
                     cntDroppedFlag(false),
                     numberOfFrames(0),
                     secondsValue(0),
                     minutesValue(0),
                     hoursValue(0),
                     secondsFlag(false),
                     minutesFlag(false),
                     hoursFlag(false),
                     timeOffsetLength(0),
                     timeOffsetValue(0)
  { }
  bool clockTimeStampFlag;
  bool numUnitFieldBasedFlag;
  int  countingType;
  bool fullTimeStampFlag;
  bool discontinuityFlag;
  bool cntDroppedFlag;
  int  numberOfFrames;
  int  secondsValue;
  int  minutesValue;
  int  hoursValue;
  bool secondsFlag;
  bool minutesFlag;
  bool hoursFlag;
  int  timeOffsetLength;
  int  timeOffsetValue;
};

struct SEIMasteringDisplay
{
  bool      colourVolumeSEIEnabled;
  uint32_t      maxLuminance;
  uint32_t      minLuminance;
  uint16_t    primaries[3][2];
  uint16_t    whitePoint[2];
};

#if SHARP_LUMA_DELTA_QP
struct LumaLevelToDeltaQPMapping
{
  LumaLevelToDQPMode                 mode;             ///< use deltaQP determined by block luma level
  double                             maxMethodWeight;  ///< weight of max luma value when mode = 2
  std::vector< std::pair<int, int> > mapping;          ///< first=luma level, second=delta QP.
#if ENABLE_QPA
  bool isEnabled() const { return (mode != LUMALVL_TO_DQP_DISABLED && mode != LUMALVL_TO_DQP_NUM_MODES); }
#else
  bool isEnabled() const { return mode!=LUMALVL_TO_DQP_DISABLED; }
#endif
};
#endif

#if ER_CHROMA_QP_WCG_PPS
struct WCGChromaQPControl
{
  bool isEnabled() const { return enabled; }
  bool   enabled;         ///< Enabled flag (0:default)
  double chromaCbQpScale; ///< Chroma Cb QP Scale (1.0:default)
  double chromaCrQpScale; ///< Chroma Cr QP Scale (1.0:default)
  double chromaQpScale;   ///< Chroma QP Scale (0.0:default)
  double chromaQpOffset;  ///< Chroma QP Offset (0.0:default)
};
#endif

class ChromaCbfs
{
public:
  ChromaCbfs()
    : Cb(true), Cr(true)
  {}
  ChromaCbfs( bool _cbf )
    : Cb( _cbf ), Cr( _cbf )
  {}
public:
  bool sigChroma( ChromaFormat chromaFormat ) const
  {
    if( chromaFormat == CHROMA_400 )
    {
      return false;
    }
    return   ( Cb || Cr );
  }
  bool& cbf( ComponentID compID )
  {
    bool *cbfs[MAX_NUM_TBLOCKS] = { nullptr, &Cb, &Cr };

    return *cbfs[compID];
  }
public:
  bool Cb;
  bool Cr;
};


enum MsgLevel
{
  SILENT  = 0,
  ERROR   = 1,
  WARNING = 2,
  INFO    = 3,
  NOTICE  = 4,
  VERBOSE = 5,
  DETAILS = 6
};
enum RESHAPE_SIGNAL_TYPE
{
  RESHAPE_SIGNAL_SDR = 0,
  RESHAPE_SIGNAL_PQ  = 1,
  RESHAPE_SIGNAL_HLG = 2,
  RESHAPE_SIGNAL_NULL = 100,
};


// ---------------------------------------------------------------------------
// exception class
// ---------------------------------------------------------------------------

class Exception : public std::exception
{
public:
  Exception( const std::string& _s ) : m_str( _s ) { }
  Exception( const Exception& _e ) : std::exception( _e ), m_str( _e.m_str ) { }
  virtual ~Exception() noexcept { };
  virtual const char* what() const noexcept { return m_str.c_str(); }
  Exception& operator=( const Exception& _e ) { std::exception::operator=( _e ); m_str = _e.m_str; return *this; }
  template<typename T> Exception& operator<<( T t ) { std::ostringstream oss; oss << t; m_str += oss.str(); return *this; }
private:
  std::string m_str;
};

// if a check fails with THROW or CHECK, please check if ported correctly from assert in revision 1196)
#define THROW(x)            throw( Exception( "\nERROR: In function \"" ) << __FUNCTION__ << "\" in " << __FILE__ << ":" << __LINE__ << ": " << x )
#define CHECK(c,x)          if(c){ THROW(x); }
#define EXIT(x)             throw( Exception( "\n" ) << x << "\n" )
#define CHECK_NULLPTR(_ptr) CHECK( !( _ptr ), "Accessing an empty pointer pointer!" )

#if !NDEBUG  // for non MSVC compiler, define _DEBUG if in debug mode to have same behavior between MSVC and others in debug
#ifndef _DEBUG
#define _DEBUG 1
#endif
#endif

#if defined( _DEBUG )
#define CHECKD(c,x)         if(c){ THROW(x); }
#else
#define CHECKD(c,x)
#endif // _DEBUG

// ---------------------------------------------------------------------------
// static vector
// ---------------------------------------------------------------------------

template<typename T, size_t N>
class static_vector
{
  T _arr[ N ];
  size_t _size;

public:

  typedef T         value_type;
  typedef size_t    size_type;
  typedef ptrdiff_t difference_type;
  typedef T&        reference;
  typedef T const&  const_reference;
  typedef T*        pointer;
  typedef T const*  const_pointer;
  typedef T*        iterator;
  typedef T const*  const_iterator;

  static const size_type max_num_elements = N;

  static_vector() : _size( 0 )                                 { }
  static_vector( size_t N_ ) : _size( N_ )                     { }
  static_vector( size_t N_, const T& _val ) : _size( 0 )       { resize( N_, _val ); }
  template<typename It>
  static_vector( It _it1, It _it2 ) : _size( 0 )               { while( _it1 < _it2 ) _arr[ _size++ ] = *_it1++; }
  static_vector( std::initializer_list<T> _il ) : _size( 0 )
  {
    typename std::initializer_list<T>::iterator _src1 = _il.begin();
    typename std::initializer_list<T>::iterator _src2 = _il.end();

    while( _src1 < _src2 ) _arr[ _size++ ] = *_src1++;

    CHECKD( _size > N, "capacity exceeded" );
  }
  static_vector& operator=( std::initializer_list<T> _il )
  {
    _size = 0;

    typename std::initializer_list<T>::iterator _src1 = _il.begin();
    typename std::initializer_list<T>::iterator _src2 = _il.end();

    while( _src1 < _src2 ) _arr[ _size++ ] = *_src1++;

    CHECKD( _size > N, "capacity exceeded" );
  }

  void resize( size_t N_ )                      { CHECKD( N_ > N, "capacity exceeded" ); while(_size < N_) _arr[ _size++ ] = T() ; _size = N_; }
  void resize( size_t N_, const T& _val )       { CHECKD( N_ > N, "capacity exceeded" ); while(_size < N_) _arr[ _size++ ] = _val; _size = N_; }
  void reserve( size_t N_ )                     { CHECKD( N_ > N, "capacity exceeded" ); }
  void push_back( const T& _val )               { CHECKD( _size >= N, "capacity exceeded" ); _arr[ _size++ ] = _val; }
  void push_back( T&& val )                     { CHECKD( _size >= N, "capacity exceeded" ); _arr[ _size++ ] = std::forward<T>( val ); }
  void pop_back()                               { CHECKD( _size == 0, "calling pop_back on an empty vector" ); _size--; }
  void pop_front()                              { CHECKD( _size == 0, "calling pop_front on an empty vector" ); _size--; for( int i = 0; i < _size; i++ ) _arr[i] = _arr[i + 1]; }
  void clear()                                  { _size = 0; }
  reference       at( size_t _i )               { CHECKD( _i >= _size, "Trying to access an out-of-bound-element" ); return _arr[ _i ]; }
  const_reference at( size_t _i ) const         { CHECKD( _i >= _size, "Trying to access an out-of-bound-element" ); return _arr[ _i ]; }
  reference       operator[]( size_t _i )       { CHECKD( _i >= _size, "Trying to access an out-of-bound-element" ); return _arr[ _i ]; }
  const_reference operator[]( size_t _i ) const { CHECKD( _i >= _size, "Trying to access an out-of-bound-element" ); return _arr[ _i ]; }
  reference       front()                       { CHECKD( _size == 0, "Trying to access the first element of an empty vector" ); return _arr[ 0 ]; }
  const_reference front() const                 { CHECKD( _size == 0, "Trying to access the first element of an empty vector" ); return _arr[ 0 ]; }
  reference       back()                        { CHECKD( _size == 0, "Trying to access the last element of an empty vector" );  return _arr[ _size - 1 ]; }
  const_reference back() const                  { CHECKD( _size == 0, "Trying to access the last element of an empty vector" );  return _arr[ _size - 1 ]; }
  pointer         data()                        { return _arr; }
  const_pointer   data() const                  { return _arr; }
  iterator        begin()                       { return _arr; }
  const_iterator  begin() const                 { return _arr; }
  const_iterator  cbegin() const                { return _arr; }
  iterator        end()                         { return _arr + _size; }
  const_iterator  end() const                   { return _arr + _size; };
  const_iterator  cend() const                  { return _arr + _size; };
  size_type       size() const                  { return _size; };
  size_type       byte_size() const             { return _size * sizeof( T ); }
  bool            empty() const                 { return _size == 0; }

  size_type       capacity() const              { return N; }
  size_type       max_size() const              { return N; }
  size_type       byte_capacity() const         { return sizeof(_arr); }

  iterator        insert( const_iterator _pos, const T& _val )
                                                { CHECKD( _size >= N, "capacity exceeded" );
                                                  for( difference_type i = _size - 1; i >= _pos - _arr; i-- ) _arr[i + 1] = _arr[i];
                                                  *const_cast<iterator>( _pos ) = _val;
                                                  _size++;
                                                  return const_cast<iterator>( _pos ); }

  iterator        insert( const_iterator _pos, T&& _val )
                                                { CHECKD( _size >= N, "capacity exceeded" );
                                                  for( difference_type i = _size - 1; i >= _pos - _arr; i-- ) _arr[i + 1] = _arr[i];
                                                  *const_cast<iterator>( _pos ) = std::forward<T>( _val );
                                                  _size++; return const_cast<iterator>( _pos ); }
  template<class InputIt>
  iterator        insert( const_iterator _pos, InputIt first, InputIt last )
                                                { const difference_type numEl = last - first;
                                                  CHECKD( _size + numEl >= N, "capacity exceeded" );
                                                  for( difference_type i = _size - 1; i >= _pos - _arr; i-- ) _arr[i + numEl] = _arr[i];
                                                  iterator it = const_cast<iterator>( _pos ); _size += numEl;
                                                  while( first != last ) *it++ = *first++;
                                                  return const_cast<iterator>( _pos ); }

  iterator        insert( const_iterator _pos, size_t numEl, const T& val )
                                                { //const difference_type numEl = last - first;
                                                  CHECKD( _size + numEl >= N, "capacity exceeded" );
                                                  for( difference_type i = _size - 1; i >= _pos - _arr; i-- ) _arr[i + numEl] = _arr[i];
                                                  iterator it = const_cast<iterator>( _pos ); _size += numEl;
                                                  for ( int k = 0; k < numEl; k++) *it++ = val;
                                                  return const_cast<iterator>( _pos ); }

  void            erase( const_iterator _pos )  { iterator it   = const_cast<iterator>( _pos ) - 1;
                                                  iterator last = end() - 1;
                                                  while( ++it != last ) *it = *( it + 1 );
                                                  _size--; }
};


// ---------------------------------------------------------------------------
// dynamic cache
// ---------------------------------------------------------------------------

template<typename T>
class dynamic_cache
{
  std::vector<T*> m_cache;
#if ENABLE_SPLIT_PARALLELISM
  int64_t         m_cacheId;
#endif

public:

#if ENABLE_SPLIT_PARALLELISM
  dynamic_cache()
  {
    static int cacheId = 0;
    m_cacheId = cacheId++;
  }

#endif
  ~dynamic_cache()
  {
    deleteEntries();
  }

  void deleteEntries()
  {
    for( auto &p : m_cache )
    {
      delete p;
      p = nullptr;
    }

    m_cache.clear();
  }

  T* get()
  {
    T* ret;

    if( !m_cache.empty() )
    {
      ret = m_cache.back();
      m_cache.pop_back();
#if ENABLE_SPLIT_PARALLELISM
      CHECK( ret->cacheId != m_cacheId, "Putting item into wrong cache!" );
      CHECK( !ret->cacheUsed,           "Fetched an element that should've been in cache!!" );
#endif
    }
    else
    {
      ret = new T;
    }

#if ENABLE_SPLIT_PARALLELISM
    ret->cacheId   = m_cacheId;
    ret->cacheUsed = false;

#endif
    return ret;
  }

  void cache( T* el )
  {
#if ENABLE_SPLIT_PARALLELISM
    CHECK( el->cacheId != m_cacheId, "Putting item into wrong cache!" );
    CHECK( el->cacheUsed,            "Putting cached item back into cache!" );

    el->cacheUsed = true;

#endif
    m_cache.push_back( el );
  }

  void cache( std::vector<T*>& vel )
  {
#if ENABLE_SPLIT_PARALLELISM
    for( auto el : vel )
    {
      CHECK( el->cacheId != m_cacheId, "Putting item into wrong cache!" );
      CHECK( el->cacheUsed,            "Putting cached item back into cache!" );

      el->cacheUsed = true;
    }

#endif
    m_cache.insert( m_cache.end(), vel.begin(), vel.end() );
    vel.clear();
  }
};

typedef dynamic_cache<struct CodingUnit    > CUCache;
typedef dynamic_cache<struct PredictionUnit> PUCache;
typedef dynamic_cache<struct TransformUnit > TUCache;

struct XUCache
{
  CUCache cuCache;
  PUCache puCache;
  TUCache tuCache;
};

#define SIGN(x) ( (x) >= 0 ? 1 : -1 )

//! \}

#endif

<|MERGE_RESOLUTION|>--- conflicted
+++ resolved
@@ -51,11 +51,9 @@
 #include <cassert>
 
 //########### place macros to be removed in next cycle below this line ###############
-<<<<<<< HEAD
 #define JVET_Q0764_WRAP_AROUND_WITH_RPR                   1 // JVET-Q0764: Combination of wrap around offset and RPR
-=======
+
 #define JVET_R0097_MAX_TRSIZE_CONDITIONALY_SIGNALING      1 // JVET-R0097: Aspect 1, If the luma CTB size is not larger than 32, sps_max_luma_transform_size_64_flag is not signalled and inferred to be 0
->>>>>>> ba1433c3
 
 #define JVET_R0483_SH_TSRC_DISABLED_FLAG_CLEANUP          1 // JVET-R0483 Comb 4: R0049 + R0271, only R0049 method 3 aspect (Skip signaling sh_ts_residual_coding_disabled_flag when sps_transform_skip_enabled_flag = 0, also proposed in R0068, R0097, R0142, R0153) as R0271 has its own macro 
 
