--- conflicted
+++ resolved
@@ -50,7 +50,8 @@
 #include <assert.h>
 #include <cassert>
 
-<<<<<<< HEAD
+#define JVET_Q0291_REDUCE_DUALTREE_PLT_SIZE               1 // JVET-Q0291: reduce palette size of dual tree from 31 to 15 and palette predictor size of dual tree from 63 to 31
+
 #define JVET_Q0330_BLOCK_PARTITION                        1 // JVET-Q0330: fix the block partitioning at picture boundary
 
 #define JVET_Q0417_CONSTRAINT_SPS_VB_PRESENT_FLAG         1 // JVET_Q0417: a constraint on the value of sps_virtual_boundaries_present_flag based on res_change_in_clvs_allowed_flag
@@ -70,9 +71,6 @@
 #define JVET_Q414_CONSTRAINT_ON_GDR_PIC_FLAG              1  //JVET-Q0414: when gdr_enabled_flag is equal to 0, gdr_pic_flag shall be 0
 
 #define JVET_Q0413_SKIP_LAST_SUBPIC_SIG                   1  //JVET-Q0413 modification 2: skip the width and height signaling of last subpicture
-=======
-#define JVET_Q0291_REDUCE_DUALTREE_PLT_SIZE               1 // JVET-Q0291: reduce palette size of dual tree from 31 to 15 and palette predictor size of dual tree from 63 to 31
->>>>>>> be4dba4e
 
 #define JVET_Q0169_SUBPIC_LEN_CONFORM                     1 // JVET-Q0169: add bitstream conformance check on subpic length
 
