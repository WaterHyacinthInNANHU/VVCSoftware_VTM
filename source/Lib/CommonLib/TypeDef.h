/* The copyright in this software is being made available under the BSD
 * License, included below. This software may be subject to other third party
 * and contributor rights, including patent rights, and no such rights are
 * granted under this license.
 *
 * Copyright (c) 2010-2018, ITU/ISO/IEC
 * All rights reserved.
 *
 * Redistribution and use in source and binary forms, with or without
 * modification, are permitted provided that the following conditions are met:
 *
 *  * Redistributions of source code must retain the above copyright notice,
 *    this list of conditions and the following disclaimer.
 *  * Redistributions in binary form must reproduce the above copyright notice,
 *    this list of conditions and the following disclaimer in the documentation
 *    and/or other materials provided with the distribution.
 *  * Neither the name of the ITU/ISO/IEC nor the names of its contributors may
 *    be used to endorse or promote products derived from this software without
 *    specific prior written permission.
 *
 * THIS SOFTWARE IS PROVIDED BY THE COPYRIGHT HOLDERS AND CONTRIBUTORS "AS IS"
 * AND ANY EXPRESS OR IMPLIED WARRANTIES, INCLUDING, BUT NOT LIMITED TO, THE
 * IMPLIED WARRANTIES OF MERCHANTABILITY AND FITNESS FOR A PARTICULAR PURPOSE
 * ARE DISCLAIMED. IN NO EVENT SHALL THE COPYRIGHT HOLDER OR CONTRIBUTORS
 * BE LIABLE FOR ANY DIRECT, INDIRECT, INCIDENTAL, SPECIAL, EXEMPLARY, OR
 * CONSEQUENTIAL DAMAGES (INCLUDING, BUT NOT LIMITED TO, PROCUREMENT OF
 * SUBSTITUTE GOODS OR SERVICES; LOSS OF USE, DATA, OR PROFITS; OR BUSINESS
 * INTERRUPTION) HOWEVER CAUSED AND ON ANY THEORY OF LIABILITY, WHETHER IN
 * CONTRACT, STRICT LIABILITY, OR TORT (INCLUDING NEGLIGENCE OR OTHERWISE)
 * ARISING IN ANY WAY OUT OF THE USE OF THIS SOFTWARE, EVEN IF ADVISED OF
 * THE POSSIBILITY OF SUCH DAMAGE.
 */

/** \file     TypeDef.h
    \brief    Define macros, basic types, new types and enumerations
*/

#ifndef __TYPEDEF__
#define __TYPEDEF__

#ifndef __COMMONDEF__
#error Include CommonDef.h not TypeDef.h
#endif

#include <vector>
#include <utility>
#include <sstream>
#include <cstddef>
#include <cstring>
#include <assert.h>
#include <cassert>

<<<<<<< HEAD
#define JVET_L0090_PAIR_AVG                               1 // Add pairwise average candidates, replace HEVC combined candidates
=======
#define JVET_L0191_LM_WO_LMS                              1 // NO LMS regression. min/max are used instead
>>>>>>> 5ed787db

#define JVET_L0392_ALF_INIT_STATE                         1

#define JVET_L0664_ALF_REMOVE_LUMA_5x5                    1

#define JVET_L0083_ALF_FRAC_BIT                           1 // Reduce number of ALF fractional bit to 7   

#define JVET_L0082_ALF_COEF_BITS                          1 // ALF filter coefficient bitwidth constraints

#define JVET_L0194_ONE_CTX_FOR_MRG_IDX                    1 // one context for full-block Merge index

#define JVET_L0274                                        1
#define JVET_L0274_ENCODER_SPEED_UP                     ( 1 && JVET_L0274 ) // encoder speed-up by pre-calculating position dependent parameters












#define JVET_L0646_GBI                                    1 // Generalized bi-prediction (GBi)

#define REUSE_CU_RESULTS                                  1

#define REMOVE_MV_ADAPT_PREC                              1 // remove the high precision flag in the MV class

#define JVET_L0093_SIMP_PRUNE                             1

#ifndef JVET_B0051_NON_MPM_MODE
#define JVET_B0051_NON_MPM_MODE                         ( 1 && JEM_TOOLS )
#endif
#ifndef QTBT_AS_IN_JEM
#define QTBT_AS_IN_JEM                                    1
#endif
#ifndef HEVC_TOOLS
#define HEVC_TOOLS                                        0
#endif

#ifndef JVET_J0090_MEMORY_BANDWITH_MEASURE
#define JVET_J0090_MEMORY_BANDWITH_MEASURE                0
#endif

#ifndef EXTENSION_360_VIDEO
#define EXTENSION_360_VIDEO                               0   ///< extension for 360/spherical video coding support; this macro should be controlled by makefile, as it would be used to control whether the library is built and linked
#endif

#ifndef ENABLE_WPP_PARALLELISM
#define ENABLE_WPP_PARALLELISM                            0
#endif
#if ENABLE_WPP_PARALLELISM
#ifndef ENABLE_WPP_STATIC_LINK
#define ENABLE_WPP_STATIC_LINK                            0 // bug fix static link
#endif
#define PARL_WPP_MAX_NUM_THREADS                         16

#endif
#ifndef ENABLE_SPLIT_PARALLELISM
#define ENABLE_SPLIT_PARALLELISM                          0
#endif
#if ENABLE_SPLIT_PARALLELISM
#define PARL_SPLIT_MAX_NUM_JOBS                           6                             // number of parallel jobs that can be defined and need memory allocated
#define NUM_RESERVERD_SPLIT_JOBS                        ( PARL_SPLIT_MAX_NUM_JOBS + 1 )  // number of all data structures including the merge thread (0)
#define PARL_SPLIT_MAX_NUM_THREADS                        PARL_SPLIT_MAX_NUM_JOBS
#define NUM_SPLIT_THREADS_IF_MSVC                         4

#endif


// ====================================================================================================================
// NEXT software switches
// ====================================================================================================================
#define K0238_SAO_GREEDY_MERGE_ENCODING                   1

#ifndef ENABLE_TRACING
#define ENABLE_TRACING                                    0 // DISABLE by default (enable only when debugging, requires 15% run-time in decoding) -- see documentation in 'doc/DTrace for NextSoftware.pdf'
#if ENABLE_TRACING
#define K0149_BLOCK_STATISTICS                            1 // enables block statistics, which can be analysed with YUView (https://github.com/IENT/YUView)
#if K0149_BLOCK_STATISTICS
#define BLOCK_STATS_AS_CSV                                0 // statistics will be written in a comma separated value format. this is not supported by YUView
#endif
#endif
#endif // ! ENABLE_TRACING

#define WCG_EXT                                           0 // part of JEM sharp Luma qp
#define WCG_WPSNR                                         WCG_EXT

#if HEVC_TOOLS
#define HEVC_USE_INTRA_SMOOTHING_T32                      1
#define HEVC_USE_INTRA_SMOOTHING_T64                      1
#define JEM_USE_INTRA_BOUNDARY                            1
#define HEVC_USE_DC_PREDFILTERING                         1
#define HEVC_USE_HOR_VER_PREDFILTERING                    1
#define HEVC_USE_4x4_DSTVII                               1
#define HEVC_USE_MDCS                                     1
#define HEVC_USE_SIGN_HIDING                              1
#define HEVC_USE_SCALING_LISTS                            1
#define HEVC_VPS                                          1
#define HEVC_DEPENDENT_SLICES                             1
#define HEVC_TILES_WPP                                    1
#else
#define HEVC_USE_SIGN_HIDING                              1
#endif


#define KEEP_PRED_AND_RESI_SIGNALS                        0

#define ENABLE_BMS                                        1

#if QTBT_AS_IN_JEM // macros which will cause changes in the decoder behavior ara marked with *** - keep them on to retain compatibility with JEM-toolcheck
#define HM_NO_ADDITIONAL_SPEEDUPS                         0
#define HM_QTBT_AS_IN_JEM                                 1   // ***
#if     HM_QTBT_AS_IN_JEM
#define HM_QTBT_AS_IN_JEM_CONTEXT                         1   // ***
#define HM_QTBT_AS_IN_JEM_SYNTAX                        ( 1 && !( ENABLE_BMS ) ) // *** -- cannot be enabled if ENABLE_BMS is on
#define HM_QTBT_AS_IN_JEM_QUANT                           1   // ***
#define HM_QTBT_REPRODUCE_FAST_LCTU_BUG                   1
#define HM_QTBT_ONLY_QT_IMPLICIT                          0   // ***
#endif
#define HM_CODED_CU_INFO                                  1   // like in JEM, when related CU is skipped, it stays like this even if a non skip mode wins...
#define HM_4TAPIF_AS_IN_JEM                               1   // *** - PM: condition not well suited for 4-tap interpolation filters
#define HM_EMT_NSST_AS_IN_JEM                             1   //
#define HM_MDIS_AS_IN_JEM                                 1   // *** - PM: not filtering ref. samples for 64xn case and using Planar MDIS condition at encoder
#define HM_JEM_CLIP_PEL                                   1   // ***
#if JVET_L0093_SIMP_PRUNE
#define HM_JEM_MERGE_CANDS                                0   // ***
#else
#define HM_JEM_MERGE_CANDS                                1   // ***
#endif

#endif//JEM_COMP

#if ENABLE_BMS
#if HM_QTBT_AS_IN_JEM_SYNTAX
#error HM_QTBT_AS_IN_JEM_SYNTAX cannot be enabled if ENABLE_BMS is enabled
#endif
#endif


// ====================================================================================================================
// Debugging
// ====================================================================================================================

// most debugging tools are now bundled within the ENABLE_TRACING macro -- see documentation to see how to use

#define PRINT_MACRO_VALUES                                1 ///< When enabled, the encoder prints out a list of the non-environment-variable controlled macros and their values on startup

#define INTRA_FULL_SEARCH                                 0 ///< enables full mode search for intra estimation

// TODO: rename this macro to DECODER_DEBUG_BIT_STATISTICS (may currently cause merge issues with other branches)
// This can be enabled by the makefile
#ifndef RExt__DECODER_DEBUG_BIT_STATISTICS
#define RExt__DECODER_DEBUG_BIT_STATISTICS                0 ///< 0 (default) = decoder reports as normal, 1 = decoder produces bit usage statistics (will impact decoder run time by up to ~10%)
#endif

#ifndef RExt__DECODER_DEBUG_TOOL_STATISTICS
#define RExt__DECODER_DEBUG_TOOL_STATISTICS               0 ///< 0 (default) = decoder reports as normal, 1 = decoder produces tool usage statistics
#endif

#if RExt__DECODER_DEBUG_BIT_STATISTICS || RExt__DECODER_DEBUG_TOOL_STATISTICS
#define RExt__DECODER_DEBUG_STATISTICS                    1
#endif

// ====================================================================================================================
// Tool Switches - transitory (these macros are likely to be removed in future revisions)
// ====================================================================================================================

#define DECODER_CHECK_SUBSTREAM_AND_SLICE_TRAILING_BYTES  1 ///< TODO: integrate this macro into a broader conformance checking system.
#define T0196_SELECTIVE_RDOQ                              1 ///< selective RDOQ
#define U0040_MODIFIED_WEIGHTEDPREDICTION_WITH_BIPRED_AND_CLIPPING 1
#define U0033_ALTERNATIVE_TRANSFER_CHARACTERISTICS_SEI    1 ///< Alternative transfer characteristics SEI message (JCTVC-U0033, with syntax naming from V1005)
#define X0038_LAMBDA_FROM_QP_CAPABILITY                   1 ///< This approach derives lambda from QP+QPoffset+QPoffset2. QPoffset2 is derived from QP+QPoffset using a linear model that is clipped between 0 and 3.
                                                            // To use this capability enable config parameter LambdaFromQpEnable

// ====================================================================================================================
// Tool Switches
// ====================================================================================================================


// This can be enabled by the makefile
#ifndef RExt__HIGH_BIT_DEPTH_SUPPORT
#define RExt__HIGH_BIT_DEPTH_SUPPORT                      0 ///< 0 (default) use data type definitions for 8-10 bit video, 1 = use larger data types to allow for up to 16-bit video (originally developed as part of N0188)
#endif

// SIMD optimizations
#define SIMD_ENABLE                                       1
#define ENABLE_SIMD_OPT                                 ( SIMD_ENABLE && !RExt__HIGH_BIT_DEPTH_SUPPORT )    ///< SIMD optimizations, no impact on RD performance
#define ENABLE_SIMD_OPT_MCIF                            ( 1 && ENABLE_SIMD_OPT )                            ///< SIMD optimization for the interpolation filter, no impact on RD performance
#define ENABLE_SIMD_OPT_BUFFER                          ( 1 && ENABLE_SIMD_OPT )                            ///< SIMD optimization for the buffer operations, no impact on RD performance
#define ENABLE_SIMD_OPT_DIST                            ( 1 && ENABLE_SIMD_OPT )                            ///< SIMD optimization for the distortion calculations(SAD,SSE,HADAMARD), no impact on RD performance
#define ENABLE_SIMD_OPT_AFFINE_ME                       ( 1 && ENABLE_SIMD_OPT )                            ///< SIMD optimization for affine ME, no impact on RD performance
#define ENABLE_SIMD_OPT_ALF                             ( 1 && ENABLE_SIMD_OPT )                            ///< SIMD optimization for ALF
#if ENABLE_SIMD_OPT_BUFFER
#define ENABLE_SIMD_OPT_GBI                               1                                                 ///< SIMD optimization for GBi   
#endif

// End of SIMD optimizations


#define ENABLE_RQT_INTRA_SPEEDUP_MOD                      0 ///< tests two best modes with full rqt

#if ENABLE_RQT_INTRA_SPEEDUP_MOD
#error
#endif

#define ME_ENABLE_ROUNDING_OF_MVS                         1 ///< 0 (default) = disables rounding of motion vectors when right shifted,  1 = enables rounding

#define RDOQ_CHROMA_LAMBDA                                1 ///< F386: weighting of chroma for RDOQ

#define U0132_TARGET_BITS_SATURATION                      1 ///< Rate control with target bits saturation method
#ifdef  U0132_TARGET_BITS_SATURATION
#define V0078_ADAPTIVE_LOWER_BOUND                        1 ///< Target bits saturation with adaptive lower bound
#endif
#define W0038_DB_OPT                                      1 ///< adaptive DB parameter selection, LoopFilterOffsetInPPS and LoopFilterDisable are set to 0 and DeblockingFilterMetric=2;
#define W0038_CQP_ADJ                                     1 ///< chroma QP adjustment based on TL, CQPTLAdjustEnabled is set to 1;

#define SHARP_LUMA_DELTA_QP                               1 ///< include non-normative LCU deltaQP and normative chromaQP change
#define ER_CHROMA_QP_WCG_PPS                              1 ///< Chroma QP model for WCG used in Anchor 3.2
#define ENABLE_QPA                                        1 ///< Non-normative perceptual QP adaptation according to JVET-H0047 and JVET-K0206. Deactivated by default, activated using encoder arguments --PerceptQPA=1 --SliceChromaQPOffsetPeriodicity=1



#define RDOQ_CHROMA                                       1 ///< use of RDOQ in chroma

#define QP_SWITCHING_FOR_PARALLEL                         1 ///< Replace floating point QP with a source-file frame number. After switching POC, increase base QP instead of frame level QP.

// ====================================================================================================================
// Derived macros
// ====================================================================================================================

#if RExt__HIGH_BIT_DEPTH_SUPPORT
#define FULL_NBIT                                         1 ///< When enabled, use distortion measure derived from all bits of source data, otherwise discard (bitDepth - 8) least-significant bits of distortion
#define RExt__HIGH_PRECISION_FORWARD_TRANSFORM            1 ///< 0 use original 6-bit transform matrices for both forward and inverse transform, 1 (default) = use original matrices for inverse transform and high precision matrices for forward transform
#else
#define FULL_NBIT                                         1 ///< When enabled, use distortion measure derived from all bits of source data, otherwise discard (bitDepth - 8) least-significant bits of distortion
#define RExt__HIGH_PRECISION_FORWARD_TRANSFORM            0 ///< 0 (default) use original 6-bit transform matrices for both forward and inverse transform, 1 = use original matrices for inverse transform and high precision matrices for forward transform
#endif

#if FULL_NBIT
#define DISTORTION_PRECISION_ADJUSTMENT(x)                0
#else
#define DISTORTION_ESTIMATION_BITS                        8
#define DISTORTION_PRECISION_ADJUSTMENT(x)                ((x>DISTORTION_ESTIMATION_BITS)? ((x)-DISTORTION_ESTIMATION_BITS) : 0)
#endif

// ====================================================================================================================
// Error checks
// ====================================================================================================================

#if ((RExt__HIGH_PRECISION_FORWARD_TRANSFORM != 0) && (RExt__HIGH_BIT_DEPTH_SUPPORT == 0))
#error ERROR: cannot enable RExt__HIGH_PRECISION_FORWARD_TRANSFORM without RExt__HIGH_BIT_DEPTH_SUPPORT
#endif

// ====================================================================================================================
// Named numerical types
// ====================================================================================================================

#if RExt__HIGH_BIT_DEPTH_SUPPORT
typedef       int             Pel;               ///< pixel type
typedef       int64_t           TCoeff;            ///< transform coefficient
typedef       int             TMatrixCoeff;      ///< transform matrix coefficient
typedef       int16_t           TFilterCoeff;      ///< filter coefficient
typedef       int64_t           Intermediate_Int;  ///< used as intermediate value in calculations
typedef       uint64_t          Intermediate_UInt; ///< used as intermediate value in calculations
#else
typedef       int16_t           Pel;               ///< pixel type
typedef       int             TCoeff;            ///< transform coefficient
typedef       int16_t           TMatrixCoeff;      ///< transform matrix coefficient
typedef       int16_t           TFilterCoeff;      ///< filter coefficient
typedef       int             Intermediate_Int;  ///< used as intermediate value in calculations
typedef       uint32_t            Intermediate_UInt; ///< used as intermediate value in calculations
#endif

typedef       uint64_t          SplitSeries;       ///< used to encoded the splits that caused a particular CU size

typedef       uint64_t        Distortion;        ///< distortion measurement

// ====================================================================================================================
// Enumeration
// ====================================================================================================================
enum QuantFlags
{
  Q_INIT           = 0x0,
  Q_USE_RDOQ       = 0x1,
  Q_RDOQTS         = 0x2,
  Q_SELECTIVE_RDOQ = 0x4,
};

//EMT transform tags
enum TransType
{
  DCT2 = 0,
  DCT8 = 1,
  DST7 = 2,
  NUM_TRANS_TYPE = 3,
  DCT2_EMT = 4
};

enum RDPCMMode
{
  RDPCM_OFF             = 0,
  RDPCM_HOR             = 1,
  RDPCM_VER             = 2,
  NUMBER_OF_RDPCM_MODES = 3
};

enum RDPCMSignallingMode
{
  RDPCM_SIGNAL_IMPLICIT            = 0,
  RDPCM_SIGNAL_EXPLICIT            = 1,
  NUMBER_OF_RDPCM_SIGNALLING_MODES = 2
};

/// supported slice type
enum SliceType
{
  B_SLICE               = 0,
  P_SLICE               = 1,
  I_SLICE               = 2,
  NUMBER_OF_SLICE_TYPES = 3
};

/// chroma formats (according to semantics of chroma_format_idc)
enum ChromaFormat
{
  CHROMA_400        = 0,
  CHROMA_420        = 1,
  CHROMA_422        = 2,
  CHROMA_444        = 3,
  NUM_CHROMA_FORMAT = 4
};

enum ChannelType
{
  CHANNEL_TYPE_LUMA    = 0,
  CHANNEL_TYPE_CHROMA  = 1,
  MAX_NUM_CHANNEL_TYPE = 2
};

#define CH_L CHANNEL_TYPE_LUMA
#define CH_C CHANNEL_TYPE_CHROMA

enum ComponentID
{
  COMPONENT_Y         = 0,
  COMPONENT_Cb        = 1,
  COMPONENT_Cr        = 2,
  MAX_NUM_COMPONENT   = 3,
  MAX_NUM_TBLOCKS     = MAX_NUM_COMPONENT
};

#define MAP_CHROMA(c) (ComponentID(c))

enum InputColourSpaceConversion // defined in terms of conversion prior to input of encoder.
{
  IPCOLOURSPACE_UNCHANGED               = 0,
  IPCOLOURSPACE_YCbCrtoYCrCb            = 1, // Mainly used for debug!
  IPCOLOURSPACE_YCbCrtoYYY              = 2, // Mainly used for debug!
  IPCOLOURSPACE_RGBtoGBR                = 3,
  NUMBER_INPUT_COLOUR_SPACE_CONVERSIONS = 4
};

enum MATRIX_COEFFICIENTS // Table E.5 (Matrix coefficients)
{
  MATRIX_COEFFICIENTS_RGB                           = 0,
  MATRIX_COEFFICIENTS_BT709                         = 1,
  MATRIX_COEFFICIENTS_UNSPECIFIED                   = 2,
  MATRIX_COEFFICIENTS_RESERVED_BY_ITUISOIEC         = 3,
  MATRIX_COEFFICIENTS_USFCCT47                      = 4,
  MATRIX_COEFFICIENTS_BT601_625                     = 5,
  MATRIX_COEFFICIENTS_BT601_525                     = 6,
  MATRIX_COEFFICIENTS_SMPTE240                      = 7,
  MATRIX_COEFFICIENTS_YCGCO                         = 8,
  MATRIX_COEFFICIENTS_BT2020_NON_CONSTANT_LUMINANCE = 9,
  MATRIX_COEFFICIENTS_BT2020_CONSTANT_LUMINANCE     = 10,
};

enum DeblockEdgeDir
{
  EDGE_VER     = 0,
  EDGE_HOR     = 1,
  NUM_EDGE_DIR = 2
};

/// supported partition shape
enum PartSize
{
  SIZE_2Nx2N           = 0,           ///< symmetric motion partition,  2Nx2N
  NUMBER_OF_PART_SIZES
};

/// supported prediction type
enum PredMode
{
  MODE_INTER                 = 0,     ///< inter-prediction mode
  MODE_INTRA                 = 1,     ///< intra-prediction mode
  NUMBER_OF_PREDICTION_MODES = 2,
};

/// reference list index
enum RefPicList
{
  REF_PIC_LIST_0               = 0,   ///< reference list 0
  REF_PIC_LIST_1               = 1,   ///< reference list 1
  NUM_REF_PIC_LIST_01          = 2,
  REF_PIC_LIST_X               = 100  ///< special mark
};

#define L0 REF_PIC_LIST_0
#define L1 REF_PIC_LIST_1

/// distortion function index
enum DFunc
{
  DF_SSE             = 0,             ///< general size SSE
  DF_SSE2            = DF_SSE+1,      ///<   2xM SSE
  DF_SSE4            = DF_SSE+2,      ///<   4xM SSE
  DF_SSE8            = DF_SSE+3,      ///<   8xM SSE
  DF_SSE16           = DF_SSE+4,      ///<  16xM SSE
  DF_SSE32           = DF_SSE+5,      ///<  32xM SSE
  DF_SSE64           = DF_SSE+6,      ///<  64xM SSE
  DF_SSE16N          = DF_SSE+7,      ///< 16NxM SSE

  DF_SAD             = 8,             ///< general size SAD
  DF_SAD2            = DF_SAD+1,      ///<   2xM SAD
  DF_SAD4            = DF_SAD+2,      ///<   4xM SAD
  DF_SAD8            = DF_SAD+3,      ///<   8xM SAD
  DF_SAD16           = DF_SAD+4,      ///<  16xM SAD
  DF_SAD32           = DF_SAD+5,      ///<  32xM SAD
  DF_SAD64           = DF_SAD+6,      ///<  64xM SAD
  DF_SAD16N          = DF_SAD+7,      ///< 16NxM SAD

  DF_HAD             = 16,            ///< general size Hadamard
  DF_HAD2            = DF_HAD+1,      ///<   2xM HAD
  DF_HAD4            = DF_HAD+2,      ///<   4xM HAD
  DF_HAD8            = DF_HAD+3,      ///<   8xM HAD
  DF_HAD16           = DF_HAD+4,      ///<  16xM HAD
  DF_HAD32           = DF_HAD+5,      ///<  32xM HAD
  DF_HAD64           = DF_HAD+6,      ///<  64xM HAD
  DF_HAD16N          = DF_HAD+7,      ///< 16NxM HAD

  DF_SAD12           = 24,
  DF_SAD24           = 25,
  DF_SAD48           = 26,

  DF_MRSAD           = 27,            ///< general size MR SAD
  DF_MRSAD2          = DF_MRSAD+1,    ///<   2xM MR SAD
  DF_MRSAD4          = DF_MRSAD+2,    ///<   4xM MR SAD
  DF_MRSAD8          = DF_MRSAD+3,    ///<   8xM MR SAD
  DF_MRSAD16         = DF_MRSAD+4,    ///<  16xM MR SAD
  DF_MRSAD32         = DF_MRSAD+5,    ///<  32xM MR SAD
  DF_MRSAD64         = DF_MRSAD+6,    ///<  64xM MR SAD
  DF_MRSAD16N        = DF_MRSAD+7,    ///< 16NxM MR SAD

  DF_MRHAD           = 35,            ///< general size MR Hadamard
  DF_MRHAD2          = DF_MRHAD+1,    ///<   2xM MR HAD
  DF_MRHAD4          = DF_MRHAD+2,    ///<   4xM MR HAD
  DF_MRHAD8          = DF_MRHAD+3,    ///<   8xM MR HAD
  DF_MRHAD16         = DF_MRHAD+4,    ///<  16xM MR HAD
  DF_MRHAD32         = DF_MRHAD+5,    ///<  32xM MR HAD
  DF_MRHAD64         = DF_MRHAD+6,    ///<  64xM MR HAD
  DF_MRHAD16N        = DF_MRHAD+7,    ///< 16NxM MR HAD

  DF_MRSAD12         = 43,
  DF_MRSAD24         = 44,
  DF_MRSAD48         = 45,

  DF_SAD_FULL_NBIT    = 46,
  DF_SAD_FULL_NBIT2   = DF_SAD_FULL_NBIT+1,    ///<   2xM SAD with full bit usage
  DF_SAD_FULL_NBIT4   = DF_SAD_FULL_NBIT+2,    ///<   4xM SAD with full bit usage
  DF_SAD_FULL_NBIT8   = DF_SAD_FULL_NBIT+3,    ///<   8xM SAD with full bit usage
  DF_SAD_FULL_NBIT16  = DF_SAD_FULL_NBIT+4,    ///<  16xM SAD with full bit usage
  DF_SAD_FULL_NBIT32  = DF_SAD_FULL_NBIT+5,    ///<  32xM SAD with full bit usage
  DF_SAD_FULL_NBIT64  = DF_SAD_FULL_NBIT+6,    ///<  64xM SAD with full bit usage
  DF_SAD_FULL_NBIT16N = DF_SAD_FULL_NBIT+7,    ///< 16NxM SAD with full bit usage

#if WCG_EXT
  DF_SSE_WTD          = 54,                ///< general size SSE
  DF_SSE2_WTD         = DF_SSE_WTD+1,      ///<   4xM SSE
  DF_SSE4_WTD         = DF_SSE_WTD+2,      ///<   4xM SSE
  DF_SSE8_WTD         = DF_SSE_WTD+3,      ///<   8xM SSE
  DF_SSE16_WTD        = DF_SSE_WTD+4,      ///<  16xM SSE
  DF_SSE32_WTD        = DF_SSE_WTD+5,      ///<  32xM SSE
  DF_SSE64_WTD        = DF_SSE_WTD+6,      ///<  64xM SSE
  DF_SSE16N_WTD       = DF_SSE_WTD+7,      ///< 16NxM SSE
  DF_DEFAULT_ORI      = DF_SSE_WTD+8,
#endif

  DF_TOTAL_FUNCTIONS = 63
};

/// motion vector predictor direction used in AMVP
enum MvpDir
{
  MD_LEFT = 0,          ///< MVP of left block
  MD_ABOVE,             ///< MVP of above block
  MD_ABOVE_RIGHT,       ///< MVP of above right block
  MD_BELOW_LEFT,        ///< MVP of below left block
  MD_ABOVE_LEFT         ///< MVP of above left block
};

enum StoredResidualType
{
  RESIDUAL_RECONSTRUCTED          = 0,
  RESIDUAL_ENCODER_SIDE           = 1,
  NUMBER_OF_STORED_RESIDUAL_TYPES = 2
};

enum TransformDirection
{
  TRANSFORM_FORWARD              = 0,
  TRANSFORM_INVERSE              = 1,
  TRANSFORM_NUMBER_OF_DIRECTIONS = 2
};

/// supported ME search methods
enum MESearchMethod
{
  MESEARCH_FULL              = 0,
  MESEARCH_DIAMOND           = 1,
  MESEARCH_SELECTIVE         = 2,
  MESEARCH_DIAMOND_ENHANCED  = 3,
  MESEARCH_NUMBER_OF_METHODS = 4
};

/// coefficient scanning type used in ACS
enum CoeffScanType
{
  SCAN_DIAG = 0,        ///< up-right diagonal scan
#if HEVC_USE_MDCS
  SCAN_HOR  = 1,        ///< horizontal first scan
  SCAN_VER  = 2,        ///< vertical first scan
#endif
  SCAN_NUMBER_OF_TYPES
};

enum CoeffScanGroupType
{
  SCAN_UNGROUPED   = 0,
  SCAN_GROUPED_4x4 = 1,
  SCAN_NUMBER_OF_GROUP_TYPES = 2
};

enum SignificanceMapContextType
{
  CONTEXT_TYPE_4x4    = 0,
  CONTEXT_TYPE_8x8    = 1,
  CONTEXT_TYPE_NxN    = 2,
  CONTEXT_TYPE_SINGLE = 3,
  CONTEXT_NUMBER_OF_TYPES = 4
};

#if HEVC_USE_SCALING_LISTS
enum ScalingListMode
{
  SCALING_LIST_OFF,
  SCALING_LIST_DEFAULT,
  SCALING_LIST_FILE_READ
};

enum ScalingListSize
{
  SCALING_LIST_2x2 = 0,
  SCALING_LIST_4x4,
  SCALING_LIST_8x8,
  SCALING_LIST_16x16,
  SCALING_LIST_32x32,
  SCALING_LIST_64x64,
  SCALING_LIST_128x128,
  SCALING_LIST_SIZE_NUM,
  SCALING_LIST_FIRST_CODED = SCALING_LIST_4x4, // smallest scaling coded as High Level Parameter
  SCALING_LIST_LAST_CODED  = SCALING_LIST_32x32
};
#endif

// Slice / Slice segment encoding modes
enum SliceConstraint
{
  NO_SLICES              = 0,          ///< don't use slices / slice segments
  FIXED_NUMBER_OF_CTU    = 1,          ///< Limit maximum number of largest coding tree units in a slice / slice segments
  FIXED_NUMBER_OF_BYTES  = 2,          ///< Limit maximum number of bytes in a slice / slice segment
#if HEVC_TILES_WPP
  FIXED_NUMBER_OF_TILES  = 3,          ///< slices / slice segments span an integer number of tiles
  NUMBER_OF_SLICE_CONSTRAINT_MODES = 4
#else
  NUMBER_OF_SLICE_CONSTRAINT_MODES = 3
#endif
};

// For use with decoded picture hash SEI messages, generated by encoder.
enum HashType
{
  HASHTYPE_MD5             = 0,
  HASHTYPE_CRC             = 1,
  HASHTYPE_CHECKSUM        = 2,
  HASHTYPE_NONE            = 3,
  NUMBER_OF_HASHTYPES      = 4
};

enum SAOMode //mode
{
  SAO_MODE_OFF = 0,
  SAO_MODE_NEW,
  SAO_MODE_MERGE,
  NUM_SAO_MODES
};

enum SAOModeMergeTypes
{
  SAO_MERGE_LEFT =0,
  SAO_MERGE_ABOVE,
  NUM_SAO_MERGE_TYPES
};


enum SAOModeNewTypes
{
  SAO_TYPE_START_EO =0,
  SAO_TYPE_EO_0 = SAO_TYPE_START_EO,
  SAO_TYPE_EO_90,
  SAO_TYPE_EO_135,
  SAO_TYPE_EO_45,

  SAO_TYPE_START_BO,
  SAO_TYPE_BO = SAO_TYPE_START_BO,

  NUM_SAO_NEW_TYPES
};
#define NUM_SAO_EO_TYPES_LOG2 2

enum SAOEOClasses
{
  SAO_CLASS_EO_FULL_VALLEY = 0,
  SAO_CLASS_EO_HALF_VALLEY = 1,
  SAO_CLASS_EO_PLAIN       = 2,
  SAO_CLASS_EO_HALF_PEAK   = 3,
  SAO_CLASS_EO_FULL_PEAK   = 4,
  NUM_SAO_EO_CLASSES,
};

#define NUM_SAO_BO_CLASSES_LOG2  5
#define NUM_SAO_BO_CLASSES       (1<<NUM_SAO_BO_CLASSES_LOG2)

namespace Profile
{
  enum Name
  {
    NONE = 0,
    MAIN = 1,
    MAIN10 = 2,
    MAINSTILLPICTURE = 3,
    MAINREXT = 4,
    HIGHTHROUGHPUTREXT = 5,
    NEXT = 6
  };
}

namespace Level
{
  enum Tier
  {
    MAIN = 0,
    HIGH = 1,
  };

  enum Name
  {
    // code = (level * 30)
    NONE     = 0,
    LEVEL1   = 30,
    LEVEL2   = 60,
    LEVEL2_1 = 63,
    LEVEL3   = 90,
    LEVEL3_1 = 93,
    LEVEL4   = 120,
    LEVEL4_1 = 123,
    LEVEL5   = 150,
    LEVEL5_1 = 153,
    LEVEL5_2 = 156,
    LEVEL6   = 180,
    LEVEL6_1 = 183,
    LEVEL6_2 = 186,
    LEVEL8_5 = 255,
  };
}

enum CostMode
{
  COST_STANDARD_LOSSY              = 0,
  COST_SEQUENCE_LEVEL_LOSSLESS     = 1,
  COST_LOSSLESS_CODING             = 2,
  COST_MIXED_LOSSLESS_LOSSY_CODING = 3
};

enum WeightedPredictionMethod
{
  WP_PER_PICTURE_WITH_SIMPLE_DC_COMBINED_COMPONENT                          =0,
  WP_PER_PICTURE_WITH_SIMPLE_DC_PER_COMPONENT                               =1,
  WP_PER_PICTURE_WITH_HISTOGRAM_AND_PER_COMPONENT                           =2,
  WP_PER_PICTURE_WITH_HISTOGRAM_AND_PER_COMPONENT_AND_CLIPPING              =3,
  WP_PER_PICTURE_WITH_HISTOGRAM_AND_PER_COMPONENT_AND_CLIPPING_AND_EXTENSION=4
};

enum FastInterSearchMode
{
  FASTINTERSEARCH_DISABLED = 0,
  FASTINTERSEARCH_MODE1    = 1, // TODO: assign better names to these.
  FASTINTERSEARCH_MODE2    = 2,
  FASTINTERSEARCH_MODE3    = 3
};

enum SPSExtensionFlagIndex
{
  SPS_EXT__REXT           = 0,
//SPS_EXT__MVHEVC         = 1, //for use in future versions
//SPS_EXT__SHVC           = 2, //for use in future versions
  SPS_EXT__NEXT           = 3,
  NUM_SPS_EXTENSION_FLAGS = 8
};

enum PPSExtensionFlagIndex
{
  PPS_EXT__REXT           = 0,
//PPS_EXT__MVHEVC         = 1, //for use in future versions
//PPS_EXT__SHVC           = 2, //for use in future versions
  NUM_PPS_EXTENSION_FLAGS = 8
};

// TODO: Existing names used for the different NAL unit types can be altered to better reflect the names in the spec.
//       However, the names in the spec are not yet stable at this point. Once the names are stable, a cleanup
//       effort can be done without use of macros to alter the names used to indicate the different NAL unit types.
enum NalUnitType
{
  NAL_UNIT_CODED_SLICE_TRAIL_N = 0, // 0
  NAL_UNIT_CODED_SLICE_TRAIL_R,     // 1

  NAL_UNIT_CODED_SLICE_TSA_N,       // 2
  NAL_UNIT_CODED_SLICE_TSA_R,       // 3

  NAL_UNIT_CODED_SLICE_STSA_N,      // 4
  NAL_UNIT_CODED_SLICE_STSA_R,      // 5

  NAL_UNIT_CODED_SLICE_RADL_N,      // 6
  NAL_UNIT_CODED_SLICE_RADL_R,      // 7

  NAL_UNIT_CODED_SLICE_RASL_N,      // 8
  NAL_UNIT_CODED_SLICE_RASL_R,      // 9

  NAL_UNIT_RESERVED_VCL_N10,
  NAL_UNIT_RESERVED_VCL_R11,
  NAL_UNIT_RESERVED_VCL_N12,
  NAL_UNIT_RESERVED_VCL_R13,
  NAL_UNIT_RESERVED_VCL_N14,
  NAL_UNIT_RESERVED_VCL_R15,

  NAL_UNIT_CODED_SLICE_BLA_W_LP,    // 16
  NAL_UNIT_CODED_SLICE_BLA_W_RADL,  // 17
  NAL_UNIT_CODED_SLICE_BLA_N_LP,    // 18
  NAL_UNIT_CODED_SLICE_IDR_W_RADL,  // 19
  NAL_UNIT_CODED_SLICE_IDR_N_LP,    // 20
  NAL_UNIT_CODED_SLICE_CRA,         // 21
  NAL_UNIT_RESERVED_IRAP_VCL22,
  NAL_UNIT_RESERVED_IRAP_VCL23,

  NAL_UNIT_RESERVED_VCL24,
  NAL_UNIT_RESERVED_VCL25,
  NAL_UNIT_RESERVED_VCL26,
  NAL_UNIT_RESERVED_VCL27,
  NAL_UNIT_RESERVED_VCL28,
  NAL_UNIT_RESERVED_VCL29,
  NAL_UNIT_RESERVED_VCL30,
  NAL_UNIT_RESERVED_VCL31,

#if HEVC_VPS
  NAL_UNIT_VPS,                     // 32
#else
  NAL_UNIT_RESERVED_32,
#endif
  NAL_UNIT_SPS,                     // 33
  NAL_UNIT_PPS,                     // 34
  NAL_UNIT_ACCESS_UNIT_DELIMITER,   // 35
  NAL_UNIT_EOS,                     // 36
  NAL_UNIT_EOB,                     // 37
  NAL_UNIT_FILLER_DATA,             // 38
  NAL_UNIT_PREFIX_SEI,              // 39
  NAL_UNIT_SUFFIX_SEI,              // 40

  NAL_UNIT_RESERVED_NVCL41,
  NAL_UNIT_RESERVED_NVCL42,
  NAL_UNIT_RESERVED_NVCL43,
  NAL_UNIT_RESERVED_NVCL44,
  NAL_UNIT_RESERVED_NVCL45,
  NAL_UNIT_RESERVED_NVCL46,
  NAL_UNIT_RESERVED_NVCL47,
  NAL_UNIT_UNSPECIFIED_48,
  NAL_UNIT_UNSPECIFIED_49,
  NAL_UNIT_UNSPECIFIED_50,
  NAL_UNIT_UNSPECIFIED_51,
  NAL_UNIT_UNSPECIFIED_52,
  NAL_UNIT_UNSPECIFIED_53,
  NAL_UNIT_UNSPECIFIED_54,
  NAL_UNIT_UNSPECIFIED_55,
  NAL_UNIT_UNSPECIFIED_56,
  NAL_UNIT_UNSPECIFIED_57,
  NAL_UNIT_UNSPECIFIED_58,
  NAL_UNIT_UNSPECIFIED_59,
  NAL_UNIT_UNSPECIFIED_60,
  NAL_UNIT_UNSPECIFIED_61,
  NAL_UNIT_UNSPECIFIED_62,
  NAL_UNIT_UNSPECIFIED_63,
  NAL_UNIT_INVALID,
};

#if SHARP_LUMA_DELTA_QP
enum LumaLevelToDQPMode
{
  LUMALVL_TO_DQP_DISABLED   = 0,
  LUMALVL_TO_DQP_AVG_METHOD = 1, // use average of CTU to determine luma level
#if !WCG_EXT
  LUMALVL_TO_DQP_MAX_METHOD = 2,  // use maximum value of CTU to determine luma level
  LUMALVL_TO_DQP_NUM_MODES  = 3
#else
  LUMALVL_TO_DQP_NUM_MODES  = 2
#endif
};
#endif

enum SaveLoadTag
{
  SAVE_LOAD_INIT = 0,
  SAVE_ENC_INFO  = 1,
  LOAD_ENC_INFO  = 2
};

enum MergeType
{
  MRG_TYPE_DEFAULT_N        = 0, // 0
  MRG_TYPE_SUBPU_ATMVP,
  NUM_MRG_TYPE                   // 5
};


//////////////////////////////////////////////////////////////////////////
// Encoder modes to try out
//////////////////////////////////////////////////////////////////////////

enum EncModeFeature
{
  ENC_FT_FRAC_BITS = 0,
  ENC_FT_DISTORTION,
  ENC_FT_RD_COST,
  ENC_FT_ENC_MODE_TYPE,
  ENC_FT_ENC_MODE_OPTS,
  ENC_FT_ENC_MODE_PART,
  NUM_ENC_FEATURES
};

enum ImvMode
{
  IMV_OFF = 0,
  IMV_DEFAULT,
  IMV_4PEL,
  NUM_IMV_MODES
};


// ====================================================================================================================
// Type definition
// ====================================================================================================================

/// parameters for adaptive loop filter
class PicSym;

#define MAX_NUM_SAO_CLASSES  32  //(NUM_SAO_EO_GROUPS > NUM_SAO_BO_GROUPS)?NUM_SAO_EO_GROUPS:NUM_SAO_BO_GROUPS

struct SAOOffset
{
  SAOMode modeIdc; // NEW, MERGE, OFF
  int typeIdc;     // union of SAOModeMergeTypes and SAOModeNewTypes, depending on modeIdc.
  int typeAuxInfo; // BO: starting band index
  int offset[MAX_NUM_SAO_CLASSES];

  SAOOffset();
  ~SAOOffset();
  void reset();

  const SAOOffset& operator= (const SAOOffset& src);
};

struct SAOBlkParam
{

  SAOBlkParam();
  ~SAOBlkParam();
  void reset();
  const SAOBlkParam& operator= (const SAOBlkParam& src);
  SAOOffset& operator[](int compIdx){ return offsetParam[compIdx];}
  const SAOOffset& operator[](int compIdx) const { return offsetParam[compIdx];}
private:
  SAOOffset offsetParam[MAX_NUM_COMPONENT];

};



struct BitDepths
{
  int recon[MAX_NUM_CHANNEL_TYPE]; ///< the bit depth as indicated in the SPS
};

/// parameters for deblocking filter
struct LFCUParam
{
  bool internalEdge;                     ///< indicates internal edge
  bool leftEdge;                         ///< indicates left edge
  bool topEdge;                          ///< indicates top edge
};



struct PictureHash
{
  std::vector<uint8_t> hash;

  bool operator==(const PictureHash &other) const
  {
    if (other.hash.size() != hash.size())
    {
      return false;
    }
    for(uint32_t i=0; i<uint32_t(hash.size()); i++)
    {
      if (other.hash[i] != hash[i])
      {
        return false;
      }
    }
    return true;
  }

  bool operator!=(const PictureHash &other) const
  {
    return !(*this == other);
  }
};

struct SEITimeSet
{
  SEITimeSet() : clockTimeStampFlag(false),
                     numUnitFieldBasedFlag(false),
                     countingType(0),
                     fullTimeStampFlag(false),
                     discontinuityFlag(false),
                     cntDroppedFlag(false),
                     numberOfFrames(0),
                     secondsValue(0),
                     minutesValue(0),
                     hoursValue(0),
                     secondsFlag(false),
                     minutesFlag(false),
                     hoursFlag(false),
                     timeOffsetLength(0),
                     timeOffsetValue(0)
  { }
  bool clockTimeStampFlag;
  bool numUnitFieldBasedFlag;
  int  countingType;
  bool fullTimeStampFlag;
  bool discontinuityFlag;
  bool cntDroppedFlag;
  int  numberOfFrames;
  int  secondsValue;
  int  minutesValue;
  int  hoursValue;
  bool secondsFlag;
  bool minutesFlag;
  bool hoursFlag;
  int  timeOffsetLength;
  int  timeOffsetValue;
};

struct SEIMasteringDisplay
{
  bool      colourVolumeSEIEnabled;
  uint32_t      maxLuminance;
  uint32_t      minLuminance;
  uint16_t    primaries[3][2];
  uint16_t    whitePoint[2];
};

#if SHARP_LUMA_DELTA_QP
struct LumaLevelToDeltaQPMapping
{
  LumaLevelToDQPMode                 mode;             ///< use deltaQP determined by block luma level
  double                             maxMethodWeight;  ///< weight of max luma value when mode = 2
  std::vector< std::pair<int, int> > mapping;          ///< first=luma level, second=delta QP.
#if ENABLE_QPA
  bool isEnabled() const { return (mode != LUMALVL_TO_DQP_DISABLED && mode != LUMALVL_TO_DQP_NUM_MODES); }
#else
  bool isEnabled() const { return mode!=LUMALVL_TO_DQP_DISABLED; }
#endif
};
#endif

#if ER_CHROMA_QP_WCG_PPS
struct WCGChromaQPControl
{
  bool isEnabled() const { return enabled; }
  bool   enabled;         ///< Enabled flag (0:default)
  double chromaCbQpScale; ///< Chroma Cb QP Scale (1.0:default)
  double chromaCrQpScale; ///< Chroma Cr QP Scale (1.0:default)
  double chromaQpScale;   ///< Chroma QP Scale (0.0:default)
  double chromaQpOffset;  ///< Chroma QP Offset (0.0:default)
};
#endif

class ChromaCbfs
{
public:
  ChromaCbfs()
    : Cb(true), Cr(true)
  {}
  ChromaCbfs( bool _cbf )
    : Cb( _cbf ), Cr( _cbf )
  {}
public:
  bool sigChroma( ChromaFormat chromaFormat ) const
  {
    if( chromaFormat == CHROMA_400 )
    {
      return false;
    }
    return   ( Cb || Cr );
  }
  bool& cbf( ComponentID compID )
  {
    bool *cbfs[MAX_NUM_TBLOCKS] = { nullptr, &Cb, &Cr };

    return *cbfs[compID];
  }
public:
  bool Cb;
  bool Cr;
};


enum MsgLevel
{
  SILENT  = 0,
  ERROR   = 1,
  WARNING = 2,
  INFO    = 3,
  NOTICE  = 4,
  VERBOSE = 5,
  DETAILS = 6
};


// ---------------------------------------------------------------------------
// exception class
// ---------------------------------------------------------------------------

class Exception : public std::exception
{
public:
  Exception( const std::string& _s ) : m_str( _s ) { }
  Exception( const Exception& _e ) : std::exception( _e ), m_str( _e.m_str ) { }
  virtual ~Exception() noexcept { };
  virtual const char* what() const noexcept { return m_str.c_str(); }
  Exception& operator=( const Exception& _e ) { std::exception::operator=( _e ); m_str = _e.m_str; return *this; }
  template<typename T> Exception& operator<<( T t ) { std::ostringstream oss; oss << t; m_str += oss.str(); return *this; }
private:
  std::string m_str;
};

// if a check fails with THROW or CHECK, please check if ported correctly from assert in revision 1196)
#define THROW(x)            throw( Exception( "\nERROR: In function \"" ) << __FUNCTION__ << "\" in " << __FILE__ << ":" << __LINE__ << ": " << x )
#define CHECK(c,x)          if(c){ THROW(x); }
#define EXIT(x)             throw( Exception( "\n" ) << x << "\n" )
#define CHECK_NULLPTR(_ptr) CHECK( !( _ptr ), "Accessing an empty pointer pointer!" )
#if defined( _DEBUG )
#define CHECKD(c,x)         if(c){ THROW(x); }
#else
#define CHECKD(c,x)
#endif // _DEBUG

// ---------------------------------------------------------------------------
// static vector
// ---------------------------------------------------------------------------

template<typename T, size_t N>
class static_vector
{
  T _arr[ N ];
  size_t _size;

public:

  typedef T         value_type;
  typedef size_t    size_type;
  typedef ptrdiff_t difference_type;
  typedef T&        reference;
  typedef T const&  const_reference;
  typedef T*        pointer;
  typedef T const*  const_pointer;
  typedef T*        iterator;
  typedef T const*  const_iterator;

  static const size_type max_num_elements = N;

  static_vector() : _size( 0 )                                 { }
  static_vector( size_t N_ ) : _size( N_ )                     { }
  static_vector( size_t N_, const T& _val ) : _size( 0 )       { resize( N_, _val ); }
  template<typename It>
  static_vector( It _it1, It _it2 ) : _size( 0 )               { while( _it1 < _it2 ) _arr[ _size++ ] = *_it1++; }
  static_vector( std::initializer_list<T> _il ) : _size( 0 )
  {
    typename std::initializer_list<T>::iterator _src1 = _il.begin();
    typename std::initializer_list<T>::iterator _src2 = _il.end();

    while( _src1 < _src2 ) _arr[ _size++ ] = *_src1++;

    CHECKD( _size > N, "capacity exceeded" );
  }
  static_vector& operator=( std::initializer_list<T> _il )
  {
    _size = 0;

    typename std::initializer_list<T>::iterator _src1 = _il.begin();
    typename std::initializer_list<T>::iterator _src2 = _il.end();

    while( _src1 < _src2 ) _arr[ _size++ ] = *_src1++;

    CHECKD( _size > N, "capacity exceeded" );
  }

  void resize( size_t N_ )                      { CHECKD( N_ > N, "capacity exceeded" ); while(_size < N_) _arr[ _size++ ] = T() ; _size = N_; }
  void resize( size_t N_, const T& _val )       { CHECKD( N_ > N, "capacity exceeded" ); while(_size < N_) _arr[ _size++ ] = _val; _size = N_; }
  void reserve( size_t N_ )                     { CHECKD( N_ > N, "capacity exceeded" ); }
  void push_back( const T& _val )               { CHECKD( _size >= N, "capacity exceeded" ); _arr[ _size++ ] = _val; }
  void push_back( T&& val )                     { CHECKD( _size >= N, "capacity exceeded" ); _arr[ _size++ ] = std::forward<T>( val ); }
  void pop_back()                               { CHECKD( _size == 0, "calling pop_back on an empty vector" ); _size--; }
  void pop_front()                              { CHECKD( _size == 0, "calling pop_front on an empty vector" ); _size--; for( int i = 0; i < _size; i++ ) _arr[i] = _arr[i + 1]; }
  void clear()                                  { _size = 0; }
  reference       at( size_t _i )               { CHECKD( _i >= _size, "Trying to access an out-of-bound-element" ); return _arr[ _i ]; }
  const_reference at( size_t _i ) const         { CHECKD( _i >= _size, "Trying to access an out-of-bound-element" ); return _arr[ _i ]; }
  reference       operator[]( size_t _i )       { CHECKD( _i >= _size, "Trying to access an out-of-bound-element" ); return _arr[ _i ]; }
  const_reference operator[]( size_t _i ) const { CHECKD( _i >= _size, "Trying to access an out-of-bound-element" ); return _arr[ _i ]; }
  reference       front()                       { CHECKD( _size == 0, "Trying to access the first element of an empty vector" ); return _arr[ 0 ]; }
  const_reference front() const                 { CHECKD( _size == 0, "Trying to access the first element of an empty vector" ); return _arr[ 0 ]; }
  reference       back()                        { CHECKD( _size == 0, "Trying to access the last element of an empty vector" );  return _arr[ _size - 1 ]; }
  const_reference back() const                  { CHECKD( _size == 0, "Trying to access the last element of an empty vector" );  return _arr[ _size - 1 ]; }
  pointer         data()                        { return _arr; }
  const_pointer   data() const                  { return _arr; }
  iterator        begin()                       { return _arr; }
  const_iterator  begin() const                 { return _arr; }
  const_iterator  cbegin() const                { return _arr; }
  iterator        end()                         { return _arr + _size; }
  const_iterator  end() const                   { return _arr + _size; };
  const_iterator  cend() const                  { return _arr + _size; };
  size_type       size() const                  { return _size; };
  size_type       byte_size() const             { return _size * sizeof( T ); }
  bool            empty() const                 { return _size == 0; }

  size_type       capacity() const              { return N; }
  size_type       max_size() const              { return N; }
  size_type       byte_capacity() const         { return sizeof(_arr); }

  iterator        insert( const_iterator _pos, const T& _val )
                                                { CHECKD( _size >= N, "capacity exceeded" );
                                                  for( difference_type i = _size - 1; i >= _pos - _arr; i-- ) _arr[i + 1] = _arr[i];
                                                  *const_cast<iterator>( _pos ) = _val;
                                                  _size++;
                                                  return const_cast<iterator>( _pos ); }

  iterator        insert( const_iterator _pos, T&& _val )
                                                { CHECKD( _size >= N, "capacity exceeded" );
                                                  for( difference_type i = _size - 1; i >= _pos - _arr; i-- ) _arr[i + 1] = _arr[i];
                                                  *const_cast<iterator>( _pos ) = std::forward<T>( _val );
                                                  _size++; return const_cast<iterator>( _pos ); }
  template<class InputIt>
  iterator        insert( const_iterator _pos, InputIt first, InputIt last )
                                                { const difference_type numEl = last - first;
                                                  CHECKD( _size + numEl >= N, "capacity exceeded" );
                                                  for( difference_type i = _size - 1; i >= _pos - _arr; i-- ) _arr[i + numEl] = _arr[i];
                                                  iterator it = const_cast<iterator>( _pos ); _size += numEl;
                                                  while( first != last ) *it++ = *first++;
                                                  return const_cast<iterator>( _pos ); }
};


// ---------------------------------------------------------------------------
// dynamic cache
// ---------------------------------------------------------------------------

template<typename T>
class dynamic_cache
{
  std::vector<T*> m_cache;
#if ENABLE_SPLIT_PARALLELISM || ENABLE_WPP_PARALLELISM
  int64_t         m_cacheId;
#endif

public:

#if ENABLE_SPLIT_PARALLELISM || ENABLE_WPP_PARALLELISM
  dynamic_cache()
  {
    static int cacheId = 0;
    m_cacheId = cacheId++;
  }

#endif
  ~dynamic_cache()
  {
    deleteEntries();
  }

  void deleteEntries()
  {
    for( auto &p : m_cache )
    {
      delete p;
      p = nullptr;
    }

    m_cache.clear();
  }

  T* get()
  {
    T* ret;

    if( !m_cache.empty() )
    {
      ret = m_cache.back();
      m_cache.pop_back();
#if ENABLE_SPLIT_PARALLELISM || ENABLE_WPP_PARALLELISM
      CHECK( ret->cacheId != m_cacheId, "Putting item into wrong cache!" );
      CHECK( !ret->cacheUsed,           "Fetched an element that should've been in cache!!" );
#endif
    }
    else
    {
      ret = new T;
    }

#if ENABLE_SPLIT_PARALLELISM || ENABLE_WPP_PARALLELISM
    ret->cacheId   = m_cacheId;
    ret->cacheUsed = false;

#endif
    return ret;
  }

  void cache( T* el )
  {
#if ENABLE_SPLIT_PARALLELISM || ENABLE_WPP_PARALLELISM
    CHECK( el->cacheId != m_cacheId, "Putting item into wrong cache!" );
    CHECK( el->cacheUsed,            "Putting cached item back into cache!" );

    el->cacheUsed = true;

#endif
    m_cache.push_back( el );
  }

  void cache( std::vector<T*>& vel )
  {
#if ENABLE_SPLIT_PARALLELISM || ENABLE_WPP_PARALLELISM
    for( auto el : vel )
    {
      CHECK( el->cacheId != m_cacheId, "Putting item into wrong cache!" );
      CHECK( el->cacheUsed,            "Putting cached item back into cache!" );

      el->cacheUsed = true;
    }

#endif
    m_cache.insert( m_cache.end(), vel.begin(), vel.end() );
    vel.clear();
  }
};

typedef dynamic_cache<struct CodingUnit    > CUCache;
typedef dynamic_cache<struct PredictionUnit> PUCache;
typedef dynamic_cache<struct TransformUnit > TUCache;

struct XUCache
{
  CUCache cuCache;
  PUCache puCache;
  TUCache tuCache;
};

#define SIGN(x) ( (x) >= 0 ? 1 : -1 )

#define MAX_NUM_ALF_CLASSES             25
#define MAX_NUM_ALF_LUMA_COEFF          13
#define MAX_NUM_ALF_CHROMA_COEFF        7
#define MAX_ALF_FILTER_LENGTH           7
#define MAX_NUM_ALF_COEFF               (MAX_ALF_FILTER_LENGTH * MAX_ALF_FILTER_LENGTH / 2 + 1)

enum AlfFilterType
{
  ALF_FILTER_5,
  ALF_FILTER_7,
  ALF_NUM_OF_FILTER_TYPES
};

struct AlfFilterShape
{
  AlfFilterShape( int size )
    : filterLength( size ),
    numCoeff( size * size / 4 + 1 ),
    filterSize( size * size / 2 + 1 )
  {
    if( size == 5 )
    {
      pattern = {
                 0,
             1,  2,  3,
         4,  5,  6,  5,  4,
             3,  2,  1,
                 0
      };

      weights = {
                 2,
              2, 2, 2,
           2, 2, 1, 1
      };

      golombIdx = {
                 0,
              0, 1, 0,
           0, 1, 2, 2
      };

      filterType = ALF_FILTER_5;
    }
    else if( size == 7 )
    {
      pattern = {
                     0,
                 1,  2,  3,
             4,  5,  6,  7,  8,
         9, 10, 11, 12, 11, 10, 9,
             8,  7,  6,  5,  4,
                 3,  2,  1,
                     0
      };

      weights = {
                    2,
                2,  2,  2,
            2,  2,  2,  2,  2,
        2,  2,  2,  1,  1
      };

      golombIdx = {
                    0,
                 0, 1, 0,
              0, 1, 2, 1, 0,
           0, 1, 2, 3, 3
      };

      filterType = ALF_FILTER_7;
    }
    else
    {
      filterType = ALF_NUM_OF_FILTER_TYPES;
      CHECK( 0, "Wrong ALF filter shape" );
    }
  }

  AlfFilterType filterType;
  int filterLength;
  int numCoeff;      //TO DO: check whether we need both numCoeff and filterSize
  int filterSize;
  std::vector<int> pattern;
  std::vector<int> weights;
  std::vector<int> golombIdx;
};

struct AlfSliceParam
{
  bool                         enabledFlag[MAX_NUM_COMPONENT];                          // alf_slice_enable_flag, alf_chroma_idc
#if !JVET_L0664_ALF_REMOVE_LUMA_5x5
  AlfFilterType                lumaFilterType;                                          // filter_type_flag
#endif
  bool                         chromaCtbPresentFlag;                                    // alf_chroma_ctb_present_flag
  short                        lumaCoeff[MAX_NUM_ALF_CLASSES * MAX_NUM_ALF_LUMA_COEFF]; // alf_coeff_luma_delta[i][j]
  short                        chromaCoeff[MAX_NUM_ALF_CHROMA_COEFF];                   // alf_coeff_chroma[i]
  short                        filterCoeffDeltaIdx[MAX_NUM_ALF_CLASSES];                // filter_coeff_delta[i]
  bool                         filterCoeffFlag[MAX_NUM_ALF_CLASSES];                    // filter_coefficient_flag[i]
  int                          numLumaFilters;                                          // number_of_filters_minus1 + 1
  bool                         coeffDeltaFlag;                                          // alf_coefficients_delta_flag
  bool                         coeffDeltaPredModeFlag;                                  // coeff_delta_pred_mode_flag
  std::vector<AlfFilterShape>* filterShapes;

  void reset()
  {
    std::memset( enabledFlag, false, sizeof( enabledFlag ) );
#if !JVET_L0664_ALF_REMOVE_LUMA_5x5
    lumaFilterType = ALF_FILTER_5;
#endif
    std::memset( lumaCoeff, 0, sizeof( lumaCoeff ) );
    std::memset( chromaCoeff, 0, sizeof( chromaCoeff ) );
    std::memset( filterCoeffDeltaIdx, 0, sizeof( filterCoeffDeltaIdx ) );
    std::memset( filterCoeffFlag, true, sizeof( filterCoeffFlag ) );
    numLumaFilters = 1;
    coeffDeltaFlag = false;
    coeffDeltaPredModeFlag = false;
    chromaCtbPresentFlag = false;
  }

  const AlfSliceParam& operator = ( const AlfSliceParam& src )
  {
    std::memcpy( enabledFlag, src.enabledFlag, sizeof( enabledFlag ) );
#if !JVET_L0664_ALF_REMOVE_LUMA_5x5
    lumaFilterType = src.lumaFilterType;
#endif
    std::memcpy( lumaCoeff, src.lumaCoeff, sizeof( lumaCoeff ) );
    std::memcpy( chromaCoeff, src.chromaCoeff, sizeof( chromaCoeff ) );
    std::memcpy( filterCoeffDeltaIdx, src.filterCoeffDeltaIdx, sizeof( filterCoeffDeltaIdx ) );
    std::memcpy( filterCoeffFlag, src.filterCoeffFlag, sizeof( filterCoeffFlag ) );
    numLumaFilters = src.numLumaFilters;
    coeffDeltaFlag = src.coeffDeltaFlag;
    coeffDeltaPredModeFlag = src.coeffDeltaPredModeFlag;
    filterShapes = src.filterShapes;
    chromaCtbPresentFlag = src.chromaCtbPresentFlag;
    return *this;
  }
};

//! \}

#endif

<|MERGE_RESOLUTION|>--- conflicted
+++ resolved
@@ -50,11 +50,9 @@
 #include <assert.h>
 #include <cassert>
 
-<<<<<<< HEAD
+#define JVET_L0191_LM_WO_LMS                              1 // NO LMS regression. min/max are used instead
+
 #define JVET_L0090_PAIR_AVG                               1 // Add pairwise average candidates, replace HEVC combined candidates
-=======
-#define JVET_L0191_LM_WO_LMS                              1 // NO LMS regression. min/max are used instead
->>>>>>> 5ed787db
 
 #define JVET_L0392_ALF_INIT_STATE                         1
 
