--- conflicted
+++ resolved
@@ -62,15 +62,13 @@
 
 #define JVET_Q0784_LFNST_COMBINATION                      1 // lfnst signaling, latency reduction and a bugfix for scaling from Q0106, Q0686, Q0133
 
-<<<<<<< HEAD
 #define JVET_Q0501_PALETTE_WPP_INIT_ABOVECTU              1 // JVET-Q0501: Initialize palette predictor from above CTU row in WPP 
 
 #define JVET_Q0819_PH_CHANGES                             1 // JVET-Q0819: Combination of PH related syntax changes
 
 #define JVET_Q0481_PARTITION_CONSTRAINTS_ORDER            1 // JVET-Q0481: Ordering of partition constraints syntax elements in the SPS
-=======
+
 #define JVET_Q0155_COLOUR_ID                              1 // JVET-Q0155: move colour_plane_id from PH to SH
->>>>>>> f93c7248
 
 #define JVET_Q0147_JCCR_SIGNALLING                        1 // JVET-Q0147: Conditional signaling of sps_joint_cbcr_enabled_flag based on ChromaArrayType
 
