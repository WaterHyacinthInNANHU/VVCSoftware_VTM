--- conflicted
+++ resolved
@@ -50,15 +50,12 @@
 #include <assert.h>
 #include <cassert>
 
-<<<<<<< HEAD
 #define JVET_P2008_OUTPUT_LOG                             1 // Output log file for conformance tests
-=======
 
 #define JVET_P0097_REMOVE_VPS_DEP_NONSCALABLE_LAYER       1 // Removing dependencies on VPS from the decoding process of a non-scalable bitstream
 
 #define JVET_Q0420_PPS_CHROMA_TOOL_FLAG                   1 // JVET-Q0420: add pps_chroma_tool_offsets_present_flag in PPS
 
->>>>>>> e2a7e887
 #define JVET_Q0172_CHROMA_FORMAT_BITDEPTH_CONSTRAINT      1 //JVET-Q0172: Disallow differing chroma format and different bit depths for cross-layer prediction. 
 
 #define JVET_Q0491_PLT_ESCAPE                             1 // JVET-Q0491: Palette escape binarization
