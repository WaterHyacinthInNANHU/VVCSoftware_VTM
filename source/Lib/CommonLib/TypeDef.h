/* The copyright in this software is being made available under the BSD
 * License, included below. This software may be subject to other third party
 * and contributor rights, including patent rights, and no such rights are
 * granted under this license.
 *
 * Copyright (c) 2010-2019, ITU/ISO/IEC
 * All rights reserved.
 *
 * Redistribution and use in source and binary forms, with or without
 * modification, are permitted provided that the following conditions are met:
 *
 *  * Redistributions of source code must retain the above copyright notice,
 *    this list of conditions and the following disclaimer.
 *  * Redistributions in binary form must reproduce the above copyright notice,
 *    this list of conditions and the following disclaimer in the documentation
 *    and/or other materials provided with the distribution.
 *  * Neither the name of the ITU/ISO/IEC nor the names of its contributors may
 *    be used to endorse or promote products derived from this software without
 *    specific prior written permission.
 *
 * THIS SOFTWARE IS PROVIDED BY THE COPYRIGHT HOLDERS AND CONTRIBUTORS "AS IS"
 * AND ANY EXPRESS OR IMPLIED WARRANTIES, INCLUDING, BUT NOT LIMITED TO, THE
 * IMPLIED WARRANTIES OF MERCHANTABILITY AND FITNESS FOR A PARTICULAR PURPOSE
 * ARE DISCLAIMED. IN NO EVENT SHALL THE COPYRIGHT HOLDER OR CONTRIBUTORS
 * BE LIABLE FOR ANY DIRECT, INDIRECT, INCIDENTAL, SPECIAL, EXEMPLARY, OR
 * CONSEQUENTIAL DAMAGES (INCLUDING, BUT NOT LIMITED TO, PROCUREMENT OF
 * SUBSTITUTE GOODS OR SERVICES; LOSS OF USE, DATA, OR PROFITS; OR BUSINESS
 * INTERRUPTION) HOWEVER CAUSED AND ON ANY THEORY OF LIABILITY, WHETHER IN
 * CONTRACT, STRICT LIABILITY, OR TORT (INCLUDING NEGLIGENCE OR OTHERWISE)
 * ARISING IN ANY WAY OUT OF THE USE OF THIS SOFTWARE, EVEN IF ADVISED OF
 * THE POSSIBILITY OF SUCH DAMAGE.
 */

/** \file     TypeDef.h
    \brief    Define macros, basic types, new types and enumerations
*/

#ifndef __TYPEDEF__
#define __TYPEDEF__

#ifndef __COMMONDEF__
#error Include CommonDef.h not TypeDef.h
#endif

#include <vector>
#include <utility>
#include <sstream>
#include <cstddef>
#include <cstring>
#include <assert.h>
#include <cassert>

<<<<<<< HEAD
#define JVET_O0106_ISP_4xN_PREDREG_FOR_1xN_2xN            1 // JVET-O0106: use 4xN prediction regions for 1xN and 2xN subblocks
=======
#define JVET_O0258_REMOVE_CHROMA_IBC_FOR_DUALTREE         1 // JVET-O0258 Remove chroma IBC when dualtree is used
>>>>>>> 829fd694

#define JVET_O1161_IBC_MAX_SIZE                           1 // Limit largest IBC luma CU size to 64x64 per discussion of JVET-O1161

#define JVET_O0315_RDPCM_INTRAMODE_ALIGN                  1 // JVET-O0200/O0205/O0296/O0342/O0463/O0542: Intra prediction mode alignment for BDPCM

#define JVET_O0284_CONDITION_SMVD_MVDL1ZEROFLAG           1 // JVET-O0284: condition sym_mvd_flag on mvd_l1_zero_flag

#define JVET_O0438_SPS_AFFINE_AMVR_FLAG                   1 // JVET-O0438: affine AMVR control flag conditioned on affine control flag in SPS

#define JVET_O0065_CABAC_INIT                             0 // JVET-O0065: CABAC initialization

#define JVET_O0052_TU_LEVEL_CTX_CODED_BIN_CONSTRAINT      1 // JVET-O0052 Method-1: TU-level context coded bin constraint

#define JVET_O0105_ICT                                    1 // JVET-O0105: inter-chroma transform (ICT) as extension of joint chroma coding (JCC)
#define JVET_O0543_ICT_ICU_ONLY                           1 // JVET-O0543: ICT only in Intra CUs (was Intra slices, modified during adoption)
#define JVET_N0288_PROPOSAL1                              1   // JVET-N0288 Proposal 1

#define JVET_O0216_ALF_COEFF_EG3                          1 // JVET-O0216/O0302/O0648: using EG3 for ALF coefficients coding

#define JVET_O0256_ADJUST_THD_DEPQUANT                    1 // JVET-O0256: Fast encoder with adjusted threshold in dependent quantization

#define JVET_O0272_LMCS_SIMP_INVERSE_MAPPING              1 // JVET-O0272: LMCS simplified inverse mapping

#define JVET_O0247_ALF_CTB_CODING_REDUNDANCY_REMOVAL      1 // JVET-O0247: not signal APS index when number APS is 2

#define JVET_O0637_CHROMA_GRADIENT_LINE_SELECTION         1 // Choose line0 and line3 for gradient computation when chroma is same size as luma

#define JVET_O0288_UNIFY_ALF_SLICE_TYPE_REMOVAL           1 // JVET-O0288: remove slice type dependency in ALF

#define JVET_O0064_SIMP_ALF_CLIP_CODING                   1 // JVET-O0047/O0058/O0064/O0067/O0290/O0301/O0430: use FLC for alf clipping indices, always signal alf clipping indices

#define JVET_O0529_IMPLICIT_MTS_HARMONIZE                 1 // JVET-O0529/O0540: Harmonization of LFNST, MIP and implicit MTS

#define JVET_O0669_REMOVE_ALF_COEFF_PRED                  1 // JVET-O0425/O0427/O0669: remove prediction in ALF coefficients coding

#define JVET_O0541_IMPLICIT_MTS_CONDITION                 1 // JVET_O0541: Decouple the intra implicit transform selection from an inter MTS related SPS flag

#define JVET_O0655_422_CHROMA_DM_MAPPING_FIX              1 // JVET-O0655: modify chroma DM derivation table for 4:2:2 chroma format

#define JVET_O1109_UNFIY_CRS                              1 // JVET-O1109: Unified CRS derivation

#define JVET_O0590_REDUCE_DMVR_ORIG_MV_COST               1 // Reduce the DMVR cost of the original MV

#define JVET_O0429_CRS_LAMBDA_FIX                         1 // JVET-O0429: fix encoder lambda rounding used in CRS

#define JVET_O0428_LMCS_CLEANUP                           1 // JVET-O0428: LMCS cleanups

#define JVET_O0164_REMOVE_AMVP_SPATIAL_SCALING            1 // JVET-O0164/JVET-O0587: remove spatial AMVP candidate scaling

#define JVET_O0162_IBC_MVP_FLAG                           1 // JVET-O0162/O0331/O0480/O0574: IBC mvp flag conditioned on MaxNumMergeCand>1

#define JVET_O0055_INT_DMVR_DIS_BDOF                      1 // integer-distance DMVR cost to disable BDOF and disable BDOF early termination

#define JVET_O0277_INTRA_SMALL_BLOCK_DCTIF                1 // JVET-O0277: DCT-IF interpolation filter is always used for 4x4, 4x8, and 8x4 luma CB

#define JVET_O0267_IBC_SCALING_LIST                       1

#define JVET_O0280_SIMD_TRIANGLE_WEIGHTING                1 // JVET-O0280: SIMD implementation for weighted sample prediction process of triangle prediction mode

#define JVET_O0364_PDPC_DC                                1 // JVET-O0364 Part 4: align PDPC process for DC with the one for Planar
#define JVET_O0364_PDPC_ANGULAR                           1 // JVET-O0364 Part 5: simplify PDPC process for angular modes

#define JVET_O0094_LFNST_ZERO_PRIM_COEFFS                 1 // JVET-O0049: CE6-2.1a, LFNST involves zeroing of primary only coefficient positions

#define JVET_O0294_TRANSFORM_CLEANUP                      1 // JVET-O0294: Context modelling for MTS index

#define JVET_O1124_ALLOW_CCLM_COND                        1 // JVET-O1124/JVET-O0196: CCLM restriction to reduce luma-chroma latency for chroma separate tree

#define JVET_O0078_SINGLE_HMVPLUT                         1 // JVET-O0078Single HMVP table for all CUs inside the shared merge list region for IBC

#define JVET_O0126_BPWA_INDEX_CODING_FIX                  1 // JVET-O0126 align BPWA index coding with specification

#define JVET_O0592_ENC_ME_IMP                             1 // JVET-O0592 encoder ME improvement

#define JVET_O0108_DIS_DMVR_BDOF_CIIP                     1 // JVET_O0108 CE9-2.2: disable DMVR and BDOF for CIIP

#define JVET_O1140_SLICE_DISABLE_BDOF_DMVR_FLAG           1 // JVET-O1140 slice level disable flag for BDOF and DMVR


#define JVET_O0596_CBF_SIG_ALIGN_TO_SPEC                  1 // JVET-O0596 align cbf signaling with specification

#define FIX_DB_MAX_TRANSFORM_SIZE                         1

#define MRG_SHARELIST_SHARSIZE                            32

#define JVET_M0497_MATRIX_MULT                            0 // 0: Fast method; 1: Matrix multiplication

#define APPLY_SBT_SL_ON_MTS                               1 // apply save & load fast algorithm on inter MTS when SBT is on
#define FIX_PCM                                           1 // Fix PCM bugs in VTM3

#define MAX_TB_SIZE_SIGNALLING                            0

#define EMULATION_PREVENTION_FIX                          1 // fix for start code emulation reported in #270. Diverges from specification text

typedef std::pair<int, bool> TrMode;
typedef std::pair<int, int>  TrCost;

// clang-format off
#define INCLUDE_ISP_CFG_FLAG                              1
#define ENABLE_JVET_L0283_MRL                             1 // 1: Enable MRL, 0: Disable MRL
#define JVET_L0090_PAIR_AVG                               1 // Add pairwise average candidates, replace HEVC combined candidates
#define REUSE_CU_RESULTS                                  1
#if REUSE_CU_RESULTS
#define REUSE_CU_RESULTS_WITH_MULTIPLE_TUS                1
#define MAX_NUM_TUS                                       4
#endif
// clang-format on


#ifndef JVET_J0090_MEMORY_BANDWITH_MEASURE
#define JVET_J0090_MEMORY_BANDWITH_MEASURE                0
#endif

#ifndef EXTENSION_360_VIDEO
#define EXTENSION_360_VIDEO                               0   ///< extension for 360/spherical video coding support; this macro should be controlled by makefile, as it would be used to control whether the library is built and linked
#endif

#ifndef ENABLE_WPP_PARALLELISM
#define ENABLE_WPP_PARALLELISM                            0
#endif
#if ENABLE_WPP_PARALLELISM
#ifndef ENABLE_WPP_STATIC_LINK
#define ENABLE_WPP_STATIC_LINK                            0 // bug fix static link
#endif
#define PARL_WPP_MAX_NUM_THREADS                         16

#endif
#ifndef ENABLE_SPLIT_PARALLELISM
#define ENABLE_SPLIT_PARALLELISM                          0
#endif
#if ENABLE_SPLIT_PARALLELISM
#define PARL_SPLIT_MAX_NUM_JOBS                           6                             // number of parallel jobs that can be defined and need memory allocated
#define NUM_RESERVERD_SPLIT_JOBS                        ( PARL_SPLIT_MAX_NUM_JOBS + 1 )  // number of all data structures including the merge thread (0)
#define PARL_SPLIT_MAX_NUM_THREADS                        PARL_SPLIT_MAX_NUM_JOBS
#define NUM_SPLIT_THREADS_IF_MSVC                         4

#endif


// ====================================================================================================================
// NEXT software switches
// ====================================================================================================================
#define K0238_SAO_GREEDY_MERGE_ENCODING                   1

#ifndef ENABLE_TRACING
#define ENABLE_TRACING                                    0 // DISABLE by default (enable only when debugging, requires 15% run-time in decoding) -- see documentation in 'doc/DTrace for NextSoftware.pdf'
#endif

#if ENABLE_TRACING
#define K0149_BLOCK_STATISTICS                            1 // enables block statistics, which can be analysed with YUView (https://github.com/IENT/YUView)
#if K0149_BLOCK_STATISTICS
#define BLOCK_STATS_AS_CSV                                0 // statistics will be written in a comma separated value format. this is not supported by YUView
#endif
#endif

#define WCG_EXT                                           1
#define WCG_WPSNR                                         WCG_EXT


#define KEEP_PRED_AND_RESI_SIGNALS                        0

// ====================================================================================================================
// Debugging
// ====================================================================================================================

// most debugging tools are now bundled within the ENABLE_TRACING macro -- see documentation to see how to use

#define PRINT_MACRO_VALUES                                1 ///< When enabled, the encoder prints out a list of the non-environment-variable controlled macros and their values on startup

#define INTRA_FULL_SEARCH                                 0 ///< enables full mode search for intra estimation

// TODO: rename this macro to DECODER_DEBUG_BIT_STATISTICS (may currently cause merge issues with other branches)
// This can be enabled by the makefile
#ifndef RExt__DECODER_DEBUG_BIT_STATISTICS
#define RExt__DECODER_DEBUG_BIT_STATISTICS                0 ///< 0 (default) = decoder reports as normal, 1 = decoder produces bit usage statistics (will impact decoder run time by up to ~10%)
#endif

#ifndef RExt__DECODER_DEBUG_TOOL_MAX_FRAME_STATS
#define RExt__DECODER_DEBUG_TOOL_MAX_FRAME_STATS         (1 && RExt__DECODER_DEBUG_BIT_STATISTICS )   ///< 0 (default) = decoder reports as normal, 1 = decoder produces max frame bit usage statistics
#if RExt__DECODER_DEBUG_TOOL_MAX_FRAME_STATS
#define TR_ONLY_COEFF_STATS                               1
#define EPBINCOUNT_FIX                                    1
#endif
#endif

#ifndef RExt__DECODER_DEBUG_TOOL_STATISTICS
#define RExt__DECODER_DEBUG_TOOL_STATISTICS               0 ///< 0 (default) = decoder reports as normal, 1 = decoder produces tool usage statistics
#endif

#if RExt__DECODER_DEBUG_BIT_STATISTICS || RExt__DECODER_DEBUG_TOOL_STATISTICS
#define RExt__DECODER_DEBUG_STATISTICS                    1
#endif

// ====================================================================================================================
// Tool Switches - transitory (these macros are likely to be removed in future revisions)
// ====================================================================================================================

#define DECODER_CHECK_SUBSTREAM_AND_SLICE_TRAILING_BYTES  1 ///< TODO: integrate this macro into a broader conformance checking system.
#define T0196_SELECTIVE_RDOQ                              1 ///< selective RDOQ
#define U0040_MODIFIED_WEIGHTEDPREDICTION_WITH_BIPRED_AND_CLIPPING 1
#define U0033_ALTERNATIVE_TRANSFER_CHARACTERISTICS_SEI    1 ///< Alternative transfer characteristics SEI message (JCTVC-U0033, with syntax naming from V1005)
#define X0038_LAMBDA_FROM_QP_CAPABILITY                   1 ///< This approach derives lambda from QP+QPoffset+QPoffset2. QPoffset2 is derived from QP+QPoffset using a linear model that is clipped between 0 and 3.
                                                            // To use this capability enable config parameter LambdaFromQpEnable

// ====================================================================================================================
// Tool Switches
// ====================================================================================================================


// This can be enabled by the makefile
#ifndef RExt__HIGH_BIT_DEPTH_SUPPORT
#define RExt__HIGH_BIT_DEPTH_SUPPORT                      0 ///< 0 (default) use data type definitions for 8-10 bit video, 1 = use larger data types to allow for up to 16-bit video (originally developed as part of N0188)
#endif

// SIMD optimizations
#define SIMD_ENABLE                                       1
#define ENABLE_SIMD_OPT                                 ( SIMD_ENABLE && !RExt__HIGH_BIT_DEPTH_SUPPORT )    ///< SIMD optimizations, no impact on RD performance
#define ENABLE_SIMD_OPT_MCIF                            ( 1 && ENABLE_SIMD_OPT )                            ///< SIMD optimization for the interpolation filter, no impact on RD performance
#define ENABLE_SIMD_OPT_BUFFER                          ( 1 && ENABLE_SIMD_OPT )                            ///< SIMD optimization for the buffer operations, no impact on RD performance
#define ENABLE_SIMD_OPT_DIST                            ( 1 && ENABLE_SIMD_OPT )                            ///< SIMD optimization for the distortion calculations(SAD,SSE,HADAMARD), no impact on RD performance
#define ENABLE_SIMD_OPT_AFFINE_ME                       ( 1 && ENABLE_SIMD_OPT )                            ///< SIMD optimization for affine ME, no impact on RD performance
#define ENABLE_SIMD_OPT_ALF                             ( 1 && ENABLE_SIMD_OPT )                            ///< SIMD optimization for ALF
#if ENABLE_SIMD_OPT_BUFFER
#define ENABLE_SIMD_OPT_GBI                               1                                                 ///< SIMD optimization for GBi
#endif

// End of SIMD optimizations


#define ME_ENABLE_ROUNDING_OF_MVS                         1 ///< 0 (default) = disables rounding of motion vectors when right shifted,  1 = enables rounding

#define RDOQ_CHROMA_LAMBDA                                1 ///< F386: weighting of chroma for RDOQ

#define U0132_TARGET_BITS_SATURATION                      1 ///< Rate control with target bits saturation method
#ifdef  U0132_TARGET_BITS_SATURATION
#define V0078_ADAPTIVE_LOWER_BOUND                        1 ///< Target bits saturation with adaptive lower bound
#endif
#define W0038_DB_OPT                                      1 ///< adaptive DB parameter selection, LoopFilterOffsetInPPS and LoopFilterDisable are set to 0 and DeblockingFilterMetric=2;
#define W0038_CQP_ADJ                                     1 ///< chroma QP adjustment based on TL, CQPTLAdjustEnabled is set to 1;

#define SHARP_LUMA_DELTA_QP                               1 ///< include non-normative LCU deltaQP and normative chromaQP change
#define ER_CHROMA_QP_WCG_PPS                              1 ///< Chroma QP model for WCG used in Anchor 3.2
#define ENABLE_QPA                                        1 ///< Non-normative perceptual QP adaptation according to JVET-H0047 and JVET-K0206. Deactivated by default, activated using encoder arguments --PerceptQPA=1 --SliceChromaQPOffsetPeriodicity=1
#define ENABLE_QPA_SUB_CTU                              ( 1 && ENABLE_QPA ) ///< when maximum delta-QP depth is greater than zero, use sub-CTU QPA


#define RDOQ_CHROMA                                       1 ///< use of RDOQ in chroma

#define QP_SWITCHING_FOR_PARALLEL                         1 ///< Replace floating point QP with a source-file frame number. After switching POC, increase base QP instead of frame level QP.

#define LUMA_ADAPTIVE_DEBLOCKING_FILTER_QP_OFFSET         1 /// JVET-L0414 (CE11.2.2) with explicit signalling of num interval, threshold and qpOffset
// ====================================================================================================================
// Derived macros
// ====================================================================================================================

#if RExt__HIGH_BIT_DEPTH_SUPPORT
#define FULL_NBIT                                         1 ///< When enabled, use distortion measure derived from all bits of source data, otherwise discard (bitDepth - 8) least-significant bits of distortion
#define RExt__HIGH_PRECISION_FORWARD_TRANSFORM            1 ///< 0 use original 6-bit transform matrices for both forward and inverse transform, 1 (default) = use original matrices for inverse transform and high precision matrices for forward transform
#else
#define FULL_NBIT                                         1 ///< When enabled, use distortion measure derived from all bits of source data, otherwise discard (bitDepth - 8) least-significant bits of distortion
#define RExt__HIGH_PRECISION_FORWARD_TRANSFORM            0 ///< 0 (default) use original 6-bit transform matrices for both forward and inverse transform, 1 = use original matrices for inverse transform and high precision matrices for forward transform
#endif

#if FULL_NBIT
#define DISTORTION_PRECISION_ADJUSTMENT(x)                0
#else
#define DISTORTION_ESTIMATION_BITS                        8
#define DISTORTION_PRECISION_ADJUSTMENT(x)                ((x>DISTORTION_ESTIMATION_BITS)? ((x)-DISTORTION_ESTIMATION_BITS) : 0)
#endif

// ====================================================================================================================
// Error checks
// ====================================================================================================================

#if ((RExt__HIGH_PRECISION_FORWARD_TRANSFORM != 0) && (RExt__HIGH_BIT_DEPTH_SUPPORT == 0))
#error ERROR: cannot enable RExt__HIGH_PRECISION_FORWARD_TRANSFORM without RExt__HIGH_BIT_DEPTH_SUPPORT
#endif

// ====================================================================================================================
// Named numerical types
// ====================================================================================================================

#if RExt__HIGH_BIT_DEPTH_SUPPORT
typedef       int             Pel;               ///< pixel type
typedef       int64_t           TCoeff;            ///< transform coefficient
typedef       int             TMatrixCoeff;      ///< transform matrix coefficient
typedef       int16_t           TFilterCoeff;      ///< filter coefficient
typedef       int64_t           Intermediate_Int;  ///< used as intermediate value in calculations
typedef       uint64_t          Intermediate_UInt; ///< used as intermediate value in calculations
#else
typedef       int16_t           Pel;               ///< pixel type
typedef       int             TCoeff;            ///< transform coefficient
typedef       int16_t           TMatrixCoeff;      ///< transform matrix coefficient
typedef       int16_t           TFilterCoeff;      ///< filter coefficient
typedef       int             Intermediate_Int;  ///< used as intermediate value in calculations
typedef       uint32_t            Intermediate_UInt; ///< used as intermediate value in calculations
#endif

typedef       uint64_t          SplitSeries;       ///< used to encoded the splits that caused a particular CU size

typedef       uint64_t        Distortion;        ///< distortion measurement

// ====================================================================================================================
// Enumeration
// ====================================================================================================================
enum ApsTypeValues
{
  ALF_APS = 0,
  LMCS_APS = 1,
};

enum QuantFlags
{
  Q_INIT           = 0x0,
  Q_USE_RDOQ       = 0x1,
  Q_RDOQTS         = 0x2,
  Q_SELECTIVE_RDOQ = 0x4,
};

//EMT transform tags
enum TransType
{
  DCT2 = 0,
  DCT8 = 1,
  DST7 = 2,
  NUM_TRANS_TYPE = 3,
  DCT2_EMT = 4
};

enum MTSIdx
{
  MTS_DCT2_DCT2 = 0,
  MTS_SKIP = 1,
  MTS_DST7_DST7 = 2,
  MTS_DCT8_DST7 = 3,
  MTS_DST7_DCT8 = 4,
  MTS_DCT8_DCT8 = 5
};

enum ISPType
{
  NOT_INTRA_SUBPARTITIONS       = 0,
  HOR_INTRA_SUBPARTITIONS       = 1,
  VER_INTRA_SUBPARTITIONS       = 2,
  NUM_INTRA_SUBPARTITIONS_MODES = 3,
  CAN_USE_VER_AND_HORL_SPLITS   = 4
};

enum SbtIdx
{
  SBT_OFF_DCT  = 0,
  SBT_VER_HALF = 1,
  SBT_HOR_HALF = 2,
  SBT_VER_QUAD = 3,
  SBT_HOR_QUAD = 4,
  NUMBER_SBT_IDX,
  SBT_OFF_MTS, //note: must be after all SBT modes, only used in fast algorithm to discern the best mode is inter EMT
};

enum SbtPos
{
  SBT_POS0 = 0,
  SBT_POS1 = 1,
  NUMBER_SBT_POS
};

enum SbtMode
{
  SBT_VER_H0 = 0,
  SBT_VER_H1 = 1,
  SBT_HOR_H0 = 2,
  SBT_HOR_H1 = 3,
  SBT_VER_Q0 = 4,
  SBT_VER_Q1 = 5,
  SBT_HOR_Q0 = 6,
  SBT_HOR_Q1 = 7,
  NUMBER_SBT_MODE
};

enum RDPCMMode
{
  RDPCM_OFF             = 0,
  RDPCM_HOR             = 1,
  RDPCM_VER             = 2,
  NUMBER_OF_RDPCM_MODES = 3
};

enum RDPCMSignallingMode
{
  RDPCM_SIGNAL_IMPLICIT            = 0,
  RDPCM_SIGNAL_EXPLICIT            = 1,
  NUMBER_OF_RDPCM_SIGNALLING_MODES = 2
};

/// supported slice type
enum SliceType
{
  B_SLICE               = 0,
  P_SLICE               = 1,
  I_SLICE               = 2,
  NUMBER_OF_SLICE_TYPES = 3
};

/// chroma formats (according to semantics of chroma_format_idc)
enum ChromaFormat
{
  CHROMA_400        = 0,
  CHROMA_420        = 1,
  CHROMA_422        = 2,
  CHROMA_444        = 3,
  NUM_CHROMA_FORMAT = 4
};

enum ChannelType
{
  CHANNEL_TYPE_LUMA    = 0,
  CHANNEL_TYPE_CHROMA  = 1,
  MAX_NUM_CHANNEL_TYPE = 2
};

#define CH_L CHANNEL_TYPE_LUMA
#define CH_C CHANNEL_TYPE_CHROMA

enum ComponentID
{
  COMPONENT_Y         = 0,
  COMPONENT_Cb        = 1,
  COMPONENT_Cr        = 2,
  MAX_NUM_COMPONENT   = 3,
  JOINT_CbCr          = MAX_NUM_COMPONENT,
  MAX_NUM_TBLOCKS     = MAX_NUM_COMPONENT
};

#define MAP_CHROMA(c) (ComponentID(c))

enum InputColourSpaceConversion // defined in terms of conversion prior to input of encoder.
{
  IPCOLOURSPACE_UNCHANGED               = 0,
  IPCOLOURSPACE_YCbCrtoYCrCb            = 1, // Mainly used for debug!
  IPCOLOURSPACE_YCbCrtoYYY              = 2, // Mainly used for debug!
  IPCOLOURSPACE_RGBtoGBR                = 3,
  NUMBER_INPUT_COLOUR_SPACE_CONVERSIONS = 4
};

enum MATRIX_COEFFICIENTS // Table E.5 (Matrix coefficients)
{
  MATRIX_COEFFICIENTS_RGB                           = 0,
  MATRIX_COEFFICIENTS_BT709                         = 1,
  MATRIX_COEFFICIENTS_UNSPECIFIED                   = 2,
  MATRIX_COEFFICIENTS_RESERVED_BY_ITUISOIEC         = 3,
  MATRIX_COEFFICIENTS_USFCCT47                      = 4,
  MATRIX_COEFFICIENTS_BT601_625                     = 5,
  MATRIX_COEFFICIENTS_BT601_525                     = 6,
  MATRIX_COEFFICIENTS_SMPTE240                      = 7,
  MATRIX_COEFFICIENTS_YCGCO                         = 8,
  MATRIX_COEFFICIENTS_BT2020_NON_CONSTANT_LUMINANCE = 9,
  MATRIX_COEFFICIENTS_BT2020_CONSTANT_LUMINANCE     = 10,
};

enum DeblockEdgeDir
{
  EDGE_VER     = 0,
  EDGE_HOR     = 1,
  NUM_EDGE_DIR = 2
};

/// supported prediction type
enum PredMode
{
  MODE_INTER                 = 0,     ///< inter-prediction mode
  MODE_INTRA                 = 1,     ///< intra-prediction mode
  MODE_IBC                   = 2,     ///< ibc-prediction mode
  NUMBER_OF_PREDICTION_MODES = 3,
};

/// reference list index
enum RefPicList
{
  REF_PIC_LIST_0               = 0,   ///< reference list 0
  REF_PIC_LIST_1               = 1,   ///< reference list 1
  NUM_REF_PIC_LIST_01          = 2,
  REF_PIC_LIST_X               = 100  ///< special mark
};

#define L0 REF_PIC_LIST_0
#define L1 REF_PIC_LIST_1

/// distortion function index
enum DFunc
{
  DF_SSE             = 0,             ///< general size SSE
  DF_SSE2            = DF_SSE+1,      ///<   2xM SSE
  DF_SSE4            = DF_SSE+2,      ///<   4xM SSE
  DF_SSE8            = DF_SSE+3,      ///<   8xM SSE
  DF_SSE16           = DF_SSE+4,      ///<  16xM SSE
  DF_SSE32           = DF_SSE+5,      ///<  32xM SSE
  DF_SSE64           = DF_SSE+6,      ///<  64xM SSE
  DF_SSE16N          = DF_SSE+7,      ///< 16NxM SSE

  DF_SAD             = 8,             ///< general size SAD
  DF_SAD2            = DF_SAD+1,      ///<   2xM SAD
  DF_SAD4            = DF_SAD+2,      ///<   4xM SAD
  DF_SAD8            = DF_SAD+3,      ///<   8xM SAD
  DF_SAD16           = DF_SAD+4,      ///<  16xM SAD
  DF_SAD32           = DF_SAD+5,      ///<  32xM SAD
  DF_SAD64           = DF_SAD+6,      ///<  64xM SAD
  DF_SAD16N          = DF_SAD+7,      ///< 16NxM SAD

  DF_HAD             = 16,            ///< general size Hadamard
  DF_HAD2            = DF_HAD+1,      ///<   2xM HAD
  DF_HAD4            = DF_HAD+2,      ///<   4xM HAD
  DF_HAD8            = DF_HAD+3,      ///<   8xM HAD
  DF_HAD16           = DF_HAD+4,      ///<  16xM HAD
  DF_HAD32           = DF_HAD+5,      ///<  32xM HAD
  DF_HAD64           = DF_HAD+6,      ///<  64xM HAD
  DF_HAD16N          = DF_HAD+7,      ///< 16NxM HAD

  DF_SAD12           = 24,
  DF_SAD24           = 25,
  DF_SAD48           = 26,

  DF_MRSAD           = 27,            ///< general size MR SAD
  DF_MRSAD2          = DF_MRSAD+1,    ///<   2xM MR SAD
  DF_MRSAD4          = DF_MRSAD+2,    ///<   4xM MR SAD
  DF_MRSAD8          = DF_MRSAD+3,    ///<   8xM MR SAD
  DF_MRSAD16         = DF_MRSAD+4,    ///<  16xM MR SAD
  DF_MRSAD32         = DF_MRSAD+5,    ///<  32xM MR SAD
  DF_MRSAD64         = DF_MRSAD+6,    ///<  64xM MR SAD
  DF_MRSAD16N        = DF_MRSAD+7,    ///< 16NxM MR SAD

  DF_MRHAD           = 35,            ///< general size MR Hadamard
  DF_MRHAD2          = DF_MRHAD+1,    ///<   2xM MR HAD
  DF_MRHAD4          = DF_MRHAD+2,    ///<   4xM MR HAD
  DF_MRHAD8          = DF_MRHAD+3,    ///<   8xM MR HAD
  DF_MRHAD16         = DF_MRHAD+4,    ///<  16xM MR HAD
  DF_MRHAD32         = DF_MRHAD+5,    ///<  32xM MR HAD
  DF_MRHAD64         = DF_MRHAD+6,    ///<  64xM MR HAD
  DF_MRHAD16N        = DF_MRHAD+7,    ///< 16NxM MR HAD

  DF_MRSAD12         = 43,
  DF_MRSAD24         = 44,
  DF_MRSAD48         = 45,

  DF_SAD_FULL_NBIT    = 46,
  DF_SAD_FULL_NBIT2   = DF_SAD_FULL_NBIT+1,    ///<   2xM SAD with full bit usage
  DF_SAD_FULL_NBIT4   = DF_SAD_FULL_NBIT+2,    ///<   4xM SAD with full bit usage
  DF_SAD_FULL_NBIT8   = DF_SAD_FULL_NBIT+3,    ///<   8xM SAD with full bit usage
  DF_SAD_FULL_NBIT16  = DF_SAD_FULL_NBIT+4,    ///<  16xM SAD with full bit usage
  DF_SAD_FULL_NBIT32  = DF_SAD_FULL_NBIT+5,    ///<  32xM SAD with full bit usage
  DF_SAD_FULL_NBIT64  = DF_SAD_FULL_NBIT+6,    ///<  64xM SAD with full bit usage
  DF_SAD_FULL_NBIT16N = DF_SAD_FULL_NBIT+7,    ///< 16NxM SAD with full bit usage

  DF_SSE_WTD          = 54,                ///< general size SSE
  DF_SSE2_WTD         = DF_SSE_WTD+1,      ///<   4xM SSE
  DF_SSE4_WTD         = DF_SSE_WTD+2,      ///<   4xM SSE
  DF_SSE8_WTD         = DF_SSE_WTD+3,      ///<   8xM SSE
  DF_SSE16_WTD        = DF_SSE_WTD+4,      ///<  16xM SSE
  DF_SSE32_WTD        = DF_SSE_WTD+5,      ///<  32xM SSE
  DF_SSE64_WTD        = DF_SSE_WTD+6,      ///<  64xM SSE
  DF_SSE16N_WTD       = DF_SSE_WTD+7,      ///< 16NxM SSE
  DF_DEFAULT_ORI      = DF_SSE_WTD+8,

  DF_SAD_INTERMEDIATE_BITDEPTH = 63,

  DF_TOTAL_FUNCTIONS = 64
};

/// motion vector predictor direction used in AMVP
enum MvpDir
{
  MD_LEFT = 0,          ///< MVP of left block
  MD_ABOVE,             ///< MVP of above block
  MD_ABOVE_RIGHT,       ///< MVP of above right block
  MD_BELOW_LEFT,        ///< MVP of below left block
  MD_ABOVE_LEFT         ///< MVP of above left block
};

enum TransformDirection
{
  TRANSFORM_FORWARD              = 0,
  TRANSFORM_INVERSE              = 1,
  TRANSFORM_NUMBER_OF_DIRECTIONS = 2
};

/// supported ME search methods
enum MESearchMethod
{
  MESEARCH_FULL              = 0,
  MESEARCH_DIAMOND           = 1,
  MESEARCH_SELECTIVE         = 2,
  MESEARCH_DIAMOND_ENHANCED  = 3,
  MESEARCH_NUMBER_OF_METHODS = 4
};

/// coefficient scanning type used in ACS
enum CoeffScanType
{
  SCAN_DIAG = 0,        ///< up-right diagonal scan
  SCAN_NUMBER_OF_TYPES
};

enum CoeffScanGroupType
{
  SCAN_UNGROUPED   = 0,
  SCAN_GROUPED_4x4 = 1,
  SCAN_NUMBER_OF_GROUP_TYPES = 2
};

enum ScalingListMode
{
  SCALING_LIST_OFF,
  SCALING_LIST_DEFAULT,
  SCALING_LIST_FILE_READ
};

enum ScalingListSize
{
  SCALING_LIST_1x1 = 0,
  SCALING_LIST_2x2,
  SCALING_LIST_4x4,
  SCALING_LIST_8x8,
  SCALING_LIST_16x16,
  SCALING_LIST_32x32,
  SCALING_LIST_64x64,
  SCALING_LIST_128x128,
  SCALING_LIST_SIZE_NUM,
  //for user define matrix
  SCALING_LIST_FIRST_CODED = SCALING_LIST_2x2,
  SCALING_LIST_LAST_CODED = SCALING_LIST_64x64
};

// Slice / Slice segment encoding modes
enum SliceConstraint
{
  NO_SLICES              = 0,          ///< don't use slices / slice segments
  FIXED_NUMBER_OF_CTU    = 1,          ///< Limit maximum number of largest coding tree units in a slice / slice segments
  FIXED_NUMBER_OF_BYTES  = 2,          ///< Limit maximum number of bytes in a slice / slice segment
  FIXED_NUMBER_OF_TILES  = 3,          ///< slices / slice segments span an integer number of tiles
  SINGLE_BRICK_PER_SLICE = 4,          ///< each brick is coded as separate NAL unit (slice)
  NUMBER_OF_SLICE_CONSTRAINT_MODES = 5
};

// For use with decoded picture hash SEI messages, generated by encoder.
enum HashType
{
  HASHTYPE_MD5             = 0,
  HASHTYPE_CRC             = 1,
  HASHTYPE_CHECKSUM        = 2,
  HASHTYPE_NONE            = 3,
  NUMBER_OF_HASHTYPES      = 4
};

enum SAOMode //mode
{
  SAO_MODE_OFF = 0,
  SAO_MODE_NEW,
  SAO_MODE_MERGE,
  NUM_SAO_MODES
};

enum SAOModeMergeTypes
{
  SAO_MERGE_LEFT =0,
  SAO_MERGE_ABOVE,
  NUM_SAO_MERGE_TYPES
};


enum SAOModeNewTypes
{
  SAO_TYPE_START_EO =0,
  SAO_TYPE_EO_0 = SAO_TYPE_START_EO,
  SAO_TYPE_EO_90,
  SAO_TYPE_EO_135,
  SAO_TYPE_EO_45,

  SAO_TYPE_START_BO,
  SAO_TYPE_BO = SAO_TYPE_START_BO,

  NUM_SAO_NEW_TYPES
};
#define NUM_SAO_EO_TYPES_LOG2 2

enum SAOEOClasses
{
  SAO_CLASS_EO_FULL_VALLEY = 0,
  SAO_CLASS_EO_HALF_VALLEY = 1,
  SAO_CLASS_EO_PLAIN       = 2,
  SAO_CLASS_EO_HALF_PEAK   = 3,
  SAO_CLASS_EO_FULL_PEAK   = 4,
  NUM_SAO_EO_CLASSES,
};

#define NUM_SAO_BO_CLASSES_LOG2  5
#define NUM_SAO_BO_CLASSES       (1<<NUM_SAO_BO_CLASSES_LOG2)

namespace Profile
{
  enum Name
  {
    NONE = 0,
    MAIN = 1,
    MAIN10 = 2,
    MAINSTILLPICTURE = 3,
    MAINREXT = 4,
    HIGHTHROUGHPUTREXT = 5,
    NEXT = 6
  };
}

namespace Level
{
  enum Tier
  {
    MAIN = 0,
    HIGH = 1,
  };

  enum Name
  {
    // code = (level * 30)
    NONE     = 0,
    LEVEL1   = 30,
    LEVEL2   = 60,
    LEVEL2_1 = 63,
    LEVEL3   = 90,
    LEVEL3_1 = 93,
    LEVEL4   = 120,
    LEVEL4_1 = 123,
    LEVEL5   = 150,
    LEVEL5_1 = 153,
    LEVEL5_2 = 156,
    LEVEL6   = 180,
    LEVEL6_1 = 183,
    LEVEL6_2 = 186,
    LEVEL8_5 = 255,
  };
}

enum CostMode
{
  COST_STANDARD_LOSSY              = 0,
  COST_SEQUENCE_LEVEL_LOSSLESS     = 1,
  COST_LOSSLESS_CODING             = 2,
  COST_MIXED_LOSSLESS_LOSSY_CODING = 3
};

enum WeightedPredictionMethod
{
  WP_PER_PICTURE_WITH_SIMPLE_DC_COMBINED_COMPONENT                          =0,
  WP_PER_PICTURE_WITH_SIMPLE_DC_PER_COMPONENT                               =1,
  WP_PER_PICTURE_WITH_HISTOGRAM_AND_PER_COMPONENT                           =2,
  WP_PER_PICTURE_WITH_HISTOGRAM_AND_PER_COMPONENT_AND_CLIPPING              =3,
  WP_PER_PICTURE_WITH_HISTOGRAM_AND_PER_COMPONENT_AND_CLIPPING_AND_EXTENSION=4
};

enum FastInterSearchMode
{
  FASTINTERSEARCH_DISABLED = 0,
  FASTINTERSEARCH_MODE1    = 1, // TODO: assign better names to these.
  FASTINTERSEARCH_MODE2    = 2,
  FASTINTERSEARCH_MODE3    = 3
};

enum SPSExtensionFlagIndex
{
  SPS_EXT__REXT           = 0,
//SPS_EXT__MVHEVC         = 1, //for use in future versions
//SPS_EXT__SHVC           = 2, //for use in future versions
  SPS_EXT__NEXT           = 3,
  NUM_SPS_EXTENSION_FLAGS = 8
};

enum PPSExtensionFlagIndex
{
  PPS_EXT__REXT           = 0,
//PPS_EXT__MVHEVC         = 1, //for use in future versions
//PPS_EXT__SHVC           = 2, //for use in future versions
  NUM_PPS_EXTENSION_FLAGS = 8
};

// TODO: Existing names used for the different NAL unit types can be altered to better reflect the names in the spec.
//       However, the names in the spec are not yet stable at this point. Once the names are stable, a cleanup
//       effort can be done without use of macros to alter the names used to indicate the different NAL unit types.
enum NalUnitType
{
  NAL_UNIT_PPS = 0,                     // 0 
  NAL_UNIT_ACCESS_UNIT_DELIMITER,       // 1
  NAL_UNIT_PREFIX_SEI,                  // 2
  NAL_UNIT_SUFFIX_SEI,                  // 3
  NAL_UNIT_APS,                         // 4
  NAL_UNIT_RESERVED_NVCL_5,             // 5
  NAL_UNIT_RESERVED_NVCL_6,             // 6
  NAL_UNIT_RESERVED_NVCL_7,             // 7
  NAL_UNIT_CODED_SLICE_TRAIL,           // 8
  NAL_UNIT_CODED_SLICE_STSA,            // 9
  NAL_UNIT_CODED_SLICE_RADL,            // 10
  NAL_UNIT_CODED_SLICE_RASL,            // 11
  NAL_UNIT_RESERVED_VCL_12,             // 12
  NAL_UNIT_RESERVED_VCL_13,             // 13
  NAL_UNIT_RESERVED_VCL_14,             // 14
  NAL_UNIT_RESERVED_VCL_15,             // 15
  NAL_UNIT_DPS,                         // 16
  NAL_UNIT_SPS,                         // 17
  NAL_UNIT_EOS,                         // 18
  NAL_UNIT_EOB,                         // 19
  NAL_UNIT_VPS,                         // 20
  NAL_UNIT_RESERVED_NVCL_21,            // 21
  NAL_UNIT_RESERVED_NVCL_22,            // 22
  NAL_UNIT_RESERVED_NVCL_23,            // 23
  NAL_UNIT_CODED_SLICE_IDR_W_RADL,      // 24
  NAL_UNIT_CODED_SLICE_IDR_N_LP,        // 25
  NAL_UNIT_CODED_SLICE_CRA,             // 26
  NAL_UNIT_CODED_SLICE_GRA,             // 27
  NAL_UNIT_UNSPECIFIED_28,              // 29              
  NAL_UNIT_UNSPECIFIED_29,              // 30
  NAL_UNIT_UNSPECIFIED_30,              // 31
  NAL_UNIT_UNSPECIFIED_31,              // 32
  NAL_UNIT_INVALID
};

#if SHARP_LUMA_DELTA_QP
enum LumaLevelToDQPMode
{
  LUMALVL_TO_DQP_DISABLED   = 0,
  LUMALVL_TO_DQP_AVG_METHOD = 1, // use average of CTU to determine luma level
  LUMALVL_TO_DQP_NUM_MODES  = 2
};
#endif

enum MergeType
{
  MRG_TYPE_DEFAULT_N        = 0, // 0
  MRG_TYPE_SUBPU_ATMVP,
  MRG_TYPE_IBC,
  NUM_MRG_TYPE                   // 5
};

enum TriangleSplit
{
  TRIANGLE_DIR_135 = 0,
  TRIANGLE_DIR_45,
  TRIANGLE_DIR_NUM
};

enum SharedMrgState
{
  NO_SHARE            = 0,
  GEN_ON_SHARED_BOUND = 1,
  SHARING             = 2
};
//////////////////////////////////////////////////////////////////////////
// Encoder modes to try out
//////////////////////////////////////////////////////////////////////////

enum EncModeFeature
{
  ENC_FT_FRAC_BITS = 0,
  ENC_FT_DISTORTION,
  ENC_FT_RD_COST,
  ENC_FT_ENC_MODE_TYPE,
  ENC_FT_ENC_MODE_OPTS,
  ENC_FT_ENC_MODE_PART,
  NUM_ENC_FEATURES
};

enum ImvMode
{
  IMV_OFF = 0,
  IMV_DEFAULT,
  IMV_4PEL,
  NUM_IMV_MODES
};


// ====================================================================================================================
// Type definition
// ====================================================================================================================

/// parameters for adaptive loop filter
class PicSym;

#define MAX_NUM_SAO_CLASSES  32  //(NUM_SAO_EO_GROUPS > NUM_SAO_BO_GROUPS)?NUM_SAO_EO_GROUPS:NUM_SAO_BO_GROUPS

struct SAOOffset
{
  SAOMode modeIdc; // NEW, MERGE, OFF
  int typeIdc;     // union of SAOModeMergeTypes and SAOModeNewTypes, depending on modeIdc.
  int typeAuxInfo; // BO: starting band index
  int offset[MAX_NUM_SAO_CLASSES];

  SAOOffset();
  ~SAOOffset();
  void reset();

  const SAOOffset& operator= (const SAOOffset& src);
};

struct SAOBlkParam
{

  SAOBlkParam();
  ~SAOBlkParam();
  void reset();
  const SAOBlkParam& operator= (const SAOBlkParam& src);
  SAOOffset& operator[](int compIdx){ return offsetParam[compIdx];}
  const SAOOffset& operator[](int compIdx) const { return offsetParam[compIdx];}
private:
  SAOOffset offsetParam[MAX_NUM_COMPONENT];

};



struct BitDepths
{
  int recon[MAX_NUM_CHANNEL_TYPE]; ///< the bit depth as indicated in the SPS
};

/// parameters for deblocking filter
struct LFCUParam
{
  bool internalEdge;                     ///< indicates internal edge
  bool leftEdge;                         ///< indicates left edge
  bool topEdge;                          ///< indicates top edge
};



struct PictureHash
{
  std::vector<uint8_t> hash;

  bool operator==(const PictureHash &other) const
  {
    if (other.hash.size() != hash.size())
    {
      return false;
    }
    for(uint32_t i=0; i<uint32_t(hash.size()); i++)
    {
      if (other.hash[i] != hash[i])
      {
        return false;
      }
    }
    return true;
  }

  bool operator!=(const PictureHash &other) const
  {
    return !(*this == other);
  }
};

struct SEITimeSet
{
  SEITimeSet() : clockTimeStampFlag(false),
                     numUnitFieldBasedFlag(false),
                     countingType(0),
                     fullTimeStampFlag(false),
                     discontinuityFlag(false),
                     cntDroppedFlag(false),
                     numberOfFrames(0),
                     secondsValue(0),
                     minutesValue(0),
                     hoursValue(0),
                     secondsFlag(false),
                     minutesFlag(false),
                     hoursFlag(false),
                     timeOffsetLength(0),
                     timeOffsetValue(0)
  { }
  bool clockTimeStampFlag;
  bool numUnitFieldBasedFlag;
  int  countingType;
  bool fullTimeStampFlag;
  bool discontinuityFlag;
  bool cntDroppedFlag;
  int  numberOfFrames;
  int  secondsValue;
  int  minutesValue;
  int  hoursValue;
  bool secondsFlag;
  bool minutesFlag;
  bool hoursFlag;
  int  timeOffsetLength;
  int  timeOffsetValue;
};

struct SEIMasteringDisplay
{
  bool      colourVolumeSEIEnabled;
  uint32_t      maxLuminance;
  uint32_t      minLuminance;
  uint16_t    primaries[3][2];
  uint16_t    whitePoint[2];
};

#if SHARP_LUMA_DELTA_QP
struct LumaLevelToDeltaQPMapping
{
  LumaLevelToDQPMode                 mode;             ///< use deltaQP determined by block luma level
  double                             maxMethodWeight;  ///< weight of max luma value when mode = 2
  std::vector< std::pair<int, int> > mapping;          ///< first=luma level, second=delta QP.
#if ENABLE_QPA
  bool isEnabled() const { return (mode != LUMALVL_TO_DQP_DISABLED && mode != LUMALVL_TO_DQP_NUM_MODES); }
#else
  bool isEnabled() const { return mode!=LUMALVL_TO_DQP_DISABLED; }
#endif
};
#endif

#if ER_CHROMA_QP_WCG_PPS
struct WCGChromaQPControl
{
  bool isEnabled() const { return enabled; }
  bool   enabled;         ///< Enabled flag (0:default)
  double chromaCbQpScale; ///< Chroma Cb QP Scale (1.0:default)
  double chromaCrQpScale; ///< Chroma Cr QP Scale (1.0:default)
  double chromaQpScale;   ///< Chroma QP Scale (0.0:default)
  double chromaQpOffset;  ///< Chroma QP Offset (0.0:default)
};
#endif

class ChromaCbfs
{
public:
  ChromaCbfs()
    : Cb(true), Cr(true)
  {}
  ChromaCbfs( bool _cbf )
    : Cb( _cbf ), Cr( _cbf )
  {}
public:
  bool sigChroma( ChromaFormat chromaFormat ) const
  {
    if( chromaFormat == CHROMA_400 )
    {
      return false;
    }
    return   ( Cb || Cr );
  }
  bool& cbf( ComponentID compID )
  {
    bool *cbfs[MAX_NUM_TBLOCKS] = { nullptr, &Cb, &Cr };

    return *cbfs[compID];
  }
public:
  bool Cb;
  bool Cr;
};


enum MsgLevel
{
  SILENT  = 0,
  ERROR   = 1,
  WARNING = 2,
  INFO    = 3,
  NOTICE  = 4,
  VERBOSE = 5,
  DETAILS = 6
};
enum RESHAPE_SIGNAL_TYPE
{
  RESHAPE_SIGNAL_SDR = 0,
  RESHAPE_SIGNAL_PQ  = 1,
  RESHAPE_SIGNAL_HLG = 2,
  RESHAPE_SIGNAL_NULL = 100,
};


// ---------------------------------------------------------------------------
// exception class
// ---------------------------------------------------------------------------

class Exception : public std::exception
{
public:
  Exception( const std::string& _s ) : m_str( _s ) { }
  Exception( const Exception& _e ) : std::exception( _e ), m_str( _e.m_str ) { }
  virtual ~Exception() noexcept { };
  virtual const char* what() const noexcept { return m_str.c_str(); }
  Exception& operator=( const Exception& _e ) { std::exception::operator=( _e ); m_str = _e.m_str; return *this; }
  template<typename T> Exception& operator<<( T t ) { std::ostringstream oss; oss << t; m_str += oss.str(); return *this; }
private:
  std::string m_str;
};

// if a check fails with THROW or CHECK, please check if ported correctly from assert in revision 1196)
#define THROW(x)            throw( Exception( "\nERROR: In function \"" ) << __FUNCTION__ << "\" in " << __FILE__ << ":" << __LINE__ << ": " << x )
#define CHECK(c,x)          if(c){ THROW(x); }
#define EXIT(x)             throw( Exception( "\n" ) << x << "\n" )
#define CHECK_NULLPTR(_ptr) CHECK( !( _ptr ), "Accessing an empty pointer pointer!" )

#if !NDEBUG  // for non MSVC compiler, define _DEBUG if in debug mode to have same behavior between MSVC and others in debug
#ifndef _DEBUG
#define _DEBUG 1
#endif
#endif

#if defined( _DEBUG )
#define CHECKD(c,x)         if(c){ THROW(x); }
#else
#define CHECKD(c,x)
#endif // _DEBUG

// ---------------------------------------------------------------------------
// static vector
// ---------------------------------------------------------------------------

template<typename T, size_t N>
class static_vector
{
  T _arr[ N ];
  size_t _size;

public:

  typedef T         value_type;
  typedef size_t    size_type;
  typedef ptrdiff_t difference_type;
  typedef T&        reference;
  typedef T const&  const_reference;
  typedef T*        pointer;
  typedef T const*  const_pointer;
  typedef T*        iterator;
  typedef T const*  const_iterator;

  static const size_type max_num_elements = N;

  static_vector() : _size( 0 )                                 { }
  static_vector( size_t N_ ) : _size( N_ )                     { }
  static_vector( size_t N_, const T& _val ) : _size( 0 )       { resize( N_, _val ); }
  template<typename It>
  static_vector( It _it1, It _it2 ) : _size( 0 )               { while( _it1 < _it2 ) _arr[ _size++ ] = *_it1++; }
  static_vector( std::initializer_list<T> _il ) : _size( 0 )
  {
    typename std::initializer_list<T>::iterator _src1 = _il.begin();
    typename std::initializer_list<T>::iterator _src2 = _il.end();

    while( _src1 < _src2 ) _arr[ _size++ ] = *_src1++;

    CHECKD( _size > N, "capacity exceeded" );
  }
  static_vector& operator=( std::initializer_list<T> _il )
  {
    _size = 0;

    typename std::initializer_list<T>::iterator _src1 = _il.begin();
    typename std::initializer_list<T>::iterator _src2 = _il.end();

    while( _src1 < _src2 ) _arr[ _size++ ] = *_src1++;

    CHECKD( _size > N, "capacity exceeded" );
  }

  void resize( size_t N_ )                      { CHECKD( N_ > N, "capacity exceeded" ); while(_size < N_) _arr[ _size++ ] = T() ; _size = N_; }
  void resize( size_t N_, const T& _val )       { CHECKD( N_ > N, "capacity exceeded" ); while(_size < N_) _arr[ _size++ ] = _val; _size = N_; }
  void reserve( size_t N_ )                     { CHECKD( N_ > N, "capacity exceeded" ); }
  void push_back( const T& _val )               { CHECKD( _size >= N, "capacity exceeded" ); _arr[ _size++ ] = _val; }
  void push_back( T&& val )                     { CHECKD( _size >= N, "capacity exceeded" ); _arr[ _size++ ] = std::forward<T>( val ); }
  void pop_back()                               { CHECKD( _size == 0, "calling pop_back on an empty vector" ); _size--; }
  void pop_front()                              { CHECKD( _size == 0, "calling pop_front on an empty vector" ); _size--; for( int i = 0; i < _size; i++ ) _arr[i] = _arr[i + 1]; }
  void clear()                                  { _size = 0; }
  reference       at( size_t _i )               { CHECKD( _i >= _size, "Trying to access an out-of-bound-element" ); return _arr[ _i ]; }
  const_reference at( size_t _i ) const         { CHECKD( _i >= _size, "Trying to access an out-of-bound-element" ); return _arr[ _i ]; }
  reference       operator[]( size_t _i )       { CHECKD( _i >= _size, "Trying to access an out-of-bound-element" ); return _arr[ _i ]; }
  const_reference operator[]( size_t _i ) const { CHECKD( _i >= _size, "Trying to access an out-of-bound-element" ); return _arr[ _i ]; }
  reference       front()                       { CHECKD( _size == 0, "Trying to access the first element of an empty vector" ); return _arr[ 0 ]; }
  const_reference front() const                 { CHECKD( _size == 0, "Trying to access the first element of an empty vector" ); return _arr[ 0 ]; }
  reference       back()                        { CHECKD( _size == 0, "Trying to access the last element of an empty vector" );  return _arr[ _size - 1 ]; }
  const_reference back() const                  { CHECKD( _size == 0, "Trying to access the last element of an empty vector" );  return _arr[ _size - 1 ]; }
  pointer         data()                        { return _arr; }
  const_pointer   data() const                  { return _arr; }
  iterator        begin()                       { return _arr; }
  const_iterator  begin() const                 { return _arr; }
  const_iterator  cbegin() const                { return _arr; }
  iterator        end()                         { return _arr + _size; }
  const_iterator  end() const                   { return _arr + _size; };
  const_iterator  cend() const                  { return _arr + _size; };
  size_type       size() const                  { return _size; };
  size_type       byte_size() const             { return _size * sizeof( T ); }
  bool            empty() const                 { return _size == 0; }

  size_type       capacity() const              { return N; }
  size_type       max_size() const              { return N; }
  size_type       byte_capacity() const         { return sizeof(_arr); }

  iterator        insert( const_iterator _pos, const T& _val )
                                                { CHECKD( _size >= N, "capacity exceeded" );
                                                  for( difference_type i = _size - 1; i >= _pos - _arr; i-- ) _arr[i + 1] = _arr[i];
                                                  *const_cast<iterator>( _pos ) = _val;
                                                  _size++;
                                                  return const_cast<iterator>( _pos ); }

  iterator        insert( const_iterator _pos, T&& _val )
                                                { CHECKD( _size >= N, "capacity exceeded" );
                                                  for( difference_type i = _size - 1; i >= _pos - _arr; i-- ) _arr[i + 1] = _arr[i];
                                                  *const_cast<iterator>( _pos ) = std::forward<T>( _val );
                                                  _size++; return const_cast<iterator>( _pos ); }
  template<class InputIt>
  iterator        insert( const_iterator _pos, InputIt first, InputIt last )
                                                { const difference_type numEl = last - first;
                                                  CHECKD( _size + numEl >= N, "capacity exceeded" );
                                                  for( difference_type i = _size - 1; i >= _pos - _arr; i-- ) _arr[i + numEl] = _arr[i];
                                                  iterator it = const_cast<iterator>( _pos ); _size += numEl;
                                                  while( first != last ) *it++ = *first++;
                                                  return const_cast<iterator>( _pos ); }

  iterator        insert( const_iterator _pos, size_t numEl, const T& val )
                                                { //const difference_type numEl = last - first;
                                                  CHECKD( _size + numEl >= N, "capacity exceeded" );
                                                  for( difference_type i = _size - 1; i >= _pos - _arr; i-- ) _arr[i + numEl] = _arr[i];
                                                  iterator it = const_cast<iterator>( _pos ); _size += numEl;
                                                  for ( int k = 0; k < numEl; k++) *it++ = val;
                                                  return const_cast<iterator>( _pos ); }

  void            erase( const_iterator _pos )  { iterator it   = const_cast<iterator>( _pos ) - 1;
                                                  iterator last = end() - 1;
                                                  while( ++it != last ) *it = *( it + 1 );
                                                  _size--; }
};


// ---------------------------------------------------------------------------
// dynamic cache
// ---------------------------------------------------------------------------

template<typename T>
class dynamic_cache
{
  std::vector<T*> m_cache;
#if ENABLE_SPLIT_PARALLELISM || ENABLE_WPP_PARALLELISM
  int64_t         m_cacheId;
#endif

public:

#if ENABLE_SPLIT_PARALLELISM || ENABLE_WPP_PARALLELISM
  dynamic_cache()
  {
    static int cacheId = 0;
    m_cacheId = cacheId++;
  }

#endif
  ~dynamic_cache()
  {
    deleteEntries();
  }

  void deleteEntries()
  {
    for( auto &p : m_cache )
    {
      delete p;
      p = nullptr;
    }

    m_cache.clear();
  }

  T* get()
  {
    T* ret;

    if( !m_cache.empty() )
    {
      ret = m_cache.back();
      m_cache.pop_back();
#if ENABLE_SPLIT_PARALLELISM || ENABLE_WPP_PARALLELISM
      CHECK( ret->cacheId != m_cacheId, "Putting item into wrong cache!" );
      CHECK( !ret->cacheUsed,           "Fetched an element that should've been in cache!!" );
#endif
    }
    else
    {
      ret = new T;
    }

#if ENABLE_SPLIT_PARALLELISM || ENABLE_WPP_PARALLELISM
    ret->cacheId   = m_cacheId;
    ret->cacheUsed = false;

#endif
    return ret;
  }

  void cache( T* el )
  {
#if ENABLE_SPLIT_PARALLELISM || ENABLE_WPP_PARALLELISM
    CHECK( el->cacheId != m_cacheId, "Putting item into wrong cache!" );
    CHECK( el->cacheUsed,            "Putting cached item back into cache!" );

    el->cacheUsed = true;

#endif
    m_cache.push_back( el );
  }

  void cache( std::vector<T*>& vel )
  {
#if ENABLE_SPLIT_PARALLELISM || ENABLE_WPP_PARALLELISM
    for( auto el : vel )
    {
      CHECK( el->cacheId != m_cacheId, "Putting item into wrong cache!" );
      CHECK( el->cacheUsed,            "Putting cached item back into cache!" );

      el->cacheUsed = true;
    }

#endif
    m_cache.insert( m_cache.end(), vel.begin(), vel.end() );
    vel.clear();
  }
};

typedef dynamic_cache<struct CodingUnit    > CUCache;
typedef dynamic_cache<struct PredictionUnit> PUCache;
typedef dynamic_cache<struct TransformUnit > TUCache;

struct XUCache
{
  CUCache cuCache;
  PUCache puCache;
  TUCache tuCache;
};

#define SIGN(x) ( (x) >= 0 ? 1 : -1 )

#define MAX_NUM_ALF_CLASSES             25
#define MAX_NUM_ALF_LUMA_COEFF          13
#define MAX_NUM_ALF_CHROMA_COEFF        7
#define MAX_ALF_FILTER_LENGTH           7
#define MAX_NUM_ALF_COEFF               (MAX_ALF_FILTER_LENGTH * MAX_ALF_FILTER_LENGTH / 2 + 1)
#define MAX_ALF_PADDING_SIZE            4

enum AlfFilterType
{
  ALF_FILTER_5,
  ALF_FILTER_7,
  ALF_NUM_OF_FILTER_TYPES
};

struct AlfFilterShape
{
  AlfFilterShape( int size )
    : filterLength( size ),
    numCoeff( size * size / 4 + 1 ),
    filterSize( size * size / 2 + 1 )
  {
    if( size == 5 )
    {
      pattern = {
                 0,
             1,  2,  3,
         4,  5,  6,  5,  4,
             3,  2,  1,
                 0
      };

      weights = {
                 2,
              2, 2, 2,
           2, 2, 1, 1
      };
#if !JVET_O0216_ALF_COEFF_EG3 || !JVET_O0064_SIMP_ALF_CLIP_CODING
      golombIdx = {
                 0,
              0, 1, 0,
           0, 1, 2, 2
      };
#endif

      filterType = ALF_FILTER_5;
    }
    else if( size == 7 )
    {
      pattern = {
                     0,
                 1,  2,  3,
             4,  5,  6,  7,  8,
         9, 10, 11, 12, 11, 10, 9,
             8,  7,  6,  5,  4,
                 3,  2,  1,
                     0
      };

      weights = {
                    2,
                2,  2,  2,
            2,  2,  2,  2,  2,
        2,  2,  2,  1,  1
      };
#if !JVET_O0216_ALF_COEFF_EG3 || !JVET_O0064_SIMP_ALF_CLIP_CODING
      golombIdx = {
                    0,
                 0, 1, 0,
              0, 1, 2, 1, 0,
           0, 1, 2, 3, 3
      };
#endif

      filterType = ALF_FILTER_7;
    }
    else
    {
      filterType = ALF_NUM_OF_FILTER_TYPES;
      CHECK( 0, "Wrong ALF filter shape" );
    }
  }

  AlfFilterType filterType;
  int filterLength;
  int numCoeff;      //TO DO: check whether we need both numCoeff and filterSize
  int filterSize;
  std::vector<int> pattern;
  std::vector<int> weights;
#if !JVET_O0216_ALF_COEFF_EG3 || !JVET_O0064_SIMP_ALF_CLIP_CODING
  std::vector<int> golombIdx;
#endif
};

struct AlfSliceParam
{
  bool                         enabledFlag[MAX_NUM_COMPONENT];                          // alf_slice_enable_flag, alf_chroma_idc
  bool                         nonLinearFlag[MAX_NUM_CHANNEL_TYPE];                     // alf_nonlinear_enable_flag[Luma/Chroma]
  short                        lumaCoeff[MAX_NUM_ALF_CLASSES * MAX_NUM_ALF_LUMA_COEFF]; // alf_coeff_luma_delta[i][j]
  short                        lumaClipp[MAX_NUM_ALF_CLASSES * MAX_NUM_ALF_LUMA_COEFF]; // alf_clipp_luma_[i][j]
  short                        chromaCoeff[MAX_NUM_ALF_CHROMA_COEFF];                   // alf_coeff_chroma[i]
  short                        chromaClipp[MAX_NUM_ALF_CHROMA_COEFF];                   // alf_clipp_chroma[i]
  short                        filterCoeffDeltaIdx[MAX_NUM_ALF_CLASSES];                // filter_coeff_delta[i]
  bool                         alfLumaCoeffFlag[MAX_NUM_ALF_CLASSES];                   // alf_luma_coeff_flag[i]
  int                          numLumaFilters;                                          // number_of_filters_minus1 + 1
  bool                         alfLumaCoeffDeltaFlag;                                   // alf_luma_coeff_delta_flag
#if !JVET_O0669_REMOVE_ALF_COEFF_PRED
  bool                         alfLumaCoeffDeltaPredictionFlag;                         // alf_luma_coeff_delta_prediction_flag
#endif
  std::vector<AlfFilterShape>* filterShapes;
  int                          tLayer;
  bool                         newFilterFlag[MAX_NUM_CHANNEL_TYPE];
#if !JVET_O0669_REMOVE_ALF_COEFF_PRED
  int                          fixedFilterPattern;
  int                          fixedFilterIdx[MAX_NUM_ALF_CLASSES];
  int                          fixedFilterSetIndex;
#endif

  AlfSliceParam()
  {
    reset();
  }

  void reset()
  {
    std::memset( enabledFlag, false, sizeof( enabledFlag ) );
    std::memset( nonLinearFlag, false, sizeof( nonLinearFlag ) );
    std::memset( lumaCoeff, 0, sizeof( lumaCoeff ) );
    std::memset( lumaClipp, 0, sizeof( lumaClipp ) );
    std::memset( chromaCoeff, 0, sizeof( chromaCoeff ) );
    std::memset( chromaClipp, 0, sizeof( chromaClipp ) );
    std::memset( filterCoeffDeltaIdx, 0, sizeof( filterCoeffDeltaIdx ) );
    std::memset( alfLumaCoeffFlag, true, sizeof( alfLumaCoeffFlag ) );
    numLumaFilters = 1;
    alfLumaCoeffDeltaFlag = false;
#if !JVET_O0669_REMOVE_ALF_COEFF_PRED
    alfLumaCoeffDeltaPredictionFlag = false;
#endif
    tLayer = 0;
    memset(newFilterFlag, 0, sizeof(newFilterFlag));
#if !JVET_O0669_REMOVE_ALF_COEFF_PRED
    fixedFilterPattern = 0;
    std::memset(fixedFilterIdx, 0, sizeof(fixedFilterIdx));
    fixedFilterSetIndex = 0;
#endif
  }

  const AlfSliceParam& operator = ( const AlfSliceParam& src )
  {
    std::memcpy( enabledFlag, src.enabledFlag, sizeof( enabledFlag ) );
    std::memcpy( nonLinearFlag, src.nonLinearFlag, sizeof( nonLinearFlag ) );
    std::memcpy( lumaCoeff, src.lumaCoeff, sizeof( lumaCoeff ) );
    std::memcpy( lumaClipp, src.lumaClipp, sizeof( lumaClipp ) );
    std::memcpy( chromaCoeff, src.chromaCoeff, sizeof( chromaCoeff ) );
    std::memcpy( chromaClipp, src.chromaClipp, sizeof( chromaClipp ) );
    std::memcpy( filterCoeffDeltaIdx, src.filterCoeffDeltaIdx, sizeof( filterCoeffDeltaIdx ) );
    std::memcpy( alfLumaCoeffFlag, src.alfLumaCoeffFlag, sizeof( alfLumaCoeffFlag ) );
    numLumaFilters = src.numLumaFilters;
    alfLumaCoeffDeltaFlag = src.alfLumaCoeffDeltaFlag;
#if !JVET_O0669_REMOVE_ALF_COEFF_PRED
    alfLumaCoeffDeltaPredictionFlag = src.alfLumaCoeffDeltaPredictionFlag;
#endif
    filterShapes = src.filterShapes;
    tLayer = src.tLayer;
    std::memcpy(newFilterFlag, src.newFilterFlag, sizeof(newFilterFlag));
#if !JVET_O0669_REMOVE_ALF_COEFF_PRED
    fixedFilterPattern = src.fixedFilterPattern;
    std::memcpy(fixedFilterIdx, src.fixedFilterIdx, sizeof(fixedFilterIdx));
    fixedFilterSetIndex = src.fixedFilterSetIndex;
#endif
    return *this;
  }
};

//! \}

#endif

<|MERGE_RESOLUTION|>--- conflicted
+++ resolved
@@ -50,11 +50,9 @@
 #include <assert.h>
 #include <cassert>
 
-<<<<<<< HEAD
 #define JVET_O0106_ISP_4xN_PREDREG_FOR_1xN_2xN            1 // JVET-O0106: use 4xN prediction regions for 1xN and 2xN subblocks
-=======
+
 #define JVET_O0258_REMOVE_CHROMA_IBC_FOR_DUALTREE         1 // JVET-O0258 Remove chroma IBC when dualtree is used
->>>>>>> 829fd694
 
 #define JVET_O1161_IBC_MAX_SIZE                           1 // Limit largest IBC luma CU size to 64x64 per discussion of JVET-O1161
 
