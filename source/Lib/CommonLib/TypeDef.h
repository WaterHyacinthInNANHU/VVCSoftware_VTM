/* The copyright in this software is being made available under the BSD
 * License, included below. This software may be subject to other third party
 * and contributor rights, including patent rights, and no such rights are
 * granted under this license.
 *
 * Copyright (c) 2010-2020, ITU/ISO/IEC
 * All rights reserved.
 *
 * Redistribution and use in source and binary forms, with or without
 * modification, are permitted provided that the following conditions are met:
 *
 *  * Redistributions of source code must retain the above copyright notice,
 *    this list of conditions and the following disclaimer.
 *  * Redistributions in binary form must reproduce the above copyright notice,
 *    this list of conditions and the following disclaimer in the documentation
 *    and/or other materials provided with the distribution.
 *  * Neither the name of the ITU/ISO/IEC nor the names of its contributors may
 *    be used to endorse or promote products derived from this software without
 *    specific prior written permission.
 *
 * THIS SOFTWARE IS PROVIDED BY THE COPYRIGHT HOLDERS AND CONTRIBUTORS "AS IS"
 * AND ANY EXPRESS OR IMPLIED WARRANTIES, INCLUDING, BUT NOT LIMITED TO, THE
 * IMPLIED WARRANTIES OF MERCHANTABILITY AND FITNESS FOR A PARTICULAR PURPOSE
 * ARE DISCLAIMED. IN NO EVENT SHALL THE COPYRIGHT HOLDER OR CONTRIBUTORS
 * BE LIABLE FOR ANY DIRECT, INDIRECT, INCIDENTAL, SPECIAL, EXEMPLARY, OR
 * CONSEQUENTIAL DAMAGES (INCLUDING, BUT NOT LIMITED TO, PROCUREMENT OF
 * SUBSTITUTE GOODS OR SERVICES; LOSS OF USE, DATA, OR PROFITS; OR BUSINESS
 * INTERRUPTION) HOWEVER CAUSED AND ON ANY THEORY OF LIABILITY, WHETHER IN
 * CONTRACT, STRICT LIABILITY, OR TORT (INCLUDING NEGLIGENCE OR OTHERWISE)
 * ARISING IN ANY WAY OUT OF THE USE OF THIS SOFTWARE, EVEN IF ADVISED OF
 * THE POSSIBILITY OF SUCH DAMAGE.
 */

/** \file     TypeDef.h
    \brief    Define macros, basic types, new types and enumerations
*/

#ifndef __TYPEDEF__
#define __TYPEDEF__

#ifndef __COMMONDEF__
#error Include CommonDef.h not TypeDef.h
#endif

#include <vector>
#include <utility>
#include <sstream>
#include <cstddef>
#include <cstring>
#include <assert.h>
#include <cassert>

//########### place macros to be removed in next cycle below this line ###############
#define JVET_S0133_PH_SYNTAX_OVERRIDE_ENC_FIX             1 // JVET-S0133: Encoder-only fix on the override of partition constriants in PH

#define JVET_S0179_CONDITIONAL_SIGNAL_GCI                 1 // JVET-S0179: Conditional signalling of GCI fields

#define JVET_S0049_ASPECT4                                1 // JVET-S0049 aspect 4: Constrain the value of pps_alf_info_in_ph_flag to be equal to 0 when the PH is in the SH

#define JVET_S0074_SPS_REORDER                            1 // JVET-S0074: aspect 1, rearrange some syntax elements in SPS

#define JVET_S0234_ACT_CRS_FIX                            1 // JVET-S0234: perform chroma residual scaling in RGB domain when ACT is on
#define JVET_S0132_HLS_REORDER                            1 // Rearrange syntax elements in SPS and PPS

#define JVET_S0221_NUM_VB_CHECK                           1 // JVET_S0221: Constraints on the number of virtual boundaries

#define JVET_S0052_RM_SEPARATE_COLOUR_PLANE               1 // JVET-S0052: Remove separate colour plane coding from VVC version 1

#define JVET_S0063_VPS_SIGNALLING                         1 // Modifications to VPS signalling - conditionally signal vps_num_ptls_minus1

#define JVET_S0065_SPS_INFERENCE_RULE                     1 // JVET_S0065_PROPOSAL1: Inference rule for sps_virtual_boundaries_present_flag

#define JVET_S0155_EOS_NALU_CHECK                         1 // JVET-S0155: Constraints on EOS NAL units

#define JVET_S0160_ASPECT1_ASPECT9                        1 // JVET-S0160: Aspect 1 Infer the value of pps_loop_filter_across_tiles_enabled_flag to be equal to 0 (instead of 1) when not present
                                                            //             Aspect 9 The value of ph_poc_msb_cycle_present_flag is required to be equal to 0 when vps_independent_layer_flag[GeneralLayerIdx[nuh_layer_id]] is equal to 0 and there is an ILRP entry in RefPicList[0] or RefPicList[1] of a slice of the current picture

<<<<<<< HEAD
#define JVET_S0050_GCI                                    1 // JVET-S0050: Signal new GCI flags no_virtual_boundaries_constraint_flag and no_explicit_scaling_list_constraint_flag
                                                            //             Constrain the value of one_subpic_per_pic_constraint_flag, one_slice_per_pic_constraint_flag and no_aps_constraint_flag
                                                            //             Remove all constraints that require GCI fields to be equal to a value that imposes a constraint
=======
#define JVET_S0248_HRD_CLEANUP                            1 // JVET-S0248 Aspect7: When bp_alt_cpb_params_present_flag is equal to 1, the value of bp_du_hrd_params_present_flag shall be equal to 0.

#define JVET_S0185_PROPOSAL2_SEI_CLEANUP                  1 // JVET-S0185_PROPOSAL2: Move signalling of syntax element bp_alt_cpb_params_present_flag

#define JVET_S0181_PROPOSAL1                              1 // JVET-0181_Proposal1: Conditionally signal bp_sublayer_initial_cpb_removal_delay_present_flag

#define JVET_S0177_SCALABLE_NESTING_SEI                   1 // JVET-S0177: Constraints on the scalable nesting SEI message

#define JVET_R0068_ASPECT6_ENC_RESTRICTION                1 // encoder restriction for JVET-R0068 apsect 6

#define JVET_S0186_SPS_CLEANUP                            1 // JVET-S0186: Proposal 1, move sps_chroma_format_idc and sps_log2_ctu_size_minus5 to take place sps_reserved_zero_4bits
>>>>>>> 0ac56cfc

//########### place macros to be be kept below this line ###############
#define JVET_S0257_DUMP_360SEI_MESSAGE                    1 // Software support of 360 SEI messages

#define JVET_R0351_HIGH_BIT_DEPTH_SUPPORT                 1 // JVET-R0351: high bit depth coding support (syntax changes, no mathematical differences for CTCs)
#define JVET_R0351_HIGH_BIT_DEPTH_ENABLED                 0 // JVET-R0351: high bit depth coding enabled (increases accuracies of some calculations, e.g. transforms)

#define JVET_R0164_MEAN_SCALED_SATD                       1 // JVET-R0164: Use a mean scaled version of SATD in encoder decisions

#define JVET_M0497_MATRIX_MULT                            0 // 0: Fast method; 1: Matrix multiplication

#define JVET_R0107_BITSTREAM_EXTACTION                    1 // JVET-R0107 Proposal 3:Bitsteam extraction modifications

#define APPLY_SBT_SL_ON_MTS                               1 // apply save & load fast algorithm on inter MTS when SBT is on

typedef std::pair<int, bool> TrMode;
typedef std::pair<int, int>  TrCost;

// clang-format off
#define REUSE_CU_RESULTS                                  1
#if REUSE_CU_RESULTS
#define REUSE_CU_RESULTS_WITH_MULTIPLE_TUS                1
#endif
// clang-format on

#ifndef JVET_J0090_MEMORY_BANDWITH_MEASURE
#define JVET_J0090_MEMORY_BANDWITH_MEASURE                0
#endif

#ifndef EXTENSION_360_VIDEO
#define EXTENSION_360_VIDEO                               0   ///< extension for 360/spherical video coding support; this macro should be controlled by makefile, as it would be used to control whether the library is built and linked
#endif

#ifndef EXTENSION_HDRTOOLS
#define EXTENSION_HDRTOOLS                                0 //< extension for HDRTools/Metrics support; this macro should be controlled by makefile, as it would be used to control whether the library is built and linked
#endif

#define JVET_O0756_CONFIG_HDRMETRICS                      1
#if EXTENSION_HDRTOOLS
#define JVET_O0756_CALCULATE_HDRMETRICS                   1
#endif

#ifndef ENABLE_SPLIT_PARALLELISM
#define ENABLE_SPLIT_PARALLELISM                          0
#endif
#if ENABLE_SPLIT_PARALLELISM
#define PARL_SPLIT_MAX_NUM_JOBS                           6                             // number of parallel jobs that can be defined and need memory allocated
#define NUM_RESERVERD_SPLIT_JOBS                        ( PARL_SPLIT_MAX_NUM_JOBS + 1 )  // number of all data structures including the merge thread (0)
#define PARL_SPLIT_MAX_NUM_THREADS                        PARL_SPLIT_MAX_NUM_JOBS
#define NUM_SPLIT_THREADS_IF_MSVC                         4

#endif


// ====================================================================================================================
// General settings
// ====================================================================================================================

#ifndef ENABLE_TRACING
#define ENABLE_TRACING                                    0 // DISABLE by default (enable only when debugging, requires 15% run-time in decoding) -- see documentation in 'doc/DTrace for NextSoftware.pdf'
#endif

#if ENABLE_TRACING
#define K0149_BLOCK_STATISTICS                            1 // enables block statistics, which can be analysed with YUView (https://github.com/IENT/YUView)
#if K0149_BLOCK_STATISTICS
#define BLOCK_STATS_AS_CSV                                0 // statistics will be written in a comma separated value format. this is not supported by YUView
#endif
#endif

#define WCG_EXT                                           1
#define WCG_WPSNR                                         WCG_EXT

#define KEEP_PRED_AND_RESI_SIGNALS                        0

// ====================================================================================================================
// Debugging
// ====================================================================================================================

// most debugging tools are now bundled within the ENABLE_TRACING macro -- see documentation to see how to use

#define PRINT_MACRO_VALUES                                1 ///< When enabled, the encoder prints out a list of the non-environment-variable controlled macros and their values on startup

#define INTRA_FULL_SEARCH                                 0 ///< enables full mode search for intra estimation

// TODO: rename this macro to DECODER_DEBUG_BIT_STATISTICS (may currently cause merge issues with other branches)
// This can be enabled by the makefile
#ifndef RExt__DECODER_DEBUG_BIT_STATISTICS
#define RExt__DECODER_DEBUG_BIT_STATISTICS                0 ///< 0 (default) = decoder reports as normal, 1 = decoder produces bit usage statistics (will impact decoder run time by up to ~10%)
#endif

#ifndef RExt__DECODER_DEBUG_TOOL_MAX_FRAME_STATS
#define RExt__DECODER_DEBUG_TOOL_MAX_FRAME_STATS         (1 && RExt__DECODER_DEBUG_BIT_STATISTICS )   ///< 0 (default) = decoder reports as normal, 1 = decoder produces max frame bit usage statistics
#endif

#define TR_ONLY_COEFF_STATS                              (1 && RExt__DECODER_DEBUG_BIT_STATISTICS )   ///< 0 combine TS and non-TS decoder debug statistics. 1 = separate TS and non-TS decoder debug statistics.
#define EPBINCOUNT_FIX                                   (1 && RExt__DECODER_DEBUG_BIT_STATISTICS )   ///< 0 use count to represent number of calls to decodeBins. 1 = count and bins for EP bins are the same.

#ifndef RExt__DECODER_DEBUG_TOOL_STATISTICS
#define RExt__DECODER_DEBUG_TOOL_STATISTICS               0 ///< 0 (default) = decoder reports as normal, 1 = decoder produces tool usage statistics
#endif

#if RExt__DECODER_DEBUG_BIT_STATISTICS || RExt__DECODER_DEBUG_TOOL_STATISTICS
#define RExt__DECODER_DEBUG_STATISTICS                    1
#endif

// ====================================================================================================================
// Tool Switches - transitory (these macros are likely to be removed in future revisions)
// ====================================================================================================================

#define DECODER_CHECK_SUBSTREAM_AND_SLICE_TRAILING_BYTES  1 ///< TODO: integrate this macro into a broader conformance checking system.
#define T0196_SELECTIVE_RDOQ                              1 ///< selective RDOQ
#define U0040_MODIFIED_WEIGHTEDPREDICTION_WITH_BIPRED_AND_CLIPPING 1
#define U0033_ALTERNATIVE_TRANSFER_CHARACTERISTICS_SEI    1 ///< Alternative transfer characteristics SEI message (JCTVC-U0033, with syntax naming from V1005)
#define X0038_LAMBDA_FROM_QP_CAPABILITY                   1 ///< This approach derives lambda from QP+QPoffset+QPoffset2. QPoffset2 is derived from QP+QPoffset using a linear model that is clipped between 0 and 3.
                                                            // To use this capability enable config parameter LambdaFromQpEnable

// ====================================================================================================================
// Tool Switches
// ====================================================================================================================


// This can be enabled by the makefile
#ifndef RExt__HIGH_BIT_DEPTH_SUPPORT
#if JVET_R0351_HIGH_BIT_DEPTH_ENABLED
#define RExt__HIGH_BIT_DEPTH_SUPPORT                      1 ///< 0 (default) use data type definitions for 8-10 bit video, 1 = use larger data types to allow for up to 16-bit video (originally developed as part of N0188)
#else
#define RExt__HIGH_BIT_DEPTH_SUPPORT                      0 ///< 0 (default) use data type definitions for 8-10 bit video, 1 = use larger data types to allow for up to 16-bit video (originally developed as part of N0188)
#endif
#endif

// SIMD optimizations
#define SIMD_ENABLE                                       1
#define ENABLE_SIMD_OPT                                 ( SIMD_ENABLE && !RExt__HIGH_BIT_DEPTH_SUPPORT )    ///< SIMD optimizations, no impact on RD performance
#define ENABLE_SIMD_OPT_MCIF                            ( 1 && ENABLE_SIMD_OPT )                            ///< SIMD optimization for the interpolation filter, no impact on RD performance
#define ENABLE_SIMD_OPT_BUFFER                          ( 1 && ENABLE_SIMD_OPT )                            ///< SIMD optimization for the buffer operations, no impact on RD performance
#define ENABLE_SIMD_OPT_DIST                            ( 1 && ENABLE_SIMD_OPT )                            ///< SIMD optimization for the distortion calculations(SAD,SSE,HADAMARD), no impact on RD performance
#define ENABLE_SIMD_OPT_AFFINE_ME                       ( 1 && ENABLE_SIMD_OPT )                            ///< SIMD optimization for affine ME, no impact on RD performance
#define ENABLE_SIMD_OPT_ALF                             ( 1 && ENABLE_SIMD_OPT )                            ///< SIMD optimization for ALF
#if ENABLE_SIMD_OPT_BUFFER
#define ENABLE_SIMD_OPT_BCW                               1                                                 ///< SIMD optimization for Bcw
#endif

// End of SIMD optimizations


#define ME_ENABLE_ROUNDING_OF_MVS                         1 ///< 0 (default) = disables rounding of motion vectors when right shifted,  1 = enables rounding

#define RDOQ_CHROMA_LAMBDA                                1 ///< F386: weighting of chroma for RDOQ

#define U0132_TARGET_BITS_SATURATION                      1 ///< Rate control with target bits saturation method
#ifdef  U0132_TARGET_BITS_SATURATION
#define V0078_ADAPTIVE_LOWER_BOUND                        1 ///< Target bits saturation with adaptive lower bound
#endif
#define W0038_DB_OPT                                      1 ///< adaptive DB parameter selection, LoopFilterOffsetInPPS and LoopFilterDisable are set to 0 and DeblockingFilterMetric=2;
#define W0038_CQP_ADJ                                     1 ///< chroma QP adjustment based on TL, CQPTLAdjustEnabled is set to 1;

#define SHARP_LUMA_DELTA_QP                               1 ///< include non-normative LCU deltaQP and normative chromaQP change
#define ER_CHROMA_QP_WCG_PPS                              1 ///< Chroma QP model for WCG used in Anchor 3.2
#define ENABLE_QPA                                        1 ///< Non-normative perceptual QP adaptation according to JVET-H0047 and JVET-K0206. Deactivated by default, activated using encoder arguments --PerceptQPA=1 --SliceChromaQPOffsetPeriodicity=1
#define ENABLE_QPA_SUB_CTU                              ( 1 && ENABLE_QPA ) ///< when maximum delta-QP depth is greater than zero, use sub-CTU QPA


#define RDOQ_CHROMA                                       1 ///< use of RDOQ in chroma

#define QP_SWITCHING_FOR_PARALLEL                         1 ///< Replace floating point QP with a source-file frame number. After switching POC, increase base QP instead of frame level QP.

#define LUMA_ADAPTIVE_DEBLOCKING_FILTER_QP_OFFSET         1 /// JVET-L0414 (CE11.2.2) with explicit signalling of num interval, threshold and qpOffset
// ====================================================================================================================
// Derived macros
// ====================================================================================================================

#if RExt__HIGH_BIT_DEPTH_SUPPORT
#define FULL_NBIT                                         1 ///< When enabled, use distortion measure derived from all bits of source data, otherwise discard (bitDepth - 8) least-significant bits of distortion
#define RExt__HIGH_PRECISION_FORWARD_TRANSFORM            1 ///< 0 use original 6-bit transform matrices for both forward and inverse transform, 1 (default) = use original matrices for inverse transform and high precision matrices for forward transform
#else
#define FULL_NBIT                                         1 ///< When enabled, use distortion measure derived from all bits of source data, otherwise discard (bitDepth - 8) least-significant bits of distortion
#define RExt__HIGH_PRECISION_FORWARD_TRANSFORM            0 ///< 0 (default) use original 6-bit transform matrices for both forward and inverse transform, 1 = use original matrices for inverse transform and high precision matrices for forward transform
#endif

#if FULL_NBIT
#define DISTORTION_PRECISION_ADJUSTMENT(x)                0
#else
#define DISTORTION_ESTIMATION_BITS                        8
#define DISTORTION_PRECISION_ADJUSTMENT(x)                ((x>DISTORTION_ESTIMATION_BITS)? ((x)-DISTORTION_ESTIMATION_BITS) : 0)
#endif

// ====================================================================================================================
// Error checks
// ====================================================================================================================

#if ((RExt__HIGH_PRECISION_FORWARD_TRANSFORM != 0) && (RExt__HIGH_BIT_DEPTH_SUPPORT == 0))
#error ERROR: cannot enable RExt__HIGH_PRECISION_FORWARD_TRANSFORM without RExt__HIGH_BIT_DEPTH_SUPPORT
#endif

// ====================================================================================================================
// Named numerical types
// ====================================================================================================================

#if RExt__HIGH_BIT_DEPTH_SUPPORT
typedef       int             Pel;               ///< pixel type
typedef       int64_t           TCoeff;            ///< transform coefficient
typedef       int             TMatrixCoeff;      ///< transform matrix coefficient
typedef       int16_t           TFilterCoeff;      ///< filter coefficient
typedef       int64_t           Intermediate_Int;  ///< used as intermediate value in calculations
typedef       uint64_t          Intermediate_UInt; ///< used as intermediate value in calculations
#else
typedef       int16_t           Pel;               ///< pixel type
typedef       int             TCoeff;            ///< transform coefficient
typedef       int16_t           TMatrixCoeff;      ///< transform matrix coefficient
typedef       int16_t           TFilterCoeff;      ///< filter coefficient
typedef       int             Intermediate_Int;  ///< used as intermediate value in calculations
typedef       uint32_t            Intermediate_UInt; ///< used as intermediate value in calculations
#endif

typedef       uint64_t          SplitSeries;       ///< used to encoded the splits that caused a particular CU size
typedef       uint64_t          ModeTypeSeries;    ///< used to encoded the ModeType at different split depth

typedef       uint64_t        Distortion;        ///< distortion measurement

// ====================================================================================================================
// Enumeration
// ====================================================================================================================


enum ApsType
{
  ALF_APS = 0,
  LMCS_APS = 1,
  SCALING_LIST_APS = 2,
};

enum QuantFlags
{
  Q_INIT           = 0x0,
  Q_USE_RDOQ       = 0x1,
  Q_RDOQTS         = 0x2,
  Q_SELECTIVE_RDOQ = 0x4,
};

//EMT transform tags
enum TransType
{
  DCT2 = 0,
  DCT8 = 1,
  DST7 = 2,
  NUM_TRANS_TYPE = 3,
  DCT2_EMT = 4
};

enum MTSIdx
{
  MTS_DCT2_DCT2 = 0,
  MTS_SKIP = 1,
  MTS_DST7_DST7 = 2,
  MTS_DCT8_DST7 = 3,
  MTS_DST7_DCT8 = 4,
  MTS_DCT8_DCT8 = 5
};

enum ISPType
{
  NOT_INTRA_SUBPARTITIONS       = 0,
  HOR_INTRA_SUBPARTITIONS       = 1,
  VER_INTRA_SUBPARTITIONS       = 2,
  NUM_INTRA_SUBPARTITIONS_MODES = 3,
  INTRA_SUBPARTITIONS_RESERVED  = 4
};

enum SbtIdx
{
  SBT_OFF_DCT  = 0,
  SBT_VER_HALF = 1,
  SBT_HOR_HALF = 2,
  SBT_VER_QUAD = 3,
  SBT_HOR_QUAD = 4,
  NUMBER_SBT_IDX,
  SBT_OFF_MTS, //note: must be after all SBT modes, only used in fast algorithm to discern the best mode is inter EMT
};

enum SbtPos
{
  SBT_POS0 = 0,
  SBT_POS1 = 1,
  NUMBER_SBT_POS
};

enum SbtMode
{
  SBT_VER_H0 = 0,
  SBT_VER_H1 = 1,
  SBT_HOR_H0 = 2,
  SBT_HOR_H1 = 3,
  SBT_VER_Q0 = 4,
  SBT_VER_Q1 = 5,
  SBT_HOR_Q0 = 6,
  SBT_HOR_Q1 = 7,
  NUMBER_SBT_MODE
};

enum RDPCMMode
{
  RDPCM_OFF             = 0,
  RDPCM_HOR             = 1,
  RDPCM_VER             = 2,
  NUMBER_OF_RDPCM_MODES = 3
};

enum RDPCMSignallingMode
{
  RDPCM_SIGNAL_IMPLICIT            = 0,
  RDPCM_SIGNAL_EXPLICIT            = 1,
  NUMBER_OF_RDPCM_SIGNALLING_MODES = 2
};

/// supported slice type
enum SliceType
{
  B_SLICE               = 0,
  P_SLICE               = 1,
  I_SLICE               = 2,
  NUMBER_OF_SLICE_TYPES = 3
};

/// chroma formats (according to how the monochrome or the color planes are intended to be coded)
enum ChromaFormat
{
  CHROMA_400        = 0,
  CHROMA_420        = 1,
  CHROMA_422        = 2,
  CHROMA_444        = 3,
  NUM_CHROMA_FORMAT = 4
};

enum ChannelType
{
  CHANNEL_TYPE_LUMA    = 0,
  CHANNEL_TYPE_CHROMA  = 1,
  MAX_NUM_CHANNEL_TYPE = 2
};

enum TreeType
{
  TREE_D = 0, //default tree status (for single-tree slice, TREE_D means joint tree; for dual-tree I slice, TREE_D means TREE_L for luma and TREE_C for chroma)
  TREE_L = 1, //separate tree only contains luma (may split)
  TREE_C = 2, //separate tree only contains chroma (not split), to avoid small chroma block
};

enum ModeType
{
  MODE_TYPE_ALL = 0, //all modes can try
  MODE_TYPE_INTER = 1, //can try inter
  MODE_TYPE_INTRA = 2, //can try intra, ibc, palette
};

#define CH_L CHANNEL_TYPE_LUMA
#define CH_C CHANNEL_TYPE_CHROMA

enum ComponentID
{
  COMPONENT_Y         = 0,
  COMPONENT_Cb        = 1,
  COMPONENT_Cr        = 2,
  MAX_NUM_COMPONENT   = 3,
  JOINT_CbCr          = MAX_NUM_COMPONENT,
  MAX_NUM_TBLOCKS     = MAX_NUM_COMPONENT
};

#define MAP_CHROMA(c) (ComponentID(c))

enum InputColourSpaceConversion // defined in terms of conversion prior to input of encoder.
{
  IPCOLOURSPACE_UNCHANGED               = 0,
  IPCOLOURSPACE_YCbCrtoYCrCb            = 1, // Mainly used for debug!
  IPCOLOURSPACE_YCbCrtoYYY              = 2, // Mainly used for debug!
  IPCOLOURSPACE_RGBtoGBR                = 3,
  NUMBER_INPUT_COLOUR_SPACE_CONVERSIONS = 4
};

enum MATRIX_COEFFICIENTS // Table E.5 (Matrix coefficients)
{
  MATRIX_COEFFICIENTS_RGB                           = 0,
  MATRIX_COEFFICIENTS_BT709                         = 1,
  MATRIX_COEFFICIENTS_UNSPECIFIED                   = 2,
  MATRIX_COEFFICIENTS_RESERVED_BY_ITUISOIEC         = 3,
  MATRIX_COEFFICIENTS_USFCCT47                      = 4,
  MATRIX_COEFFICIENTS_BT601_625                     = 5,
  MATRIX_COEFFICIENTS_BT601_525                     = 6,
  MATRIX_COEFFICIENTS_SMPTE240                      = 7,
  MATRIX_COEFFICIENTS_YCGCO                         = 8,
  MATRIX_COEFFICIENTS_BT2020_NON_CONSTANT_LUMINANCE = 9,
  MATRIX_COEFFICIENTS_BT2020_CONSTANT_LUMINANCE     = 10,
};

enum DeblockEdgeDir
{
  EDGE_VER     = 0,
  EDGE_HOR     = 1,
  NUM_EDGE_DIR = 2
};

/// supported prediction type
enum PredMode
{
  MODE_INTER                 = 0,     ///< inter-prediction mode
  MODE_INTRA                 = 1,     ///< intra-prediction mode
  MODE_IBC                   = 2,     ///< ibc-prediction mode
  MODE_PLT                   = 3,     ///< plt-prediction mode
  NUMBER_OF_PREDICTION_MODES = 4,
};

/// reference list index
enum RefPicList
{
  REF_PIC_LIST_0               = 0,   ///< reference list 0
  REF_PIC_LIST_1               = 1,   ///< reference list 1
  NUM_REF_PIC_LIST_01          = 2,
  REF_PIC_LIST_X               = 100  ///< special mark
};

#define L0 REF_PIC_LIST_0
#define L1 REF_PIC_LIST_1

/// distortion function index
enum DFunc
{
  DF_SSE             = 0,             ///< general size SSE
  DF_SSE2            = DF_SSE+1,      ///<   2xM SSE
  DF_SSE4            = DF_SSE+2,      ///<   4xM SSE
  DF_SSE8            = DF_SSE+3,      ///<   8xM SSE
  DF_SSE16           = DF_SSE+4,      ///<  16xM SSE
  DF_SSE32           = DF_SSE+5,      ///<  32xM SSE
  DF_SSE64           = DF_SSE+6,      ///<  64xM SSE
  DF_SSE16N          = DF_SSE+7,      ///< 16NxM SSE

  DF_SAD             = 8,             ///< general size SAD
  DF_SAD2            = DF_SAD+1,      ///<   2xM SAD
  DF_SAD4            = DF_SAD+2,      ///<   4xM SAD
  DF_SAD8            = DF_SAD+3,      ///<   8xM SAD
  DF_SAD16           = DF_SAD+4,      ///<  16xM SAD
  DF_SAD32           = DF_SAD+5,      ///<  32xM SAD
  DF_SAD64           = DF_SAD+6,      ///<  64xM SAD
  DF_SAD16N          = DF_SAD+7,      ///< 16NxM SAD

  DF_HAD             = 16,            ///< general size Hadamard
  DF_HAD2            = DF_HAD+1,      ///<   2xM HAD
  DF_HAD4            = DF_HAD+2,      ///<   4xM HAD
  DF_HAD8            = DF_HAD+3,      ///<   8xM HAD
  DF_HAD16           = DF_HAD+4,      ///<  16xM HAD
  DF_HAD32           = DF_HAD+5,      ///<  32xM HAD
  DF_HAD64           = DF_HAD+6,      ///<  64xM HAD
  DF_HAD16N          = DF_HAD+7,      ///< 16NxM HAD

  DF_SAD12           = 24,
  DF_SAD24           = 25,
  DF_SAD48           = 26,

  DF_MRSAD           = 27,            ///< general size MR SAD
  DF_MRSAD2          = DF_MRSAD+1,    ///<   2xM MR SAD
  DF_MRSAD4          = DF_MRSAD+2,    ///<   4xM MR SAD
  DF_MRSAD8          = DF_MRSAD+3,    ///<   8xM MR SAD
  DF_MRSAD16         = DF_MRSAD+4,    ///<  16xM MR SAD
  DF_MRSAD32         = DF_MRSAD+5,    ///<  32xM MR SAD
  DF_MRSAD64         = DF_MRSAD+6,    ///<  64xM MR SAD
  DF_MRSAD16N        = DF_MRSAD+7,    ///< 16NxM MR SAD

  DF_MRHAD           = 35,            ///< general size MR Hadamard
  DF_MRHAD2          = DF_MRHAD+1,    ///<   2xM MR HAD
  DF_MRHAD4          = DF_MRHAD+2,    ///<   4xM MR HAD
  DF_MRHAD8          = DF_MRHAD+3,    ///<   8xM MR HAD
  DF_MRHAD16         = DF_MRHAD+4,    ///<  16xM MR HAD
  DF_MRHAD32         = DF_MRHAD+5,    ///<  32xM MR HAD
  DF_MRHAD64         = DF_MRHAD+6,    ///<  64xM MR HAD
  DF_MRHAD16N        = DF_MRHAD+7,    ///< 16NxM MR HAD

  DF_MRSAD12         = 43,
  DF_MRSAD24         = 44,
  DF_MRSAD48         = 45,

  DF_SAD_FULL_NBIT    = 46,
  DF_SAD_FULL_NBIT2   = DF_SAD_FULL_NBIT+1,    ///<   2xM SAD with full bit usage
  DF_SAD_FULL_NBIT4   = DF_SAD_FULL_NBIT+2,    ///<   4xM SAD with full bit usage
  DF_SAD_FULL_NBIT8   = DF_SAD_FULL_NBIT+3,    ///<   8xM SAD with full bit usage
  DF_SAD_FULL_NBIT16  = DF_SAD_FULL_NBIT+4,    ///<  16xM SAD with full bit usage
  DF_SAD_FULL_NBIT32  = DF_SAD_FULL_NBIT+5,    ///<  32xM SAD with full bit usage
  DF_SAD_FULL_NBIT64  = DF_SAD_FULL_NBIT+6,    ///<  64xM SAD with full bit usage
  DF_SAD_FULL_NBIT16N = DF_SAD_FULL_NBIT+7,    ///< 16NxM SAD with full bit usage

  DF_SSE_WTD          = 54,                ///< general size SSE
  DF_SSE2_WTD         = DF_SSE_WTD+1,      ///<   4xM SSE
  DF_SSE4_WTD         = DF_SSE_WTD+2,      ///<   4xM SSE
  DF_SSE8_WTD         = DF_SSE_WTD+3,      ///<   8xM SSE
  DF_SSE16_WTD        = DF_SSE_WTD+4,      ///<  16xM SSE
  DF_SSE32_WTD        = DF_SSE_WTD+5,      ///<  32xM SSE
  DF_SSE64_WTD        = DF_SSE_WTD+6,      ///<  64xM SSE
  DF_SSE16N_WTD       = DF_SSE_WTD+7,      ///< 16NxM SSE
  DF_DEFAULT_ORI      = DF_SSE_WTD+8,

  DF_SAD_INTERMEDIATE_BITDEPTH = 63,

  DF_SAD_WITH_MASK   = 64,
  DF_TOTAL_FUNCTIONS = 65
};

/// motion vector predictor direction used in AMVP
enum MvpDir
{
  MD_LEFT = 0,          ///< MVP of left block
  MD_ABOVE,             ///< MVP of above block
  MD_ABOVE_RIGHT,       ///< MVP of above right block
  MD_BELOW_LEFT,        ///< MVP of below left block
  MD_ABOVE_LEFT         ///< MVP of above left block
};

enum TransformDirection
{
  TRANSFORM_FORWARD              = 0,
  TRANSFORM_INVERSE              = 1,
  TRANSFORM_NUMBER_OF_DIRECTIONS = 2
};

/// supported ME search methods
enum MESearchMethod
{
  MESEARCH_FULL              = 0,
  MESEARCH_DIAMOND           = 1,
  MESEARCH_SELECTIVE         = 2,
  MESEARCH_DIAMOND_ENHANCED  = 3,
  MESEARCH_NUMBER_OF_METHODS = 4
};

/// coefficient scanning type used in ACS
enum CoeffScanType
{
  SCAN_DIAG = 0,        ///< up-right diagonal scan
  SCAN_TRAV_HOR = 1,
  SCAN_TRAV_VER = 2,
  SCAN_NUMBER_OF_TYPES
};

enum CoeffScanGroupType
{
  SCAN_UNGROUPED   = 0,
  SCAN_GROUPED_4x4 = 1,
  SCAN_NUMBER_OF_GROUP_TYPES = 2
};

enum ScalingListMode
{
  SCALING_LIST_OFF,
  SCALING_LIST_DEFAULT,
  SCALING_LIST_FILE_READ
};

enum ScalingListSize
{
  SCALING_LIST_1x1 = 0,
  SCALING_LIST_2x2,
  SCALING_LIST_4x4,
  SCALING_LIST_8x8,
  SCALING_LIST_16x16,
  SCALING_LIST_32x32,
  SCALING_LIST_64x64,
  SCALING_LIST_128x128,
  SCALING_LIST_SIZE_NUM,
  //for user define matrix
  SCALING_LIST_FIRST_CODED = SCALING_LIST_2x2,
  SCALING_LIST_LAST_CODED = SCALING_LIST_64x64
};

enum ScalingList1dStartIdx
{
  SCALING_LIST_1D_START_2x2    = 0,
  SCALING_LIST_1D_START_4x4    = 2,
  SCALING_LIST_1D_START_8x8    = 8,
  SCALING_LIST_1D_START_16x16  = 14,
  SCALING_LIST_1D_START_32x32  = 20,
  SCALING_LIST_1D_START_64x64  = 26,
};

// For use with decoded picture hash SEI messages, generated by encoder.
enum HashType
{
  HASHTYPE_MD5             = 0,
  HASHTYPE_CRC             = 1,
  HASHTYPE_CHECKSUM        = 2,
  HASHTYPE_NONE            = 3,
  NUMBER_OF_HASHTYPES      = 4
};

enum SAOMode //mode
{
  SAO_MODE_OFF = 0,
  SAO_MODE_NEW,
  SAO_MODE_MERGE,
  NUM_SAO_MODES
};

enum SAOModeMergeTypes
{
  SAO_MERGE_LEFT =0,
  SAO_MERGE_ABOVE,
  NUM_SAO_MERGE_TYPES
};


enum SAOModeNewTypes
{
  SAO_TYPE_START_EO =0,
  SAO_TYPE_EO_0 = SAO_TYPE_START_EO,
  SAO_TYPE_EO_90,
  SAO_TYPE_EO_135,
  SAO_TYPE_EO_45,

  SAO_TYPE_START_BO,
  SAO_TYPE_BO = SAO_TYPE_START_BO,

  NUM_SAO_NEW_TYPES
};
#define NUM_SAO_EO_TYPES_LOG2 2

enum SAOEOClasses
{
  SAO_CLASS_EO_FULL_VALLEY = 0,
  SAO_CLASS_EO_HALF_VALLEY = 1,
  SAO_CLASS_EO_PLAIN       = 2,
  SAO_CLASS_EO_HALF_PEAK   = 3,
  SAO_CLASS_EO_FULL_PEAK   = 4,
  NUM_SAO_EO_CLASSES,
};

#define NUM_SAO_BO_CLASSES_LOG2  5
#define NUM_SAO_BO_CLASSES       (1<<NUM_SAO_BO_CLASSES_LOG2)

namespace Profile
{
  enum Name
  {
    NONE        = 0,
    MAIN_10     = 1,
    MAIN_444_10 = 2
  };
}

namespace Level
{
  enum Tier
  {
    MAIN = 0,
    HIGH = 1,
    NUMBER_OF_TIERS=2
  };

  enum Name
  {
    // code = (major_level * 16 + minor_level * 3)
    NONE     = 0,
    LEVEL1   = 16,
    LEVEL2   = 32,
    LEVEL2_1 = 35,
    LEVEL3   = 48,
    LEVEL3_1 = 51,
    LEVEL4   = 64,
    LEVEL4_1 = 67,
    LEVEL5   = 80,
    LEVEL5_1 = 83,
    LEVEL5_2 = 86,
    LEVEL6   = 96,
    LEVEL6_1 = 99,
    LEVEL6_2 = 102,
    LEVEL15_5 = 255,
  };
}

enum CostMode
{
  COST_STANDARD_LOSSY              = 0,
  COST_SEQUENCE_LEVEL_LOSSLESS     = 1,
  COST_LOSSLESS_CODING             = 2,
  COST_MIXED_LOSSLESS_LOSSY_CODING = 3
};

enum WeightedPredictionMethod
{
  WP_PER_PICTURE_WITH_SIMPLE_DC_COMBINED_COMPONENT                          =0,
  WP_PER_PICTURE_WITH_SIMPLE_DC_PER_COMPONENT                               =1,
  WP_PER_PICTURE_WITH_HISTOGRAM_AND_PER_COMPONENT                           =2,
  WP_PER_PICTURE_WITH_HISTOGRAM_AND_PER_COMPONENT_AND_CLIPPING              =3,
  WP_PER_PICTURE_WITH_HISTOGRAM_AND_PER_COMPONENT_AND_CLIPPING_AND_EXTENSION=4
};

enum FastInterSearchMode
{
  FASTINTERSEARCH_DISABLED = 0,
  FASTINTERSEARCH_MODE1    = 1, // TODO: assign better names to these.
  FASTINTERSEARCH_MODE2    = 2,
  FASTINTERSEARCH_MODE3    = 3
};

enum SPSExtensionFlagIndex
{
  SPS_EXT__REXT           = 0,
//SPS_EXT__MVHEVC         = 1, //for use in future versions
//SPS_EXT__SHVC           = 2, //for use in future versions
  SPS_EXT__NEXT           = 3,
  NUM_SPS_EXTENSION_FLAGS = 8
};

enum PPSExtensionFlagIndex
{
  PPS_EXT__REXT           = 0,
//PPS_EXT__MVHEVC         = 1, //for use in future versions
//PPS_EXT__SHVC           = 2, //for use in future versions
  NUM_PPS_EXTENSION_FLAGS = 8
};

// TODO: Existing names used for the different NAL unit types can be altered to better reflect the names in the spec.
//       However, the names in the spec are not yet stable at this point. Once the names are stable, a cleanup
//       effort can be done without use of macros to alter the names used to indicate the different NAL unit types.
enum NalUnitType
{
  NAL_UNIT_CODED_SLICE_TRAIL = 0,   // 0
  NAL_UNIT_CODED_SLICE_STSA,        // 1
  NAL_UNIT_CODED_SLICE_RADL,        // 2
  NAL_UNIT_CODED_SLICE_RASL,        // 3

  NAL_UNIT_RESERVED_VCL_4,
  NAL_UNIT_RESERVED_VCL_5,
  NAL_UNIT_RESERVED_VCL_6,

  NAL_UNIT_CODED_SLICE_IDR_W_RADL,  // 7
  NAL_UNIT_CODED_SLICE_IDR_N_LP,    // 8
  NAL_UNIT_CODED_SLICE_CRA,         // 9
  NAL_UNIT_CODED_SLICE_GDR,         // 10

  NAL_UNIT_RESERVED_IRAP_VCL_11,
  NAL_UNIT_RESERVED_IRAP_VCL_12,
  NAL_UNIT_DCI,                     // 13
  NAL_UNIT_VPS,                     // 14
  NAL_UNIT_SPS,                     // 15
  NAL_UNIT_PPS,                     // 16
  NAL_UNIT_PREFIX_APS,              // 17
  NAL_UNIT_SUFFIX_APS,              // 18
  NAL_UNIT_PH,                      // 19
  NAL_UNIT_ACCESS_UNIT_DELIMITER,   // 20
  NAL_UNIT_EOS,                     // 21
  NAL_UNIT_EOB,                     // 22
  NAL_UNIT_PREFIX_SEI,              // 23
  NAL_UNIT_SUFFIX_SEI,              // 24
  NAL_UNIT_FD,                      // 25

  NAL_UNIT_RESERVED_NVCL_26,
  NAL_UNIT_RESERVED_NVCL_27,

  NAL_UNIT_UNSPECIFIED_28,
  NAL_UNIT_UNSPECIFIED_29,
  NAL_UNIT_UNSPECIFIED_30,
  NAL_UNIT_UNSPECIFIED_31,
  NAL_UNIT_INVALID
};

#if SHARP_LUMA_DELTA_QP
enum LumaLevelToDQPMode
{
  LUMALVL_TO_DQP_DISABLED   = 0,
  LUMALVL_TO_DQP_AVG_METHOD = 1, // use average of CTU to determine luma level
  LUMALVL_TO_DQP_NUM_MODES  = 2
};
#endif

enum MergeType
{
  MRG_TYPE_DEFAULT_N        = 0, // 0
  MRG_TYPE_SUBPU_ATMVP,
  MRG_TYPE_IBC,
  NUM_MRG_TYPE                   // 5
};


//////////////////////////////////////////////////////////////////////////
// Encoder modes to try out
//////////////////////////////////////////////////////////////////////////

enum EncModeFeature
{
  ENC_FT_FRAC_BITS = 0,
  ENC_FT_DISTORTION,
  ENC_FT_RD_COST,
  ENC_FT_ENC_MODE_TYPE,
  ENC_FT_ENC_MODE_OPTS,
  ENC_FT_ENC_MODE_PART,
  NUM_ENC_FEATURES
};

enum ImvMode
{
  IMV_OFF = 0,
  IMV_FPEL,
  IMV_4PEL,
  IMV_HPEL,
  NUM_IMV_MODES
};


// ====================================================================================================================
// Type definition
// ====================================================================================================================

/// parameters for adaptive loop filter
class PicSym;

#define MAX_NUM_SAO_CLASSES  32  //(NUM_SAO_EO_GROUPS > NUM_SAO_BO_GROUPS)?NUM_SAO_EO_GROUPS:NUM_SAO_BO_GROUPS

struct SAOOffset
{
  SAOMode modeIdc; // NEW, MERGE, OFF
  int typeIdc;     // union of SAOModeMergeTypes and SAOModeNewTypes, depending on modeIdc.
  int typeAuxInfo; // BO: starting band index
  int offset[MAX_NUM_SAO_CLASSES];

  SAOOffset();
  ~SAOOffset();
  void reset();

  const SAOOffset& operator= (const SAOOffset& src);
};

struct SAOBlkParam
{

  SAOBlkParam();
  ~SAOBlkParam();
  void reset();
  const SAOBlkParam& operator= (const SAOBlkParam& src);
  SAOOffset& operator[](int compIdx){ return offsetParam[compIdx];}
  const SAOOffset& operator[](int compIdx) const { return offsetParam[compIdx];}
private:
  SAOOffset offsetParam[MAX_NUM_COMPONENT];

};



struct BitDepths
{
  int recon[MAX_NUM_CHANNEL_TYPE]; ///< the bit depth as indicated in the SPS
};

enum PLTRunMode
{
  PLT_RUN_INDEX = 0,
  PLT_RUN_COPY  = 1,
  NUM_PLT_RUN   = 2
};
/// parameters for deblocking filter
struct LFCUParam
{
  bool internalEdge;                     ///< indicates internal edge
  bool leftEdge;                         ///< indicates left edge
  bool topEdge;                          ///< indicates top edge
};



struct PictureHash
{
  std::vector<uint8_t> hash;

  bool operator==(const PictureHash &other) const
  {
    if (other.hash.size() != hash.size())
    {
      return false;
    }
    for(uint32_t i=0; i<uint32_t(hash.size()); i++)
    {
      if (other.hash[i] != hash[i])
      {
        return false;
      }
    }
    return true;
  }

  bool operator!=(const PictureHash &other) const
  {
    return !(*this == other);
  }
};

struct SEITimeSet
{
  SEITimeSet() : clockTimeStampFlag(false),
                     numUnitFieldBasedFlag(false),
                     countingType(0),
                     fullTimeStampFlag(false),
                     discontinuityFlag(false),
                     cntDroppedFlag(false),
                     numberOfFrames(0),
                     secondsValue(0),
                     minutesValue(0),
                     hoursValue(0),
                     secondsFlag(false),
                     minutesFlag(false),
                     hoursFlag(false),
                     timeOffsetLength(0),
                     timeOffsetValue(0)
  { }
  bool clockTimeStampFlag;
  bool numUnitFieldBasedFlag;
  int  countingType;
  bool fullTimeStampFlag;
  bool discontinuityFlag;
  bool cntDroppedFlag;
  int  numberOfFrames;
  int  secondsValue;
  int  minutesValue;
  int  hoursValue;
  bool secondsFlag;
  bool minutesFlag;
  bool hoursFlag;
  int  timeOffsetLength;
  int  timeOffsetValue;
};

struct SEIMasteringDisplay
{
  bool      colourVolumeSEIEnabled;
  uint32_t      maxLuminance;
  uint32_t      minLuminance;
  uint16_t    primaries[3][2];
  uint16_t    whitePoint[2];
};

#if SHARP_LUMA_DELTA_QP
struct LumaLevelToDeltaQPMapping
{
  LumaLevelToDQPMode                 mode;             ///< use deltaQP determined by block luma level
  double                             maxMethodWeight;  ///< weight of max luma value when mode = 2
  std::vector< std::pair<int, int> > mapping;          ///< first=luma level, second=delta QP.
#if ENABLE_QPA
  bool isEnabled() const { return (mode != LUMALVL_TO_DQP_DISABLED && mode != LUMALVL_TO_DQP_NUM_MODES); }
#else
  bool isEnabled() const { return mode!=LUMALVL_TO_DQP_DISABLED; }
#endif
};
#endif

#if ER_CHROMA_QP_WCG_PPS
struct WCGChromaQPControl
{
  bool isEnabled() const { return enabled; }
  bool   enabled;         ///< Enabled flag (0:default)
  double chromaCbQpScale; ///< Chroma Cb QP Scale (1.0:default)
  double chromaCrQpScale; ///< Chroma Cr QP Scale (1.0:default)
  double chromaQpScale;   ///< Chroma QP Scale (0.0:default)
  double chromaQpOffset;  ///< Chroma QP Offset (0.0:default)
};
#endif

class ChromaCbfs
{
public:
  ChromaCbfs()
    : Cb(true), Cr(true)
  {}
  ChromaCbfs( bool _cbf )
    : Cb( _cbf ), Cr( _cbf )
  {}
public:
  bool sigChroma( ChromaFormat chromaFormat ) const
  {
    if( chromaFormat == CHROMA_400 )
    {
      return false;
    }
    return   ( Cb || Cr );
  }
  bool& cbf( ComponentID compID )
  {
    bool *cbfs[MAX_NUM_TBLOCKS] = { nullptr, &Cb, &Cr };

    return *cbfs[compID];
  }
public:
  bool Cb;
  bool Cr;
};


enum MsgLevel
{
  SILENT  = 0,
  ERROR   = 1,
  WARNING = 2,
  INFO    = 3,
  NOTICE  = 4,
  VERBOSE = 5,
  DETAILS = 6
};
enum RESHAPE_SIGNAL_TYPE
{
  RESHAPE_SIGNAL_SDR = 0,
  RESHAPE_SIGNAL_PQ  = 1,
  RESHAPE_SIGNAL_HLG = 2,
  RESHAPE_SIGNAL_NULL = 100,
};


// ---------------------------------------------------------------------------
// exception class
// ---------------------------------------------------------------------------

class Exception : public std::exception
{
public:
  Exception( const std::string& _s ) : m_str( _s ) { }
  Exception( const Exception& _e ) : std::exception( _e ), m_str( _e.m_str ) { }
  virtual ~Exception() noexcept { };
  virtual const char* what() const noexcept { return m_str.c_str(); }
  Exception& operator=( const Exception& _e ) { std::exception::operator=( _e ); m_str = _e.m_str; return *this; }
  template<typename T> Exception& operator<<( T t ) { std::ostringstream oss; oss << t; m_str += oss.str(); return *this; }
private:
  std::string m_str;
};

// if a check fails with THROW or CHECK, please check if ported correctly from assert in revision 1196)
#define THROW(x)            throw( Exception( "\nERROR: In function \"" ) << __FUNCTION__ << "\" in " << __FILE__ << ":" << __LINE__ << ": " << x )
#define CHECK(c,x)          if(c){ THROW(x); }
#define EXIT(x)             throw( Exception( "\n" ) << x << "\n" )
#define CHECK_NULLPTR(_ptr) CHECK( !( _ptr ), "Accessing an empty pointer pointer!" )

#if !NDEBUG  // for non MSVC compiler, define _DEBUG if in debug mode to have same behavior between MSVC and others in debug
#ifndef _DEBUG
#define _DEBUG 1
#endif
#endif

#if defined( _DEBUG )
#define CHECKD(c,x)         if(c){ THROW(x); }
#else
#define CHECKD(c,x)
#endif // _DEBUG

// ---------------------------------------------------------------------------
// static vector
// ---------------------------------------------------------------------------

template<typename T, size_t N>
class static_vector
{
  T _arr[ N ];
  size_t _size;

public:

  typedef T         value_type;
  typedef size_t    size_type;
  typedef ptrdiff_t difference_type;
  typedef T&        reference;
  typedef T const&  const_reference;
  typedef T*        pointer;
  typedef T const*  const_pointer;
  typedef T*        iterator;
  typedef T const*  const_iterator;

  static const size_type max_num_elements = N;

  static_vector() : _size( 0 )                                 { }
  static_vector( size_t N_ ) : _size( N_ )                     { }
  static_vector( size_t N_, const T& _val ) : _size( 0 )       { resize( N_, _val ); }
  template<typename It>
  static_vector( It _it1, It _it2 ) : _size( 0 )               { while( _it1 < _it2 ) _arr[ _size++ ] = *_it1++; }
  static_vector( std::initializer_list<T> _il ) : _size( 0 )
  {
    typename std::initializer_list<T>::iterator _src1 = _il.begin();
    typename std::initializer_list<T>::iterator _src2 = _il.end();

    while( _src1 < _src2 ) _arr[ _size++ ] = *_src1++;

    CHECKD( _size > N, "capacity exceeded" );
  }
  static_vector& operator=( std::initializer_list<T> _il )
  {
    _size = 0;

    typename std::initializer_list<T>::iterator _src1 = _il.begin();
    typename std::initializer_list<T>::iterator _src2 = _il.end();

    while( _src1 < _src2 ) _arr[ _size++ ] = *_src1++;

    CHECKD( _size > N, "capacity exceeded" );
  }

  void resize( size_t N_ )                      { CHECKD( N_ > N, "capacity exceeded" ); while(_size < N_) _arr[ _size++ ] = T() ; _size = N_; }
  void resize( size_t N_, const T& _val )       { CHECKD( N_ > N, "capacity exceeded" ); while(_size < N_) _arr[ _size++ ] = _val; _size = N_; }
  void reserve( size_t N_ )                     { CHECKD( N_ > N, "capacity exceeded" ); }
  void push_back( const T& _val )               { CHECKD( _size >= N, "capacity exceeded" ); _arr[ _size++ ] = _val; }
  void push_back( T&& val )                     { CHECKD( _size >= N, "capacity exceeded" ); _arr[ _size++ ] = std::forward<T>( val ); }
  void pop_back()                               { CHECKD( _size == 0, "calling pop_back on an empty vector" ); _size--; }
  void pop_front()                              { CHECKD( _size == 0, "calling pop_front on an empty vector" ); _size--; for( int i = 0; i < _size; i++ ) _arr[i] = _arr[i + 1]; }
  void clear()                                  { _size = 0; }
  reference       at( size_t _i )               { CHECKD( _i >= _size, "Trying to access an out-of-bound-element" ); return _arr[ _i ]; }
  const_reference at( size_t _i ) const         { CHECKD( _i >= _size, "Trying to access an out-of-bound-element" ); return _arr[ _i ]; }
  reference       operator[]( size_t _i )       { CHECKD( _i >= _size, "Trying to access an out-of-bound-element" ); return _arr[ _i ]; }
  const_reference operator[]( size_t _i ) const { CHECKD( _i >= _size, "Trying to access an out-of-bound-element" ); return _arr[ _i ]; }
  reference       front()                       { CHECKD( _size == 0, "Trying to access the first element of an empty vector" ); return _arr[ 0 ]; }
  const_reference front() const                 { CHECKD( _size == 0, "Trying to access the first element of an empty vector" ); return _arr[ 0 ]; }
  reference       back()                        { CHECKD( _size == 0, "Trying to access the last element of an empty vector" );  return _arr[ _size - 1 ]; }
  const_reference back() const                  { CHECKD( _size == 0, "Trying to access the last element of an empty vector" );  return _arr[ _size - 1 ]; }
  pointer         data()                        { return _arr; }
  const_pointer   data() const                  { return _arr; }
  iterator        begin()                       { return _arr; }
  const_iterator  begin() const                 { return _arr; }
  const_iterator  cbegin() const                { return _arr; }
  iterator        end()                         { return _arr + _size; }
  const_iterator  end() const                   { return _arr + _size; };
  const_iterator  cend() const                  { return _arr + _size; };
  size_type       size() const                  { return _size; };
  size_type       byte_size() const             { return _size * sizeof( T ); }
  bool            empty() const                 { return _size == 0; }

  size_type       capacity() const              { return N; }
  size_type       max_size() const              { return N; }
  size_type       byte_capacity() const         { return sizeof(_arr); }

  iterator        insert( const_iterator _pos, const T& _val )
                                                { CHECKD( _size >= N, "capacity exceeded" );
                                                  for( difference_type i = _size - 1; i >= _pos - _arr; i-- ) _arr[i + 1] = _arr[i];
                                                  *const_cast<iterator>( _pos ) = _val;
                                                  _size++;
                                                  return const_cast<iterator>( _pos ); }

  iterator        insert( const_iterator _pos, T&& _val )
                                                { CHECKD( _size >= N, "capacity exceeded" );
                                                  for( difference_type i = _size - 1; i >= _pos - _arr; i-- ) _arr[i + 1] = _arr[i];
                                                  *const_cast<iterator>( _pos ) = std::forward<T>( _val );
                                                  _size++; return const_cast<iterator>( _pos ); }
  template<class InputIt>
  iterator        insert( const_iterator _pos, InputIt first, InputIt last )
                                                { const difference_type numEl = last - first;
                                                  CHECKD( _size + numEl >= N, "capacity exceeded" );
                                                  for( difference_type i = _size - 1; i >= _pos - _arr; i-- ) _arr[i + numEl] = _arr[i];
                                                  iterator it = const_cast<iterator>( _pos ); _size += numEl;
                                                  while( first != last ) *it++ = *first++;
                                                  return const_cast<iterator>( _pos ); }

  iterator        insert( const_iterator _pos, size_t numEl, const T& val )
                                                { //const difference_type numEl = last - first;
                                                  CHECKD( _size + numEl >= N, "capacity exceeded" );
                                                  for( difference_type i = _size - 1; i >= _pos - _arr; i-- ) _arr[i + numEl] = _arr[i];
                                                  iterator it = const_cast<iterator>( _pos ); _size += numEl;
                                                  for ( int k = 0; k < numEl; k++) *it++ = val;
                                                  return const_cast<iterator>( _pos ); }

  void            erase( const_iterator _pos )  { iterator it   = const_cast<iterator>( _pos ) - 1;
                                                  iterator last = end() - 1;
                                                  while( ++it != last ) *it = *( it + 1 );
                                                  _size--; }
};


// ---------------------------------------------------------------------------
// dynamic cache
// ---------------------------------------------------------------------------

template<typename T>
class dynamic_cache
{
  std::vector<T*> m_cache;
#if ENABLE_SPLIT_PARALLELISM
  int64_t         m_cacheId;
#endif

public:

#if ENABLE_SPLIT_PARALLELISM
  dynamic_cache()
  {
    static int cacheId = 0;
    m_cacheId = cacheId++;
  }

#endif
  ~dynamic_cache()
  {
    deleteEntries();
  }

  void deleteEntries()
  {
    for( auto &p : m_cache )
    {
      delete p;
      p = nullptr;
    }

    m_cache.clear();
  }

  T* get()
  {
    T* ret;

    if( !m_cache.empty() )
    {
      ret = m_cache.back();
      m_cache.pop_back();
#if ENABLE_SPLIT_PARALLELISM
      CHECK( ret->cacheId != m_cacheId, "Putting item into wrong cache!" );
      CHECK( !ret->cacheUsed,           "Fetched an element that should've been in cache!!" );
#endif
    }
    else
    {
      ret = new T;
    }

#if ENABLE_SPLIT_PARALLELISM
    ret->cacheId   = m_cacheId;
    ret->cacheUsed = false;

#endif
    return ret;
  }

  void cache( T* el )
  {
#if ENABLE_SPLIT_PARALLELISM
    CHECK( el->cacheId != m_cacheId, "Putting item into wrong cache!" );
    CHECK( el->cacheUsed,            "Putting cached item back into cache!" );

    el->cacheUsed = true;

#endif
    m_cache.push_back( el );
  }

  void cache( std::vector<T*>& vel )
  {
#if ENABLE_SPLIT_PARALLELISM
    for( auto el : vel )
    {
      CHECK( el->cacheId != m_cacheId, "Putting item into wrong cache!" );
      CHECK( el->cacheUsed,            "Putting cached item back into cache!" );

      el->cacheUsed = true;
    }

#endif
    m_cache.insert( m_cache.end(), vel.begin(), vel.end() );
    vel.clear();
  }
};

typedef dynamic_cache<struct CodingUnit    > CUCache;
typedef dynamic_cache<struct PredictionUnit> PUCache;
typedef dynamic_cache<struct TransformUnit > TUCache;

struct XUCache
{
  CUCache cuCache;
  PUCache puCache;
  TUCache tuCache;
};

#define SIGN(x) ( (x) >= 0 ? 1 : -1 )

//! \}

#endif

<|MERGE_RESOLUTION|>--- conflicted
+++ resolved
@@ -75,23 +75,21 @@
 #define JVET_S0160_ASPECT1_ASPECT9                        1 // JVET-S0160: Aspect 1 Infer the value of pps_loop_filter_across_tiles_enabled_flag to be equal to 0 (instead of 1) when not present
                                                             //             Aspect 9 The value of ph_poc_msb_cycle_present_flag is required to be equal to 0 when vps_independent_layer_flag[GeneralLayerIdx[nuh_layer_id]] is equal to 0 and there is an ILRP entry in RefPicList[0] or RefPicList[1] of a slice of the current picture
 
-<<<<<<< HEAD
+#define JVET_S0248_HRD_CLEANUP                            1 // JVET-S0248 Aspect7: When bp_alt_cpb_params_present_flag is equal to 1, the value of bp_du_hrd_params_present_flag shall be equal to 0.
+
+#define JVET_S0185_PROPOSAL2_SEI_CLEANUP                  1 // JVET-S0185_PROPOSAL2: Move signalling of syntax element bp_alt_cpb_params_present_flag
+
+#define JVET_S0181_PROPOSAL1                              1 // JVET-0181_Proposal1: Conditionally signal bp_sublayer_initial_cpb_removal_delay_present_flag
+
+#define JVET_S0177_SCALABLE_NESTING_SEI                   1 // JVET-S0177: Constraints on the scalable nesting SEI message
+
+#define JVET_R0068_ASPECT6_ENC_RESTRICTION                1 // encoder restriction for JVET-R0068 apsect 6
+
+#define JVET_S0186_SPS_CLEANUP                            1 // JVET-S0186: Proposal 1, move sps_chroma_format_idc and sps_log2_ctu_size_minus5 to take place sps_reserved_zero_4bits
+
 #define JVET_S0050_GCI                                    1 // JVET-S0050: Signal new GCI flags no_virtual_boundaries_constraint_flag and no_explicit_scaling_list_constraint_flag
                                                             //             Constrain the value of one_subpic_per_pic_constraint_flag, one_slice_per_pic_constraint_flag and no_aps_constraint_flag
                                                             //             Remove all constraints that require GCI fields to be equal to a value that imposes a constraint
-=======
-#define JVET_S0248_HRD_CLEANUP                            1 // JVET-S0248 Aspect7: When bp_alt_cpb_params_present_flag is equal to 1, the value of bp_du_hrd_params_present_flag shall be equal to 0.
-
-#define JVET_S0185_PROPOSAL2_SEI_CLEANUP                  1 // JVET-S0185_PROPOSAL2: Move signalling of syntax element bp_alt_cpb_params_present_flag
-
-#define JVET_S0181_PROPOSAL1                              1 // JVET-0181_Proposal1: Conditionally signal bp_sublayer_initial_cpb_removal_delay_present_flag
-
-#define JVET_S0177_SCALABLE_NESTING_SEI                   1 // JVET-S0177: Constraints on the scalable nesting SEI message
-
-#define JVET_R0068_ASPECT6_ENC_RESTRICTION                1 // encoder restriction for JVET-R0068 apsect 6
-
-#define JVET_S0186_SPS_CLEANUP                            1 // JVET-S0186: Proposal 1, move sps_chroma_format_idc and sps_log2_ctu_size_minus5 to take place sps_reserved_zero_4bits
->>>>>>> 0ac56cfc
 
 //########### place macros to be be kept below this line ###############
 #define JVET_S0257_DUMP_360SEI_MESSAGE                    1 // Software support of 360 SEI messages
