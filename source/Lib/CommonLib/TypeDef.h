--- conflicted
+++ resolved
@@ -50,16 +50,14 @@
 #include <assert.h>
 #include <cassert>
 
-<<<<<<< HEAD
+#define JVET_M0483_IBC                                    1 // Block level flag signaling and independent IBC mode
+
 #define JVET_M0102_INTRA_SUBPARTITIONS                    1
 
 #define JVET_M0303_IMPLICIT_MTS                           1 // Implicit transform selection (can be enabled with MTSImplicit encoder config parameter)
 
 #define FIX_DB_MAX_TRANSFORM_SIZE                         1
 #define JVET_M0908_CIIP_DB                                1
-=======
-#define JVET_M0483_IBC                                    1 // Block level flag signaling and independent IBC mode
->>>>>>> 48a8d410
 #define JVET_M0471_LONG_DEBLOCKING_FILTERS                1 
 #define JVET_M0427_INLOOP_RESHAPER                        1
 #define JVET_M0470                                        1 // Fixed GR/TU+EG-k transition point, use limited prefix length for escape codes
