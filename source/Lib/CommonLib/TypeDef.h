/* The copyright in this software is being made available under the BSD
 * License, included below. This software may be subject to other third party
 * and contributor rights, including patent rights, and no such rights are
 * granted under this license.
 *
 * Copyright (c) 2010-2019, ITU/ISO/IEC
 * All rights reserved.
 *
 * Redistribution and use in source and binary forms, with or without
 * modification, are permitted provided that the following conditions are met:
 *
 *  * Redistributions of source code must retain the above copyright notice,
 *    this list of conditions and the following disclaimer.
 *  * Redistributions in binary form must reproduce the above copyright notice,
 *    this list of conditions and the following disclaimer in the documentation
 *    and/or other materials provided with the distribution.
 *  * Neither the name of the ITU/ISO/IEC nor the names of its contributors may
 *    be used to endorse or promote products derived from this software without
 *    specific prior written permission.
 *
 * THIS SOFTWARE IS PROVIDED BY THE COPYRIGHT HOLDERS AND CONTRIBUTORS "AS IS"
 * AND ANY EXPRESS OR IMPLIED WARRANTIES, INCLUDING, BUT NOT LIMITED TO, THE
 * IMPLIED WARRANTIES OF MERCHANTABILITY AND FITNESS FOR A PARTICULAR PURPOSE
 * ARE DISCLAIMED. IN NO EVENT SHALL THE COPYRIGHT HOLDER OR CONTRIBUTORS
 * BE LIABLE FOR ANY DIRECT, INDIRECT, INCIDENTAL, SPECIAL, EXEMPLARY, OR
 * CONSEQUENTIAL DAMAGES (INCLUDING, BUT NOT LIMITED TO, PROCUREMENT OF
 * SUBSTITUTE GOODS OR SERVICES; LOSS OF USE, DATA, OR PROFITS; OR BUSINESS
 * INTERRUPTION) HOWEVER CAUSED AND ON ANY THEORY OF LIABILITY, WHETHER IN
 * CONTRACT, STRICT LIABILITY, OR TORT (INCLUDING NEGLIGENCE OR OTHERWISE)
 * ARISING IN ANY WAY OUT OF THE USE OF THIS SOFTWARE, EVEN IF ADVISED OF
 * THE POSSIBILITY OF SUCH DAMAGE.
 */

/** \file     TypeDef.h
    \brief    Define macros, basic types, new types and enumerations
*/

#ifndef __TYPEDEF__
#define __TYPEDEF__

#ifndef __COMMONDEF__
#error Include CommonDef.h not TypeDef.h
#endif

#include <vector>
#include <utility>
#include <sstream>
#include <cstddef>
#include <cstring>
#include <assert.h>
#include <cassert>

#define JVET_M0192_AFF_CHROMA_SIMPL                       1 // Affine chroma MV derivation simplification and rounding unification

#define JVET_M0116_ATMVP_LEFT_NB_FOR_OFFSET               1 // Only use left neighbor for ATMVP offset derivation, from M0273, M0240, M0116, M0338, M0204

#define JVET_M0063_BDOF_FIX                               1 // BDOF bitdepth bugfix

#define JVET_M0265_MV_ROUNDING_CLEANUP                    1 // Unify MV roundings and make SW/WD allignment

#define JVET_M0228_REMOVE_CPMV_COMPARE                    1 // Remove CPMV comparisons for construnted affine merge candidates from JVET-M0228, M0166, M0477

#define JVET_M0145_AFFINE_MV_CLIP                         1 // Missing clipping for MV storage in affine

#define JVET_M0264_HMVP_WITH_GBIIDX                       1 // Harmonization between HMVP and GBi

#define JVET_M0381_ONE_CTX_FOR_SUBBLOCK_MRG_IDX           1 // CE2.2.2 a: one context for subblock Merge index

#define JVET_M0118_M0185_TRIANGLE_FLAG_FIX                1 // Avoid signaling triangle flag if a CU uses MMVD or CIIP

#define JVET_M0487_INT_EXTEND                             1  // CE9.1.1 b: integer reference samples as 1 extended samples

#define JVET_M0444_SMVD                                   1 // SMVD mode

#define JVET_M0170_MRG_SHARELIST                          1
#if JVET_M0170_MRG_SHARELIST
#define MRG_SHARELIST_SHARSIZE                            32
#endif

#define JVET_M0064_CCLM_SIMPLIFICATION                    1

#define JVET_M0142_CCLM_COLLOCATED_CHROMA                 1 // Adding support for chroma sample location type 2 in CCLM

<<<<<<< HEAD
#define JVET_M0328_KEEP_ONE_WEIGHT_GROUP                  1

=======
>>>>>>> 51be553a
#define JVET_M0479_18BITS_MV_CLIP                         1

#define JVET_M0497_FAST_DST7                              1
#if JVET_M0497_FAST_DST7
#define JVET_M0497_MATRIX_MULT                            0 // 0: Fast method; 1: Matrix multiplication
#endif
#define JVET_M0502_PRED_MODE_CTX                          1

#define JVET_M0407_IBC_RANGE                              1 // extend IBC search range to some part of left CTU

#define JVET_M0464_UNI_MTS                                1
#define JVET_M0068_M0171_MMVD_CLEANUP                     1 // MMVD cleanup with 1) flip removal, 2) L1 zero vector fix, 3) bi-pred restriction after merge/MMVD
#define JVET_M0255_FRACMMVD_SWITCH                        1 // disable fractional MVD in MMVD adaptively

#if JVET_M0464_UNI_MTS
typedef std::pair<int, bool> TrMode;
typedef std::pair<int, int>  TrCost;
#endif

#define JVET_M0421_SPLIT_SIG                              1

#define JVET_M0173_MOVE_GT2_TO_FIRST_PASS                 1 // Moving the gtr2 flag to the first coding pass

#define REMOVE_BIN_DECISION_TREE                          1

#define JVET_M0446_M0888_M0905_VPDU_AT_PIC_BOUNDARY       1 

// clang-format off
#define JVET_M0453_CABAC_ENGINE                           1
#define JVET_M0512_MOTION_BUFFER_COMPRESSION              1

#define JVET_M0409_ATMVP_FIX                              1

#define JVET_L0090_PAIR_AVG                               1 // Add pairwise average candidates, replace HEVC combined candidates
#define REUSE_CU_RESULTS                                  1
// clang-format on

#ifndef JVET_B0051_NON_MPM_MODE
#define JVET_B0051_NON_MPM_MODE                         ( 1 && JEM_TOOLS )
#endif
#ifndef QTBT_AS_IN_JEM
#define QTBT_AS_IN_JEM                                    1
#endif
#ifndef HEVC_TOOLS
#define HEVC_TOOLS                                        0
#endif

#ifndef JVET_J0090_MEMORY_BANDWITH_MEASURE
#define JVET_J0090_MEMORY_BANDWITH_MEASURE                0
#endif

#ifndef EXTENSION_360_VIDEO
#define EXTENSION_360_VIDEO                               0   ///< extension for 360/spherical video coding support; this macro should be controlled by makefile, as it would be used to control whether the library is built and linked
#endif

#ifndef ENABLE_WPP_PARALLELISM
#define ENABLE_WPP_PARALLELISM                            0
#endif
#if ENABLE_WPP_PARALLELISM
#ifndef ENABLE_WPP_STATIC_LINK
#define ENABLE_WPP_STATIC_LINK                            0 // bug fix static link
#endif
#define PARL_WPP_MAX_NUM_THREADS                         16

#endif
#ifndef ENABLE_SPLIT_PARALLELISM
#define ENABLE_SPLIT_PARALLELISM                          0
#endif
#if ENABLE_SPLIT_PARALLELISM
#define PARL_SPLIT_MAX_NUM_JOBS                           6                             // number of parallel jobs that can be defined and need memory allocated
#define NUM_RESERVERD_SPLIT_JOBS                        ( PARL_SPLIT_MAX_NUM_JOBS + 1 )  // number of all data structures including the merge thread (0)
#define PARL_SPLIT_MAX_NUM_THREADS                        PARL_SPLIT_MAX_NUM_JOBS
#define NUM_SPLIT_THREADS_IF_MSVC                         4

#endif


// ====================================================================================================================
// NEXT software switches
// ====================================================================================================================
#define K0238_SAO_GREEDY_MERGE_ENCODING                   1

#ifndef ENABLE_TRACING
#define ENABLE_TRACING                                    0 // DISABLE by default (enable only when debugging, requires 15% run-time in decoding) -- see documentation in 'doc/DTrace for NextSoftware.pdf'
#if ENABLE_TRACING
#define K0149_BLOCK_STATISTICS                            1 // enables block statistics, which can be analysed with YUView (https://github.com/IENT/YUView)
#if K0149_BLOCK_STATISTICS
#define BLOCK_STATS_AS_CSV                                0 // statistics will be written in a comma separated value format. this is not supported by YUView
#endif
#endif
#endif // ! ENABLE_TRACING

#define WCG_EXT                                           0 // part of JEM sharp Luma qp
#define WCG_WPSNR                                         WCG_EXT

#if HEVC_TOOLS
#define HEVC_USE_INTRA_SMOOTHING_T32                      1
#define HEVC_USE_INTRA_SMOOTHING_T64                      1
#define JEM_USE_INTRA_BOUNDARY                            1
#define HEVC_USE_DC_PREDFILTERING                         1
#define HEVC_USE_HOR_VER_PREDFILTERING                    1
#define HEVC_USE_4x4_DSTVII                               1
#define HEVC_USE_MDCS                                     1
#define HEVC_USE_SIGN_HIDING                              1
#define HEVC_USE_SCALING_LISTS                            1
#define HEVC_VPS                                          1
#define HEVC_DEPENDENT_SLICES                             1
#define HEVC_TILES_WPP                                    1
#else
#define HEVC_USE_SIGN_HIDING                              1
#define HEVC_TILES_WPP                                    1
#endif

#define KEEP_PRED_AND_RESI_SIGNALS                        0


#if QTBT_AS_IN_JEM // macros which will cause changes in the decoder behavior ara marked with *** - keep them on to retain compatibility with JEM-toolcheck
#define HM_QTBT_AS_IN_JEM                                 1   // ***
#if     HM_QTBT_AS_IN_JEM
#define HM_QTBT_AS_IN_JEM_QUANT                           1   // ***
#define HM_QTBT_REPRODUCE_FAST_LCTU_BUG                   1
#endif
#define HM_CODED_CU_INFO                                  1   // like in JEM, when related CU is skipped, it stays like this even if a non skip mode wins...
#define HM_4TAPIF_AS_IN_JEM                               1   // *** - PM: condition not well suited for 4-tap interpolation filters
#define HM_MDIS_AS_IN_JEM                                 1   // *** - PM: not filtering ref. samples for 64xn case and using Planar MDIS condition at encoder
#define HM_JEM_CLIP_PEL                                   1   // ***
#define HM_JEM_MERGE_CANDS                                0   // ***

#endif//JEM_COMP

// ====================================================================================================================
// Debugging
// ====================================================================================================================

// most debugging tools are now bundled within the ENABLE_TRACING macro -- see documentation to see how to use

#define PRINT_MACRO_VALUES                                1 ///< When enabled, the encoder prints out a list of the non-environment-variable controlled macros and their values on startup

#define INTRA_FULL_SEARCH                                 0 ///< enables full mode search for intra estimation

// TODO: rename this macro to DECODER_DEBUG_BIT_STATISTICS (may currently cause merge issues with other branches)
// This can be enabled by the makefile
#ifndef RExt__DECODER_DEBUG_BIT_STATISTICS
#define RExt__DECODER_DEBUG_BIT_STATISTICS                0 ///< 0 (default) = decoder reports as normal, 1 = decoder produces bit usage statistics (will impact decoder run time by up to ~10%)
#endif

#ifndef RExt__DECODER_DEBUG_TOOL_STATISTICS
#define RExt__DECODER_DEBUG_TOOL_STATISTICS               0 ///< 0 (default) = decoder reports as normal, 1 = decoder produces tool usage statistics
#endif

#if RExt__DECODER_DEBUG_BIT_STATISTICS || RExt__DECODER_DEBUG_TOOL_STATISTICS
#define RExt__DECODER_DEBUG_STATISTICS                    1
#endif

// ====================================================================================================================
// Tool Switches - transitory (these macros are likely to be removed in future revisions)
// ====================================================================================================================

#define DECODER_CHECK_SUBSTREAM_AND_SLICE_TRAILING_BYTES  1 ///< TODO: integrate this macro into a broader conformance checking system.
#define T0196_SELECTIVE_RDOQ                              1 ///< selective RDOQ
#define U0040_MODIFIED_WEIGHTEDPREDICTION_WITH_BIPRED_AND_CLIPPING 1
#define U0033_ALTERNATIVE_TRANSFER_CHARACTERISTICS_SEI    1 ///< Alternative transfer characteristics SEI message (JCTVC-U0033, with syntax naming from V1005)
#define X0038_LAMBDA_FROM_QP_CAPABILITY                   1 ///< This approach derives lambda from QP+QPoffset+QPoffset2. QPoffset2 is derived from QP+QPoffset using a linear model that is clipped between 0 and 3.
                                                            // To use this capability enable config parameter LambdaFromQpEnable

// ====================================================================================================================
// Tool Switches
// ====================================================================================================================


// This can be enabled by the makefile
#ifndef RExt__HIGH_BIT_DEPTH_SUPPORT
#define RExt__HIGH_BIT_DEPTH_SUPPORT                      0 ///< 0 (default) use data type definitions for 8-10 bit video, 1 = use larger data types to allow for up to 16-bit video (originally developed as part of N0188)
#endif

// SIMD optimizations
#define SIMD_ENABLE                                       1
#define ENABLE_SIMD_OPT                                 ( SIMD_ENABLE && !RExt__HIGH_BIT_DEPTH_SUPPORT )    ///< SIMD optimizations, no impact on RD performance
#define ENABLE_SIMD_OPT_MCIF                            ( 1 && ENABLE_SIMD_OPT )                            ///< SIMD optimization for the interpolation filter, no impact on RD performance
#define ENABLE_SIMD_OPT_BUFFER                          ( 1 && ENABLE_SIMD_OPT )                            ///< SIMD optimization for the buffer operations, no impact on RD performance
#define ENABLE_SIMD_OPT_DIST                            ( 1 && ENABLE_SIMD_OPT )                            ///< SIMD optimization for the distortion calculations(SAD,SSE,HADAMARD), no impact on RD performance
#define ENABLE_SIMD_OPT_AFFINE_ME                       ( 1 && ENABLE_SIMD_OPT )                            ///< SIMD optimization for affine ME, no impact on RD performance
#define ENABLE_SIMD_OPT_ALF                             ( 1 && ENABLE_SIMD_OPT )                            ///< SIMD optimization for ALF
#if ENABLE_SIMD_OPT_BUFFER
#define ENABLE_SIMD_OPT_GBI                               1                                                 ///< SIMD optimization for GBi   
#endif

// End of SIMD optimizations


#define ME_ENABLE_ROUNDING_OF_MVS                         1 ///< 0 (default) = disables rounding of motion vectors when right shifted,  1 = enables rounding

#define RDOQ_CHROMA_LAMBDA                                1 ///< F386: weighting of chroma for RDOQ

#define U0132_TARGET_BITS_SATURATION                      1 ///< Rate control with target bits saturation method
#ifdef  U0132_TARGET_BITS_SATURATION
#define V0078_ADAPTIVE_LOWER_BOUND                        1 ///< Target bits saturation with adaptive lower bound
#endif
#define W0038_DB_OPT                                      1 ///< adaptive DB parameter selection, LoopFilterOffsetInPPS and LoopFilterDisable are set to 0 and DeblockingFilterMetric=2;
#define W0038_CQP_ADJ                                     1 ///< chroma QP adjustment based on TL, CQPTLAdjustEnabled is set to 1;

#define SHARP_LUMA_DELTA_QP                               1 ///< include non-normative LCU deltaQP and normative chromaQP change
#define ER_CHROMA_QP_WCG_PPS                              1 ///< Chroma QP model for WCG used in Anchor 3.2
#define ENABLE_QPA                                        1 ///< Non-normative perceptual QP adaptation according to JVET-H0047 and JVET-K0206. Deactivated by default, activated using encoder arguments --PerceptQPA=1 --SliceChromaQPOffsetPeriodicity=1



#define RDOQ_CHROMA                                       1 ///< use of RDOQ in chroma

#define QP_SWITCHING_FOR_PARALLEL                         1 ///< Replace floating point QP with a source-file frame number. After switching POC, increase base QP instead of frame level QP.

#define LUMA_ADAPTIVE_DEBLOCKING_FILTER_QP_OFFSET         1 /// JVET-L0414 (CE11.2.2) with explicit signalling of num interval, threshold and qpOffset
// ====================================================================================================================
// Derived macros
// ====================================================================================================================

#if RExt__HIGH_BIT_DEPTH_SUPPORT
#define FULL_NBIT                                         1 ///< When enabled, use distortion measure derived from all bits of source data, otherwise discard (bitDepth - 8) least-significant bits of distortion
#define RExt__HIGH_PRECISION_FORWARD_TRANSFORM            1 ///< 0 use original 6-bit transform matrices for both forward and inverse transform, 1 (default) = use original matrices for inverse transform and high precision matrices for forward transform
#else
#define FULL_NBIT                                         1 ///< When enabled, use distortion measure derived from all bits of source data, otherwise discard (bitDepth - 8) least-significant bits of distortion
#define RExt__HIGH_PRECISION_FORWARD_TRANSFORM            0 ///< 0 (default) use original 6-bit transform matrices for both forward and inverse transform, 1 = use original matrices for inverse transform and high precision matrices for forward transform
#endif

#if FULL_NBIT
#define DISTORTION_PRECISION_ADJUSTMENT(x)                0
#else
#define DISTORTION_ESTIMATION_BITS                        8
#define DISTORTION_PRECISION_ADJUSTMENT(x)                ((x>DISTORTION_ESTIMATION_BITS)? ((x)-DISTORTION_ESTIMATION_BITS) : 0)
#endif

// ====================================================================================================================
// Error checks
// ====================================================================================================================

#if ((RExt__HIGH_PRECISION_FORWARD_TRANSFORM != 0) && (RExt__HIGH_BIT_DEPTH_SUPPORT == 0))
#error ERROR: cannot enable RExt__HIGH_PRECISION_FORWARD_TRANSFORM without RExt__HIGH_BIT_DEPTH_SUPPORT
#endif

// ====================================================================================================================
// Named numerical types
// ====================================================================================================================

#if RExt__HIGH_BIT_DEPTH_SUPPORT
typedef       int             Pel;               ///< pixel type
typedef       int64_t           TCoeff;            ///< transform coefficient
typedef       int             TMatrixCoeff;      ///< transform matrix coefficient
typedef       int16_t           TFilterCoeff;      ///< filter coefficient
typedef       int64_t           Intermediate_Int;  ///< used as intermediate value in calculations
typedef       uint64_t          Intermediate_UInt; ///< used as intermediate value in calculations
#else
typedef       int16_t           Pel;               ///< pixel type
typedef       int             TCoeff;            ///< transform coefficient
typedef       int16_t           TMatrixCoeff;      ///< transform matrix coefficient
typedef       int16_t           TFilterCoeff;      ///< filter coefficient
typedef       int             Intermediate_Int;  ///< used as intermediate value in calculations
typedef       uint32_t            Intermediate_UInt; ///< used as intermediate value in calculations
#endif

typedef       uint64_t          SplitSeries;       ///< used to encoded the splits that caused a particular CU size

typedef       uint64_t        Distortion;        ///< distortion measurement

// ====================================================================================================================
// Enumeration
// ====================================================================================================================
enum QuantFlags
{
  Q_INIT           = 0x0,
  Q_USE_RDOQ       = 0x1,
  Q_RDOQTS         = 0x2,
  Q_SELECTIVE_RDOQ = 0x4,
};

//EMT transform tags
enum TransType
{
  DCT2 = 0,
  DCT8 = 1,
  DST7 = 2,
  NUM_TRANS_TYPE = 3,
  DCT2_EMT = 4
};

enum RDPCMMode
{
  RDPCM_OFF             = 0,
  RDPCM_HOR             = 1,
  RDPCM_VER             = 2,
  NUMBER_OF_RDPCM_MODES = 3
};

enum RDPCMSignallingMode
{
  RDPCM_SIGNAL_IMPLICIT            = 0,
  RDPCM_SIGNAL_EXPLICIT            = 1,
  NUMBER_OF_RDPCM_SIGNALLING_MODES = 2
};

/// supported slice type
enum SliceType
{
  B_SLICE               = 0,
  P_SLICE               = 1,
  I_SLICE               = 2,
  NUMBER_OF_SLICE_TYPES = 3
};

/// chroma formats (according to semantics of chroma_format_idc)
enum ChromaFormat
{
  CHROMA_400        = 0,
  CHROMA_420        = 1,
  CHROMA_422        = 2,
  CHROMA_444        = 3,
  NUM_CHROMA_FORMAT = 4
};

enum ChannelType
{
  CHANNEL_TYPE_LUMA    = 0,
  CHANNEL_TYPE_CHROMA  = 1,
  MAX_NUM_CHANNEL_TYPE = 2
};

#define CH_L CHANNEL_TYPE_LUMA
#define CH_C CHANNEL_TYPE_CHROMA

enum ComponentID
{
  COMPONENT_Y         = 0,
  COMPONENT_Cb        = 1,
  COMPONENT_Cr        = 2,
  MAX_NUM_COMPONENT   = 3,
  MAX_NUM_TBLOCKS     = MAX_NUM_COMPONENT
};

#define MAP_CHROMA(c) (ComponentID(c))

enum InputColourSpaceConversion // defined in terms of conversion prior to input of encoder.
{
  IPCOLOURSPACE_UNCHANGED               = 0,
  IPCOLOURSPACE_YCbCrtoYCrCb            = 1, // Mainly used for debug!
  IPCOLOURSPACE_YCbCrtoYYY              = 2, // Mainly used for debug!
  IPCOLOURSPACE_RGBtoGBR                = 3,
  NUMBER_INPUT_COLOUR_SPACE_CONVERSIONS = 4
};

enum MATRIX_COEFFICIENTS // Table E.5 (Matrix coefficients)
{
  MATRIX_COEFFICIENTS_RGB                           = 0,
  MATRIX_COEFFICIENTS_BT709                         = 1,
  MATRIX_COEFFICIENTS_UNSPECIFIED                   = 2,
  MATRIX_COEFFICIENTS_RESERVED_BY_ITUISOIEC         = 3,
  MATRIX_COEFFICIENTS_USFCCT47                      = 4,
  MATRIX_COEFFICIENTS_BT601_625                     = 5,
  MATRIX_COEFFICIENTS_BT601_525                     = 6,
  MATRIX_COEFFICIENTS_SMPTE240                      = 7,
  MATRIX_COEFFICIENTS_YCGCO                         = 8,
  MATRIX_COEFFICIENTS_BT2020_NON_CONSTANT_LUMINANCE = 9,
  MATRIX_COEFFICIENTS_BT2020_CONSTANT_LUMINANCE     = 10,
};

enum DeblockEdgeDir
{
  EDGE_VER     = 0,
  EDGE_HOR     = 1,
  NUM_EDGE_DIR = 2
};

/// supported prediction type
enum PredMode
{
  MODE_INTER                 = 0,     ///< inter-prediction mode
  MODE_INTRA                 = 1,     ///< intra-prediction mode
  NUMBER_OF_PREDICTION_MODES = 2,
};

/// reference list index
enum RefPicList
{
  REF_PIC_LIST_0               = 0,   ///< reference list 0
  REF_PIC_LIST_1               = 1,   ///< reference list 1
  NUM_REF_PIC_LIST_01          = 2,
  REF_PIC_LIST_X               = 100  ///< special mark
};

#define L0 REF_PIC_LIST_0
#define L1 REF_PIC_LIST_1

/// distortion function index
enum DFunc
{
  DF_SSE             = 0,             ///< general size SSE
  DF_SSE2            = DF_SSE+1,      ///<   2xM SSE
  DF_SSE4            = DF_SSE+2,      ///<   4xM SSE
  DF_SSE8            = DF_SSE+3,      ///<   8xM SSE
  DF_SSE16           = DF_SSE+4,      ///<  16xM SSE
  DF_SSE32           = DF_SSE+5,      ///<  32xM SSE
  DF_SSE64           = DF_SSE+6,      ///<  64xM SSE
  DF_SSE16N          = DF_SSE+7,      ///< 16NxM SSE

  DF_SAD             = 8,             ///< general size SAD
  DF_SAD2            = DF_SAD+1,      ///<   2xM SAD
  DF_SAD4            = DF_SAD+2,      ///<   4xM SAD
  DF_SAD8            = DF_SAD+3,      ///<   8xM SAD
  DF_SAD16           = DF_SAD+4,      ///<  16xM SAD
  DF_SAD32           = DF_SAD+5,      ///<  32xM SAD
  DF_SAD64           = DF_SAD+6,      ///<  64xM SAD
  DF_SAD16N          = DF_SAD+7,      ///< 16NxM SAD

  DF_HAD             = 16,            ///< general size Hadamard
  DF_HAD2            = DF_HAD+1,      ///<   2xM HAD
  DF_HAD4            = DF_HAD+2,      ///<   4xM HAD
  DF_HAD8            = DF_HAD+3,      ///<   8xM HAD
  DF_HAD16           = DF_HAD+4,      ///<  16xM HAD
  DF_HAD32           = DF_HAD+5,      ///<  32xM HAD
  DF_HAD64           = DF_HAD+6,      ///<  64xM HAD
  DF_HAD16N          = DF_HAD+7,      ///< 16NxM HAD

  DF_SAD12           = 24,
  DF_SAD24           = 25,
  DF_SAD48           = 26,

  DF_MRSAD           = 27,            ///< general size MR SAD
  DF_MRSAD2          = DF_MRSAD+1,    ///<   2xM MR SAD
  DF_MRSAD4          = DF_MRSAD+2,    ///<   4xM MR SAD
  DF_MRSAD8          = DF_MRSAD+3,    ///<   8xM MR SAD
  DF_MRSAD16         = DF_MRSAD+4,    ///<  16xM MR SAD
  DF_MRSAD32         = DF_MRSAD+5,    ///<  32xM MR SAD
  DF_MRSAD64         = DF_MRSAD+6,    ///<  64xM MR SAD
  DF_MRSAD16N        = DF_MRSAD+7,    ///< 16NxM MR SAD

  DF_MRHAD           = 35,            ///< general size MR Hadamard
  DF_MRHAD2          = DF_MRHAD+1,    ///<   2xM MR HAD
  DF_MRHAD4          = DF_MRHAD+2,    ///<   4xM MR HAD
  DF_MRHAD8          = DF_MRHAD+3,    ///<   8xM MR HAD
  DF_MRHAD16         = DF_MRHAD+4,    ///<  16xM MR HAD
  DF_MRHAD32         = DF_MRHAD+5,    ///<  32xM MR HAD
  DF_MRHAD64         = DF_MRHAD+6,    ///<  64xM MR HAD
  DF_MRHAD16N        = DF_MRHAD+7,    ///< 16NxM MR HAD

  DF_MRSAD12         = 43,
  DF_MRSAD24         = 44,
  DF_MRSAD48         = 45,

  DF_SAD_FULL_NBIT    = 46,
  DF_SAD_FULL_NBIT2   = DF_SAD_FULL_NBIT+1,    ///<   2xM SAD with full bit usage
  DF_SAD_FULL_NBIT4   = DF_SAD_FULL_NBIT+2,    ///<   4xM SAD with full bit usage
  DF_SAD_FULL_NBIT8   = DF_SAD_FULL_NBIT+3,    ///<   8xM SAD with full bit usage
  DF_SAD_FULL_NBIT16  = DF_SAD_FULL_NBIT+4,    ///<  16xM SAD with full bit usage
  DF_SAD_FULL_NBIT32  = DF_SAD_FULL_NBIT+5,    ///<  32xM SAD with full bit usage
  DF_SAD_FULL_NBIT64  = DF_SAD_FULL_NBIT+6,    ///<  64xM SAD with full bit usage
  DF_SAD_FULL_NBIT16N = DF_SAD_FULL_NBIT+7,    ///< 16NxM SAD with full bit usage

#if WCG_EXT
  DF_SSE_WTD          = 54,                ///< general size SSE
  DF_SSE2_WTD         = DF_SSE_WTD+1,      ///<   4xM SSE
  DF_SSE4_WTD         = DF_SSE_WTD+2,      ///<   4xM SSE
  DF_SSE8_WTD         = DF_SSE_WTD+3,      ///<   8xM SSE
  DF_SSE16_WTD        = DF_SSE_WTD+4,      ///<  16xM SSE
  DF_SSE32_WTD        = DF_SSE_WTD+5,      ///<  32xM SSE
  DF_SSE64_WTD        = DF_SSE_WTD+6,      ///<  64xM SSE
  DF_SSE16N_WTD       = DF_SSE_WTD+7,      ///< 16NxM SSE
  DF_DEFAULT_ORI      = DF_SSE_WTD+8,
#endif

  DF_SAD_INTERMEDIATE_BITDEPTH = 63,

  DF_TOTAL_FUNCTIONS = 64
};

/// motion vector predictor direction used in AMVP
enum MvpDir
{
  MD_LEFT = 0,          ///< MVP of left block
  MD_ABOVE,             ///< MVP of above block
  MD_ABOVE_RIGHT,       ///< MVP of above right block
  MD_BELOW_LEFT,        ///< MVP of below left block
  MD_ABOVE_LEFT         ///< MVP of above left block
};

enum StoredResidualType
{
  RESIDUAL_RECONSTRUCTED          = 0,
  RESIDUAL_ENCODER_SIDE           = 1,
  NUMBER_OF_STORED_RESIDUAL_TYPES = 2
};

enum TransformDirection
{
  TRANSFORM_FORWARD              = 0,
  TRANSFORM_INVERSE              = 1,
  TRANSFORM_NUMBER_OF_DIRECTIONS = 2
};

/// supported ME search methods
enum MESearchMethod
{
  MESEARCH_FULL              = 0,
  MESEARCH_DIAMOND           = 1,
  MESEARCH_SELECTIVE         = 2,
  MESEARCH_DIAMOND_ENHANCED  = 3,
  MESEARCH_NUMBER_OF_METHODS = 4
};

/// coefficient scanning type used in ACS
enum CoeffScanType
{
  SCAN_DIAG = 0,        ///< up-right diagonal scan
#if HEVC_USE_MDCS
  SCAN_HOR  = 1,        ///< horizontal first scan
  SCAN_VER  = 2,        ///< vertical first scan
#endif
  SCAN_NUMBER_OF_TYPES
};

enum CoeffScanGroupType
{
  SCAN_UNGROUPED   = 0,
  SCAN_GROUPED_4x4 = 1,
  SCAN_NUMBER_OF_GROUP_TYPES = 2
};

enum SignificanceMapContextType
{
  CONTEXT_TYPE_4x4    = 0,
  CONTEXT_TYPE_8x8    = 1,
  CONTEXT_TYPE_NxN    = 2,
  CONTEXT_TYPE_SINGLE = 3,
  CONTEXT_NUMBER_OF_TYPES = 4
};

#if HEVC_USE_SCALING_LISTS
enum ScalingListMode
{
  SCALING_LIST_OFF,
  SCALING_LIST_DEFAULT,
  SCALING_LIST_FILE_READ
};

enum ScalingListSize
{
  SCALING_LIST_2x2 = 0,
  SCALING_LIST_4x4,
  SCALING_LIST_8x8,
  SCALING_LIST_16x16,
  SCALING_LIST_32x32,
  SCALING_LIST_64x64,
  SCALING_LIST_128x128,
  SCALING_LIST_SIZE_NUM,
  SCALING_LIST_FIRST_CODED = SCALING_LIST_4x4, // smallest scaling coded as High Level Parameter
  SCALING_LIST_LAST_CODED  = SCALING_LIST_32x32
};
#endif

// Slice / Slice segment encoding modes
enum SliceConstraint
{
  NO_SLICES              = 0,          ///< don't use slices / slice segments
  FIXED_NUMBER_OF_CTU    = 1,          ///< Limit maximum number of largest coding tree units in a slice / slice segments
  FIXED_NUMBER_OF_BYTES  = 2,          ///< Limit maximum number of bytes in a slice / slice segment
#if HEVC_TILES_WPP
  FIXED_NUMBER_OF_TILES  = 3,          ///< slices / slice segments span an integer number of tiles
  NUMBER_OF_SLICE_CONSTRAINT_MODES = 4
#else
  NUMBER_OF_SLICE_CONSTRAINT_MODES = 3
#endif
};

// For use with decoded picture hash SEI messages, generated by encoder.
enum HashType
{
  HASHTYPE_MD5             = 0,
  HASHTYPE_CRC             = 1,
  HASHTYPE_CHECKSUM        = 2,
  HASHTYPE_NONE            = 3,
  NUMBER_OF_HASHTYPES      = 4
};

enum SAOMode //mode
{
  SAO_MODE_OFF = 0,
  SAO_MODE_NEW,
  SAO_MODE_MERGE,
  NUM_SAO_MODES
};

enum SAOModeMergeTypes
{
  SAO_MERGE_LEFT =0,
  SAO_MERGE_ABOVE,
  NUM_SAO_MERGE_TYPES
};


enum SAOModeNewTypes
{
  SAO_TYPE_START_EO =0,
  SAO_TYPE_EO_0 = SAO_TYPE_START_EO,
  SAO_TYPE_EO_90,
  SAO_TYPE_EO_135,
  SAO_TYPE_EO_45,

  SAO_TYPE_START_BO,
  SAO_TYPE_BO = SAO_TYPE_START_BO,

  NUM_SAO_NEW_TYPES
};
#define NUM_SAO_EO_TYPES_LOG2 2

enum SAOEOClasses
{
  SAO_CLASS_EO_FULL_VALLEY = 0,
  SAO_CLASS_EO_HALF_VALLEY = 1,
  SAO_CLASS_EO_PLAIN       = 2,
  SAO_CLASS_EO_HALF_PEAK   = 3,
  SAO_CLASS_EO_FULL_PEAK   = 4,
  NUM_SAO_EO_CLASSES,
};

#define NUM_SAO_BO_CLASSES_LOG2  5
#define NUM_SAO_BO_CLASSES       (1<<NUM_SAO_BO_CLASSES_LOG2)

namespace Profile
{
  enum Name
  {
    NONE = 0,
    MAIN = 1,
    MAIN10 = 2,
    MAINSTILLPICTURE = 3,
    MAINREXT = 4,
    HIGHTHROUGHPUTREXT = 5,
    NEXT = 6
  };
}

namespace Level
{
  enum Tier
  {
    MAIN = 0,
    HIGH = 1,
  };

  enum Name
  {
    // code = (level * 30)
    NONE     = 0,
    LEVEL1   = 30,
    LEVEL2   = 60,
    LEVEL2_1 = 63,
    LEVEL3   = 90,
    LEVEL3_1 = 93,
    LEVEL4   = 120,
    LEVEL4_1 = 123,
    LEVEL5   = 150,
    LEVEL5_1 = 153,
    LEVEL5_2 = 156,
    LEVEL6   = 180,
    LEVEL6_1 = 183,
    LEVEL6_2 = 186,
    LEVEL8_5 = 255,
  };
}

enum CostMode
{
  COST_STANDARD_LOSSY              = 0,
  COST_SEQUENCE_LEVEL_LOSSLESS     = 1,
  COST_LOSSLESS_CODING             = 2,
  COST_MIXED_LOSSLESS_LOSSY_CODING = 3
};

enum WeightedPredictionMethod
{
  WP_PER_PICTURE_WITH_SIMPLE_DC_COMBINED_COMPONENT                          =0,
  WP_PER_PICTURE_WITH_SIMPLE_DC_PER_COMPONENT                               =1,
  WP_PER_PICTURE_WITH_HISTOGRAM_AND_PER_COMPONENT                           =2,
  WP_PER_PICTURE_WITH_HISTOGRAM_AND_PER_COMPONENT_AND_CLIPPING              =3,
  WP_PER_PICTURE_WITH_HISTOGRAM_AND_PER_COMPONENT_AND_CLIPPING_AND_EXTENSION=4
};

enum FastInterSearchMode
{
  FASTINTERSEARCH_DISABLED = 0,
  FASTINTERSEARCH_MODE1    = 1, // TODO: assign better names to these.
  FASTINTERSEARCH_MODE2    = 2,
  FASTINTERSEARCH_MODE3    = 3
};

enum SPSExtensionFlagIndex
{
  SPS_EXT__REXT           = 0,
//SPS_EXT__MVHEVC         = 1, //for use in future versions
//SPS_EXT__SHVC           = 2, //for use in future versions
  SPS_EXT__NEXT           = 3,
  NUM_SPS_EXTENSION_FLAGS = 8
};

enum PPSExtensionFlagIndex
{
  PPS_EXT__REXT           = 0,
//PPS_EXT__MVHEVC         = 1, //for use in future versions
//PPS_EXT__SHVC           = 2, //for use in future versions
  NUM_PPS_EXTENSION_FLAGS = 8
};

// TODO: Existing names used for the different NAL unit types can be altered to better reflect the names in the spec.
//       However, the names in the spec are not yet stable at this point. Once the names are stable, a cleanup
//       effort can be done without use of macros to alter the names used to indicate the different NAL unit types.
enum NalUnitType
{
  NAL_UNIT_CODED_SLICE_TRAIL_N = 0, // 0
  NAL_UNIT_CODED_SLICE_TRAIL_R,     // 1

  NAL_UNIT_CODED_SLICE_TSA_N,       // 2
  NAL_UNIT_CODED_SLICE_TSA_R,       // 3

  NAL_UNIT_CODED_SLICE_STSA_N,      // 4
  NAL_UNIT_CODED_SLICE_STSA_R,      // 5

  NAL_UNIT_CODED_SLICE_RADL_N,      // 6
  NAL_UNIT_CODED_SLICE_RADL_R,      // 7

  NAL_UNIT_CODED_SLICE_RASL_N,      // 8
  NAL_UNIT_CODED_SLICE_RASL_R,      // 9

  NAL_UNIT_RESERVED_VCL_N10,
  NAL_UNIT_RESERVED_VCL_R11,
  NAL_UNIT_RESERVED_VCL_N12,
  NAL_UNIT_RESERVED_VCL_R13,
  NAL_UNIT_RESERVED_VCL_N14,
  NAL_UNIT_RESERVED_VCL_R15,

  NAL_UNIT_CODED_SLICE_BLA_W_LP,    // 16
  NAL_UNIT_CODED_SLICE_BLA_W_RADL,  // 17
  NAL_UNIT_CODED_SLICE_BLA_N_LP,    // 18
  NAL_UNIT_CODED_SLICE_IDR_W_RADL,  // 19
  NAL_UNIT_CODED_SLICE_IDR_N_LP,    // 20
  NAL_UNIT_CODED_SLICE_CRA,         // 21
  NAL_UNIT_RESERVED_IRAP_VCL22,
  NAL_UNIT_RESERVED_IRAP_VCL23,

  NAL_UNIT_RESERVED_VCL24,
  NAL_UNIT_RESERVED_VCL25,
  NAL_UNIT_RESERVED_VCL26,
  NAL_UNIT_RESERVED_VCL27,
  NAL_UNIT_RESERVED_VCL28,
  NAL_UNIT_RESERVED_VCL29,
  NAL_UNIT_RESERVED_VCL30,
  NAL_UNIT_RESERVED_VCL31,

#if HEVC_VPS
  NAL_UNIT_VPS,                     // 32
#else
  NAL_UNIT_RESERVED_32,
#endif
  NAL_UNIT_SPS,                     // 33
  NAL_UNIT_PPS,                     // 34
  NAL_UNIT_ACCESS_UNIT_DELIMITER,   // 35
  NAL_UNIT_EOS,                     // 36
  NAL_UNIT_EOB,                     // 37
  NAL_UNIT_FILLER_DATA,             // 38
  NAL_UNIT_PREFIX_SEI,              // 39
  NAL_UNIT_SUFFIX_SEI,              // 40

  NAL_UNIT_RESERVED_NVCL41,
  NAL_UNIT_RESERVED_NVCL42,
  NAL_UNIT_RESERVED_NVCL43,
  NAL_UNIT_RESERVED_NVCL44,
  NAL_UNIT_RESERVED_NVCL45,
  NAL_UNIT_RESERVED_NVCL46,
  NAL_UNIT_RESERVED_NVCL47,
  NAL_UNIT_UNSPECIFIED_48,
  NAL_UNIT_UNSPECIFIED_49,
  NAL_UNIT_UNSPECIFIED_50,
  NAL_UNIT_UNSPECIFIED_51,
  NAL_UNIT_UNSPECIFIED_52,
  NAL_UNIT_UNSPECIFIED_53,
  NAL_UNIT_UNSPECIFIED_54,
  NAL_UNIT_UNSPECIFIED_55,
  NAL_UNIT_UNSPECIFIED_56,
  NAL_UNIT_UNSPECIFIED_57,
  NAL_UNIT_UNSPECIFIED_58,
  NAL_UNIT_UNSPECIFIED_59,
  NAL_UNIT_UNSPECIFIED_60,
  NAL_UNIT_UNSPECIFIED_61,
  NAL_UNIT_UNSPECIFIED_62,
  NAL_UNIT_UNSPECIFIED_63,
  NAL_UNIT_INVALID,
};

#if SHARP_LUMA_DELTA_QP
enum LumaLevelToDQPMode
{
  LUMALVL_TO_DQP_DISABLED   = 0,
  LUMALVL_TO_DQP_AVG_METHOD = 1, // use average of CTU to determine luma level
#if !WCG_EXT
  LUMALVL_TO_DQP_MAX_METHOD = 2,  // use maximum value of CTU to determine luma level
  LUMALVL_TO_DQP_NUM_MODES  = 3
#else
  LUMALVL_TO_DQP_NUM_MODES  = 2
#endif
};
#endif

enum SaveLoadTag
{
  SAVE_LOAD_INIT = 0,
  SAVE_ENC_INFO  = 1,
  LOAD_ENC_INFO  = 2
};

enum MergeType
{
  MRG_TYPE_DEFAULT_N        = 0, // 0
  MRG_TYPE_SUBPU_ATMVP,
  MRG_TYPE_IBC,                  
  NUM_MRG_TYPE                   // 5
};

enum TriangleSplit
{
  TRIANGLE_DIR_135 = 0,
  TRIANGLE_DIR_45,
  TRIANGLE_DIR_NUM
};

#if JVET_M0170_MRG_SHARELIST
enum SharedMrgState
{
  NO_SHARE            = 0,
  GEN_ON_SHARED_BOUND = 1,
  SHARING             = 2
};
#endif
//////////////////////////////////////////////////////////////////////////
// Encoder modes to try out
//////////////////////////////////////////////////////////////////////////

enum EncModeFeature
{
  ENC_FT_FRAC_BITS = 0,
  ENC_FT_DISTORTION,
  ENC_FT_RD_COST,
  ENC_FT_ENC_MODE_TYPE,
  ENC_FT_ENC_MODE_OPTS,
  ENC_FT_ENC_MODE_PART,
  NUM_ENC_FEATURES
};

enum ImvMode
{
  IMV_OFF = 0,
  IMV_DEFAULT,
  IMV_4PEL,
  NUM_IMV_MODES
};


// ====================================================================================================================
// Type definition
// ====================================================================================================================

/// parameters for adaptive loop filter
class PicSym;

#define MAX_NUM_SAO_CLASSES  32  //(NUM_SAO_EO_GROUPS > NUM_SAO_BO_GROUPS)?NUM_SAO_EO_GROUPS:NUM_SAO_BO_GROUPS

struct SAOOffset
{
  SAOMode modeIdc; // NEW, MERGE, OFF
  int typeIdc;     // union of SAOModeMergeTypes and SAOModeNewTypes, depending on modeIdc.
  int typeAuxInfo; // BO: starting band index
  int offset[MAX_NUM_SAO_CLASSES];

  SAOOffset();
  ~SAOOffset();
  void reset();

  const SAOOffset& operator= (const SAOOffset& src);
};

struct SAOBlkParam
{

  SAOBlkParam();
  ~SAOBlkParam();
  void reset();
  const SAOBlkParam& operator= (const SAOBlkParam& src);
  SAOOffset& operator[](int compIdx){ return offsetParam[compIdx];}
  const SAOOffset& operator[](int compIdx) const { return offsetParam[compIdx];}
private:
  SAOOffset offsetParam[MAX_NUM_COMPONENT];

};



struct BitDepths
{
  int recon[MAX_NUM_CHANNEL_TYPE]; ///< the bit depth as indicated in the SPS
};

/// parameters for deblocking filter
struct LFCUParam
{
  bool internalEdge;                     ///< indicates internal edge
  bool leftEdge;                         ///< indicates left edge
  bool topEdge;                          ///< indicates top edge
};



struct PictureHash
{
  std::vector<uint8_t> hash;

  bool operator==(const PictureHash &other) const
  {
    if (other.hash.size() != hash.size())
    {
      return false;
    }
    for(uint32_t i=0; i<uint32_t(hash.size()); i++)
    {
      if (other.hash[i] != hash[i])
      {
        return false;
      }
    }
    return true;
  }

  bool operator!=(const PictureHash &other) const
  {
    return !(*this == other);
  }
};

struct SEITimeSet
{
  SEITimeSet() : clockTimeStampFlag(false),
                     numUnitFieldBasedFlag(false),
                     countingType(0),
                     fullTimeStampFlag(false),
                     discontinuityFlag(false),
                     cntDroppedFlag(false),
                     numberOfFrames(0),
                     secondsValue(0),
                     minutesValue(0),
                     hoursValue(0),
                     secondsFlag(false),
                     minutesFlag(false),
                     hoursFlag(false),
                     timeOffsetLength(0),
                     timeOffsetValue(0)
  { }
  bool clockTimeStampFlag;
  bool numUnitFieldBasedFlag;
  int  countingType;
  bool fullTimeStampFlag;
  bool discontinuityFlag;
  bool cntDroppedFlag;
  int  numberOfFrames;
  int  secondsValue;
  int  minutesValue;
  int  hoursValue;
  bool secondsFlag;
  bool minutesFlag;
  bool hoursFlag;
  int  timeOffsetLength;
  int  timeOffsetValue;
};

struct SEIMasteringDisplay
{
  bool      colourVolumeSEIEnabled;
  uint32_t      maxLuminance;
  uint32_t      minLuminance;
  uint16_t    primaries[3][2];
  uint16_t    whitePoint[2];
};

#if SHARP_LUMA_DELTA_QP
struct LumaLevelToDeltaQPMapping
{
  LumaLevelToDQPMode                 mode;             ///< use deltaQP determined by block luma level
  double                             maxMethodWeight;  ///< weight of max luma value when mode = 2
  std::vector< std::pair<int, int> > mapping;          ///< first=luma level, second=delta QP.
#if ENABLE_QPA
  bool isEnabled() const { return (mode != LUMALVL_TO_DQP_DISABLED && mode != LUMALVL_TO_DQP_NUM_MODES); }
#else
  bool isEnabled() const { return mode!=LUMALVL_TO_DQP_DISABLED; }
#endif
};
#endif

#if ER_CHROMA_QP_WCG_PPS
struct WCGChromaQPControl
{
  bool isEnabled() const { return enabled; }
  bool   enabled;         ///< Enabled flag (0:default)
  double chromaCbQpScale; ///< Chroma Cb QP Scale (1.0:default)
  double chromaCrQpScale; ///< Chroma Cr QP Scale (1.0:default)
  double chromaQpScale;   ///< Chroma QP Scale (0.0:default)
  double chromaQpOffset;  ///< Chroma QP Offset (0.0:default)
};
#endif

class ChromaCbfs
{
public:
  ChromaCbfs()
    : Cb(true), Cr(true)
  {}
  ChromaCbfs( bool _cbf )
    : Cb( _cbf ), Cr( _cbf )
  {}
public:
  bool sigChroma( ChromaFormat chromaFormat ) const
  {
    if( chromaFormat == CHROMA_400 )
    {
      return false;
    }
    return   ( Cb || Cr );
  }
  bool& cbf( ComponentID compID )
  {
    bool *cbfs[MAX_NUM_TBLOCKS] = { nullptr, &Cb, &Cr };

    return *cbfs[compID];
  }
public:
  bool Cb;
  bool Cr;
};


enum MsgLevel
{
  SILENT  = 0,
  ERROR   = 1,
  WARNING = 2,
  INFO    = 3,
  NOTICE  = 4,
  VERBOSE = 5,
  DETAILS = 6
};


// ---------------------------------------------------------------------------
// exception class
// ---------------------------------------------------------------------------

class Exception : public std::exception
{
public:
  Exception( const std::string& _s ) : m_str( _s ) { }
  Exception( const Exception& _e ) : std::exception( _e ), m_str( _e.m_str ) { }
  virtual ~Exception() noexcept { };
  virtual const char* what() const noexcept { return m_str.c_str(); }
  Exception& operator=( const Exception& _e ) { std::exception::operator=( _e ); m_str = _e.m_str; return *this; }
  template<typename T> Exception& operator<<( T t ) { std::ostringstream oss; oss << t; m_str += oss.str(); return *this; }
private:
  std::string m_str;
};

// if a check fails with THROW or CHECK, please check if ported correctly from assert in revision 1196)
#define THROW(x)            throw( Exception( "\nERROR: In function \"" ) << __FUNCTION__ << "\" in " << __FILE__ << ":" << __LINE__ << ": " << x )
#define CHECK(c,x)          if(c){ THROW(x); }
#define EXIT(x)             throw( Exception( "\n" ) << x << "\n" )
#define CHECK_NULLPTR(_ptr) CHECK( !( _ptr ), "Accessing an empty pointer pointer!" )

#if !NDEBUG  // for non MSVC compiler, define _DEBUG if in debug mode to have same behavior between MSVC and others in debug
#ifndef _DEBUG
#define _DEBUG 1
#endif
#endif

#if defined( _DEBUG )
#define CHECKD(c,x)         if(c){ THROW(x); }
#else
#define CHECKD(c,x)
#endif // _DEBUG

// ---------------------------------------------------------------------------
// static vector
// ---------------------------------------------------------------------------

template<typename T, size_t N>
class static_vector
{
  T _arr[ N ];
  size_t _size;

public:

  typedef T         value_type;
  typedef size_t    size_type;
  typedef ptrdiff_t difference_type;
  typedef T&        reference;
  typedef T const&  const_reference;
  typedef T*        pointer;
  typedef T const*  const_pointer;
  typedef T*        iterator;
  typedef T const*  const_iterator;

  static const size_type max_num_elements = N;

  static_vector() : _size( 0 )                                 { }
  static_vector( size_t N_ ) : _size( N_ )                     { }
  static_vector( size_t N_, const T& _val ) : _size( 0 )       { resize( N_, _val ); }
  template<typename It>
  static_vector( It _it1, It _it2 ) : _size( 0 )               { while( _it1 < _it2 ) _arr[ _size++ ] = *_it1++; }
  static_vector( std::initializer_list<T> _il ) : _size( 0 )
  {
    typename std::initializer_list<T>::iterator _src1 = _il.begin();
    typename std::initializer_list<T>::iterator _src2 = _il.end();

    while( _src1 < _src2 ) _arr[ _size++ ] = *_src1++;

    CHECKD( _size > N, "capacity exceeded" );
  }
  static_vector& operator=( std::initializer_list<T> _il )
  {
    _size = 0;

    typename std::initializer_list<T>::iterator _src1 = _il.begin();
    typename std::initializer_list<T>::iterator _src2 = _il.end();

    while( _src1 < _src2 ) _arr[ _size++ ] = *_src1++;

    CHECKD( _size > N, "capacity exceeded" );
  }

  void resize( size_t N_ )                      { CHECKD( N_ > N, "capacity exceeded" ); while(_size < N_) _arr[ _size++ ] = T() ; _size = N_; }
  void resize( size_t N_, const T& _val )       { CHECKD( N_ > N, "capacity exceeded" ); while(_size < N_) _arr[ _size++ ] = _val; _size = N_; }
  void reserve( size_t N_ )                     { CHECKD( N_ > N, "capacity exceeded" ); }
  void push_back( const T& _val )               { CHECKD( _size >= N, "capacity exceeded" ); _arr[ _size++ ] = _val; }
  void push_back( T&& val )                     { CHECKD( _size >= N, "capacity exceeded" ); _arr[ _size++ ] = std::forward<T>( val ); }
  void pop_back()                               { CHECKD( _size == 0, "calling pop_back on an empty vector" ); _size--; }
  void pop_front()                              { CHECKD( _size == 0, "calling pop_front on an empty vector" ); _size--; for( int i = 0; i < _size; i++ ) _arr[i] = _arr[i + 1]; }
  void clear()                                  { _size = 0; }
  reference       at( size_t _i )               { CHECKD( _i >= _size, "Trying to access an out-of-bound-element" ); return _arr[ _i ]; }
  const_reference at( size_t _i ) const         { CHECKD( _i >= _size, "Trying to access an out-of-bound-element" ); return _arr[ _i ]; }
  reference       operator[]( size_t _i )       { CHECKD( _i >= _size, "Trying to access an out-of-bound-element" ); return _arr[ _i ]; }
  const_reference operator[]( size_t _i ) const { CHECKD( _i >= _size, "Trying to access an out-of-bound-element" ); return _arr[ _i ]; }
  reference       front()                       { CHECKD( _size == 0, "Trying to access the first element of an empty vector" ); return _arr[ 0 ]; }
  const_reference front() const                 { CHECKD( _size == 0, "Trying to access the first element of an empty vector" ); return _arr[ 0 ]; }
  reference       back()                        { CHECKD( _size == 0, "Trying to access the last element of an empty vector" );  return _arr[ _size - 1 ]; }
  const_reference back() const                  { CHECKD( _size == 0, "Trying to access the last element of an empty vector" );  return _arr[ _size - 1 ]; }
  pointer         data()                        { return _arr; }
  const_pointer   data() const                  { return _arr; }
  iterator        begin()                       { return _arr; }
  const_iterator  begin() const                 { return _arr; }
  const_iterator  cbegin() const                { return _arr; }
  iterator        end()                         { return _arr + _size; }
  const_iterator  end() const                   { return _arr + _size; };
  const_iterator  cend() const                  { return _arr + _size; };
  size_type       size() const                  { return _size; };
  size_type       byte_size() const             { return _size * sizeof( T ); }
  bool            empty() const                 { return _size == 0; }

  size_type       capacity() const              { return N; }
  size_type       max_size() const              { return N; }
  size_type       byte_capacity() const         { return sizeof(_arr); }

  iterator        insert( const_iterator _pos, const T& _val )
                                                { CHECKD( _size >= N, "capacity exceeded" );
                                                  for( difference_type i = _size - 1; i >= _pos - _arr; i-- ) _arr[i + 1] = _arr[i];
                                                  *const_cast<iterator>( _pos ) = _val;
                                                  _size++;
                                                  return const_cast<iterator>( _pos ); }

  iterator        insert( const_iterator _pos, T&& _val )
                                                { CHECKD( _size >= N, "capacity exceeded" );
                                                  for( difference_type i = _size - 1; i >= _pos - _arr; i-- ) _arr[i + 1] = _arr[i];
                                                  *const_cast<iterator>( _pos ) = std::forward<T>( _val );
                                                  _size++; return const_cast<iterator>( _pos ); }
  template<class InputIt>
  iterator        insert( const_iterator _pos, InputIt first, InputIt last )
                                                { const difference_type numEl = last - first;
                                                  CHECKD( _size + numEl >= N, "capacity exceeded" );
                                                  for( difference_type i = _size - 1; i >= _pos - _arr; i-- ) _arr[i + numEl] = _arr[i];
                                                  iterator it = const_cast<iterator>( _pos ); _size += numEl;
                                                  while( first != last ) *it++ = *first++;
                                                  return const_cast<iterator>( _pos ); }
};


// ---------------------------------------------------------------------------
// dynamic cache
// ---------------------------------------------------------------------------

template<typename T>
class dynamic_cache
{
  std::vector<T*> m_cache;
#if ENABLE_SPLIT_PARALLELISM || ENABLE_WPP_PARALLELISM
  int64_t         m_cacheId;
#endif

public:

#if ENABLE_SPLIT_PARALLELISM || ENABLE_WPP_PARALLELISM
  dynamic_cache()
  {
    static int cacheId = 0;
    m_cacheId = cacheId++;
  }

#endif
  ~dynamic_cache()
  {
    deleteEntries();
  }

  void deleteEntries()
  {
    for( auto &p : m_cache )
    {
      delete p;
      p = nullptr;
    }

    m_cache.clear();
  }

  T* get()
  {
    T* ret;

    if( !m_cache.empty() )
    {
      ret = m_cache.back();
      m_cache.pop_back();
#if ENABLE_SPLIT_PARALLELISM || ENABLE_WPP_PARALLELISM
      CHECK( ret->cacheId != m_cacheId, "Putting item into wrong cache!" );
      CHECK( !ret->cacheUsed,           "Fetched an element that should've been in cache!!" );
#endif
    }
    else
    {
      ret = new T;
    }

#if ENABLE_SPLIT_PARALLELISM || ENABLE_WPP_PARALLELISM
    ret->cacheId   = m_cacheId;
    ret->cacheUsed = false;

#endif
    return ret;
  }

  void cache( T* el )
  {
#if ENABLE_SPLIT_PARALLELISM || ENABLE_WPP_PARALLELISM
    CHECK( el->cacheId != m_cacheId, "Putting item into wrong cache!" );
    CHECK( el->cacheUsed,            "Putting cached item back into cache!" );

    el->cacheUsed = true;

#endif
    m_cache.push_back( el );
  }

  void cache( std::vector<T*>& vel )
  {
#if ENABLE_SPLIT_PARALLELISM || ENABLE_WPP_PARALLELISM
    for( auto el : vel )
    {
      CHECK( el->cacheId != m_cacheId, "Putting item into wrong cache!" );
      CHECK( el->cacheUsed,            "Putting cached item back into cache!" );

      el->cacheUsed = true;
    }

#endif
    m_cache.insert( m_cache.end(), vel.begin(), vel.end() );
    vel.clear();
  }
};

typedef dynamic_cache<struct CodingUnit    > CUCache;
typedef dynamic_cache<struct PredictionUnit> PUCache;
typedef dynamic_cache<struct TransformUnit > TUCache;

struct XUCache
{
  CUCache cuCache;
  PUCache puCache;
  TUCache tuCache;
};

#define SIGN(x) ( (x) >= 0 ? 1 : -1 )

#define MAX_NUM_ALF_CLASSES             25
#define MAX_NUM_ALF_LUMA_COEFF          13
#define MAX_NUM_ALF_CHROMA_COEFF        7
#define MAX_ALF_FILTER_LENGTH           7
#define MAX_NUM_ALF_COEFF               (MAX_ALF_FILTER_LENGTH * MAX_ALF_FILTER_LENGTH / 2 + 1)

enum AlfFilterType
{
  ALF_FILTER_5,
  ALF_FILTER_7,
  ALF_NUM_OF_FILTER_TYPES
};

struct AlfFilterShape
{
  AlfFilterShape( int size )
    : filterLength( size ),
    numCoeff( size * size / 4 + 1 ),
    filterSize( size * size / 2 + 1 )
  {
    if( size == 5 )
    {
      pattern = {
                 0,
             1,  2,  3,
         4,  5,  6,  5,  4,
             3,  2,  1,
                 0
      };

      weights = {
                 2,
              2, 2, 2,
           2, 2, 1, 1
      };

      golombIdx = {
                 0,
              0, 1, 0,
           0, 1, 2, 2
      };

      filterType = ALF_FILTER_5;
    }
    else if( size == 7 )
    {
      pattern = {
                     0,
                 1,  2,  3,
             4,  5,  6,  7,  8,
         9, 10, 11, 12, 11, 10, 9,
             8,  7,  6,  5,  4,
                 3,  2,  1,
                     0
      };

      weights = {
                    2,
                2,  2,  2,
            2,  2,  2,  2,  2,
        2,  2,  2,  1,  1
      };

      golombIdx = {
                    0,
                 0, 1, 0,
              0, 1, 2, 1, 0,
           0, 1, 2, 3, 3
      };

      filterType = ALF_FILTER_7;
    }
    else
    {
      filterType = ALF_NUM_OF_FILTER_TYPES;
      CHECK( 0, "Wrong ALF filter shape" );
    }
  }

  AlfFilterType filterType;
  int filterLength;
  int numCoeff;      //TO DO: check whether we need both numCoeff and filterSize
  int filterSize;
  std::vector<int> pattern;
  std::vector<int> weights;
  std::vector<int> golombIdx;
};

struct AlfSliceParam
{
  bool                         enabledFlag[MAX_NUM_COMPONENT];                          // alf_slice_enable_flag, alf_chroma_idc
  short                        lumaCoeff[MAX_NUM_ALF_CLASSES * MAX_NUM_ALF_LUMA_COEFF]; // alf_coeff_luma_delta[i][j]
  short                        chromaCoeff[MAX_NUM_ALF_CHROMA_COEFF];                   // alf_coeff_chroma[i]
  short                        filterCoeffDeltaIdx[MAX_NUM_ALF_CLASSES];                // filter_coeff_delta[i]
  bool                         filterCoeffFlag[MAX_NUM_ALF_CLASSES];                    // filter_coefficient_flag[i]
  int                          numLumaFilters;                                          // number_of_filters_minus1 + 1
  bool                         coeffDeltaFlag;                                          // alf_coefficients_delta_flag
  bool                         coeffDeltaPredModeFlag;                                  // coeff_delta_pred_mode_flag
  std::vector<AlfFilterShape>* filterShapes;

  void reset()
  {
    std::memset( enabledFlag, false, sizeof( enabledFlag ) );
    std::memset( lumaCoeff, 0, sizeof( lumaCoeff ) );
    std::memset( chromaCoeff, 0, sizeof( chromaCoeff ) );
    std::memset( filterCoeffDeltaIdx, 0, sizeof( filterCoeffDeltaIdx ) );
    std::memset( filterCoeffFlag, true, sizeof( filterCoeffFlag ) );
    numLumaFilters = 1;
    coeffDeltaFlag = false;
    coeffDeltaPredModeFlag = false;
  }

  const AlfSliceParam& operator = ( const AlfSliceParam& src )
  {
    std::memcpy( enabledFlag, src.enabledFlag, sizeof( enabledFlag ) );
    std::memcpy( lumaCoeff, src.lumaCoeff, sizeof( lumaCoeff ) );
    std::memcpy( chromaCoeff, src.chromaCoeff, sizeof( chromaCoeff ) );
    std::memcpy( filterCoeffDeltaIdx, src.filterCoeffDeltaIdx, sizeof( filterCoeffDeltaIdx ) );
    std::memcpy( filterCoeffFlag, src.filterCoeffFlag, sizeof( filterCoeffFlag ) );
    numLumaFilters = src.numLumaFilters;
    coeffDeltaFlag = src.coeffDeltaFlag;
    coeffDeltaPredModeFlag = src.coeffDeltaPredModeFlag;
    filterShapes = src.filterShapes;
    return *this;
  }
};

//! \}

#endif

<|MERGE_RESOLUTION|>--- conflicted
+++ resolved
@@ -81,11 +81,8 @@
 
 #define JVET_M0142_CCLM_COLLOCATED_CHROMA                 1 // Adding support for chroma sample location type 2 in CCLM
 
-<<<<<<< HEAD
 #define JVET_M0328_KEEP_ONE_WEIGHT_GROUP                  1
 
-=======
->>>>>>> 51be553a
 #define JVET_M0479_18BITS_MV_CLIP                         1
 
 #define JVET_M0497_FAST_DST7                              1
