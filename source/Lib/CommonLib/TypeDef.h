/* The copyright in this software is being made available under the BSD
 * License, included below. This software may be subject to other third party
 * and contributor rights, including patent rights, and no such rights are
 * granted under this license.
 *
 * Copyright (c) 2010-2020, ITU/ISO/IEC
 * All rights reserved.
 *
 * Redistribution and use in source and binary forms, with or without
 * modification, are permitted provided that the following conditions are met:
 *
 *  * Redistributions of source code must retain the above copyright notice,
 *    this list of conditions and the following disclaimer.
 *  * Redistributions in binary form must reproduce the above copyright notice,
 *    this list of conditions and the following disclaimer in the documentation
 *    and/or other materials provided with the distribution.
 *  * Neither the name of the ITU/ISO/IEC nor the names of its contributors may
 *    be used to endorse or promote products derived from this software without
 *    specific prior written permission.
 *
 * THIS SOFTWARE IS PROVIDED BY THE COPYRIGHT HOLDERS AND CONTRIBUTORS "AS IS"
 * AND ANY EXPRESS OR IMPLIED WARRANTIES, INCLUDING, BUT NOT LIMITED TO, THE
 * IMPLIED WARRANTIES OF MERCHANTABILITY AND FITNESS FOR A PARTICULAR PURPOSE
 * ARE DISCLAIMED. IN NO EVENT SHALL THE COPYRIGHT HOLDER OR CONTRIBUTORS
 * BE LIABLE FOR ANY DIRECT, INDIRECT, INCIDENTAL, SPECIAL, EXEMPLARY, OR
 * CONSEQUENTIAL DAMAGES (INCLUDING, BUT NOT LIMITED TO, PROCUREMENT OF
 * SUBSTITUTE GOODS OR SERVICES; LOSS OF USE, DATA, OR PROFITS; OR BUSINESS
 * INTERRUPTION) HOWEVER CAUSED AND ON ANY THEORY OF LIABILITY, WHETHER IN
 * CONTRACT, STRICT LIABILITY, OR TORT (INCLUDING NEGLIGENCE OR OTHERWISE)
 * ARISING IN ANY WAY OUT OF THE USE OF THIS SOFTWARE, EVEN IF ADVISED OF
 * THE POSSIBILITY OF SUCH DAMAGE.
 */

/** \file     TypeDef.h
    \brief    Define macros, basic types, new types and enumerations
*/

#ifndef __TYPEDEF__
#define __TYPEDEF__

#ifndef __COMMONDEF__
#error Include CommonDef.h not TypeDef.h
#endif

#include <vector>
#include <utility>
#include <sstream>
#include <cstddef>
#include <cstring>
#include <assert.h>
#include <cassert>

<<<<<<< HEAD
#define JVET_Q0468_Q0469_MIN_LUMA_CB_AND_MIN_QT_FIX       1 // JVET-Q0468: add support of min Luma coding block size; JVET-Q0469: fix for signaling of Intra Chroma Min QT size
=======
#define JVET_Q0210_UEK_REMOVAL                            1 // JVET-Q0210 Aspect 8: Replace uek signalling in alf_data with ue(v).
>>>>>>> 1ed2dde9
#define JVET_Q0449_RPR_NO_SMOOTHING                       1 // JVET-Q0449: Disable smoothing half-sample interpolation filter in conjunction with RPR

#define JVET_Q0493_PLT_ENCODER_LOSSLESS                   1 // JVET-Q0493: Palette encoder improvements for lossless coding

#define JVET_Q0629_REMOVAL_PLT_4X4                        1 // JVET-Q0629: Removal of 4x4 blocks in palette mode

#define JVET_Q0291_REDUCE_DUALTREE_PLT_SIZE               1 // JVET-Q0291: reduce palette size of dual tree from 31 to 15 and palette predictor size of dual tree from 63 to 31

#define JVET_Q0330_BLOCK_PARTITION                        1 // JVET-Q0330: fix the block partitioning at picture boundary

#define JVET_Q0417_CONSTRAINT_SPS_VB_PRESENT_FLAG         1 // JVET_Q0417: a constraint on the value of sps_virtual_boundaries_present_flag based on res_change_in_clvs_allowed_flag

#define JVET_Q0179_SCALING_WINDOW_SIZE_CONSTRAINT         1 // JVET-Q0179: Scaling window size constraint for constraining worst case memory bandwidth

#define JVET_P2008_OUTPUT_LOG                             1 // Output log file for conformance tests

#define JVET_P0097_REMOVE_VPS_DEP_NONSCALABLE_LAYER       1 // Removing dependencies on VPS from the decoding process of a non-scalable bitstream

#define JVET_Q0420_PPS_CHROMA_TOOL_FLAG                   1 // JVET-Q0420: add pps_chroma_tool_offsets_present_flag in PPS

#define JVET_Q0172_CHROMA_FORMAT_BITDEPTH_CONSTRAINT      1 // JVET-Q0172: Disallow differing chroma format and different bit depths for cross-layer prediction. 

#define JVET_Q0491_PLT_ESCAPE                             1 // JVET-Q0491: Palette escape binarization

#define JVET_Q414_CONSTRAINT_ON_GDR_PIC_FLAG              1  //JVET-Q0414: when gdr_enabled_flag is equal to 0, gdr_pic_flag shall be 0

#define JVET_Q0413_SKIP_LAST_SUBPIC_SIG                   1  //JVET-Q0413 modification 2: skip the width and height signaling of last subpicture

#define JVET_Q0169_SUBPIC_LEN_CONFORM                     1 // JVET-Q0169: add bitstream conformance check on subpic length

#define JVET_Q0504_PLT_NON444                             1 // JVET-Q0504: enable palette mode for non 444 color format

#define JVET_Q0183_SPS_TRANSFORM_SKIP_MODE_CONTROL        1 // JVET-Q0183: Signal the max block size in SPS and conditionally signal min_qp_prime_ts_minus4

#define JVET_Q0089_SLICE_LOSSLESS_CODING_CHROMA_BDPCM     1 // JVET-Q0089: RRC slice-level switch for lossless coding and one SPS flag for luma and chroma BDPCM.

#define JVET_Q0816                                        1 // JVET_Q0816: Omit the signalling of subpic layout when there is only one subpicture

#define JVET_Q0438_MONOCHROME_BUGFIXES                    1 // JVET-Q0438: Monochrome bug fixes

#define JVET_Q0043_RPR_and_Subpics                        1 // JVET-Q0043: Disallow for both RPR and subpics to be used together

#define JVET_Q0818_PT_SEI                                 1 // JVET-Q0818: add display_elemental_periods_minus1 to picture timing SEI message

#define JVET_Q0110_Q0785_CHROMA_BDPCM_420                 1 // JVET-Q0110/Q0785: Enable chroma BDPCM for 420, separate contexts for chroma BDPCM and bug-fixes.

#define JVET_Q0042_VUI                                    1 // Modifications to VUI syntax

#define JVET_Q0512_ENC_CHROMA_TS_ACT                      1 // JVET-Q0512: encoder-side improvement on enabling chroma transform-skip for ACT

#define JVET_P0101_POC_MULTILAYER                         1 // POC derivation for pictures in dependent layers

#define JVET_Q0446_MIP_CONST_SHIFT_OFFSET                 1 // JVET-Q0446: MIP with constant shift and offset

#define JVET_Q0265                                        1 // JVET-Q0265: Cleanup for monochrome and independently coded color planes

#define JVET_Q0447_WP_PARAM_ESTIM                         1 // JVET-Q0447: Add search iterations for method 2,3 and 4

#define JVET_Q0119_CLEANUPS                               1 // JVET-Q0119: AHG12: Cleanups on signalling of subpictures, tiles, and rectangular slices

#define JVET_Q0114_CONSTRAINT_FLAGS                       1 // JVET-Q0114: AHG9: A few more general constraints flags

#define JVET_Q0820_ACT                                    1 // JVET-Q0820: ACT bug fixes and reversible ACT transform 

#define JVET_Q0814_DPB                                    1 // JVET-Q0814: DPB capacity is based on picture units regardless of the resoltuion
#define ENABLING_MULTI_SPS                                1 // Bug fix to enable multiple SPS
#define SPS_ID_CHECK                                      1 // add SPS id check to be the same within CLVS, related to mixed_nalu_types_in_pic_flag

#define JVET_Q0353_ACT_SW_FIX                             1 // JVET-Q0353: Bug fix of ACT 

#define JVET_P0288_PIC_OUTPUT                             1 // JVET-P0288: Set the value of PictureOutputFlag

#define JVET_Q0695_CHROMA_TS_JCCR                         1 // JVET-Q0695: Enabling the RD checking of chroma transform-skip mode for JCCR at encoder
#define JVET_Q0500_CCLM_REF_PADDING                       1 // JVET-Q0500: Reference samples padding for CCLM

#define JVET_Q0128_DMVR_BDOF_ENABLING_CONDITION           1 // JVET-Q0128: Cleanup of enabling condition for DMVR and BDOF 

#define JVET_Q0784_LFNST_COMBINATION                      1 // lfnst signaling, latency reduction and a bugfix for scaling from Q0106, Q0686, Q0133

#define JVET_Q0501_PALETTE_WPP_INIT_ABOVECTU              1 // JVET-Q0501: Initialize palette predictor from above CTU row in WPP 

#define JVET_Q0503_Q0712_PLT_ENCODER_IMPROV_BUGFIX        1 // JVET-Q0503/Q0712: Platte encoder improvement/bugfix

#define JVET_Q0819_PH_CHANGES                             1 // JVET-Q0819: Combination of PH related syntax changes

#define JVET_Q0481_PARTITION_CONSTRAINTS_ORDER            1 // JVET-Q0481: Ordering of partition constraints syntax elements in the SPS

#define JVET_Q0155_COLOUR_ID                              1 // JVET-Q0155: move colour_plane_id from PH to SH

#define JVET_Q0444_AMVR_SIGNALLING                        1 // JVET-Q0444: Conditional signaling of sps_affine_amvr_enabled_flag based on sps_amvr_enabled_flag

#define JVET_Q0147_JCCR_SIGNALLING                        1 // JVET-Q0147: Conditional signaling of sps_joint_cbcr_enabled_flag based on ChromaArrayType

#define JVET_Q0267_RESET_CHROMA_QP_OFFSET                 1 // JVET-Q0267: Reset chroma QP offsets at the start of each chroma QP offset group

#define JVET_Q0293_REMOVAL_PDPC_CHROMA_NX2                1 // JVET-Q0293: Removal of chroma Nx2 blocks in PDPC 

#define JVET_Q0121_DEBLOCKING_CONTROL_PARAMETERS          1 // JVET-Q0121: Add deblocking control parameters for Cb and Cr and extend the parameter ranges

#define JVET_Q0517_RPR_AFFINE_DS                          1 // JVET-Q0517: affine down-sampling filters for RPR

#define JVET_O1143_SUBPIC_BOUNDARY                        1 // treat subpicture boundary as picture boundary
#if JVET_O1143_SUBPIC_BOUNDARY
#define JVET_O1143_LPF_ACROSS_SUBPIC_BOUNDARY             1 
#define JVET_O1143_MV_ACROSS_SUBPIC_BOUNDARY              1
#endif

#define JVET_Q0495_NLALF_CLIP_CLEANUP                     1 // JVET-Q0495: Cleanup of clipping table for NL-ALF

#define JVET_Q0156_STSA                                   1 // JVET-Q0156: Enable inter-layer prediction for STSA pictures

#define JVET_Q0249_ALF_CHROMA_CLIPFLAG                    1 // JVET-Q0249: Cleanup of chroma clipping flags for ALF
#define JVET_Q0150                                        1 // fix for ALF virtual horizontal CTU boundary processing
#define JVET_Q0054                                        1 // fix for long luma deblocking decision
#define JVET_Q0795_CCALF                                  1 // Cross-component ALF

#define JVET_Q0297_MER                                    1 // JVET_Q0297: Merge estimation region

#define JVET_Q0483_CLIP_TMVP                              1 // JVET-Q0483: Clip TMVP when no scaling is applied

#define JVET_Q0516_MTS_SIGNALLING_DC_ONLY_COND            1 // JVET-Q0516/Q0685: disable MTS when there is only DC coefficient 

#define JVET_Q0806                                        1 // Geo related adoptions (JVET-Q0059, JVET-Q0077, JVET-Q0123, JVET-Q0188, JVET-Q0242_GEO, JVET-Q0309, JVET-Q0365 and JVET-Q0370)

#define JVET_Q0055_MTS_SIGNALLING                         1 // JVET-Q0055: Check for transform coefficients outside the 16x16 area
#define JVET_Q0480_RASTER_RECT_SLICES                     1 // JVET-Q0480: Eliminate redundant slice height syntax when in raster rectangular slice mode (tile_idx_delta_present_flag == 0)

#define JVET_Q0775_PH_IN_SH                               1 // JVET-Q0755: Allow picture header in slice header

#define JVET_Q0433_MODIFIED_CHROMA_DIST_WEIGHT            1 // modification of chroma distortion weight (as agreed during presentation of JVET-Q0433)

#define JVET_P0188_MINCR                                  1 // JVET-P0188: Add MinCR checking in encoder.
#define JVET_Q0436_CABAC_ZERO_WORD                        1 // JVET-Q0436: Add modified CABAC zero word insertion in encoder.

#define JVET_Q0487_SCALING_WINDOW_ISSUES                  1 // JVET-Q0487: Fix scaling window issues when scaling ratio is 1:1

#define JVET_Q0787_SUBPIC                                 1 // JVET-Q0787: fix subpicture location signalling

#define JVET_AHG14_LOSSLESS                               1
#define JVET_AHG14_LOSSLESS_ENC_QP_FIX                    1 && JVET_AHG14_LOSSLESS

#define JVET_M0497_MATRIX_MULT                            0 // 0: Fast method; 1: Matrix multiplication

#define APPLY_SBT_SL_ON_MTS                               1 // apply save & load fast algorithm on inter MTS when SBT is on

#define HEVC_SEI                                          0 // SEI messages that are defined in HEVC, but not in VVC

typedef std::pair<int, bool> TrMode;
typedef std::pair<int, int>  TrCost;

// clang-format off
#define REUSE_CU_RESULTS                                  1 
#if REUSE_CU_RESULTS
#define REUSE_CU_RESULTS_WITH_MULTIPLE_TUS                1
#endif
// clang-format on


#ifndef JVET_J0090_MEMORY_BANDWITH_MEASURE
#define JVET_J0090_MEMORY_BANDWITH_MEASURE                0
#endif

#ifndef EXTENSION_360_VIDEO
#define EXTENSION_360_VIDEO                               0   ///< extension for 360/spherical video coding support; this macro should be controlled by makefile, as it would be used to control whether the library is built and linked
#endif

#ifndef EXTENSION_HDRTOOLS
#define EXTENSION_HDRTOOLS                                0 //< extension for HDRTools/Metrics support; this macro should be controlled by makefile, as it would be used to control whether the library is built and linked
#endif

#define JVET_O0756_CONFIG_HDRMETRICS                      1
#if EXTENSION_HDRTOOLS
#define JVET_O0756_CALCULATE_HDRMETRICS                   1
#endif

#ifndef ENABLE_SPLIT_PARALLELISM
#define ENABLE_SPLIT_PARALLELISM                          0
#endif
#if ENABLE_SPLIT_PARALLELISM
#define PARL_SPLIT_MAX_NUM_JOBS                           6                             // number of parallel jobs that can be defined and need memory allocated
#define NUM_RESERVERD_SPLIT_JOBS                        ( PARL_SPLIT_MAX_NUM_JOBS + 1 )  // number of all data structures including the merge thread (0)
#define PARL_SPLIT_MAX_NUM_THREADS                        PARL_SPLIT_MAX_NUM_JOBS
#define NUM_SPLIT_THREADS_IF_MSVC                         4

#endif


// ====================================================================================================================
// General settings
// ====================================================================================================================

#ifndef ENABLE_TRACING
#define ENABLE_TRACING                                    0 // DISABLE by default (enable only when debugging, requires 15% run-time in decoding) -- see documentation in 'doc/DTrace for NextSoftware.pdf'
#endif

#if ENABLE_TRACING
#define K0149_BLOCK_STATISTICS                            1 // enables block statistics, which can be analysed with YUView (https://github.com/IENT/YUView)
#if K0149_BLOCK_STATISTICS
#define BLOCK_STATS_AS_CSV                                0 // statistics will be written in a comma separated value format. this is not supported by YUView
#endif
#endif

#define WCG_EXT                                           1
#define WCG_WPSNR                                         WCG_EXT

#define KEEP_PRED_AND_RESI_SIGNALS                        0

// ====================================================================================================================
// Debugging
// ====================================================================================================================

// most debugging tools are now bundled within the ENABLE_TRACING macro -- see documentation to see how to use

#define PRINT_MACRO_VALUES                                1 ///< When enabled, the encoder prints out a list of the non-environment-variable controlled macros and their values on startup

#define INTRA_FULL_SEARCH                                 0 ///< enables full mode search for intra estimation

// TODO: rename this macro to DECODER_DEBUG_BIT_STATISTICS (may currently cause merge issues with other branches)
// This can be enabled by the makefile
#ifndef RExt__DECODER_DEBUG_BIT_STATISTICS
#define RExt__DECODER_DEBUG_BIT_STATISTICS                0 ///< 0 (default) = decoder reports as normal, 1 = decoder produces bit usage statistics (will impact decoder run time by up to ~10%)
#endif

#ifndef RExt__DECODER_DEBUG_TOOL_MAX_FRAME_STATS
#define RExt__DECODER_DEBUG_TOOL_MAX_FRAME_STATS         (1 && RExt__DECODER_DEBUG_BIT_STATISTICS )   ///< 0 (default) = decoder reports as normal, 1 = decoder produces max frame bit usage statistics
#endif

#define TR_ONLY_COEFF_STATS                              (1 && RExt__DECODER_DEBUG_BIT_STATISTICS )   ///< 0 combine TS and non-TS decoder debug statistics. 1 = separate TS and non-TS decoder debug statistics.
#define EPBINCOUNT_FIX                                   (1 && RExt__DECODER_DEBUG_BIT_STATISTICS )   ///< 0 use count to represent number of calls to decodeBins. 1 = count and bins for EP bins are the same.

#ifndef RExt__DECODER_DEBUG_TOOL_STATISTICS
#define RExt__DECODER_DEBUG_TOOL_STATISTICS               0 ///< 0 (default) = decoder reports as normal, 1 = decoder produces tool usage statistics
#endif

#if RExt__DECODER_DEBUG_BIT_STATISTICS || RExt__DECODER_DEBUG_TOOL_STATISTICS
#define RExt__DECODER_DEBUG_STATISTICS                    1
#endif

// ====================================================================================================================
// Tool Switches - transitory (these macros are likely to be removed in future revisions)
// ====================================================================================================================

#define DECODER_CHECK_SUBSTREAM_AND_SLICE_TRAILING_BYTES  1 ///< TODO: integrate this macro into a broader conformance checking system.
#define T0196_SELECTIVE_RDOQ                              1 ///< selective RDOQ
#define U0040_MODIFIED_WEIGHTEDPREDICTION_WITH_BIPRED_AND_CLIPPING 1
#define U0033_ALTERNATIVE_TRANSFER_CHARACTERISTICS_SEI    1 ///< Alternative transfer characteristics SEI message (JCTVC-U0033, with syntax naming from V1005)
#define X0038_LAMBDA_FROM_QP_CAPABILITY                   1 ///< This approach derives lambda from QP+QPoffset+QPoffset2. QPoffset2 is derived from QP+QPoffset using a linear model that is clipped between 0 and 3.
                                                            // To use this capability enable config parameter LambdaFromQpEnable

// ====================================================================================================================
// Tool Switches
// ====================================================================================================================


// This can be enabled by the makefile
#ifndef RExt__HIGH_BIT_DEPTH_SUPPORT
#define RExt__HIGH_BIT_DEPTH_SUPPORT                      0 ///< 0 (default) use data type definitions for 8-10 bit video, 1 = use larger data types to allow for up to 16-bit video (originally developed as part of N0188)
#endif

// SIMD optimizations
#define SIMD_ENABLE                                       1
#define ENABLE_SIMD_OPT                                 ( SIMD_ENABLE && !RExt__HIGH_BIT_DEPTH_SUPPORT )    ///< SIMD optimizations, no impact on RD performance
#define ENABLE_SIMD_OPT_MCIF                            ( 1 && ENABLE_SIMD_OPT )                            ///< SIMD optimization for the interpolation filter, no impact on RD performance
#define ENABLE_SIMD_OPT_BUFFER                          ( 1 && ENABLE_SIMD_OPT )                            ///< SIMD optimization for the buffer operations, no impact on RD performance
#define ENABLE_SIMD_OPT_DIST                            ( 1 && ENABLE_SIMD_OPT )                            ///< SIMD optimization for the distortion calculations(SAD,SSE,HADAMARD), no impact on RD performance
#define ENABLE_SIMD_OPT_AFFINE_ME                       ( 1 && ENABLE_SIMD_OPT )                            ///< SIMD optimization for affine ME, no impact on RD performance
#define ENABLE_SIMD_OPT_ALF                             ( 1 && ENABLE_SIMD_OPT )                            ///< SIMD optimization for ALF
#if ENABLE_SIMD_OPT_BUFFER
#define ENABLE_SIMD_OPT_BCW                               1                                                 ///< SIMD optimization for Bcw
#endif

// End of SIMD optimizations


#define ME_ENABLE_ROUNDING_OF_MVS                         1 ///< 0 (default) = disables rounding of motion vectors when right shifted,  1 = enables rounding

#define RDOQ_CHROMA_LAMBDA                                1 ///< F386: weighting of chroma for RDOQ

#define U0132_TARGET_BITS_SATURATION                      1 ///< Rate control with target bits saturation method
#ifdef  U0132_TARGET_BITS_SATURATION
#define V0078_ADAPTIVE_LOWER_BOUND                        1 ///< Target bits saturation with adaptive lower bound
#endif
#define W0038_DB_OPT                                      1 ///< adaptive DB parameter selection, LoopFilterOffsetInPPS and LoopFilterDisable are set to 0 and DeblockingFilterMetric=2;
#define W0038_CQP_ADJ                                     1 ///< chroma QP adjustment based on TL, CQPTLAdjustEnabled is set to 1;

#define SHARP_LUMA_DELTA_QP                               1 ///< include non-normative LCU deltaQP and normative chromaQP change
#define ER_CHROMA_QP_WCG_PPS                              1 ///< Chroma QP model for WCG used in Anchor 3.2
#define ENABLE_QPA                                        1 ///< Non-normative perceptual QP adaptation according to JVET-H0047 and JVET-K0206. Deactivated by default, activated using encoder arguments --PerceptQPA=1 --SliceChromaQPOffsetPeriodicity=1
#define ENABLE_QPA_SUB_CTU                              ( 1 && ENABLE_QPA ) ///< when maximum delta-QP depth is greater than zero, use sub-CTU QPA


#define RDOQ_CHROMA                                       1 ///< use of RDOQ in chroma

#define QP_SWITCHING_FOR_PARALLEL                         1 ///< Replace floating point QP with a source-file frame number. After switching POC, increase base QP instead of frame level QP.

#define LUMA_ADAPTIVE_DEBLOCKING_FILTER_QP_OFFSET         1 /// JVET-L0414 (CE11.2.2) with explicit signalling of num interval, threshold and qpOffset
// ====================================================================================================================
// Derived macros
// ====================================================================================================================

#if RExt__HIGH_BIT_DEPTH_SUPPORT
#define FULL_NBIT                                         1 ///< When enabled, use distortion measure derived from all bits of source data, otherwise discard (bitDepth - 8) least-significant bits of distortion
#define RExt__HIGH_PRECISION_FORWARD_TRANSFORM            1 ///< 0 use original 6-bit transform matrices for both forward and inverse transform, 1 (default) = use original matrices for inverse transform and high precision matrices for forward transform
#else
#define FULL_NBIT                                         1 ///< When enabled, use distortion measure derived from all bits of source data, otherwise discard (bitDepth - 8) least-significant bits of distortion
#define RExt__HIGH_PRECISION_FORWARD_TRANSFORM            0 ///< 0 (default) use original 6-bit transform matrices for both forward and inverse transform, 1 = use original matrices for inverse transform and high precision matrices for forward transform
#endif

#if FULL_NBIT
#define DISTORTION_PRECISION_ADJUSTMENT(x)                0
#else
#define DISTORTION_ESTIMATION_BITS                        8
#define DISTORTION_PRECISION_ADJUSTMENT(x)                ((x>DISTORTION_ESTIMATION_BITS)? ((x)-DISTORTION_ESTIMATION_BITS) : 0)
#endif

// ====================================================================================================================
// Error checks
// ====================================================================================================================

#if ((RExt__HIGH_PRECISION_FORWARD_TRANSFORM != 0) && (RExt__HIGH_BIT_DEPTH_SUPPORT == 0))
#error ERROR: cannot enable RExt__HIGH_PRECISION_FORWARD_TRANSFORM without RExt__HIGH_BIT_DEPTH_SUPPORT
#endif

// ====================================================================================================================
// Named numerical types
// ====================================================================================================================

#if RExt__HIGH_BIT_DEPTH_SUPPORT
typedef       int             Pel;               ///< pixel type
typedef       int64_t           TCoeff;            ///< transform coefficient
typedef       int             TMatrixCoeff;      ///< transform matrix coefficient
typedef       int16_t           TFilterCoeff;      ///< filter coefficient
typedef       int64_t           Intermediate_Int;  ///< used as intermediate value in calculations
typedef       uint64_t          Intermediate_UInt; ///< used as intermediate value in calculations
#else
typedef       int16_t           Pel;               ///< pixel type
typedef       int             TCoeff;            ///< transform coefficient
typedef       int16_t           TMatrixCoeff;      ///< transform matrix coefficient
typedef       int16_t           TFilterCoeff;      ///< filter coefficient
typedef       int             Intermediate_Int;  ///< used as intermediate value in calculations
typedef       uint32_t            Intermediate_UInt; ///< used as intermediate value in calculations
#endif

typedef       uint64_t          SplitSeries;       ///< used to encoded the splits that caused a particular CU size
typedef       uint64_t          ModeTypeSeries;    ///< used to encoded the ModeType at different split depth

typedef       uint64_t        Distortion;        ///< distortion measurement

// ====================================================================================================================
// Enumeration
// ====================================================================================================================

#if !JVET_Q0089_SLICE_LOSSLESS_CODING_CHROMA_BDPCM
enum BDPCMControl
{
  BDPCM_INACTIVE = 0,
  BDPCM_LUMAONLY = 1,
  BDPCM_LUMACHROMA = 2,
};
#endif

enum ApsType
{
  ALF_APS = 0,
  LMCS_APS = 1,
  SCALING_LIST_APS = 2,
};

enum QuantFlags
{
  Q_INIT           = 0x0,
  Q_USE_RDOQ       = 0x1,
  Q_RDOQTS         = 0x2,
  Q_SELECTIVE_RDOQ = 0x4,
};

//EMT transform tags
enum TransType
{
  DCT2 = 0,
  DCT8 = 1,
  DST7 = 2,
  NUM_TRANS_TYPE = 3,
  DCT2_EMT = 4
};

enum MTSIdx
{
  MTS_DCT2_DCT2 = 0,
  MTS_SKIP = 1,
  MTS_DST7_DST7 = 2,
  MTS_DCT8_DST7 = 3,
  MTS_DST7_DCT8 = 4,
  MTS_DCT8_DCT8 = 5
};

enum ISPType
{
  NOT_INTRA_SUBPARTITIONS       = 0,
  HOR_INTRA_SUBPARTITIONS       = 1,
  VER_INTRA_SUBPARTITIONS       = 2,
  NUM_INTRA_SUBPARTITIONS_MODES = 3,
  INTRA_SUBPARTITIONS_RESERVED  = 4
};

enum SbtIdx
{
  SBT_OFF_DCT  = 0,
  SBT_VER_HALF = 1,
  SBT_HOR_HALF = 2,
  SBT_VER_QUAD = 3,
  SBT_HOR_QUAD = 4,
  NUMBER_SBT_IDX,
  SBT_OFF_MTS, //note: must be after all SBT modes, only used in fast algorithm to discern the best mode is inter EMT
};

enum SbtPos
{
  SBT_POS0 = 0,
  SBT_POS1 = 1,
  NUMBER_SBT_POS
};

enum SbtMode
{
  SBT_VER_H0 = 0,
  SBT_VER_H1 = 1,
  SBT_HOR_H0 = 2,
  SBT_HOR_H1 = 3,
  SBT_VER_Q0 = 4,
  SBT_VER_Q1 = 5,
  SBT_HOR_Q0 = 6,
  SBT_HOR_Q1 = 7,
  NUMBER_SBT_MODE
};

enum RDPCMMode
{
  RDPCM_OFF             = 0,
  RDPCM_HOR             = 1,
  RDPCM_VER             = 2,
  NUMBER_OF_RDPCM_MODES = 3
};

enum RDPCMSignallingMode
{
  RDPCM_SIGNAL_IMPLICIT            = 0,
  RDPCM_SIGNAL_EXPLICIT            = 1,
  NUMBER_OF_RDPCM_SIGNALLING_MODES = 2
};

/// supported slice type
enum SliceType
{
  B_SLICE               = 0,
  P_SLICE               = 1,
  I_SLICE               = 2,
  NUMBER_OF_SLICE_TYPES = 3
};

#if JVET_Q0265
/// chroma formats (according to how the monochrome or the color planes are intended to be coded)
#else
/// chroma formats (according to semantics of chroma_format_idc)
#endif
enum ChromaFormat
{
  CHROMA_400        = 0,
  CHROMA_420        = 1,
  CHROMA_422        = 2,
  CHROMA_444        = 3,
  NUM_CHROMA_FORMAT = 4
};

enum ChannelType
{
  CHANNEL_TYPE_LUMA    = 0,
  CHANNEL_TYPE_CHROMA  = 1,
  MAX_NUM_CHANNEL_TYPE = 2
};

enum TreeType
{
  TREE_D = 0, //default tree status (for single-tree slice, TREE_D means joint tree; for dual-tree I slice, TREE_D means TREE_L for luma and TREE_C for chroma)
  TREE_L = 1, //separate tree only contains luma (may split)
  TREE_C = 2, //separate tree only contains chroma (not split), to avoid small chroma block
};

enum ModeType
{
  MODE_TYPE_ALL = 0, //all modes can try
  MODE_TYPE_INTER = 1, //can try inter
  MODE_TYPE_INTRA = 2, //can try intra, ibc, palette
};

#define CH_L CHANNEL_TYPE_LUMA
#define CH_C CHANNEL_TYPE_CHROMA

enum ComponentID
{
  COMPONENT_Y         = 0,
  COMPONENT_Cb        = 1,
  COMPONENT_Cr        = 2,
  MAX_NUM_COMPONENT   = 3,
  JOINT_CbCr          = MAX_NUM_COMPONENT,
  MAX_NUM_TBLOCKS     = MAX_NUM_COMPONENT
};

#define MAP_CHROMA(c) (ComponentID(c))

enum InputColourSpaceConversion // defined in terms of conversion prior to input of encoder.
{
  IPCOLOURSPACE_UNCHANGED               = 0,
  IPCOLOURSPACE_YCbCrtoYCrCb            = 1, // Mainly used for debug!
  IPCOLOURSPACE_YCbCrtoYYY              = 2, // Mainly used for debug!
  IPCOLOURSPACE_RGBtoGBR                = 3,
  NUMBER_INPUT_COLOUR_SPACE_CONVERSIONS = 4
};

enum MATRIX_COEFFICIENTS // Table E.5 (Matrix coefficients)
{
  MATRIX_COEFFICIENTS_RGB                           = 0,
  MATRIX_COEFFICIENTS_BT709                         = 1,
  MATRIX_COEFFICIENTS_UNSPECIFIED                   = 2,
  MATRIX_COEFFICIENTS_RESERVED_BY_ITUISOIEC         = 3,
  MATRIX_COEFFICIENTS_USFCCT47                      = 4,
  MATRIX_COEFFICIENTS_BT601_625                     = 5,
  MATRIX_COEFFICIENTS_BT601_525                     = 6,
  MATRIX_COEFFICIENTS_SMPTE240                      = 7,
  MATRIX_COEFFICIENTS_YCGCO                         = 8,
  MATRIX_COEFFICIENTS_BT2020_NON_CONSTANT_LUMINANCE = 9,
  MATRIX_COEFFICIENTS_BT2020_CONSTANT_LUMINANCE     = 10,
};

enum DeblockEdgeDir
{
  EDGE_VER     = 0,
  EDGE_HOR     = 1,
  NUM_EDGE_DIR = 2
};

/// supported prediction type
enum PredMode
{
  MODE_INTER                 = 0,     ///< inter-prediction mode
  MODE_INTRA                 = 1,     ///< intra-prediction mode
  MODE_IBC                   = 2,     ///< ibc-prediction mode
  MODE_PLT                   = 3,     ///< plt-prediction mode
  NUMBER_OF_PREDICTION_MODES = 4,
};

/// reference list index
enum RefPicList
{
  REF_PIC_LIST_0               = 0,   ///< reference list 0
  REF_PIC_LIST_1               = 1,   ///< reference list 1
  NUM_REF_PIC_LIST_01          = 2,
  REF_PIC_LIST_X               = 100  ///< special mark
};

#define L0 REF_PIC_LIST_0
#define L1 REF_PIC_LIST_1

/// distortion function index
enum DFunc
{
  DF_SSE             = 0,             ///< general size SSE
  DF_SSE2            = DF_SSE+1,      ///<   2xM SSE
  DF_SSE4            = DF_SSE+2,      ///<   4xM SSE
  DF_SSE8            = DF_SSE+3,      ///<   8xM SSE
  DF_SSE16           = DF_SSE+4,      ///<  16xM SSE
  DF_SSE32           = DF_SSE+5,      ///<  32xM SSE
  DF_SSE64           = DF_SSE+6,      ///<  64xM SSE
  DF_SSE16N          = DF_SSE+7,      ///< 16NxM SSE

  DF_SAD             = 8,             ///< general size SAD
  DF_SAD2            = DF_SAD+1,      ///<   2xM SAD
  DF_SAD4            = DF_SAD+2,      ///<   4xM SAD
  DF_SAD8            = DF_SAD+3,      ///<   8xM SAD
  DF_SAD16           = DF_SAD+4,      ///<  16xM SAD
  DF_SAD32           = DF_SAD+5,      ///<  32xM SAD
  DF_SAD64           = DF_SAD+6,      ///<  64xM SAD
  DF_SAD16N          = DF_SAD+7,      ///< 16NxM SAD

  DF_HAD             = 16,            ///< general size Hadamard
  DF_HAD2            = DF_HAD+1,      ///<   2xM HAD
  DF_HAD4            = DF_HAD+2,      ///<   4xM HAD
  DF_HAD8            = DF_HAD+3,      ///<   8xM HAD
  DF_HAD16           = DF_HAD+4,      ///<  16xM HAD
  DF_HAD32           = DF_HAD+5,      ///<  32xM HAD
  DF_HAD64           = DF_HAD+6,      ///<  64xM HAD
  DF_HAD16N          = DF_HAD+7,      ///< 16NxM HAD

  DF_SAD12           = 24,
  DF_SAD24           = 25,
  DF_SAD48           = 26,

  DF_MRSAD           = 27,            ///< general size MR SAD
  DF_MRSAD2          = DF_MRSAD+1,    ///<   2xM MR SAD
  DF_MRSAD4          = DF_MRSAD+2,    ///<   4xM MR SAD
  DF_MRSAD8          = DF_MRSAD+3,    ///<   8xM MR SAD
  DF_MRSAD16         = DF_MRSAD+4,    ///<  16xM MR SAD
  DF_MRSAD32         = DF_MRSAD+5,    ///<  32xM MR SAD
  DF_MRSAD64         = DF_MRSAD+6,    ///<  64xM MR SAD
  DF_MRSAD16N        = DF_MRSAD+7,    ///< 16NxM MR SAD

  DF_MRHAD           = 35,            ///< general size MR Hadamard
  DF_MRHAD2          = DF_MRHAD+1,    ///<   2xM MR HAD
  DF_MRHAD4          = DF_MRHAD+2,    ///<   4xM MR HAD
  DF_MRHAD8          = DF_MRHAD+3,    ///<   8xM MR HAD
  DF_MRHAD16         = DF_MRHAD+4,    ///<  16xM MR HAD
  DF_MRHAD32         = DF_MRHAD+5,    ///<  32xM MR HAD
  DF_MRHAD64         = DF_MRHAD+6,    ///<  64xM MR HAD
  DF_MRHAD16N        = DF_MRHAD+7,    ///< 16NxM MR HAD

  DF_MRSAD12         = 43,
  DF_MRSAD24         = 44,
  DF_MRSAD48         = 45,

  DF_SAD_FULL_NBIT    = 46,
  DF_SAD_FULL_NBIT2   = DF_SAD_FULL_NBIT+1,    ///<   2xM SAD with full bit usage
  DF_SAD_FULL_NBIT4   = DF_SAD_FULL_NBIT+2,    ///<   4xM SAD with full bit usage
  DF_SAD_FULL_NBIT8   = DF_SAD_FULL_NBIT+3,    ///<   8xM SAD with full bit usage
  DF_SAD_FULL_NBIT16  = DF_SAD_FULL_NBIT+4,    ///<  16xM SAD with full bit usage
  DF_SAD_FULL_NBIT32  = DF_SAD_FULL_NBIT+5,    ///<  32xM SAD with full bit usage
  DF_SAD_FULL_NBIT64  = DF_SAD_FULL_NBIT+6,    ///<  64xM SAD with full bit usage
  DF_SAD_FULL_NBIT16N = DF_SAD_FULL_NBIT+7,    ///< 16NxM SAD with full bit usage

  DF_SSE_WTD          = 54,                ///< general size SSE
  DF_SSE2_WTD         = DF_SSE_WTD+1,      ///<   4xM SSE
  DF_SSE4_WTD         = DF_SSE_WTD+2,      ///<   4xM SSE
  DF_SSE8_WTD         = DF_SSE_WTD+3,      ///<   8xM SSE
  DF_SSE16_WTD        = DF_SSE_WTD+4,      ///<  16xM SSE
  DF_SSE32_WTD        = DF_SSE_WTD+5,      ///<  32xM SSE
  DF_SSE64_WTD        = DF_SSE_WTD+6,      ///<  64xM SSE
  DF_SSE16N_WTD       = DF_SSE_WTD+7,      ///< 16NxM SSE
  DF_DEFAULT_ORI      = DF_SSE_WTD+8,

  DF_SAD_INTERMEDIATE_BITDEPTH = 63,

#if JVET_Q0806
  DF_SAD_WITH_MASK   = 64,
  DF_TOTAL_FUNCTIONS = 65
#else
  DF_TOTAL_FUNCTIONS = 64
#endif
};

/// motion vector predictor direction used in AMVP
enum MvpDir
{
  MD_LEFT = 0,          ///< MVP of left block
  MD_ABOVE,             ///< MVP of above block
  MD_ABOVE_RIGHT,       ///< MVP of above right block
  MD_BELOW_LEFT,        ///< MVP of below left block
  MD_ABOVE_LEFT         ///< MVP of above left block
};

enum TransformDirection
{
  TRANSFORM_FORWARD              = 0,
  TRANSFORM_INVERSE              = 1,
  TRANSFORM_NUMBER_OF_DIRECTIONS = 2
};

/// supported ME search methods
enum MESearchMethod
{
  MESEARCH_FULL              = 0,
  MESEARCH_DIAMOND           = 1,
  MESEARCH_SELECTIVE         = 2,
  MESEARCH_DIAMOND_ENHANCED  = 3,
  MESEARCH_NUMBER_OF_METHODS = 4
};

/// coefficient scanning type used in ACS
enum CoeffScanType
{
  SCAN_DIAG = 0,        ///< up-right diagonal scan
  SCAN_TRAV_HOR = 1,
  SCAN_TRAV_VER = 2,
  SCAN_NUMBER_OF_TYPES
};

enum CoeffScanGroupType
{
  SCAN_UNGROUPED   = 0,
  SCAN_GROUPED_4x4 = 1,
  SCAN_NUMBER_OF_GROUP_TYPES = 2
};

enum ScalingListMode
{
  SCALING_LIST_OFF,
  SCALING_LIST_DEFAULT,
  SCALING_LIST_FILE_READ
};

enum ScalingListSize
{
  SCALING_LIST_1x1 = 0,
  SCALING_LIST_2x2,
  SCALING_LIST_4x4,
  SCALING_LIST_8x8,
  SCALING_LIST_16x16,
  SCALING_LIST_32x32,
  SCALING_LIST_64x64,
  SCALING_LIST_128x128,
  SCALING_LIST_SIZE_NUM,
  //for user define matrix
  SCALING_LIST_FIRST_CODED = SCALING_LIST_2x2,
  SCALING_LIST_LAST_CODED = SCALING_LIST_64x64
};

enum ScalingList1dStartIdx
{
  SCALING_LIST_1D_START_2x2    = 0,
  SCALING_LIST_1D_START_4x4    = 2,
  SCALING_LIST_1D_START_8x8    = 8,
  SCALING_LIST_1D_START_16x16  = 14,
  SCALING_LIST_1D_START_32x32  = 20,
  SCALING_LIST_1D_START_64x64  = 26,
};

// For use with decoded picture hash SEI messages, generated by encoder.
enum HashType
{
  HASHTYPE_MD5             = 0,
  HASHTYPE_CRC             = 1,
  HASHTYPE_CHECKSUM        = 2,
  HASHTYPE_NONE            = 3,
  NUMBER_OF_HASHTYPES      = 4
};

enum SAOMode //mode
{
  SAO_MODE_OFF = 0,
  SAO_MODE_NEW,
  SAO_MODE_MERGE,
  NUM_SAO_MODES
};

enum SAOModeMergeTypes
{
  SAO_MERGE_LEFT =0,
  SAO_MERGE_ABOVE,
  NUM_SAO_MERGE_TYPES
};


enum SAOModeNewTypes
{
  SAO_TYPE_START_EO =0,
  SAO_TYPE_EO_0 = SAO_TYPE_START_EO,
  SAO_TYPE_EO_90,
  SAO_TYPE_EO_135,
  SAO_TYPE_EO_45,

  SAO_TYPE_START_BO,
  SAO_TYPE_BO = SAO_TYPE_START_BO,

  NUM_SAO_NEW_TYPES
};
#define NUM_SAO_EO_TYPES_LOG2 2

enum SAOEOClasses
{
  SAO_CLASS_EO_FULL_VALLEY = 0,
  SAO_CLASS_EO_HALF_VALLEY = 1,
  SAO_CLASS_EO_PLAIN       = 2,
  SAO_CLASS_EO_HALF_PEAK   = 3,
  SAO_CLASS_EO_FULL_PEAK   = 4,
  NUM_SAO_EO_CLASSES,
};

#define NUM_SAO_BO_CLASSES_LOG2  5
#define NUM_SAO_BO_CLASSES       (1<<NUM_SAO_BO_CLASSES_LOG2)

namespace Profile
{
  enum Name
  {
    NONE        = 0,
    MAIN_10     = 1,
    MAIN_444_10 = 2
  };
}

namespace Level
{
  enum Tier
  {
    MAIN = 0,
    HIGH = 1,
    NUMBER_OF_TIERS=2
  };

  enum Name
  {
    // code = (level * 30)
    NONE     = 0,
    LEVEL1   = 30,
    LEVEL2   = 60,
    LEVEL2_1 = 63,
    LEVEL3   = 90,
    LEVEL3_1 = 93,
    LEVEL4   = 120,
    LEVEL4_1 = 123,
    LEVEL5   = 150,
    LEVEL5_1 = 153,
    LEVEL5_2 = 156,
    LEVEL6   = 180,
    LEVEL6_1 = 183,
    LEVEL6_2 = 186,
    LEVEL8_5 = 255,
  };
}

enum CostMode
{
  COST_STANDARD_LOSSY              = 0,
  COST_SEQUENCE_LEVEL_LOSSLESS     = 1,
  COST_LOSSLESS_CODING             = 2,
  COST_MIXED_LOSSLESS_LOSSY_CODING = 3
};

enum WeightedPredictionMethod
{
  WP_PER_PICTURE_WITH_SIMPLE_DC_COMBINED_COMPONENT                          =0,
  WP_PER_PICTURE_WITH_SIMPLE_DC_PER_COMPONENT                               =1,
  WP_PER_PICTURE_WITH_HISTOGRAM_AND_PER_COMPONENT                           =2,
  WP_PER_PICTURE_WITH_HISTOGRAM_AND_PER_COMPONENT_AND_CLIPPING              =3,
  WP_PER_PICTURE_WITH_HISTOGRAM_AND_PER_COMPONENT_AND_CLIPPING_AND_EXTENSION=4
};

enum FastInterSearchMode
{
  FASTINTERSEARCH_DISABLED = 0,
  FASTINTERSEARCH_MODE1    = 1, // TODO: assign better names to these.
  FASTINTERSEARCH_MODE2    = 2,
  FASTINTERSEARCH_MODE3    = 3
};

enum SPSExtensionFlagIndex
{
  SPS_EXT__REXT           = 0,
//SPS_EXT__MVHEVC         = 1, //for use in future versions
//SPS_EXT__SHVC           = 2, //for use in future versions
  SPS_EXT__NEXT           = 3,
  NUM_SPS_EXTENSION_FLAGS = 8
};

enum PPSExtensionFlagIndex
{
  PPS_EXT__REXT           = 0,
//PPS_EXT__MVHEVC         = 1, //for use in future versions
//PPS_EXT__SHVC           = 2, //for use in future versions
  NUM_PPS_EXTENSION_FLAGS = 8
};

// TODO: Existing names used for the different NAL unit types can be altered to better reflect the names in the spec.
//       However, the names in the spec are not yet stable at this point. Once the names are stable, a cleanup
//       effort can be done without use of macros to alter the names used to indicate the different NAL unit types.
enum NalUnitType
{
  NAL_UNIT_CODED_SLICE_TRAIL = 0,   // 0
  NAL_UNIT_CODED_SLICE_STSA,        // 1
  NAL_UNIT_CODED_SLICE_RADL,        // 2
  NAL_UNIT_CODED_SLICE_RASL,        // 3

  NAL_UNIT_RESERVED_VCL_4,
  NAL_UNIT_RESERVED_VCL_5,
  NAL_UNIT_RESERVED_VCL_6,

  NAL_UNIT_CODED_SLICE_IDR_W_RADL,  // 7
  NAL_UNIT_CODED_SLICE_IDR_N_LP,    // 8
  NAL_UNIT_CODED_SLICE_CRA,         // 9
  NAL_UNIT_CODED_SLICE_GDR,         // 10

  NAL_UNIT_RESERVED_IRAP_VCL_11,
  NAL_UNIT_RESERVED_IRAP_VCL_12,

  NAL_UNIT_DPS,                     // 13
  NAL_UNIT_VPS,                     // 14
  NAL_UNIT_SPS,                     // 15
  NAL_UNIT_PPS,                     // 16
  NAL_UNIT_PREFIX_APS,              // 17
  NAL_UNIT_SUFFIX_APS,              // 18
  NAL_UNIT_PH,                      // 19
  NAL_UNIT_ACCESS_UNIT_DELIMITER,   // 20
  NAL_UNIT_EOS,                     // 21
  NAL_UNIT_EOB,                     // 22
  NAL_UNIT_PREFIX_SEI,              // 23
  NAL_UNIT_SUFFIX_SEI,              // 24
  NAL_UNIT_FD,                      // 25

  NAL_UNIT_RESERVED_NVCL_26,
  NAL_UNIT_RESERVED_NVCL_27,

  NAL_UNIT_UNSPECIFIED_28,
  NAL_UNIT_UNSPECIFIED_29,
  NAL_UNIT_UNSPECIFIED_30,
  NAL_UNIT_UNSPECIFIED_31,
  NAL_UNIT_INVALID
};

#if SHARP_LUMA_DELTA_QP
enum LumaLevelToDQPMode
{
  LUMALVL_TO_DQP_DISABLED   = 0,
  LUMALVL_TO_DQP_AVG_METHOD = 1, // use average of CTU to determine luma level
  LUMALVL_TO_DQP_NUM_MODES  = 2
};
#endif

enum MergeType
{
  MRG_TYPE_DEFAULT_N        = 0, // 0
  MRG_TYPE_SUBPU_ATMVP,
  MRG_TYPE_IBC,
  NUM_MRG_TYPE                   // 5
};

#if !JVET_Q0806
enum TriangleSplit
{
  TRIANGLE_DIR_135 = 0,
  TRIANGLE_DIR_45,
  TRIANGLE_DIR_NUM
};
#endif

//////////////////////////////////////////////////////////////////////////
// Encoder modes to try out
//////////////////////////////////////////////////////////////////////////

enum EncModeFeature
{
  ENC_FT_FRAC_BITS = 0,
  ENC_FT_DISTORTION,
  ENC_FT_RD_COST,
  ENC_FT_ENC_MODE_TYPE,
  ENC_FT_ENC_MODE_OPTS,
  ENC_FT_ENC_MODE_PART,
  NUM_ENC_FEATURES
};

enum ImvMode
{
  IMV_OFF = 0,
  IMV_FPEL,
  IMV_4PEL,
  IMV_HPEL,
  NUM_IMV_MODES
};


// ====================================================================================================================
// Type definition
// ====================================================================================================================

/// parameters for adaptive loop filter
class PicSym;

#define MAX_NUM_SAO_CLASSES  32  //(NUM_SAO_EO_GROUPS > NUM_SAO_BO_GROUPS)?NUM_SAO_EO_GROUPS:NUM_SAO_BO_GROUPS

struct SAOOffset
{
  SAOMode modeIdc; // NEW, MERGE, OFF
  int typeIdc;     // union of SAOModeMergeTypes and SAOModeNewTypes, depending on modeIdc.
  int typeAuxInfo; // BO: starting band index
  int offset[MAX_NUM_SAO_CLASSES];

  SAOOffset();
  ~SAOOffset();
  void reset();

  const SAOOffset& operator= (const SAOOffset& src);
};

struct SAOBlkParam
{

  SAOBlkParam();
  ~SAOBlkParam();
  void reset();
  const SAOBlkParam& operator= (const SAOBlkParam& src);
  SAOOffset& operator[](int compIdx){ return offsetParam[compIdx];}
  const SAOOffset& operator[](int compIdx) const { return offsetParam[compIdx];}
private:
  SAOOffset offsetParam[MAX_NUM_COMPONENT];

};



struct BitDepths
{
  int recon[MAX_NUM_CHANNEL_TYPE]; ///< the bit depth as indicated in the SPS
};

enum PLTRunMode
{
  PLT_RUN_INDEX = 0,
  PLT_RUN_COPY  = 1,
  NUM_PLT_RUN   = 2
};
/// parameters for deblocking filter
struct LFCUParam
{
  bool internalEdge;                     ///< indicates internal edge
  bool leftEdge;                         ///< indicates left edge
  bool topEdge;                          ///< indicates top edge
};



struct PictureHash
{
  std::vector<uint8_t> hash;

  bool operator==(const PictureHash &other) const
  {
    if (other.hash.size() != hash.size())
    {
      return false;
    }
    for(uint32_t i=0; i<uint32_t(hash.size()); i++)
    {
      if (other.hash[i] != hash[i])
      {
        return false;
      }
    }
    return true;
  }

  bool operator!=(const PictureHash &other) const
  {
    return !(*this == other);
  }
};

struct SEITimeSet
{
  SEITimeSet() : clockTimeStampFlag(false),
                     numUnitFieldBasedFlag(false),
                     countingType(0),
                     fullTimeStampFlag(false),
                     discontinuityFlag(false),
                     cntDroppedFlag(false),
                     numberOfFrames(0),
                     secondsValue(0),
                     minutesValue(0),
                     hoursValue(0),
                     secondsFlag(false),
                     minutesFlag(false),
                     hoursFlag(false),
                     timeOffsetLength(0),
                     timeOffsetValue(0)
  { }
  bool clockTimeStampFlag;
  bool numUnitFieldBasedFlag;
  int  countingType;
  bool fullTimeStampFlag;
  bool discontinuityFlag;
  bool cntDroppedFlag;
  int  numberOfFrames;
  int  secondsValue;
  int  minutesValue;
  int  hoursValue;
  bool secondsFlag;
  bool minutesFlag;
  bool hoursFlag;
  int  timeOffsetLength;
  int  timeOffsetValue;
};

struct SEIMasteringDisplay
{
  bool      colourVolumeSEIEnabled;
  uint32_t      maxLuminance;
  uint32_t      minLuminance;
  uint16_t    primaries[3][2];
  uint16_t    whitePoint[2];
};

#if SHARP_LUMA_DELTA_QP
struct LumaLevelToDeltaQPMapping
{
  LumaLevelToDQPMode                 mode;             ///< use deltaQP determined by block luma level
  double                             maxMethodWeight;  ///< weight of max luma value when mode = 2
  std::vector< std::pair<int, int> > mapping;          ///< first=luma level, second=delta QP.
#if ENABLE_QPA
  bool isEnabled() const { return (mode != LUMALVL_TO_DQP_DISABLED && mode != LUMALVL_TO_DQP_NUM_MODES); }
#else
  bool isEnabled() const { return mode!=LUMALVL_TO_DQP_DISABLED; }
#endif
};
#endif

#if ER_CHROMA_QP_WCG_PPS
struct WCGChromaQPControl
{
  bool isEnabled() const { return enabled; }
  bool   enabled;         ///< Enabled flag (0:default)
  double chromaCbQpScale; ///< Chroma Cb QP Scale (1.0:default)
  double chromaCrQpScale; ///< Chroma Cr QP Scale (1.0:default)
  double chromaQpScale;   ///< Chroma QP Scale (0.0:default)
  double chromaQpOffset;  ///< Chroma QP Offset (0.0:default)
};
#endif

class ChromaCbfs
{
public:
  ChromaCbfs()
    : Cb(true), Cr(true)
  {}
  ChromaCbfs( bool _cbf )
    : Cb( _cbf ), Cr( _cbf )
  {}
public:
  bool sigChroma( ChromaFormat chromaFormat ) const
  {
    if( chromaFormat == CHROMA_400 )
    {
      return false;
    }
    return   ( Cb || Cr );
  }
  bool& cbf( ComponentID compID )
  {
    bool *cbfs[MAX_NUM_TBLOCKS] = { nullptr, &Cb, &Cr };

    return *cbfs[compID];
  }
public:
  bool Cb;
  bool Cr;
};


enum MsgLevel
{
  SILENT  = 0,
  ERROR   = 1,
  WARNING = 2,
  INFO    = 3,
  NOTICE  = 4,
  VERBOSE = 5,
  DETAILS = 6
};
enum RESHAPE_SIGNAL_TYPE
{
  RESHAPE_SIGNAL_SDR = 0,
  RESHAPE_SIGNAL_PQ  = 1,
  RESHAPE_SIGNAL_HLG = 2,
  RESHAPE_SIGNAL_NULL = 100,
};


// ---------------------------------------------------------------------------
// exception class
// ---------------------------------------------------------------------------

class Exception : public std::exception
{
public:
  Exception( const std::string& _s ) : m_str( _s ) { }
  Exception( const Exception& _e ) : std::exception( _e ), m_str( _e.m_str ) { }
  virtual ~Exception() noexcept { };
  virtual const char* what() const noexcept { return m_str.c_str(); }
  Exception& operator=( const Exception& _e ) { std::exception::operator=( _e ); m_str = _e.m_str; return *this; }
  template<typename T> Exception& operator<<( T t ) { std::ostringstream oss; oss << t; m_str += oss.str(); return *this; }
private:
  std::string m_str;
};

// if a check fails with THROW or CHECK, please check if ported correctly from assert in revision 1196)
#define THROW(x)            throw( Exception( "\nERROR: In function \"" ) << __FUNCTION__ << "\" in " << __FILE__ << ":" << __LINE__ << ": " << x )
#define CHECK(c,x)          if(c){ THROW(x); }
#define EXIT(x)             throw( Exception( "\n" ) << x << "\n" )
#define CHECK_NULLPTR(_ptr) CHECK( !( _ptr ), "Accessing an empty pointer pointer!" )

#if !NDEBUG  // for non MSVC compiler, define _DEBUG if in debug mode to have same behavior between MSVC and others in debug
#ifndef _DEBUG
#define _DEBUG 1
#endif
#endif

#if defined( _DEBUG )
#define CHECKD(c,x)         if(c){ THROW(x); }
#else
#define CHECKD(c,x)
#endif // _DEBUG

// ---------------------------------------------------------------------------
// static vector
// ---------------------------------------------------------------------------

template<typename T, size_t N>
class static_vector
{
  T _arr[ N ];
  size_t _size;

public:

  typedef T         value_type;
  typedef size_t    size_type;
  typedef ptrdiff_t difference_type;
  typedef T&        reference;
  typedef T const&  const_reference;
  typedef T*        pointer;
  typedef T const*  const_pointer;
  typedef T*        iterator;
  typedef T const*  const_iterator;

  static const size_type max_num_elements = N;

  static_vector() : _size( 0 )                                 { }
  static_vector( size_t N_ ) : _size( N_ )                     { }
  static_vector( size_t N_, const T& _val ) : _size( 0 )       { resize( N_, _val ); }
  template<typename It>
  static_vector( It _it1, It _it2 ) : _size( 0 )               { while( _it1 < _it2 ) _arr[ _size++ ] = *_it1++; }
  static_vector( std::initializer_list<T> _il ) : _size( 0 )
  {
    typename std::initializer_list<T>::iterator _src1 = _il.begin();
    typename std::initializer_list<T>::iterator _src2 = _il.end();

    while( _src1 < _src2 ) _arr[ _size++ ] = *_src1++;

    CHECKD( _size > N, "capacity exceeded" );
  }
  static_vector& operator=( std::initializer_list<T> _il )
  {
    _size = 0;

    typename std::initializer_list<T>::iterator _src1 = _il.begin();
    typename std::initializer_list<T>::iterator _src2 = _il.end();

    while( _src1 < _src2 ) _arr[ _size++ ] = *_src1++;

    CHECKD( _size > N, "capacity exceeded" );
  }

  void resize( size_t N_ )                      { CHECKD( N_ > N, "capacity exceeded" ); while(_size < N_) _arr[ _size++ ] = T() ; _size = N_; }
  void resize( size_t N_, const T& _val )       { CHECKD( N_ > N, "capacity exceeded" ); while(_size < N_) _arr[ _size++ ] = _val; _size = N_; }
  void reserve( size_t N_ )                     { CHECKD( N_ > N, "capacity exceeded" ); }
  void push_back( const T& _val )               { CHECKD( _size >= N, "capacity exceeded" ); _arr[ _size++ ] = _val; }
  void push_back( T&& val )                     { CHECKD( _size >= N, "capacity exceeded" ); _arr[ _size++ ] = std::forward<T>( val ); }
  void pop_back()                               { CHECKD( _size == 0, "calling pop_back on an empty vector" ); _size--; }
  void pop_front()                              { CHECKD( _size == 0, "calling pop_front on an empty vector" ); _size--; for( int i = 0; i < _size; i++ ) _arr[i] = _arr[i + 1]; }
  void clear()                                  { _size = 0; }
  reference       at( size_t _i )               { CHECKD( _i >= _size, "Trying to access an out-of-bound-element" ); return _arr[ _i ]; }
  const_reference at( size_t _i ) const         { CHECKD( _i >= _size, "Trying to access an out-of-bound-element" ); return _arr[ _i ]; }
  reference       operator[]( size_t _i )       { CHECKD( _i >= _size, "Trying to access an out-of-bound-element" ); return _arr[ _i ]; }
  const_reference operator[]( size_t _i ) const { CHECKD( _i >= _size, "Trying to access an out-of-bound-element" ); return _arr[ _i ]; }
  reference       front()                       { CHECKD( _size == 0, "Trying to access the first element of an empty vector" ); return _arr[ 0 ]; }
  const_reference front() const                 { CHECKD( _size == 0, "Trying to access the first element of an empty vector" ); return _arr[ 0 ]; }
  reference       back()                        { CHECKD( _size == 0, "Trying to access the last element of an empty vector" );  return _arr[ _size - 1 ]; }
  const_reference back() const                  { CHECKD( _size == 0, "Trying to access the last element of an empty vector" );  return _arr[ _size - 1 ]; }
  pointer         data()                        { return _arr; }
  const_pointer   data() const                  { return _arr; }
  iterator        begin()                       { return _arr; }
  const_iterator  begin() const                 { return _arr; }
  const_iterator  cbegin() const                { return _arr; }
  iterator        end()                         { return _arr + _size; }
  const_iterator  end() const                   { return _arr + _size; };
  const_iterator  cend() const                  { return _arr + _size; };
  size_type       size() const                  { return _size; };
  size_type       byte_size() const             { return _size * sizeof( T ); }
  bool            empty() const                 { return _size == 0; }

  size_type       capacity() const              { return N; }
  size_type       max_size() const              { return N; }
  size_type       byte_capacity() const         { return sizeof(_arr); }

  iterator        insert( const_iterator _pos, const T& _val )
                                                { CHECKD( _size >= N, "capacity exceeded" );
                                                  for( difference_type i = _size - 1; i >= _pos - _arr; i-- ) _arr[i + 1] = _arr[i];
                                                  *const_cast<iterator>( _pos ) = _val;
                                                  _size++;
                                                  return const_cast<iterator>( _pos ); }

  iterator        insert( const_iterator _pos, T&& _val )
                                                { CHECKD( _size >= N, "capacity exceeded" );
                                                  for( difference_type i = _size - 1; i >= _pos - _arr; i-- ) _arr[i + 1] = _arr[i];
                                                  *const_cast<iterator>( _pos ) = std::forward<T>( _val );
                                                  _size++; return const_cast<iterator>( _pos ); }
  template<class InputIt>
  iterator        insert( const_iterator _pos, InputIt first, InputIt last )
                                                { const difference_type numEl = last - first;
                                                  CHECKD( _size + numEl >= N, "capacity exceeded" );
                                                  for( difference_type i = _size - 1; i >= _pos - _arr; i-- ) _arr[i + numEl] = _arr[i];
                                                  iterator it = const_cast<iterator>( _pos ); _size += numEl;
                                                  while( first != last ) *it++ = *first++;
                                                  return const_cast<iterator>( _pos ); }

  iterator        insert( const_iterator _pos, size_t numEl, const T& val )
                                                { //const difference_type numEl = last - first;
                                                  CHECKD( _size + numEl >= N, "capacity exceeded" );
                                                  for( difference_type i = _size - 1; i >= _pos - _arr; i-- ) _arr[i + numEl] = _arr[i];
                                                  iterator it = const_cast<iterator>( _pos ); _size += numEl;
                                                  for ( int k = 0; k < numEl; k++) *it++ = val;
                                                  return const_cast<iterator>( _pos ); }

  void            erase( const_iterator _pos )  { iterator it   = const_cast<iterator>( _pos ) - 1;
                                                  iterator last = end() - 1;
                                                  while( ++it != last ) *it = *( it + 1 );
                                                  _size--; }
};


// ---------------------------------------------------------------------------
// dynamic cache
// ---------------------------------------------------------------------------

template<typename T>
class dynamic_cache
{
  std::vector<T*> m_cache;
#if ENABLE_SPLIT_PARALLELISM
  int64_t         m_cacheId;
#endif

public:

#if ENABLE_SPLIT_PARALLELISM
  dynamic_cache()
  {
    static int cacheId = 0;
    m_cacheId = cacheId++;
  }

#endif
  ~dynamic_cache()
  {
    deleteEntries();
  }

  void deleteEntries()
  {
    for( auto &p : m_cache )
    {
      delete p;
      p = nullptr;
    }

    m_cache.clear();
  }

  T* get()
  {
    T* ret;

    if( !m_cache.empty() )
    {
      ret = m_cache.back();
      m_cache.pop_back();
#if ENABLE_SPLIT_PARALLELISM
      CHECK( ret->cacheId != m_cacheId, "Putting item into wrong cache!" );
      CHECK( !ret->cacheUsed,           "Fetched an element that should've been in cache!!" );
#endif
    }
    else
    {
      ret = new T;
    }

#if ENABLE_SPLIT_PARALLELISM
    ret->cacheId   = m_cacheId;
    ret->cacheUsed = false;

#endif
    return ret;
  }

  void cache( T* el )
  {
#if ENABLE_SPLIT_PARALLELISM
    CHECK( el->cacheId != m_cacheId, "Putting item into wrong cache!" );
    CHECK( el->cacheUsed,            "Putting cached item back into cache!" );

    el->cacheUsed = true;

#endif
    m_cache.push_back( el );
  }

  void cache( std::vector<T*>& vel )
  {
#if ENABLE_SPLIT_PARALLELISM
    for( auto el : vel )
    {
      CHECK( el->cacheId != m_cacheId, "Putting item into wrong cache!" );
      CHECK( el->cacheUsed,            "Putting cached item back into cache!" );

      el->cacheUsed = true;
    }

#endif
    m_cache.insert( m_cache.end(), vel.begin(), vel.end() );
    vel.clear();
  }
};

typedef dynamic_cache<struct CodingUnit    > CUCache;
typedef dynamic_cache<struct PredictionUnit> PUCache;
typedef dynamic_cache<struct TransformUnit > TUCache;

struct XUCache
{
  CUCache cuCache;
  PUCache puCache;
  TUCache tuCache;
};

#define SIGN(x) ( (x) >= 0 ? 1 : -1 )

//! \}

#endif

<|MERGE_RESOLUTION|>--- conflicted
+++ resolved
@@ -50,11 +50,8 @@
 #include <assert.h>
 #include <cassert>
 
-<<<<<<< HEAD
 #define JVET_Q0468_Q0469_MIN_LUMA_CB_AND_MIN_QT_FIX       1 // JVET-Q0468: add support of min Luma coding block size; JVET-Q0469: fix for signaling of Intra Chroma Min QT size
-=======
 #define JVET_Q0210_UEK_REMOVAL                            1 // JVET-Q0210 Aspect 8: Replace uek signalling in alf_data with ue(v).
->>>>>>> 1ed2dde9
 #define JVET_Q0449_RPR_NO_SMOOTHING                       1 // JVET-Q0449: Disable smoothing half-sample interpolation filter in conjunction with RPR
 
 #define JVET_Q0493_PLT_ENCODER_LOSSLESS                   1 // JVET-Q0493: Palette encoder improvements for lossless coding
