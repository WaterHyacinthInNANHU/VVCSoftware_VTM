--- conflicted
+++ resolved
@@ -50,7 +50,7 @@
 #include <assert.h>
 #include <cassert>
 
-<<<<<<< HEAD
+#define JVET_Q0784_LFNST_COMBINATION                      1 // lfnst signaling, latency reduction and a bugfix for scaling from Q0106, Q0686, Q0133
 
 #define JVET_Q0147_JCCR_SIGNALLING                        1 // JVET-Q0147: Conditional signaling of sps_joint_cbcr_enabled_flag based on ChromaArrayType
 
@@ -82,11 +82,6 @@
 
 #define JVET_AHG14_LOSSLESS                               1
 #define JVET_AHG14_LOSSLESS_ENC_QP_FIX                    1 && JVET_AHG14_LOSSLESS
-=======
-#define JVET_Q0784_LFNST_COMBINATION                      1 // lfnst signaling, latency reduction and a bugfix for scaling from Q0106, Q0686, Q0133
-
-#define JVET_AHG14_LOSSLESS                               1 // TS with lossless support
->>>>>>> aa7beaf9
 
 #define JVET_M0497_MATRIX_MULT                            0 // 0: Fast method; 1: Matrix multiplication
 
