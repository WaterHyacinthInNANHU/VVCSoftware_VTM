/* The copyright in this software is being made available under the BSD
 * License, included below. This software may be subject to other third party
 * and contributor rights, including patent rights, and no such rights are
 * granted under this license.
 *
 * Copyright (c) 2010-2020, ITU/ISO/IEC
 * All rights reserved.
 *
 * Redistribution and use in source and binary forms, with or without
 * modification, are permitted provided that the following conditions are met:
 *
 *  * Redistributions of source code must retain the above copyright notice,
 *    this list of conditions and the following disclaimer.
 *  * Redistributions in binary form must reproduce the above copyright notice,
 *    this list of conditions and the following disclaimer in the documentation
 *    and/or other materials provided with the distribution.
 *  * Neither the name of the ITU/ISO/IEC nor the names of its contributors may
 *    be used to endorse or promote products derived from this software without
 *    specific prior written permission.
 *
 * THIS SOFTWARE IS PROVIDED BY THE COPYRIGHT HOLDERS AND CONTRIBUTORS "AS IS"
 * AND ANY EXPRESS OR IMPLIED WARRANTIES, INCLUDING, BUT NOT LIMITED TO, THE
 * IMPLIED WARRANTIES OF MERCHANTABILITY AND FITNESS FOR A PARTICULAR PURPOSE
 * ARE DISCLAIMED. IN NO EVENT SHALL THE COPYRIGHT HOLDER OR CONTRIBUTORS
 * BE LIABLE FOR ANY DIRECT, INDIRECT, INCIDENTAL, SPECIAL, EXEMPLARY, OR
 * CONSEQUENTIAL DAMAGES (INCLUDING, BUT NOT LIMITED TO, PROCUREMENT OF
 * SUBSTITUTE GOODS OR SERVICES; LOSS OF USE, DATA, OR PROFITS; OR BUSINESS
 * INTERRUPTION) HOWEVER CAUSED AND ON ANY THEORY OF LIABILITY, WHETHER IN
 * CONTRACT, STRICT LIABILITY, OR TORT (INCLUDING NEGLIGENCE OR OTHERWISE)
 * ARISING IN ANY WAY OUT OF THE USE OF THIS SOFTWARE, EVEN IF ADVISED OF
 * THE POSSIBILITY OF SUCH DAMAGE.
 */

/** \file     TypeDef.h
    \brief    Define macros, basic types, new types and enumerations
*/

#ifndef __TYPEDEF__
#define __TYPEDEF__

#ifndef __COMMONDEF__
#error Include CommonDef.h not TypeDef.h
#endif

#include <vector>
#include <utility>
#include <sstream>
#include <cstddef>
#include <cstring>
#include <assert.h>
#include <cassert>

//########### place macros to be removed in next cycle below this line ###############
<<<<<<< HEAD
#define JVET_R0334_PLT_CLEANUP                            1 // JVET-R0334: Disable chroma palette for local dual tree
=======
#define JVET_R0130_TC_DERIVATION_BUGFIX                   1 // JVET-R0130: Cleanup of tC derivation for deblocking filter
>>>>>>> 0e95c917

#define JVET_R0205                                        1 // JVET-R0205: Condition presence of inter_layer_ref_pics_present_flag on sps_video_parameter_set_id 

#define JVET_R0186_CLEANUP                                1 // JVET-R0186 aspect 1: Signal the pps_no_pic_partition_flag ahead in the PPS.

#define JVET_R0330_CRS_CLIP_REM                           1 // JVET-R0330: Remove redundant clipping in chroma residual scaling factor derivation

#define JVET_R0059_RPL_CLEANUP                            1 // JVET-R0059 aspect 2: Condition the signalling of ltrp_in_header_flag[ listIdx ][ rplsIdx ].

#define JVET_R0202_WHEN_PH_IN_SH_INFO_FLAGS_EQUAL_0       1 // JVET-R0202 When sh_picture_header_in_slice_header_flag is equal to 1, rpl_info_in_ph_flag, dbf_info_in_ph_flag, sao_info_in_ph_flag, wp_info_in_ph_flag, qp_delta_info_in_ph_flag shall be be equal to 0

#define JVET_R0202_WHEN_PH_IN_SH_NO_SUBPIC_SEPARATE_COLOR 1 // JVET-R0202 Add constraints when sh_picture_header_in_slice_header_flag equal to 1 sps_subpic_info_present_flag and separate_colour_plane_flag shall be equal to 0

#define JVET_R0247_PPS_LP_FTR_ACROSS_SLICES_FLAG_CLEANUP  1 // JVET-R0247: Skip pps_loop_filter_across_slices_enabled_flag when the picture contains one slice

#define JVET_R0327_ONE_PASS_CCALF                         1 // JVET-R0327: One-pass CCALF

#define JVET_R0200_MOVE_LMCS_AND_SCALING_LIST_SE          1 // JVET-R0200 Move the SH flags slice_lmcs_enabled_flag and slice_explicit_scaling_list_used_flag to be just after the ALF parameters

#if JVET_R0200_MOVE_LMCS_AND_SCALING_LIST_SE
#define JVET_R0098_LMCS_AND_SCALING_LISTS_FOR_PH_IN_SH    1 // JVET-R0098: Only signall LMCS and explicit scaling list enable flags in SH when PH is not in SH
#endif

#define JVET_R0388_DBF_CLEANUP                            1 // JVET-R0388: Cleanups on deblocking signalling

#define JVET_R0114_NEGATIVE_SCALING_WINDOW_OFFSETS        1 // JVET-R0114: Allow negative scaling window offsets

#define JVET_R0071_SPS_PPS_CELANUP                        1 // JVET-R0071 item 2-4: cleanups on subpicture signalling (item 1 has been ported in JVET_R0156_ASPECT4)

#define JVET_R0271_SLICE_LEVEL_DQ_SDH_RRC                 1 // JVET-R0271/R0155: Slice level DQ and SDH granularity for mixed lossy/lossless.

#define JVET_R0143_TSRCdisableLL                          1 // JVET-R0143: disable TSRC for lossless coding

#define JVET_R0371_MAX_NUM_SUB_BLK_MRG_CAND               1 // JVET-R0371: set the range of max number of subblock based merge candidate to 0 to 5 - sps_sbtmvp_enabled_flag. 

#define JVET_R0233_CCALF_LINE_BUFFER_REDUCTION            1 // JVET-R0233 method 2: Line buffer reduction for CCALF

#define JVET_Q0471_CHROMA_QT_SPLIT                        0 // JVET-Q0471: Chroma QT split, reverted by JVET-R0131
#define JVET_R0208_ALF_VB_ROUNDING_FIX                    1 // JVET-R0208: Rounding offset fix for ALF virtual boundary processing
#define JVET_R0232_CCALF_APS_CONSTRAINT                   1 // JVET-R0232 section 3.2: APS contraint for CCALF
#define JVET_R0210_NUMTILESINSLICE_SIGNALLING             1 // JVET-R0210 section 3.3: Don't signal NumTilesInSlice syntax element when numTilesInPic - slice_address is 1.





#define JVET_R0156_ASPECT4_SPS_CLEANUP                    1 // JVET-R0071 #1, R0156 #4, R0284 #1: Condition sps_independent_subpics_flag on "sps_num_subpics_minus1 > 0"

#define JVET_R0156_ASPECT3_SPS_CLEANUP                    1 // Condition sps_sublayer_dpb_params_flag on sps_ptl_dpb_hrd_params_present_flag, in addition to sps_max_sublayer_minus1,	JVET-R0156 proposal 3, JVET-R0170, JVET-R0222 proposal 2


#define JVET_R0350_MIP_CHROMA_444_SINGLETREE              1 // JVET-R0350: MIP for chroma in case of 4:4:4 format and single tree

#define JVET_R0347_MTT_SIZE_CONSTRAIN                     1 // JVET-R0347: Set upper limit of minQtSize and maxTtSize to 64, set upper limit of maxBtSize to 64 in chroma-tree

#define JVET_R0045_TS_MIN_QP_CLEANUP                      1 // JVET-R0045: Cleanup for signalling of minimum QP of transform skip

//########### place macros to be be kept below this line ###############

#define JVET_R0164_MEAN_SCALED_SATD                       1 // JVET-R0164: Use a mean scaled version of SATD in encoder decisions

#define JVET_M0497_MATRIX_MULT                            0 // 0: Fast method; 1: Matrix multiplication

#define APPLY_SBT_SL_ON_MTS                               1 // apply save & load fast algorithm on inter MTS when SBT is on

typedef std::pair<int, bool> TrMode;
typedef std::pair<int, int>  TrCost;

// clang-format off
#define REUSE_CU_RESULTS                                  1
#if REUSE_CU_RESULTS
#define REUSE_CU_RESULTS_WITH_MULTIPLE_TUS                1
#endif
// clang-format on

#ifndef JVET_J0090_MEMORY_BANDWITH_MEASURE
#define JVET_J0090_MEMORY_BANDWITH_MEASURE                0
#endif

#ifndef EXTENSION_360_VIDEO
#define EXTENSION_360_VIDEO                               0   ///< extension for 360/spherical video coding support; this macro should be controlled by makefile, as it would be used to control whether the library is built and linked
#endif

#ifndef EXTENSION_HDRTOOLS
#define EXTENSION_HDRTOOLS                                0 //< extension for HDRTools/Metrics support; this macro should be controlled by makefile, as it would be used to control whether the library is built and linked
#endif

#define JVET_O0756_CONFIG_HDRMETRICS                      1
#if EXTENSION_HDRTOOLS
#define JVET_O0756_CALCULATE_HDRMETRICS                   1
#endif

#ifndef ENABLE_SPLIT_PARALLELISM
#define ENABLE_SPLIT_PARALLELISM                          0
#endif
#if ENABLE_SPLIT_PARALLELISM
#define PARL_SPLIT_MAX_NUM_JOBS                           6                             // number of parallel jobs that can be defined and need memory allocated
#define NUM_RESERVERD_SPLIT_JOBS                        ( PARL_SPLIT_MAX_NUM_JOBS + 1 )  // number of all data structures including the merge thread (0)
#define PARL_SPLIT_MAX_NUM_THREADS                        PARL_SPLIT_MAX_NUM_JOBS
#define NUM_SPLIT_THREADS_IF_MSVC                         4

#endif


// ====================================================================================================================
// General settings
// ====================================================================================================================

#ifndef ENABLE_TRACING
#define ENABLE_TRACING                                    0 // DISABLE by default (enable only when debugging, requires 15% run-time in decoding) -- see documentation in 'doc/DTrace for NextSoftware.pdf'
#endif

#if ENABLE_TRACING
#define K0149_BLOCK_STATISTICS                            1 // enables block statistics, which can be analysed with YUView (https://github.com/IENT/YUView)
#if K0149_BLOCK_STATISTICS
#define BLOCK_STATS_AS_CSV                                0 // statistics will be written in a comma separated value format. this is not supported by YUView
#endif
#endif

#define WCG_EXT                                           1
#define WCG_WPSNR                                         WCG_EXT

#define KEEP_PRED_AND_RESI_SIGNALS                        0

// ====================================================================================================================
// Debugging
// ====================================================================================================================

// most debugging tools are now bundled within the ENABLE_TRACING macro -- see documentation to see how to use

#define PRINT_MACRO_VALUES                                1 ///< When enabled, the encoder prints out a list of the non-environment-variable controlled macros and their values on startup

#define INTRA_FULL_SEARCH                                 0 ///< enables full mode search for intra estimation

// TODO: rename this macro to DECODER_DEBUG_BIT_STATISTICS (may currently cause merge issues with other branches)
// This can be enabled by the makefile
#ifndef RExt__DECODER_DEBUG_BIT_STATISTICS
#define RExt__DECODER_DEBUG_BIT_STATISTICS                0 ///< 0 (default) = decoder reports as normal, 1 = decoder produces bit usage statistics (will impact decoder run time by up to ~10%)
#endif

#ifndef RExt__DECODER_DEBUG_TOOL_MAX_FRAME_STATS
#define RExt__DECODER_DEBUG_TOOL_MAX_FRAME_STATS         (1 && RExt__DECODER_DEBUG_BIT_STATISTICS )   ///< 0 (default) = decoder reports as normal, 1 = decoder produces max frame bit usage statistics
#endif

#define TR_ONLY_COEFF_STATS                              (1 && RExt__DECODER_DEBUG_BIT_STATISTICS )   ///< 0 combine TS and non-TS decoder debug statistics. 1 = separate TS and non-TS decoder debug statistics.
#define EPBINCOUNT_FIX                                   (1 && RExt__DECODER_DEBUG_BIT_STATISTICS )   ///< 0 use count to represent number of calls to decodeBins. 1 = count and bins for EP bins are the same.

#ifndef RExt__DECODER_DEBUG_TOOL_STATISTICS
#define RExt__DECODER_DEBUG_TOOL_STATISTICS               0 ///< 0 (default) = decoder reports as normal, 1 = decoder produces tool usage statistics
#endif

#if RExt__DECODER_DEBUG_BIT_STATISTICS || RExt__DECODER_DEBUG_TOOL_STATISTICS
#define RExt__DECODER_DEBUG_STATISTICS                    1
#endif

// ====================================================================================================================
// Tool Switches - transitory (these macros are likely to be removed in future revisions)
// ====================================================================================================================

#define DECODER_CHECK_SUBSTREAM_AND_SLICE_TRAILING_BYTES  1 ///< TODO: integrate this macro into a broader conformance checking system.
#define T0196_SELECTIVE_RDOQ                              1 ///< selective RDOQ
#define U0040_MODIFIED_WEIGHTEDPREDICTION_WITH_BIPRED_AND_CLIPPING 1
#define U0033_ALTERNATIVE_TRANSFER_CHARACTERISTICS_SEI    1 ///< Alternative transfer characteristics SEI message (JCTVC-U0033, with syntax naming from V1005)
#define X0038_LAMBDA_FROM_QP_CAPABILITY                   1 ///< This approach derives lambda from QP+QPoffset+QPoffset2. QPoffset2 is derived from QP+QPoffset using a linear model that is clipped between 0 and 3.
                                                            // To use this capability enable config parameter LambdaFromQpEnable

// ====================================================================================================================
// Tool Switches
// ====================================================================================================================


// This can be enabled by the makefile
#ifndef RExt__HIGH_BIT_DEPTH_SUPPORT
#define RExt__HIGH_BIT_DEPTH_SUPPORT                      0 ///< 0 (default) use data type definitions for 8-10 bit video, 1 = use larger data types to allow for up to 16-bit video (originally developed as part of N0188)
#endif

// SIMD optimizations
#define SIMD_ENABLE                                       1
#define ENABLE_SIMD_OPT                                 ( SIMD_ENABLE && !RExt__HIGH_BIT_DEPTH_SUPPORT )    ///< SIMD optimizations, no impact on RD performance
#define ENABLE_SIMD_OPT_MCIF                            ( 1 && ENABLE_SIMD_OPT )                            ///< SIMD optimization for the interpolation filter, no impact on RD performance
#define ENABLE_SIMD_OPT_BUFFER                          ( 1 && ENABLE_SIMD_OPT )                            ///< SIMD optimization for the buffer operations, no impact on RD performance
#define ENABLE_SIMD_OPT_DIST                            ( 1 && ENABLE_SIMD_OPT )                            ///< SIMD optimization for the distortion calculations(SAD,SSE,HADAMARD), no impact on RD performance
#define ENABLE_SIMD_OPT_AFFINE_ME                       ( 1 && ENABLE_SIMD_OPT )                            ///< SIMD optimization for affine ME, no impact on RD performance
#define ENABLE_SIMD_OPT_ALF                             ( 1 && ENABLE_SIMD_OPT )                            ///< SIMD optimization for ALF
#if ENABLE_SIMD_OPT_BUFFER
#define ENABLE_SIMD_OPT_BCW                               1                                                 ///< SIMD optimization for Bcw
#endif

// End of SIMD optimizations


#define ME_ENABLE_ROUNDING_OF_MVS                         1 ///< 0 (default) = disables rounding of motion vectors when right shifted,  1 = enables rounding

#define RDOQ_CHROMA_LAMBDA                                1 ///< F386: weighting of chroma for RDOQ

#define U0132_TARGET_BITS_SATURATION                      1 ///< Rate control with target bits saturation method
#ifdef  U0132_TARGET_BITS_SATURATION
#define V0078_ADAPTIVE_LOWER_BOUND                        1 ///< Target bits saturation with adaptive lower bound
#endif
#define W0038_DB_OPT                                      1 ///< adaptive DB parameter selection, LoopFilterOffsetInPPS and LoopFilterDisable are set to 0 and DeblockingFilterMetric=2;
#define W0038_CQP_ADJ                                     1 ///< chroma QP adjustment based on TL, CQPTLAdjustEnabled is set to 1;

#define SHARP_LUMA_DELTA_QP                               1 ///< include non-normative LCU deltaQP and normative chromaQP change
#define ER_CHROMA_QP_WCG_PPS                              1 ///< Chroma QP model for WCG used in Anchor 3.2
#define ENABLE_QPA                                        1 ///< Non-normative perceptual QP adaptation according to JVET-H0047 and JVET-K0206. Deactivated by default, activated using encoder arguments --PerceptQPA=1 --SliceChromaQPOffsetPeriodicity=1
#define ENABLE_QPA_SUB_CTU                              ( 1 && ENABLE_QPA ) ///< when maximum delta-QP depth is greater than zero, use sub-CTU QPA


#define RDOQ_CHROMA                                       1 ///< use of RDOQ in chroma

#define QP_SWITCHING_FOR_PARALLEL                         1 ///< Replace floating point QP with a source-file frame number. After switching POC, increase base QP instead of frame level QP.

#define LUMA_ADAPTIVE_DEBLOCKING_FILTER_QP_OFFSET         1 /// JVET-L0414 (CE11.2.2) with explicit signalling of num interval, threshold and qpOffset
// ====================================================================================================================
// Derived macros
// ====================================================================================================================

#if RExt__HIGH_BIT_DEPTH_SUPPORT
#define FULL_NBIT                                         1 ///< When enabled, use distortion measure derived from all bits of source data, otherwise discard (bitDepth - 8) least-significant bits of distortion
#define RExt__HIGH_PRECISION_FORWARD_TRANSFORM            1 ///< 0 use original 6-bit transform matrices for both forward and inverse transform, 1 (default) = use original matrices for inverse transform and high precision matrices for forward transform
#else
#define FULL_NBIT                                         1 ///< When enabled, use distortion measure derived from all bits of source data, otherwise discard (bitDepth - 8) least-significant bits of distortion
#define RExt__HIGH_PRECISION_FORWARD_TRANSFORM            0 ///< 0 (default) use original 6-bit transform matrices for both forward and inverse transform, 1 = use original matrices for inverse transform and high precision matrices for forward transform
#endif

#if FULL_NBIT
#define DISTORTION_PRECISION_ADJUSTMENT(x)                0
#else
#define DISTORTION_ESTIMATION_BITS                        8
#define DISTORTION_PRECISION_ADJUSTMENT(x)                ((x>DISTORTION_ESTIMATION_BITS)? ((x)-DISTORTION_ESTIMATION_BITS) : 0)
#endif

// ====================================================================================================================
// Error checks
// ====================================================================================================================

#if ((RExt__HIGH_PRECISION_FORWARD_TRANSFORM != 0) && (RExt__HIGH_BIT_DEPTH_SUPPORT == 0))
#error ERROR: cannot enable RExt__HIGH_PRECISION_FORWARD_TRANSFORM without RExt__HIGH_BIT_DEPTH_SUPPORT
#endif

// ====================================================================================================================
// Named numerical types
// ====================================================================================================================

#if RExt__HIGH_BIT_DEPTH_SUPPORT
typedef       int             Pel;               ///< pixel type
typedef       int64_t           TCoeff;            ///< transform coefficient
typedef       int             TMatrixCoeff;      ///< transform matrix coefficient
typedef       int16_t           TFilterCoeff;      ///< filter coefficient
typedef       int64_t           Intermediate_Int;  ///< used as intermediate value in calculations
typedef       uint64_t          Intermediate_UInt; ///< used as intermediate value in calculations
#else
typedef       int16_t           Pel;               ///< pixel type
typedef       int             TCoeff;            ///< transform coefficient
typedef       int16_t           TMatrixCoeff;      ///< transform matrix coefficient
typedef       int16_t           TFilterCoeff;      ///< filter coefficient
typedef       int             Intermediate_Int;  ///< used as intermediate value in calculations
typedef       uint32_t            Intermediate_UInt; ///< used as intermediate value in calculations
#endif

typedef       uint64_t          SplitSeries;       ///< used to encoded the splits that caused a particular CU size
typedef       uint64_t          ModeTypeSeries;    ///< used to encoded the ModeType at different split depth

typedef       uint64_t        Distortion;        ///< distortion measurement

// ====================================================================================================================
// Enumeration
// ====================================================================================================================


enum ApsType
{
  ALF_APS = 0,
  LMCS_APS = 1,
  SCALING_LIST_APS = 2,
};

enum QuantFlags
{
  Q_INIT           = 0x0,
  Q_USE_RDOQ       = 0x1,
  Q_RDOQTS         = 0x2,
  Q_SELECTIVE_RDOQ = 0x4,
};

//EMT transform tags
enum TransType
{
  DCT2 = 0,
  DCT8 = 1,
  DST7 = 2,
  NUM_TRANS_TYPE = 3,
  DCT2_EMT = 4
};

enum MTSIdx
{
  MTS_DCT2_DCT2 = 0,
  MTS_SKIP = 1,
  MTS_DST7_DST7 = 2,
  MTS_DCT8_DST7 = 3,
  MTS_DST7_DCT8 = 4,
  MTS_DCT8_DCT8 = 5
};

enum ISPType
{
  NOT_INTRA_SUBPARTITIONS       = 0,
  HOR_INTRA_SUBPARTITIONS       = 1,
  VER_INTRA_SUBPARTITIONS       = 2,
  NUM_INTRA_SUBPARTITIONS_MODES = 3,
  INTRA_SUBPARTITIONS_RESERVED  = 4
};

enum SbtIdx
{
  SBT_OFF_DCT  = 0,
  SBT_VER_HALF = 1,
  SBT_HOR_HALF = 2,
  SBT_VER_QUAD = 3,
  SBT_HOR_QUAD = 4,
  NUMBER_SBT_IDX,
  SBT_OFF_MTS, //note: must be after all SBT modes, only used in fast algorithm to discern the best mode is inter EMT
};

enum SbtPos
{
  SBT_POS0 = 0,
  SBT_POS1 = 1,
  NUMBER_SBT_POS
};

enum SbtMode
{
  SBT_VER_H0 = 0,
  SBT_VER_H1 = 1,
  SBT_HOR_H0 = 2,
  SBT_HOR_H1 = 3,
  SBT_VER_Q0 = 4,
  SBT_VER_Q1 = 5,
  SBT_HOR_Q0 = 6,
  SBT_HOR_Q1 = 7,
  NUMBER_SBT_MODE
};

enum RDPCMMode
{
  RDPCM_OFF             = 0,
  RDPCM_HOR             = 1,
  RDPCM_VER             = 2,
  NUMBER_OF_RDPCM_MODES = 3
};

enum RDPCMSignallingMode
{
  RDPCM_SIGNAL_IMPLICIT            = 0,
  RDPCM_SIGNAL_EXPLICIT            = 1,
  NUMBER_OF_RDPCM_SIGNALLING_MODES = 2
};

/// supported slice type
enum SliceType
{
  B_SLICE               = 0,
  P_SLICE               = 1,
  I_SLICE               = 2,
  NUMBER_OF_SLICE_TYPES = 3
};

/// chroma formats (according to how the monochrome or the color planes are intended to be coded)
enum ChromaFormat
{
  CHROMA_400        = 0,
  CHROMA_420        = 1,
  CHROMA_422        = 2,
  CHROMA_444        = 3,
  NUM_CHROMA_FORMAT = 4
};

enum ChannelType
{
  CHANNEL_TYPE_LUMA    = 0,
  CHANNEL_TYPE_CHROMA  = 1,
  MAX_NUM_CHANNEL_TYPE = 2
};

enum TreeType
{
  TREE_D = 0, //default tree status (for single-tree slice, TREE_D means joint tree; for dual-tree I slice, TREE_D means TREE_L for luma and TREE_C for chroma)
  TREE_L = 1, //separate tree only contains luma (may split)
  TREE_C = 2, //separate tree only contains chroma (not split), to avoid small chroma block
};

enum ModeType
{
  MODE_TYPE_ALL = 0, //all modes can try
  MODE_TYPE_INTER = 1, //can try inter
  MODE_TYPE_INTRA = 2, //can try intra, ibc, palette
};

#define CH_L CHANNEL_TYPE_LUMA
#define CH_C CHANNEL_TYPE_CHROMA

enum ComponentID
{
  COMPONENT_Y         = 0,
  COMPONENT_Cb        = 1,
  COMPONENT_Cr        = 2,
  MAX_NUM_COMPONENT   = 3,
  JOINT_CbCr          = MAX_NUM_COMPONENT,
  MAX_NUM_TBLOCKS     = MAX_NUM_COMPONENT
};

#define MAP_CHROMA(c) (ComponentID(c))

enum InputColourSpaceConversion // defined in terms of conversion prior to input of encoder.
{
  IPCOLOURSPACE_UNCHANGED               = 0,
  IPCOLOURSPACE_YCbCrtoYCrCb            = 1, // Mainly used for debug!
  IPCOLOURSPACE_YCbCrtoYYY              = 2, // Mainly used for debug!
  IPCOLOURSPACE_RGBtoGBR                = 3,
  NUMBER_INPUT_COLOUR_SPACE_CONVERSIONS = 4
};

enum MATRIX_COEFFICIENTS // Table E.5 (Matrix coefficients)
{
  MATRIX_COEFFICIENTS_RGB                           = 0,
  MATRIX_COEFFICIENTS_BT709                         = 1,
  MATRIX_COEFFICIENTS_UNSPECIFIED                   = 2,
  MATRIX_COEFFICIENTS_RESERVED_BY_ITUISOIEC         = 3,
  MATRIX_COEFFICIENTS_USFCCT47                      = 4,
  MATRIX_COEFFICIENTS_BT601_625                     = 5,
  MATRIX_COEFFICIENTS_BT601_525                     = 6,
  MATRIX_COEFFICIENTS_SMPTE240                      = 7,
  MATRIX_COEFFICIENTS_YCGCO                         = 8,
  MATRIX_COEFFICIENTS_BT2020_NON_CONSTANT_LUMINANCE = 9,
  MATRIX_COEFFICIENTS_BT2020_CONSTANT_LUMINANCE     = 10,
};

enum DeblockEdgeDir
{
  EDGE_VER     = 0,
  EDGE_HOR     = 1,
  NUM_EDGE_DIR = 2
};

/// supported prediction type
enum PredMode
{
  MODE_INTER                 = 0,     ///< inter-prediction mode
  MODE_INTRA                 = 1,     ///< intra-prediction mode
  MODE_IBC                   = 2,     ///< ibc-prediction mode
  MODE_PLT                   = 3,     ///< plt-prediction mode
  NUMBER_OF_PREDICTION_MODES = 4,
};

/// reference list index
enum RefPicList
{
  REF_PIC_LIST_0               = 0,   ///< reference list 0
  REF_PIC_LIST_1               = 1,   ///< reference list 1
  NUM_REF_PIC_LIST_01          = 2,
  REF_PIC_LIST_X               = 100  ///< special mark
};

#define L0 REF_PIC_LIST_0
#define L1 REF_PIC_LIST_1

/// distortion function index
enum DFunc
{
  DF_SSE             = 0,             ///< general size SSE
  DF_SSE2            = DF_SSE+1,      ///<   2xM SSE
  DF_SSE4            = DF_SSE+2,      ///<   4xM SSE
  DF_SSE8            = DF_SSE+3,      ///<   8xM SSE
  DF_SSE16           = DF_SSE+4,      ///<  16xM SSE
  DF_SSE32           = DF_SSE+5,      ///<  32xM SSE
  DF_SSE64           = DF_SSE+6,      ///<  64xM SSE
  DF_SSE16N          = DF_SSE+7,      ///< 16NxM SSE

  DF_SAD             = 8,             ///< general size SAD
  DF_SAD2            = DF_SAD+1,      ///<   2xM SAD
  DF_SAD4            = DF_SAD+2,      ///<   4xM SAD
  DF_SAD8            = DF_SAD+3,      ///<   8xM SAD
  DF_SAD16           = DF_SAD+4,      ///<  16xM SAD
  DF_SAD32           = DF_SAD+5,      ///<  32xM SAD
  DF_SAD64           = DF_SAD+6,      ///<  64xM SAD
  DF_SAD16N          = DF_SAD+7,      ///< 16NxM SAD

  DF_HAD             = 16,            ///< general size Hadamard
  DF_HAD2            = DF_HAD+1,      ///<   2xM HAD
  DF_HAD4            = DF_HAD+2,      ///<   4xM HAD
  DF_HAD8            = DF_HAD+3,      ///<   8xM HAD
  DF_HAD16           = DF_HAD+4,      ///<  16xM HAD
  DF_HAD32           = DF_HAD+5,      ///<  32xM HAD
  DF_HAD64           = DF_HAD+6,      ///<  64xM HAD
  DF_HAD16N          = DF_HAD+7,      ///< 16NxM HAD

  DF_SAD12           = 24,
  DF_SAD24           = 25,
  DF_SAD48           = 26,

  DF_MRSAD           = 27,            ///< general size MR SAD
  DF_MRSAD2          = DF_MRSAD+1,    ///<   2xM MR SAD
  DF_MRSAD4          = DF_MRSAD+2,    ///<   4xM MR SAD
  DF_MRSAD8          = DF_MRSAD+3,    ///<   8xM MR SAD
  DF_MRSAD16         = DF_MRSAD+4,    ///<  16xM MR SAD
  DF_MRSAD32         = DF_MRSAD+5,    ///<  32xM MR SAD
  DF_MRSAD64         = DF_MRSAD+6,    ///<  64xM MR SAD
  DF_MRSAD16N        = DF_MRSAD+7,    ///< 16NxM MR SAD

  DF_MRHAD           = 35,            ///< general size MR Hadamard
  DF_MRHAD2          = DF_MRHAD+1,    ///<   2xM MR HAD
  DF_MRHAD4          = DF_MRHAD+2,    ///<   4xM MR HAD
  DF_MRHAD8          = DF_MRHAD+3,    ///<   8xM MR HAD
  DF_MRHAD16         = DF_MRHAD+4,    ///<  16xM MR HAD
  DF_MRHAD32         = DF_MRHAD+5,    ///<  32xM MR HAD
  DF_MRHAD64         = DF_MRHAD+6,    ///<  64xM MR HAD
  DF_MRHAD16N        = DF_MRHAD+7,    ///< 16NxM MR HAD

  DF_MRSAD12         = 43,
  DF_MRSAD24         = 44,
  DF_MRSAD48         = 45,

  DF_SAD_FULL_NBIT    = 46,
  DF_SAD_FULL_NBIT2   = DF_SAD_FULL_NBIT+1,    ///<   2xM SAD with full bit usage
  DF_SAD_FULL_NBIT4   = DF_SAD_FULL_NBIT+2,    ///<   4xM SAD with full bit usage
  DF_SAD_FULL_NBIT8   = DF_SAD_FULL_NBIT+3,    ///<   8xM SAD with full bit usage
  DF_SAD_FULL_NBIT16  = DF_SAD_FULL_NBIT+4,    ///<  16xM SAD with full bit usage
  DF_SAD_FULL_NBIT32  = DF_SAD_FULL_NBIT+5,    ///<  32xM SAD with full bit usage
  DF_SAD_FULL_NBIT64  = DF_SAD_FULL_NBIT+6,    ///<  64xM SAD with full bit usage
  DF_SAD_FULL_NBIT16N = DF_SAD_FULL_NBIT+7,    ///< 16NxM SAD with full bit usage

  DF_SSE_WTD          = 54,                ///< general size SSE
  DF_SSE2_WTD         = DF_SSE_WTD+1,      ///<   4xM SSE
  DF_SSE4_WTD         = DF_SSE_WTD+2,      ///<   4xM SSE
  DF_SSE8_WTD         = DF_SSE_WTD+3,      ///<   8xM SSE
  DF_SSE16_WTD        = DF_SSE_WTD+4,      ///<  16xM SSE
  DF_SSE32_WTD        = DF_SSE_WTD+5,      ///<  32xM SSE
  DF_SSE64_WTD        = DF_SSE_WTD+6,      ///<  64xM SSE
  DF_SSE16N_WTD       = DF_SSE_WTD+7,      ///< 16NxM SSE
  DF_DEFAULT_ORI      = DF_SSE_WTD+8,

  DF_SAD_INTERMEDIATE_BITDEPTH = 63,

  DF_SAD_WITH_MASK   = 64,
  DF_TOTAL_FUNCTIONS = 65
};

/// motion vector predictor direction used in AMVP
enum MvpDir
{
  MD_LEFT = 0,          ///< MVP of left block
  MD_ABOVE,             ///< MVP of above block
  MD_ABOVE_RIGHT,       ///< MVP of above right block
  MD_BELOW_LEFT,        ///< MVP of below left block
  MD_ABOVE_LEFT         ///< MVP of above left block
};

enum TransformDirection
{
  TRANSFORM_FORWARD              = 0,
  TRANSFORM_INVERSE              = 1,
  TRANSFORM_NUMBER_OF_DIRECTIONS = 2
};

/// supported ME search methods
enum MESearchMethod
{
  MESEARCH_FULL              = 0,
  MESEARCH_DIAMOND           = 1,
  MESEARCH_SELECTIVE         = 2,
  MESEARCH_DIAMOND_ENHANCED  = 3,
  MESEARCH_NUMBER_OF_METHODS = 4
};

/// coefficient scanning type used in ACS
enum CoeffScanType
{
  SCAN_DIAG = 0,        ///< up-right diagonal scan
  SCAN_TRAV_HOR = 1,
  SCAN_TRAV_VER = 2,
  SCAN_NUMBER_OF_TYPES
};

enum CoeffScanGroupType
{
  SCAN_UNGROUPED   = 0,
  SCAN_GROUPED_4x4 = 1,
  SCAN_NUMBER_OF_GROUP_TYPES = 2
};

enum ScalingListMode
{
  SCALING_LIST_OFF,
  SCALING_LIST_DEFAULT,
  SCALING_LIST_FILE_READ
};

enum ScalingListSize
{
  SCALING_LIST_1x1 = 0,
  SCALING_LIST_2x2,
  SCALING_LIST_4x4,
  SCALING_LIST_8x8,
  SCALING_LIST_16x16,
  SCALING_LIST_32x32,
  SCALING_LIST_64x64,
  SCALING_LIST_128x128,
  SCALING_LIST_SIZE_NUM,
  //for user define matrix
  SCALING_LIST_FIRST_CODED = SCALING_LIST_2x2,
  SCALING_LIST_LAST_CODED = SCALING_LIST_64x64
};

enum ScalingList1dStartIdx
{
  SCALING_LIST_1D_START_2x2    = 0,
  SCALING_LIST_1D_START_4x4    = 2,
  SCALING_LIST_1D_START_8x8    = 8,
  SCALING_LIST_1D_START_16x16  = 14,
  SCALING_LIST_1D_START_32x32  = 20,
  SCALING_LIST_1D_START_64x64  = 26,
};

// For use with decoded picture hash SEI messages, generated by encoder.
enum HashType
{
  HASHTYPE_MD5             = 0,
  HASHTYPE_CRC             = 1,
  HASHTYPE_CHECKSUM        = 2,
  HASHTYPE_NONE            = 3,
  NUMBER_OF_HASHTYPES      = 4
};

enum SAOMode //mode
{
  SAO_MODE_OFF = 0,
  SAO_MODE_NEW,
  SAO_MODE_MERGE,
  NUM_SAO_MODES
};

enum SAOModeMergeTypes
{
  SAO_MERGE_LEFT =0,
  SAO_MERGE_ABOVE,
  NUM_SAO_MERGE_TYPES
};


enum SAOModeNewTypes
{
  SAO_TYPE_START_EO =0,
  SAO_TYPE_EO_0 = SAO_TYPE_START_EO,
  SAO_TYPE_EO_90,
  SAO_TYPE_EO_135,
  SAO_TYPE_EO_45,

  SAO_TYPE_START_BO,
  SAO_TYPE_BO = SAO_TYPE_START_BO,

  NUM_SAO_NEW_TYPES
};
#define NUM_SAO_EO_TYPES_LOG2 2

enum SAOEOClasses
{
  SAO_CLASS_EO_FULL_VALLEY = 0,
  SAO_CLASS_EO_HALF_VALLEY = 1,
  SAO_CLASS_EO_PLAIN       = 2,
  SAO_CLASS_EO_HALF_PEAK   = 3,
  SAO_CLASS_EO_FULL_PEAK   = 4,
  NUM_SAO_EO_CLASSES,
};

#define NUM_SAO_BO_CLASSES_LOG2  5
#define NUM_SAO_BO_CLASSES       (1<<NUM_SAO_BO_CLASSES_LOG2)

namespace Profile
{
  enum Name
  {
    NONE        = 0,
    MAIN_10     = 1,
    MAIN_444_10 = 2
  };
}

namespace Level
{
  enum Tier
  {
    MAIN = 0,
    HIGH = 1,
    NUMBER_OF_TIERS=2
  };

  enum Name
  {
    // code = (level * 30)
    NONE     = 0,
    LEVEL1   = 30,
    LEVEL2   = 60,
    LEVEL2_1 = 63,
    LEVEL3   = 90,
    LEVEL3_1 = 93,
    LEVEL4   = 120,
    LEVEL4_1 = 123,
    LEVEL5   = 150,
    LEVEL5_1 = 153,
    LEVEL5_2 = 156,
    LEVEL6   = 180,
    LEVEL6_1 = 183,
    LEVEL6_2 = 186,
    LEVEL8_5 = 255,
  };
}

enum CostMode
{
  COST_STANDARD_LOSSY              = 0,
  COST_SEQUENCE_LEVEL_LOSSLESS     = 1,
  COST_LOSSLESS_CODING             = 2,
  COST_MIXED_LOSSLESS_LOSSY_CODING = 3
};

enum WeightedPredictionMethod
{
  WP_PER_PICTURE_WITH_SIMPLE_DC_COMBINED_COMPONENT                          =0,
  WP_PER_PICTURE_WITH_SIMPLE_DC_PER_COMPONENT                               =1,
  WP_PER_PICTURE_WITH_HISTOGRAM_AND_PER_COMPONENT                           =2,
  WP_PER_PICTURE_WITH_HISTOGRAM_AND_PER_COMPONENT_AND_CLIPPING              =3,
  WP_PER_PICTURE_WITH_HISTOGRAM_AND_PER_COMPONENT_AND_CLIPPING_AND_EXTENSION=4
};

enum FastInterSearchMode
{
  FASTINTERSEARCH_DISABLED = 0,
  FASTINTERSEARCH_MODE1    = 1, // TODO: assign better names to these.
  FASTINTERSEARCH_MODE2    = 2,
  FASTINTERSEARCH_MODE3    = 3
};

enum SPSExtensionFlagIndex
{
  SPS_EXT__REXT           = 0,
//SPS_EXT__MVHEVC         = 1, //for use in future versions
//SPS_EXT__SHVC           = 2, //for use in future versions
  SPS_EXT__NEXT           = 3,
  NUM_SPS_EXTENSION_FLAGS = 8
};

enum PPSExtensionFlagIndex
{
  PPS_EXT__REXT           = 0,
//PPS_EXT__MVHEVC         = 1, //for use in future versions
//PPS_EXT__SHVC           = 2, //for use in future versions
  NUM_PPS_EXTENSION_FLAGS = 8
};

// TODO: Existing names used for the different NAL unit types can be altered to better reflect the names in the spec.
//       However, the names in the spec are not yet stable at this point. Once the names are stable, a cleanup
//       effort can be done without use of macros to alter the names used to indicate the different NAL unit types.
enum NalUnitType
{
  NAL_UNIT_CODED_SLICE_TRAIL = 0,   // 0
  NAL_UNIT_CODED_SLICE_STSA,        // 1
  NAL_UNIT_CODED_SLICE_RADL,        // 2
  NAL_UNIT_CODED_SLICE_RASL,        // 3

  NAL_UNIT_RESERVED_VCL_4,
  NAL_UNIT_RESERVED_VCL_5,
  NAL_UNIT_RESERVED_VCL_6,

  NAL_UNIT_CODED_SLICE_IDR_W_RADL,  // 7
  NAL_UNIT_CODED_SLICE_IDR_N_LP,    // 8
  NAL_UNIT_CODED_SLICE_CRA,         // 9
  NAL_UNIT_CODED_SLICE_GDR,         // 10

  NAL_UNIT_RESERVED_IRAP_VCL_11,
  NAL_UNIT_RESERVED_IRAP_VCL_12,
  NAL_UNIT_DCI,                     // 13
  NAL_UNIT_VPS,                     // 14
  NAL_UNIT_SPS,                     // 15
  NAL_UNIT_PPS,                     // 16
  NAL_UNIT_PREFIX_APS,              // 17
  NAL_UNIT_SUFFIX_APS,              // 18
  NAL_UNIT_PH,                      // 19
  NAL_UNIT_ACCESS_UNIT_DELIMITER,   // 20
  NAL_UNIT_EOS,                     // 21
  NAL_UNIT_EOB,                     // 22
  NAL_UNIT_PREFIX_SEI,              // 23
  NAL_UNIT_SUFFIX_SEI,              // 24
  NAL_UNIT_FD,                      // 25

  NAL_UNIT_RESERVED_NVCL_26,
  NAL_UNIT_RESERVED_NVCL_27,

  NAL_UNIT_UNSPECIFIED_28,
  NAL_UNIT_UNSPECIFIED_29,
  NAL_UNIT_UNSPECIFIED_30,
  NAL_UNIT_UNSPECIFIED_31,
  NAL_UNIT_INVALID
};

#if SHARP_LUMA_DELTA_QP
enum LumaLevelToDQPMode
{
  LUMALVL_TO_DQP_DISABLED   = 0,
  LUMALVL_TO_DQP_AVG_METHOD = 1, // use average of CTU to determine luma level
  LUMALVL_TO_DQP_NUM_MODES  = 2
};
#endif

enum MergeType
{
  MRG_TYPE_DEFAULT_N        = 0, // 0
  MRG_TYPE_SUBPU_ATMVP,
  MRG_TYPE_IBC,
  NUM_MRG_TYPE                   // 5
};


//////////////////////////////////////////////////////////////////////////
// Encoder modes to try out
//////////////////////////////////////////////////////////////////////////

enum EncModeFeature
{
  ENC_FT_FRAC_BITS = 0,
  ENC_FT_DISTORTION,
  ENC_FT_RD_COST,
  ENC_FT_ENC_MODE_TYPE,
  ENC_FT_ENC_MODE_OPTS,
  ENC_FT_ENC_MODE_PART,
  NUM_ENC_FEATURES
};

enum ImvMode
{
  IMV_OFF = 0,
  IMV_FPEL,
  IMV_4PEL,
  IMV_HPEL,
  NUM_IMV_MODES
};


// ====================================================================================================================
// Type definition
// ====================================================================================================================

/// parameters for adaptive loop filter
class PicSym;

#define MAX_NUM_SAO_CLASSES  32  //(NUM_SAO_EO_GROUPS > NUM_SAO_BO_GROUPS)?NUM_SAO_EO_GROUPS:NUM_SAO_BO_GROUPS

struct SAOOffset
{
  SAOMode modeIdc; // NEW, MERGE, OFF
  int typeIdc;     // union of SAOModeMergeTypes and SAOModeNewTypes, depending on modeIdc.
  int typeAuxInfo; // BO: starting band index
  int offset[MAX_NUM_SAO_CLASSES];

  SAOOffset();
  ~SAOOffset();
  void reset();

  const SAOOffset& operator= (const SAOOffset& src);
};

struct SAOBlkParam
{

  SAOBlkParam();
  ~SAOBlkParam();
  void reset();
  const SAOBlkParam& operator= (const SAOBlkParam& src);
  SAOOffset& operator[](int compIdx){ return offsetParam[compIdx];}
  const SAOOffset& operator[](int compIdx) const { return offsetParam[compIdx];}
private:
  SAOOffset offsetParam[MAX_NUM_COMPONENT];

};



struct BitDepths
{
  int recon[MAX_NUM_CHANNEL_TYPE]; ///< the bit depth as indicated in the SPS
};

enum PLTRunMode
{
  PLT_RUN_INDEX = 0,
  PLT_RUN_COPY  = 1,
  NUM_PLT_RUN   = 2
};
/// parameters for deblocking filter
struct LFCUParam
{
  bool internalEdge;                     ///< indicates internal edge
  bool leftEdge;                         ///< indicates left edge
  bool topEdge;                          ///< indicates top edge
};



struct PictureHash
{
  std::vector<uint8_t> hash;

  bool operator==(const PictureHash &other) const
  {
    if (other.hash.size() != hash.size())
    {
      return false;
    }
    for(uint32_t i=0; i<uint32_t(hash.size()); i++)
    {
      if (other.hash[i] != hash[i])
      {
        return false;
      }
    }
    return true;
  }

  bool operator!=(const PictureHash &other) const
  {
    return !(*this == other);
  }
};

struct SEITimeSet
{
  SEITimeSet() : clockTimeStampFlag(false),
                     numUnitFieldBasedFlag(false),
                     countingType(0),
                     fullTimeStampFlag(false),
                     discontinuityFlag(false),
                     cntDroppedFlag(false),
                     numberOfFrames(0),
                     secondsValue(0),
                     minutesValue(0),
                     hoursValue(0),
                     secondsFlag(false),
                     minutesFlag(false),
                     hoursFlag(false),
                     timeOffsetLength(0),
                     timeOffsetValue(0)
  { }
  bool clockTimeStampFlag;
  bool numUnitFieldBasedFlag;
  int  countingType;
  bool fullTimeStampFlag;
  bool discontinuityFlag;
  bool cntDroppedFlag;
  int  numberOfFrames;
  int  secondsValue;
  int  minutesValue;
  int  hoursValue;
  bool secondsFlag;
  bool minutesFlag;
  bool hoursFlag;
  int  timeOffsetLength;
  int  timeOffsetValue;
};

struct SEIMasteringDisplay
{
  bool      colourVolumeSEIEnabled;
  uint32_t      maxLuminance;
  uint32_t      minLuminance;
  uint16_t    primaries[3][2];
  uint16_t    whitePoint[2];
};

#if SHARP_LUMA_DELTA_QP
struct LumaLevelToDeltaQPMapping
{
  LumaLevelToDQPMode                 mode;             ///< use deltaQP determined by block luma level
  double                             maxMethodWeight;  ///< weight of max luma value when mode = 2
  std::vector< std::pair<int, int> > mapping;          ///< first=luma level, second=delta QP.
#if ENABLE_QPA
  bool isEnabled() const { return (mode != LUMALVL_TO_DQP_DISABLED && mode != LUMALVL_TO_DQP_NUM_MODES); }
#else
  bool isEnabled() const { return mode!=LUMALVL_TO_DQP_DISABLED; }
#endif
};
#endif

#if ER_CHROMA_QP_WCG_PPS
struct WCGChromaQPControl
{
  bool isEnabled() const { return enabled; }
  bool   enabled;         ///< Enabled flag (0:default)
  double chromaCbQpScale; ///< Chroma Cb QP Scale (1.0:default)
  double chromaCrQpScale; ///< Chroma Cr QP Scale (1.0:default)
  double chromaQpScale;   ///< Chroma QP Scale (0.0:default)
  double chromaQpOffset;  ///< Chroma QP Offset (0.0:default)
};
#endif

class ChromaCbfs
{
public:
  ChromaCbfs()
    : Cb(true), Cr(true)
  {}
  ChromaCbfs( bool _cbf )
    : Cb( _cbf ), Cr( _cbf )
  {}
public:
  bool sigChroma( ChromaFormat chromaFormat ) const
  {
    if( chromaFormat == CHROMA_400 )
    {
      return false;
    }
    return   ( Cb || Cr );
  }
  bool& cbf( ComponentID compID )
  {
    bool *cbfs[MAX_NUM_TBLOCKS] = { nullptr, &Cb, &Cr };

    return *cbfs[compID];
  }
public:
  bool Cb;
  bool Cr;
};


enum MsgLevel
{
  SILENT  = 0,
  ERROR   = 1,
  WARNING = 2,
  INFO    = 3,
  NOTICE  = 4,
  VERBOSE = 5,
  DETAILS = 6
};
enum RESHAPE_SIGNAL_TYPE
{
  RESHAPE_SIGNAL_SDR = 0,
  RESHAPE_SIGNAL_PQ  = 1,
  RESHAPE_SIGNAL_HLG = 2,
  RESHAPE_SIGNAL_NULL = 100,
};


// ---------------------------------------------------------------------------
// exception class
// ---------------------------------------------------------------------------

class Exception : public std::exception
{
public:
  Exception( const std::string& _s ) : m_str( _s ) { }
  Exception( const Exception& _e ) : std::exception( _e ), m_str( _e.m_str ) { }
  virtual ~Exception() noexcept { };
  virtual const char* what() const noexcept { return m_str.c_str(); }
  Exception& operator=( const Exception& _e ) { std::exception::operator=( _e ); m_str = _e.m_str; return *this; }
  template<typename T> Exception& operator<<( T t ) { std::ostringstream oss; oss << t; m_str += oss.str(); return *this; }
private:
  std::string m_str;
};

// if a check fails with THROW or CHECK, please check if ported correctly from assert in revision 1196)
#define THROW(x)            throw( Exception( "\nERROR: In function \"" ) << __FUNCTION__ << "\" in " << __FILE__ << ":" << __LINE__ << ": " << x )
#define CHECK(c,x)          if(c){ THROW(x); }
#define EXIT(x)             throw( Exception( "\n" ) << x << "\n" )
#define CHECK_NULLPTR(_ptr) CHECK( !( _ptr ), "Accessing an empty pointer pointer!" )

#if !NDEBUG  // for non MSVC compiler, define _DEBUG if in debug mode to have same behavior between MSVC and others in debug
#ifndef _DEBUG
#define _DEBUG 1
#endif
#endif

#if defined( _DEBUG )
#define CHECKD(c,x)         if(c){ THROW(x); }
#else
#define CHECKD(c,x)
#endif // _DEBUG

// ---------------------------------------------------------------------------
// static vector
// ---------------------------------------------------------------------------

template<typename T, size_t N>
class static_vector
{
  T _arr[ N ];
  size_t _size;

public:

  typedef T         value_type;
  typedef size_t    size_type;
  typedef ptrdiff_t difference_type;
  typedef T&        reference;
  typedef T const&  const_reference;
  typedef T*        pointer;
  typedef T const*  const_pointer;
  typedef T*        iterator;
  typedef T const*  const_iterator;

  static const size_type max_num_elements = N;

  static_vector() : _size( 0 )                                 { }
  static_vector( size_t N_ ) : _size( N_ )                     { }
  static_vector( size_t N_, const T& _val ) : _size( 0 )       { resize( N_, _val ); }
  template<typename It>
  static_vector( It _it1, It _it2 ) : _size( 0 )               { while( _it1 < _it2 ) _arr[ _size++ ] = *_it1++; }
  static_vector( std::initializer_list<T> _il ) : _size( 0 )
  {
    typename std::initializer_list<T>::iterator _src1 = _il.begin();
    typename std::initializer_list<T>::iterator _src2 = _il.end();

    while( _src1 < _src2 ) _arr[ _size++ ] = *_src1++;

    CHECKD( _size > N, "capacity exceeded" );
  }
  static_vector& operator=( std::initializer_list<T> _il )
  {
    _size = 0;

    typename std::initializer_list<T>::iterator _src1 = _il.begin();
    typename std::initializer_list<T>::iterator _src2 = _il.end();

    while( _src1 < _src2 ) _arr[ _size++ ] = *_src1++;

    CHECKD( _size > N, "capacity exceeded" );
  }

  void resize( size_t N_ )                      { CHECKD( N_ > N, "capacity exceeded" ); while(_size < N_) _arr[ _size++ ] = T() ; _size = N_; }
  void resize( size_t N_, const T& _val )       { CHECKD( N_ > N, "capacity exceeded" ); while(_size < N_) _arr[ _size++ ] = _val; _size = N_; }
  void reserve( size_t N_ )                     { CHECKD( N_ > N, "capacity exceeded" ); }
  void push_back( const T& _val )               { CHECKD( _size >= N, "capacity exceeded" ); _arr[ _size++ ] = _val; }
  void push_back( T&& val )                     { CHECKD( _size >= N, "capacity exceeded" ); _arr[ _size++ ] = std::forward<T>( val ); }
  void pop_back()                               { CHECKD( _size == 0, "calling pop_back on an empty vector" ); _size--; }
  void pop_front()                              { CHECKD( _size == 0, "calling pop_front on an empty vector" ); _size--; for( int i = 0; i < _size; i++ ) _arr[i] = _arr[i + 1]; }
  void clear()                                  { _size = 0; }
  reference       at( size_t _i )               { CHECKD( _i >= _size, "Trying to access an out-of-bound-element" ); return _arr[ _i ]; }
  const_reference at( size_t _i ) const         { CHECKD( _i >= _size, "Trying to access an out-of-bound-element" ); return _arr[ _i ]; }
  reference       operator[]( size_t _i )       { CHECKD( _i >= _size, "Trying to access an out-of-bound-element" ); return _arr[ _i ]; }
  const_reference operator[]( size_t _i ) const { CHECKD( _i >= _size, "Trying to access an out-of-bound-element" ); return _arr[ _i ]; }
  reference       front()                       { CHECKD( _size == 0, "Trying to access the first element of an empty vector" ); return _arr[ 0 ]; }
  const_reference front() const                 { CHECKD( _size == 0, "Trying to access the first element of an empty vector" ); return _arr[ 0 ]; }
  reference       back()                        { CHECKD( _size == 0, "Trying to access the last element of an empty vector" );  return _arr[ _size - 1 ]; }
  const_reference back() const                  { CHECKD( _size == 0, "Trying to access the last element of an empty vector" );  return _arr[ _size - 1 ]; }
  pointer         data()                        { return _arr; }
  const_pointer   data() const                  { return _arr; }
  iterator        begin()                       { return _arr; }
  const_iterator  begin() const                 { return _arr; }
  const_iterator  cbegin() const                { return _arr; }
  iterator        end()                         { return _arr + _size; }
  const_iterator  end() const                   { return _arr + _size; };
  const_iterator  cend() const                  { return _arr + _size; };
  size_type       size() const                  { return _size; };
  size_type       byte_size() const             { return _size * sizeof( T ); }
  bool            empty() const                 { return _size == 0; }

  size_type       capacity() const              { return N; }
  size_type       max_size() const              { return N; }
  size_type       byte_capacity() const         { return sizeof(_arr); }

  iterator        insert( const_iterator _pos, const T& _val )
                                                { CHECKD( _size >= N, "capacity exceeded" );
                                                  for( difference_type i = _size - 1; i >= _pos - _arr; i-- ) _arr[i + 1] = _arr[i];
                                                  *const_cast<iterator>( _pos ) = _val;
                                                  _size++;
                                                  return const_cast<iterator>( _pos ); }

  iterator        insert( const_iterator _pos, T&& _val )
                                                { CHECKD( _size >= N, "capacity exceeded" );
                                                  for( difference_type i = _size - 1; i >= _pos - _arr; i-- ) _arr[i + 1] = _arr[i];
                                                  *const_cast<iterator>( _pos ) = std::forward<T>( _val );
                                                  _size++; return const_cast<iterator>( _pos ); }
  template<class InputIt>
  iterator        insert( const_iterator _pos, InputIt first, InputIt last )
                                                { const difference_type numEl = last - first;
                                                  CHECKD( _size + numEl >= N, "capacity exceeded" );
                                                  for( difference_type i = _size - 1; i >= _pos - _arr; i-- ) _arr[i + numEl] = _arr[i];
                                                  iterator it = const_cast<iterator>( _pos ); _size += numEl;
                                                  while( first != last ) *it++ = *first++;
                                                  return const_cast<iterator>( _pos ); }

  iterator        insert( const_iterator _pos, size_t numEl, const T& val )
                                                { //const difference_type numEl = last - first;
                                                  CHECKD( _size + numEl >= N, "capacity exceeded" );
                                                  for( difference_type i = _size - 1; i >= _pos - _arr; i-- ) _arr[i + numEl] = _arr[i];
                                                  iterator it = const_cast<iterator>( _pos ); _size += numEl;
                                                  for ( int k = 0; k < numEl; k++) *it++ = val;
                                                  return const_cast<iterator>( _pos ); }

  void            erase( const_iterator _pos )  { iterator it   = const_cast<iterator>( _pos ) - 1;
                                                  iterator last = end() - 1;
                                                  while( ++it != last ) *it = *( it + 1 );
                                                  _size--; }
};


// ---------------------------------------------------------------------------
// dynamic cache
// ---------------------------------------------------------------------------

template<typename T>
class dynamic_cache
{
  std::vector<T*> m_cache;
#if ENABLE_SPLIT_PARALLELISM
  int64_t         m_cacheId;
#endif

public:

#if ENABLE_SPLIT_PARALLELISM
  dynamic_cache()
  {
    static int cacheId = 0;
    m_cacheId = cacheId++;
  }

#endif
  ~dynamic_cache()
  {
    deleteEntries();
  }

  void deleteEntries()
  {
    for( auto &p : m_cache )
    {
      delete p;
      p = nullptr;
    }

    m_cache.clear();
  }

  T* get()
  {
    T* ret;

    if( !m_cache.empty() )
    {
      ret = m_cache.back();
      m_cache.pop_back();
#if ENABLE_SPLIT_PARALLELISM
      CHECK( ret->cacheId != m_cacheId, "Putting item into wrong cache!" );
      CHECK( !ret->cacheUsed,           "Fetched an element that should've been in cache!!" );
#endif
    }
    else
    {
      ret = new T;
    }

#if ENABLE_SPLIT_PARALLELISM
    ret->cacheId   = m_cacheId;
    ret->cacheUsed = false;

#endif
    return ret;
  }

  void cache( T* el )
  {
#if ENABLE_SPLIT_PARALLELISM
    CHECK( el->cacheId != m_cacheId, "Putting item into wrong cache!" );
    CHECK( el->cacheUsed,            "Putting cached item back into cache!" );

    el->cacheUsed = true;

#endif
    m_cache.push_back( el );
  }

  void cache( std::vector<T*>& vel )
  {
#if ENABLE_SPLIT_PARALLELISM
    for( auto el : vel )
    {
      CHECK( el->cacheId != m_cacheId, "Putting item into wrong cache!" );
      CHECK( el->cacheUsed,            "Putting cached item back into cache!" );

      el->cacheUsed = true;
    }

#endif
    m_cache.insert( m_cache.end(), vel.begin(), vel.end() );
    vel.clear();
  }
};

typedef dynamic_cache<struct CodingUnit    > CUCache;
typedef dynamic_cache<struct PredictionUnit> PUCache;
typedef dynamic_cache<struct TransformUnit > TUCache;

struct XUCache
{
  CUCache cuCache;
  PUCache puCache;
  TUCache tuCache;
};

#define SIGN(x) ( (x) >= 0 ? 1 : -1 )

//! \}

#endif

<|MERGE_RESOLUTION|>--- conflicted
+++ resolved
@@ -51,11 +51,9 @@
 #include <cassert>
 
 //########### place macros to be removed in next cycle below this line ###############
-<<<<<<< HEAD
+#define JVET_R0130_TC_DERIVATION_BUGFIX                   1 // JVET-R0130: Cleanup of tC derivation for deblocking filter
+
 #define JVET_R0334_PLT_CLEANUP                            1 // JVET-R0334: Disable chroma palette for local dual tree
-=======
-#define JVET_R0130_TC_DERIVATION_BUGFIX                   1 // JVET-R0130: Cleanup of tC derivation for deblocking filter
->>>>>>> 0e95c917
 
 #define JVET_R0205                                        1 // JVET-R0205: Condition presence of inter_layer_ref_pics_present_flag on sps_video_parameter_set_id 
 
