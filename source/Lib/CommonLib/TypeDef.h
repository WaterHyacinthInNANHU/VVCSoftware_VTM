--- conflicted
+++ resolved
@@ -50,16 +50,13 @@
 #include <assert.h>
 #include <cassert>
 
-<<<<<<< HEAD
 #define JVET_P0590_SCALING_WINDOW                         1 // JVET-P0590: scaling window for RPR
 #define JVET_P0592_CHROMA_PHASE                           1 // JVET-P0592: chroma phase for RPR
-=======
 
 #define JVET_P0803_COMBINED_MIP_CLEANUP                   1 // JVET-P0803: Several MIP cleanups
 #define JVET_P0199_P0289_P0303_MIP_FULLMATRIX             1 // JVET-P0199/P0289/P0303: Full matrix multiplication for all MIP block shapes
 
 #define JVET_P0350_LFNST_IDX_CTX                          1 // JVET-P0350: Add one context for LFNST idx coding
->>>>>>> c88531ee
 
 #define JVET_P0641_REMOVE_2xN_CHROMA_INTRA                1 // JVET-P0641: removing 2xN chroma intra blocks
 
