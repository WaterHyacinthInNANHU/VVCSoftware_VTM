--- conflicted
+++ resolved
@@ -50,13 +50,11 @@
 #include <assert.h>
 #include <cassert>
 
-<<<<<<< HEAD
+#define JVET_P0562_TS_RESIDUAL_CODING_SIMP                1 // JVET-P0562: Fix the Rice parameter equal to 1 for the remainder of TS residual coding
+
 #define JVET_P0385_UNIFIED_MV_ROUNDING                    1
 
 #define JVET_P0418_ALIGN_MLRP_CCLM                        1 // JVET-P0418: Align MLRP with CCLM in terms of reference lines/columns
-=======
-#define JVET_P0562_TS_RESIDUAL_CODING_SIMP                1 // JVET-P0562: Fix the Rice parameter equal to 1 for the remainder of TS residual coding
->>>>>>> 2f1eba1e
 
 #define JVET_O0145_ENTRYPOINT_SIGNALLING                  0 // JVET-O0145: Not signalling num_entry_point_offsets but derive it at decoder
 
