--- conflicted
+++ resolved
@@ -51,8 +51,6 @@
 #include <cassert>
 
 #define JVET_Q0468_Q0469_MIN_LUMA_CB_AND_MIN_QT_FIX       1 // JVET-Q0468: add support of min Luma coding block size; JVET-Q0469: fix for signaling of Intra Chroma Min QT size
-
-<<<<<<< HEAD
 #define JVET_Q0449_RPR_NO_SMOOTHING                       1 // JVET-Q0449: Disable smoothing half-sample interpolation filter in conjunction with RPR
 
 #define JVET_Q0493_PLT_ENCODER_LOSSLESS                   1 // JVET-Q0493: Palette encoder improvements for lossless coding
@@ -74,9 +72,6 @@
 #define JVET_Q0420_PPS_CHROMA_TOOL_FLAG                   1 // JVET-Q0420: add pps_chroma_tool_offsets_present_flag in PPS
 
 #define JVET_Q0172_CHROMA_FORMAT_BITDEPTH_CONSTRAINT      1 // JVET-Q0172: Disallow differing chroma format and different bit depths for cross-layer prediction. 
-=======
-#define JVET_Q0172_CHROMA_FORMAT_BITDEPTH_CONSTRAINT      1 //JVET-Q0172: Disallow differing chroma format and different bit depths for cross-layer prediction. 
->>>>>>> 66a80a16
 
 #define JVET_Q0491_PLT_ESCAPE                             1 // JVET-Q0491: Palette escape binarization
 
