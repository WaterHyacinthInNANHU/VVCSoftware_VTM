--- conflicted
+++ resolved
@@ -50,14 +50,11 @@
 #include <assert.h>
 #include <cassert>
 
-<<<<<<< HEAD
 #define JVET_L0136_L0085_LM_RESTRICTED_LINEBUFFER         1 // line buffer restriction in LM prediction
 
 #define JVET_L0059_MTS_SIMP                               1 // Simpification on MTS signaling
 #define JVET_L0100_MULTI_HYPOTHESIS_INTRA                 1 // Combine intra mode with an extra merge indexed prediction
-=======
 #define JVET_L0165_6MPM                                   1 // Use 6 MPM for 67 intra prediction modes
->>>>>>> cf9c0f0a
 
 #define JVET_L0118_ALIGN_MTS_INDEX                        1 // Align mts_index on intra and inter
 
