--- conflicted
+++ resolved
@@ -50,15 +50,13 @@
 #include <assert.h>
 #include <cassert>
  
-<<<<<<< HEAD
 #define JVET_N0276_CONSTRAINT_FLAGS                       1 // JVET-N0276: On interoperability point signalling
 
 #define JVET_N0278_HLS                                    1 // JVET-N0278: HLS for MPEG requirements on immersive media delivery and access
 
 #define JVET_N0805_APS_LMCS                               1 // JVET-N0805: Reference to APS from slice header for LMCS
-=======
+
 #define JVET_N0070_WRAPAROUND                             1 // reference wraparound simplifications
->>>>>>> ea1b04bf
 
 #define JVET_N0063_VUI                                    1 // JVET-N0063: Video Usability Information
 
