--- conflicted
+++ resolved
@@ -50,13 +50,10 @@
 #include <assert.h>
 #include <cassert>
 
-<<<<<<< HEAD
-=======
 #define JVET_U0082_SDI_MAI_ACI_DRI                        1 // scalability dimension information SEI and other three SEIs: Alpha channel information, Depth representation information, and Multiview acquisition information
 
 #define JVET_U0084_EDRAP                                  1 // EDRAP indication SEI message
 
->>>>>>> f7806142
 #define JVET_V0106_RRC_RICE                               1 // JVET_V0106: Extension of the RRC rice derivation for high bit depth profile (VVCv2). 
 #define JVET_V0131_CORRECT_TR_HBD                          1 // correcting the 4x4 BDST7/DCT8 transform matrices for high bit-depth coding
 // clang-format off
@@ -75,17 +72,11 @@
 
 #define JVET_S0078_NOOUTPUTPRIORPICFLAG                   0 // JVET-S0078: Handling of NoOutputOfPriorPicsFlag in output process
 
-<<<<<<< HEAD
-
 #define JVET_V0061_SEI                                    1 // JVET-V0061 Display orientation SEI message
-#define JVET_S0117_VB                                     1 // sub-picture extraction VB rewriting
-=======
-#define JVET_V0061_SEI                                    1 // JVET-V0061 Display orientation SEI message
 
 #define JVET_V0108                                        1 // JVET_V0108: Colour Transform Information SEI 
 
 #define JVET_V0111_DU                                     1 // JVET-V0111 Decoding Unit Information 
->>>>>>> f7806142
 
 //########### place macros to be be kept below this line ###############
 #define GDR_ENABLED   1
