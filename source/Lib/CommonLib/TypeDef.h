--- conflicted
+++ resolved
@@ -50,14 +50,11 @@
 #include <assert.h>
 #include <cassert>
 
-<<<<<<< HEAD
+#define JVET_Q0172_CHROMA_FORMAT_BITDEPTH_CONSTRAINT      1 //JVET-Q0172: Disallow differing chroma format and different bit depths for cross-layer prediction. 
+
 #define JVET_Q0491_PLT_ESCAPE                             1 // JVET-Q0491: Palette escape binarization
 
 #define JVET_Q414_CONSTRAINT_ON_GDR_PIC_FLAG              1  //JVET-Q0414: when gdr_enabled_flag is equal to 0, gdr_pic_flag shall be 0
-=======
-#define JVET_Q0172_CHROMA_FORMAT_BITDEPTH_CONSTRAINT      1 //JVET-Q0172: Disallow differing chroma format and different bit depths for cross-layer prediction. 
-
->>>>>>> 76f40cb0
 #define JVET_Q0413_SKIP_LAST_SUBPIC_SIG                   1  //JVET-Q0413 modification 2: skip the width and height signaling of last subpicture
 
 #define JVET_Q0169_SUBPIC_LEN_CONFORM                     1 // JVET-Q0169: add bitstream conformance check on subpic length
