--- conflicted
+++ resolved
@@ -50,11 +50,8 @@
 #include <assert.h>
 #include <cassert>
 
-<<<<<<< HEAD
 #define JVET_P0445_SUBBLOCK_MERGE_ENC_SPEEDUP             1 // JVET-P0445: encoder speed up for sub-block based merge candidate search
 
-=======
->>>>>>> bb27fd1c
 #define JVET_P0298_DISABLE_LEVELMAPPING_IN_BYPASS         1 // JVET-P0298: Disable level mapping in bypass mode
 
 #define JVET_P0347_MAX_MTT_DEPTH_CONSTRAINT               1 // JVET-P0347: Max MTT Depth constraint
