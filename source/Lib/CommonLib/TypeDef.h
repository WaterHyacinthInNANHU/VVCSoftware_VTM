--- conflicted
+++ resolved
@@ -50,7 +50,6 @@
 #include <assert.h>
 #include <cassert>
 
-<<<<<<< HEAD
 #define JVET_O0299_APS_SCALINGLIST                        1 // JVET-O0299: Scaling List Matrices Support in APS
 
 #define JVET_O1164_RPR                                    1  // JVET-O1164: Reference picture resampling
@@ -62,9 +61,7 @@
 #endif
 
 #define JVET_O0238_PPS_OR_SLICE                           1 // JVET-O0238: Signal certain parameters either in PPS or per slice
-=======
 #define SUPPORT_FOR_RECT_SLICES_WITH_VARYING_NUMBER_OF_TILES 1
->>>>>>> 25bee5fa
 
 #define JVET_O0119_BASE_PALETTE_444                       1 // JVET-O0119: Palette mode in HEVC and palette mode signaling in JVET-N0258. Only enabled for YUV444.
 
