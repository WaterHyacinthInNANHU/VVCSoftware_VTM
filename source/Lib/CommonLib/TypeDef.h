--- conflicted
+++ resolved
@@ -50,12 +50,9 @@
 #include <assert.h>
 #include <cassert>
 
-<<<<<<< HEAD
 #define JVET_O0590_REDUCE_DMVR_ORIG_MV_COST               1 // Reduce the DMVR cost of the original MV
-=======
 
 #define JVET_O0429_CRS_LAMBDA_FIX                         1 // JVET-O0429: fix encoder lambda rounding used in CRS
->>>>>>> cdf3f9b5
 
 #define JVET_O0164_REMOVE_AMVP_SPATIAL_SCALING            1 // JVET-O0164/JVET-O0587: remove spatial AMVP candidate scaling
 
