/* The copyright in this software is being made available under the BSD
 * License, included below. This software may be subject to other third party
 * and contributor rights, including patent rights, and no such rights are
 * granted under this license.
 *
 * Copyright (c) 2010-2022, ITU/ISO/IEC
 * All rights reserved.
 *
 * Redistribution and use in source and binary forms, with or without
 * modification, are permitted provided that the following conditions are met:
 *
 *  * Redistributions of source code must retain the above copyright notice,
 *    this list of conditions and the following disclaimer.
 *  * Redistributions in binary form must reproduce the above copyright notice,
 *    this list of conditions and the following disclaimer in the documentation
 *    and/or other materials provided with the distribution.
 *  * Neither the name of the ITU/ISO/IEC nor the names of its contributors may
 *    be used to endorse or promote products derived from this software without
 *    specific prior written permission.
 *
 * THIS SOFTWARE IS PROVIDED BY THE COPYRIGHT HOLDERS AND CONTRIBUTORS "AS IS"
 * AND ANY EXPRESS OR IMPLIED WARRANTIES, INCLUDING, BUT NOT LIMITED TO, THE
 * IMPLIED WARRANTIES OF MERCHANTABILITY AND FITNESS FOR A PARTICULAR PURPOSE
 * ARE DISCLAIMED. IN NO EVENT SHALL THE COPYRIGHT HOLDER OR CONTRIBUTORS
 * BE LIABLE FOR ANY DIRECT, INDIRECT, INCIDENTAL, SPECIAL, EXEMPLARY, OR
 * CONSEQUENTIAL DAMAGES (INCLUDING, BUT NOT LIMITED TO, PROCUREMENT OF
 * SUBSTITUTE GOODS OR SERVICES; LOSS OF USE, DATA, OR PROFITS; OR BUSINESS
 * INTERRUPTION) HOWEVER CAUSED AND ON ANY THEORY OF LIABILITY, WHETHER IN
 * CONTRACT, STRICT LIABILITY, OR TORT (INCLUDING NEGLIGENCE OR OTHERWISE)
 * ARISING IN ANY WAY OUT OF THE USE OF THIS SOFTWARE, EVEN IF ADVISED OF
 * THE POSSIBILITY OF SUCH DAMAGE.
 */

/** \file     TypeDef.h
    \brief    Define macros, basic types, new types and enumerations
*/

#ifndef __TYPEDEF__
#define __TYPEDEF__

#ifndef __COMMONDEF__
#error Include CommonDef.h not TypeDef.h
#endif

#include <array>
#include <vector>
#include <utility>
#include <sstream>
#include <cstddef>
#include <cstring>
#include <assert.h>
#include <cassert>
#include "CommonDef.h"

// clang-format off

<<<<<<< HEAD
#define JVET_T0056_SEI_MANIFEST                           1 // JVET-T0056: SEI manifest SEI message
#define JVET_T0056_SEI_PREFIX_INDICATION                  1 // JVET-T0056: SEI prefix indication SEI message
=======
#define JVET_AB0080                                       1 // GOP-based RPR encoder control
#if JVET_AB0080
#define JVET_AB0080_CHROMA_QP_FIX                         1 // fix to align chroma QP changes with luma QP changes
#endif
#define JVET_AB0081                                       1 // JVET-AB0081: Increased length of filters used for upscaling reconstructed pictures in VTM
>>>>>>> 0fc1f46a

//########### place macros to be removed in next cycle below this line ###############
#define JVET_AB0047_MOVE_GATED_SYNTAX_OF_NNPFC_URIS_AFTER_NNPFC_MODEIDC 1
#define JVET_AB0072                                      1 //Green-MPEG SEI Messaging (JVET-AB0072)

//########### place macros to be be kept below this line ###############

#define GDR_ENABLED   1

#if GDR_ENABLED
#define GDR_LEAK_TEST  0
#define GDR_ENC_TRACE  0
#define GDR_DEC_TRACE  0
#endif


#define JVET_S0257_DUMP_360SEI_MESSAGE                    1 // Software support of 360 SEI messages

#define JVET_R0351_HIGH_BIT_DEPTH_ENABLED                 0 // JVET-R0351: high bit depth coding enabled (increases accuracies of some calculations, e.g. transforms)

#define JVET_R0164_MEAN_SCALED_SATD                       1 // JVET-R0164: Use a mean scaled version of SATD in encoder decisions

#define JVET_M0497_MATRIX_MULT                            0 // 0: Fast method; 1: Matrix multiplication

#define APPLY_SBT_SL_ON_MTS                               1 // apply save & load fast algorithm on inter MTS when SBT is on

#define REUSE_CU_RESULTS                                  1
#if REUSE_CU_RESULTS
#define REUSE_CU_RESULTS_WITH_MULTIPLE_TUS                1
#endif

#ifndef JVET_J0090_MEMORY_BANDWITH_MEASURE
#define JVET_J0090_MEMORY_BANDWITH_MEASURE                0
#endif

#ifndef EXTENSION_360_VIDEO
#define EXTENSION_360_VIDEO                               0   ///< extension for 360/spherical video coding support; this macro should be controlled by makefile, as it would be used to control whether the library is built and linked
#endif

#ifndef EXTENSION_HDRTOOLS
#define EXTENSION_HDRTOOLS                                0 //< extension for HDRTools/Metrics support; this macro should be controlled by makefile, as it would be used to control whether the library is built and linked
#endif

#define JVET_O0756_CONFIG_HDRMETRICS                      1
#if EXTENSION_HDRTOOLS
#define JVET_O0756_CALCULATE_HDRMETRICS                   1
#endif

#define JVET_Z0120_SII_SEI_PROCESSING                     1 // This is an example illustration of using SII SEI messages for backwards-compatible HFR video
#if JVET_Z0120_SII_SEI_PROCESSING
#define DISABLE_PRE_POST_FILTER_FOR_IDR_CRA               1
#define ENABLE_USER_DEFINED_WEIGHTS                       0 // User can specify weights for both current and previous picture, such that their sum = 1
#endif

// clang-format on

// ====================================================================================================================
// General settings
// ====================================================================================================================

#ifndef ENABLE_TRACING
#define ENABLE_TRACING                                    0 // DISABLE by default (enable only when debugging, requires 15% run-time in decoding) -- see documentation in 'doc/DTrace for NextSoftware.pdf'
#endif

#if ENABLE_TRACING
#define K0149_BLOCK_STATISTICS                            1 // enables block statistics, which can be analysed with YUView (https://github.com/IENT/YUView)
#if K0149_BLOCK_STATISTICS
#define BLOCK_STATS_AS_CSV                                0 // statistics will be written in a comma separated value format. this is not supported by YUView
#endif
#endif

#define WCG_EXT                                           1
#define WCG_WPSNR                                         WCG_EXT

#define KEEP_PRED_AND_RESI_SIGNALS                        0

#if JVET_AB0072
#ifndef GREEN_METADATA_SEI_ENABLED
#define GREEN_METADATA_SEI_ENABLED 0 //JVET-AB0072: Analyser for the Green Metadata SEI
#endif
#endif

// ====================================================================================================================
// Debugging
// ====================================================================================================================

// most debugging tools are now bundled within the ENABLE_TRACING macro -- see documentation to see how to use

#define PRINT_MACRO_VALUES                                1 ///< When enabled, the encoder prints out a list of the non-environment-variable controlled macros and their values on startup


// TODO: rename this macro to DECODER_DEBUG_BIT_STATISTICS (may currently cause merge issues with other branches)
// This can be enabled by the makefile
#ifndef RExt__DECODER_DEBUG_BIT_STATISTICS
#define RExt__DECODER_DEBUG_BIT_STATISTICS                0 ///< 0 (default) = decoder reports as normal, 1 = decoder produces bit usage statistics (will impact decoder run time by up to ~10%)
#endif

#ifndef RExt__DECODER_DEBUG_TOOL_MAX_FRAME_STATS
#define RExt__DECODER_DEBUG_TOOL_MAX_FRAME_STATS         (1 && RExt__DECODER_DEBUG_BIT_STATISTICS )   ///< 0 (default) = decoder reports as normal, 1 = decoder produces max frame bit usage statistics
#endif

#define TR_ONLY_COEFF_STATS                              (1 && RExt__DECODER_DEBUG_BIT_STATISTICS )   ///< 0 combine TS and non-TS decoder debug statistics. 1 = separate TS and non-TS decoder debug statistics.
#define EPBINCOUNT_FIX                                   (1 && RExt__DECODER_DEBUG_BIT_STATISTICS )   ///< 0 use count to represent number of calls to decodeBins. 1 = count and bins for EP bins are the same.

#ifndef RExt__DECODER_DEBUG_TOOL_STATISTICS
#define RExt__DECODER_DEBUG_TOOL_STATISTICS               0 ///< 0 (default) = decoder reports as normal, 1 = decoder produces tool usage statistics
#endif

#if RExt__DECODER_DEBUG_BIT_STATISTICS || RExt__DECODER_DEBUG_TOOL_STATISTICS
#define RExt__DECODER_DEBUG_STATISTICS                    1
#endif

// ====================================================================================================================
// Tool Switches - transitory (these macros are likely to be removed in future revisions)
// ====================================================================================================================

#define DECODER_CHECK_SUBSTREAM_AND_SLICE_TRAILING_BYTES  1 ///< TODO: integrate this macro into a broader conformance checking system.
                                                            // To use this capability enable config parameter LambdaFromQpEnable

// ====================================================================================================================
// Tool Switches
// ====================================================================================================================


// This can be enabled by the makefile
#ifndef RExt__HIGH_BIT_DEPTH_SUPPORT
#if JVET_R0351_HIGH_BIT_DEPTH_ENABLED
#define RExt__HIGH_BIT_DEPTH_SUPPORT                      1 ///< 0 (default) use data type definitions for 8-10 bit video, 1 = use larger data types to allow for up to 16-bit video (originally developed as part of N0188)
#else
#define RExt__HIGH_BIT_DEPTH_SUPPORT                      0 ///< 0 (default) use data type definitions for 8-10 bit video, 1 = use larger data types to allow for up to 16-bit video (originally developed as part of N0188)
#endif
#endif

// SIMD optimizations
#define SIMD_ENABLE                                       1                                                 ///< Enable SIMD optimizations if available on compilation environment
#ifdef TARGET_SIMD_X86
#define ENABLE_SIMD_OPT                                   SIMD_ENABLE                                       ///< SIMD optimizations, no impact on RD performance
#else
#define ENABLE_SIMD_OPT                                   0                                                 ///< SIMD optimizations, no impact on RD performance
#endif
#define ENABLE_SIMD_OPT_MCIF                            ( 1 && ENABLE_SIMD_OPT )                            ///< SIMD optimization for the interpolation filter, no impact on RD performance
#define ENABLE_SIMD_OPT_BUFFER                          ( 1 && ENABLE_SIMD_OPT )                            ///< SIMD optimization for the buffer operations, no impact on RD performance
#define ENABLE_SIMD_OPT_DIST                            ( 1 && ENABLE_SIMD_OPT )                            ///< SIMD optimization for the distortion calculations(SAD,SSE,HADAMARD), no impact on RD performance
#define ENABLE_SIMD_OPT_AFFINE_ME                       ( 1 && ENABLE_SIMD_OPT )                            ///< SIMD optimization for affine ME, no impact on RD performance
#define ENABLE_SIMD_OPT_ALF                             ( 1 && ENABLE_SIMD_OPT )                            ///< SIMD optimization for ALF
#if ENABLE_SIMD_OPT_BUFFER
#define ENABLE_SIMD_OPT_BCW                               1                                                 ///< SIMD optimization for Bcw
#endif

// End of SIMD optimizations


#define RDOQ_CHROMA_LAMBDA                                1 ///< F386: weighting of chroma for RDOQ

#define W0038_CQP_ADJ                                     1 ///< chroma QP adjustment based on TL, CQPTLAdjustEnabled is set to 1;

#define SHARP_LUMA_DELTA_QP                               1 ///< include non-normative LCU deltaQP and normative chromaQP change
#define ER_CHROMA_QP_WCG_PPS                              1 ///< Chroma QP model for WCG used in Anchor 3.2
#define ENABLE_QPA                                        1 ///< Non-normative perceptual QP adaptation according to JVET-H0047 and JVET-K0206. Deactivated by default, activated using encoder arguments --PerceptQPA=1 --SliceChromaQPOffsetPeriodicity=1
#define ENABLE_QPA_SUB_CTU                              ( 1 && ENABLE_QPA ) ///< when maximum delta-QP depth is greater than zero, use sub-CTU QPA


#define RDOQ_CHROMA                                       1 ///< use of RDOQ in chroma


// ====================================================================================================================
// Derived macros
// ====================================================================================================================

#if RExt__HIGH_BIT_DEPTH_SUPPORT
#define FULL_NBIT                                         1 ///< When enabled, use distortion measure derived from all bits of source data, otherwise discard (bitDepth - 8) least-significant bits of distortion
#define RExt__HIGH_PRECISION_FORWARD_TRANSFORM            1 ///< 0 use original 6-bit transform matrices for both forward and inverse transform, 1 (default) = use original matrices for inverse transform and high precision matrices for forward transform
#define JVET_V0106_DEP_QUANT_ENC_OPT                      1 ///< 0 use original g_goRiceBits[4][32] LUT for codeword length estimation at encoder, 1 (default) use extended g_goRiceBits[16][64] LUT for codeword length estimation at encoder
#else
#define FULL_NBIT                                         1 ///< When enabled, use distortion measure derived from all bits of source data, otherwise discard (bitDepth - 8) least-significant bits of distortion
#define RExt__HIGH_PRECISION_FORWARD_TRANSFORM            0 ///< 0 (default) use original 6-bit transform matrices for both forward and inverse transform, 1 = use original matrices for inverse transform and high precision matrices for forward transform
#define JVET_V0106_DEP_QUANT_ENC_OPT                      0 ///< 0 (default) use original g_goRiceBits[4][32] LUT for codeword length estimation at encoder, 1 - use extended g_goRiceBits[16][64] LUT for codeword length estimation at encoder
#endif

#if FULL_NBIT
#define DISTORTION_PRECISION_ADJUSTMENT(x)                0
#else
#define DISTORTION_ESTIMATION_BITS                        8
#define DISTORTION_PRECISION_ADJUSTMENT(x)                ((x>DISTORTION_ESTIMATION_BITS)? ((x)-DISTORTION_ESTIMATION_BITS) : 0)
#endif

// ====================================================================================================================
// Error checks
// ====================================================================================================================

#if ((RExt__HIGH_PRECISION_FORWARD_TRANSFORM != 0) && (RExt__HIGH_BIT_DEPTH_SUPPORT == 0))
#error ERROR: cannot enable RExt__HIGH_PRECISION_FORWARD_TRANSFORM without RExt__HIGH_BIT_DEPTH_SUPPORT
#endif

// ====================================================================================================================
// Named numerical types
// ====================================================================================================================

#if RExt__HIGH_BIT_DEPTH_SUPPORT
typedef       int             Pel;               ///< pixel type
typedef       int64_t           TCoeff;            ///< transform coefficient
typedef       int             TMatrixCoeff;      ///< transform matrix coefficient
typedef       int16_t           TFilterCoeff;      ///< filter coefficient
typedef       int64_t           Intermediate_Int;  ///< used as intermediate value in calculations
typedef       uint64_t          Intermediate_UInt; ///< used as intermediate value in calculations
#else
typedef       int16_t           Pel;               ///< pixel type
typedef       int             TCoeff;            ///< transform coefficient
typedef       int16_t           TMatrixCoeff;      ///< transform matrix coefficient
typedef       int16_t           TFilterCoeff;      ///< filter coefficient
typedef       int             Intermediate_Int;  ///< used as intermediate value in calculations
typedef       uint32_t            Intermediate_UInt; ///< used as intermediate value in calculations
#endif

typedef       uint64_t          SplitSeries;       ///< used to encoded the splits that caused a particular CU size
typedef       uint64_t          ModeTypeSeries;    ///< used to encoded the ModeType at different split depth

typedef       uint64_t        Distortion;        ///< distortion measurement

// ====================================================================================================================
// Enumeration
// ====================================================================================================================

// casts enum to underlying integer type
template<typename E> constexpr typename std::underlying_type<E>::type to_underlying(E e) noexcept
{
  return static_cast<typename std::underlying_type<E>::type>(e);
}

// array indexed by an enum type
template<class T, class E> struct EnumArray : public std::array<T, to_underlying(E::NUM)>
{
  using base            = std::array<T, to_underlying(E::NUM)>;
  using size_type       = E;
  using reference       = T &;
  using const_reference = const T &;

public:
  constexpr EnumArray() : base() {}
  constexpr EnumArray(std::initializer_list<T> l)
  {
    size_t j = 0;
    for (const auto &i: l)
    {
      base::at(j++) = i;
    }
  }

  reference                 operator[](size_type e) { return base::operator[](to_underlying(e)); }
  constexpr const_reference operator[](size_type e) const { return base::operator[](to_underlying(e)); }
};

enum ApsType
{
  ALF_APS = 0,
  LMCS_APS = 1,
  SCALING_LIST_APS = 2,
};

enum QuantFlags
{
  Q_INIT           = 0x0,
  Q_USE_RDOQ       = 0x1,
  Q_RDOQTS         = 0x2,
  Q_SELECTIVE_RDOQ = 0x4,
};

enum class TransType
{
  DCT2 = 0,
  DCT8,
  DST7,
  NUM
};

enum class MtsType : int8_t
{
  NONE      = -1,
  DCT2_DCT2 = 0,
  SKIP,
  DST7_DST7,
  DCT8_DST7,
  DST7_DCT8,
  DCT8_DCT8,
  NUM
};

static inline constexpr int operator-(const MtsType &a, const MtsType &b)
{
  return to_underlying(a) - to_underlying(b);
}

static inline constexpr MtsType operator+(const MtsType &a, int b)
{
  return static_cast<MtsType>(to_underlying(a) + b);
}

static inline MtsType operator++(MtsType &a, int)
{
  MtsType b = a;

  a = static_cast<MtsType>(to_underlying(a) + 1);

  return b;
}

typedef std::pair<MtsType, bool> TrMode;
typedef std::pair<int, int>      TrCost;

enum ISPType
{
  NOT_INTRA_SUBPARTITIONS       = 0,
  HOR_INTRA_SUBPARTITIONS       = 1,
  VER_INTRA_SUBPARTITIONS       = 2,
  NUM_INTRA_SUBPARTITIONS_MODES = 3,
  INTRA_SUBPARTITIONS_RESERVED  = 4
};

enum SbtIdx
{
  SBT_OFF_DCT  = 0,
  SBT_VER_HALF = 1,
  SBT_HOR_HALF = 2,
  SBT_VER_QUAD = 3,
  SBT_HOR_QUAD = 4,
  NUMBER_SBT_IDX,
  SBT_OFF_MTS, //note: must be after all SBT modes, only used in fast algorithm to discern the best mode is inter EMT
};

enum SbtPos
{
  SBT_POS0 = 0,
  SBT_POS1 = 1,
  NUMBER_SBT_POS
};

enum SbtMode
{
  SBT_VER_H0 = 0,
  SBT_VER_H1 = 1,
  SBT_HOR_H0 = 2,
  SBT_HOR_H1 = 3,
  SBT_VER_Q0 = 4,
  SBT_VER_Q1 = 5,
  SBT_HOR_Q0 = 6,
  SBT_HOR_Q1 = 7,
  NUMBER_SBT_MODE
};

enum class BdpcmMode : uint8_t
{
  NONE = 0,
  HOR,
  VER
};

/// supported slice type
enum SliceType
{
  B_SLICE               = 0,
  P_SLICE               = 1,
  I_SLICE               = 2,
  NUMBER_OF_SLICE_TYPES = 3
};

/// chroma formats (according to how the monochrome or the color planes are intended to be coded)
enum ChromaFormat
{
  CHROMA_400        = 0,
  CHROMA_420        = 1,
  CHROMA_422        = 2,
  CHROMA_444        = 3,
  NUM_CHROMA_FORMAT = 4
};

enum ChannelType
{
  CHANNEL_TYPE_LUMA    = 0,
  CHANNEL_TYPE_CHROMA  = 1,
  MAX_NUM_CHANNEL_TYPE = 2
};

enum TreeType
{
  TREE_D = 0, //default tree status (for single-tree slice, TREE_D means joint tree; for dual-tree I slice, TREE_D means TREE_L for luma and TREE_C for chroma)
  TREE_L = 1, //separate tree only contains luma (may split)
  TREE_C = 2, //separate tree only contains chroma (not split), to avoid small chroma block
};

enum ModeType
{
  MODE_TYPE_ALL = 0, //all modes can try
  MODE_TYPE_INTER = 1, //can try inter
  MODE_TYPE_INTRA = 2, //can try intra, ibc, palette
};

#define CH_L CHANNEL_TYPE_LUMA
#define CH_C CHANNEL_TYPE_CHROMA

enum ComponentID
{
  COMPONENT_Y         = 0,
  COMPONENT_Cb        = 1,
  COMPONENT_Cr        = 2,
  MAX_NUM_COMPONENT   = 3,
  JOINT_CbCr          = MAX_NUM_COMPONENT,
  MAX_NUM_TBLOCKS     = MAX_NUM_COMPONENT
};

#define MAP_CHROMA(c) (ComponentID(c))

enum InputColourSpaceConversion // defined in terms of conversion prior to input of encoder.
{
  IPCOLOURSPACE_UNCHANGED               = 0,
  IPCOLOURSPACE_YCbCrtoYCrCb            = 1, // Mainly used for debug!
  IPCOLOURSPACE_YCbCrtoYYY              = 2, // Mainly used for debug!
  IPCOLOURSPACE_RGBtoGBR                = 3,
  NUMBER_INPUT_COLOUR_SPACE_CONVERSIONS = 4
};

enum MATRIX_COEFFICIENTS // Table E.5 (Matrix coefficients)
{
  MATRIX_COEFFICIENTS_RGB                           = 0,
  MATRIX_COEFFICIENTS_BT709                         = 1,
  MATRIX_COEFFICIENTS_UNSPECIFIED                   = 2,
  MATRIX_COEFFICIENTS_RESERVED_BY_ITUISOIEC         = 3,
  MATRIX_COEFFICIENTS_USFCCT47                      = 4,
  MATRIX_COEFFICIENTS_BT601_625                     = 5,
  MATRIX_COEFFICIENTS_BT601_525                     = 6,
  MATRIX_COEFFICIENTS_SMPTE240                      = 7,
  MATRIX_COEFFICIENTS_YCGCO                         = 8,
  MATRIX_COEFFICIENTS_BT2020_NON_CONSTANT_LUMINANCE = 9,
  MATRIX_COEFFICIENTS_BT2020_CONSTANT_LUMINANCE     = 10,
};

enum DeblockEdgeDir
{
  EDGE_VER     = 0,
  EDGE_HOR     = 1,
  NUM_EDGE_DIR = 2
};

/// supported prediction type
enum PredMode
{
  MODE_INTER                 = 0,     ///< inter-prediction mode
  MODE_INTRA                 = 1,     ///< intra-prediction mode
  MODE_IBC                   = 2,     ///< ibc-prediction mode
  MODE_PLT                   = 3,     ///< plt-prediction mode
  NUMBER_OF_PREDICTION_MODES = 4,
};

/// reference list index
enum RefPicList
{
  REF_PIC_LIST_0               = 0,   ///< reference list 0
  REF_PIC_LIST_1               = 1,   ///< reference list 1
  NUM_REF_PIC_LIST_01          = 2,
  REF_PIC_LIST_X               = 100  ///< special mark
};

#define L0 REF_PIC_LIST_0
#define L1 REF_PIC_LIST_1

/// distortion function index
enum DFunc
{
  DF_SSE             = 0,             ///< general size SSE
  DF_SSE2            = DF_SSE+1,      ///<   2xM SSE
  DF_SSE4            = DF_SSE+2,      ///<   4xM SSE
  DF_SSE8            = DF_SSE+3,      ///<   8xM SSE
  DF_SSE16           = DF_SSE+4,      ///<  16xM SSE
  DF_SSE32           = DF_SSE+5,      ///<  32xM SSE
  DF_SSE64           = DF_SSE+6,      ///<  64xM SSE
  DF_SSE16N          = DF_SSE+7,      ///< 16NxM SSE

  DF_SAD             = 8,             ///< general size SAD
  DF_SAD2            = DF_SAD+1,      ///<   2xM SAD
  DF_SAD4            = DF_SAD+2,      ///<   4xM SAD
  DF_SAD8            = DF_SAD+3,      ///<   8xM SAD
  DF_SAD16           = DF_SAD+4,      ///<  16xM SAD
  DF_SAD32           = DF_SAD+5,      ///<  32xM SAD
  DF_SAD64           = DF_SAD+6,      ///<  64xM SAD
  DF_SAD16N          = DF_SAD+7,      ///< 16NxM SAD

  DF_HAD             = 16,            ///< general size Hadamard
  DF_HAD2            = DF_HAD+1,      ///<   2xM HAD
  DF_HAD4            = DF_HAD+2,      ///<   4xM HAD
  DF_HAD8            = DF_HAD+3,      ///<   8xM HAD
  DF_HAD16           = DF_HAD+4,      ///<  16xM HAD
  DF_HAD32           = DF_HAD+5,      ///<  32xM HAD
  DF_HAD64           = DF_HAD+6,      ///<  64xM HAD
  DF_HAD16N          = DF_HAD+7,      ///< 16NxM HAD

  DF_SAD12           = 24,
  DF_SAD24           = 25,
  DF_SAD48           = 26,

  DF_MRSAD           = 27,            ///< general size MR SAD
  DF_MRSAD2          = DF_MRSAD+1,    ///<   2xM MR SAD
  DF_MRSAD4          = DF_MRSAD+2,    ///<   4xM MR SAD
  DF_MRSAD8          = DF_MRSAD+3,    ///<   8xM MR SAD
  DF_MRSAD16         = DF_MRSAD+4,    ///<  16xM MR SAD
  DF_MRSAD32         = DF_MRSAD+5,    ///<  32xM MR SAD
  DF_MRSAD64         = DF_MRSAD+6,    ///<  64xM MR SAD
  DF_MRSAD16N        = DF_MRSAD+7,    ///< 16NxM MR SAD

  DF_MRHAD           = 35,            ///< general size MR Hadamard
  DF_MRHAD2          = DF_MRHAD+1,    ///<   2xM MR HAD
  DF_MRHAD4          = DF_MRHAD+2,    ///<   4xM MR HAD
  DF_MRHAD8          = DF_MRHAD+3,    ///<   8xM MR HAD
  DF_MRHAD16         = DF_MRHAD+4,    ///<  16xM MR HAD
  DF_MRHAD32         = DF_MRHAD+5,    ///<  32xM MR HAD
  DF_MRHAD64         = DF_MRHAD+6,    ///<  64xM MR HAD
  DF_MRHAD16N        = DF_MRHAD+7,    ///< 16NxM MR HAD

  DF_MRSAD12         = 43,
  DF_MRSAD24         = 44,
  DF_MRSAD48         = 45,

  DF_SAD_FULL_NBIT    = 46,
  DF_SAD_FULL_NBIT2   = DF_SAD_FULL_NBIT+1,    ///<   2xM SAD with full bit usage
  DF_SAD_FULL_NBIT4   = DF_SAD_FULL_NBIT+2,    ///<   4xM SAD with full bit usage
  DF_SAD_FULL_NBIT8   = DF_SAD_FULL_NBIT+3,    ///<   8xM SAD with full bit usage
  DF_SAD_FULL_NBIT16  = DF_SAD_FULL_NBIT+4,    ///<  16xM SAD with full bit usage
  DF_SAD_FULL_NBIT32  = DF_SAD_FULL_NBIT+5,    ///<  32xM SAD with full bit usage
  DF_SAD_FULL_NBIT64  = DF_SAD_FULL_NBIT+6,    ///<  64xM SAD with full bit usage
  DF_SAD_FULL_NBIT16N = DF_SAD_FULL_NBIT+7,    ///< 16NxM SAD with full bit usage

  DF_SSE_WTD          = 54,                ///< general size SSE
  DF_SSE2_WTD         = DF_SSE_WTD+1,      ///<   4xM SSE
  DF_SSE4_WTD         = DF_SSE_WTD+2,      ///<   4xM SSE
  DF_SSE8_WTD         = DF_SSE_WTD+3,      ///<   8xM SSE
  DF_SSE16_WTD        = DF_SSE_WTD+4,      ///<  16xM SSE
  DF_SSE32_WTD        = DF_SSE_WTD+5,      ///<  32xM SSE
  DF_SSE64_WTD        = DF_SSE_WTD+6,      ///<  64xM SSE
  DF_SSE16N_WTD       = DF_SSE_WTD+7,      ///< 16NxM SSE
  DF_DEFAULT_ORI      = DF_SSE_WTD+8,

  DF_SAD_INTERMEDIATE_BITDEPTH = 63,

  DF_SAD_WITH_MASK   = 64,
  DF_TOTAL_FUNCTIONS = 65
};

/// motion vector predictor direction used in AMVP
enum MvpDir
{
  MD_LEFT = 0,          ///< MVP of left block
  MD_ABOVE,             ///< MVP of above block
  MD_ABOVE_RIGHT,       ///< MVP of above right block
  MD_BELOW_LEFT,        ///< MVP of below left block
  MD_ABOVE_LEFT         ///< MVP of above left block
};

enum TransformDirection
{
  TRANSFORM_FORWARD              = 0,
  TRANSFORM_INVERSE              = 1,
  TRANSFORM_NUMBER_OF_DIRECTIONS = 2
};

/// supported ME search methods
enum MESearchMethod
{
  MESEARCH_FULL              = 0,
  MESEARCH_DIAMOND           = 1,
  MESEARCH_SELECTIVE         = 2,
  MESEARCH_DIAMOND_ENHANCED  = 3,
  MESEARCH_NUMBER_OF_METHODS = 4
};

/// coefficient scanning type used in ACS
enum class CoeffScanType
{
  DIAG = 0,
  TRAV_HOR = 1,
  TRAV_VER = 2,
  NUM
};

static inline CoeffScanType operator++(CoeffScanType &a, int)
{
  CoeffScanType b = a;
  a = static_cast<CoeffScanType>(to_underlying(a) + 1);
  return b;
}

enum CoeffScanGroupType
{
  SCAN_UNGROUPED   = 0,
  SCAN_GROUPED_4x4 = 1,
  SCAN_NUMBER_OF_GROUP_TYPES = 2
};

enum ScalingListMode
{
  SCALING_LIST_OFF,
  SCALING_LIST_DEFAULT,
  SCALING_LIST_FILE_READ
};

enum ScalingListSize
{
  SCALING_LIST_1x1 = 0,
  SCALING_LIST_2x2,
  SCALING_LIST_4x4,
  SCALING_LIST_8x8,
  SCALING_LIST_16x16,
  SCALING_LIST_32x32,
  SCALING_LIST_64x64,
  SCALING_LIST_128x128,
  SCALING_LIST_SIZE_NUM,
  //for user define matrix
  SCALING_LIST_FIRST_CODED = SCALING_LIST_2x2,
  SCALING_LIST_LAST_CODED = SCALING_LIST_64x64
};

enum ScalingList1dStartIdx
{
  SCALING_LIST_1D_START_2x2    = 0,
  SCALING_LIST_1D_START_4x4    = 2,
  SCALING_LIST_1D_START_8x8    = 8,
  SCALING_LIST_1D_START_16x16  = 14,
  SCALING_LIST_1D_START_32x32  = 20,
  SCALING_LIST_1D_START_64x64  = 26,
};

// For use with decoded picture hash SEI messages, generated by encoder.
enum class HashType
{
  NONE     = -1,
  MD5      = 0,
  CRC      = 1,
  CHECKSUM = 2,
  NUM
};

enum class SAOMode : uint8_t
{
  OFF = 0,
  NEW,
  MERGE,
  NUM
};

enum class SAOModeMergeTypes : int8_t
{
  NONE = -1,
  LEFT = 0,
  ABOVE,
  NUM
};

enum class SAOModeNewTypes : int8_t
{
  NONE     = -1,
  START_EO = 0,
  EO_0     = START_EO,
  EO_90,
  EO_135,
  EO_45,

  START_BO,
  BO = START_BO,

  NUM
};

static constexpr int NUM_SAO_EO_TYPES_LOG2 = 2;

enum SAOEOClasses
{
  SAO_CLASS_EO_FULL_VALLEY = 0,
  SAO_CLASS_EO_HALF_VALLEY = 1,
  SAO_CLASS_EO_PLAIN       = 2,
  SAO_CLASS_EO_HALF_PEAK   = 3,
  SAO_CLASS_EO_FULL_PEAK   = 4,
  NUM_SAO_EO_CLASSES,
};

enum NNPC_PaddingType
{
  ZERO_PADDING = 0,
  REPLICATION_PADDING = 1,
  REFLECTION_PADDING = 2,
  WRAP_AROUND_PADDING = 3,
  FIXED_PADDING = 4
};

enum POST_FILTER_MODE
{
  EXTERNAL = 0,
  INTERNAL = 1,
  URI =2
};

#define NUM_SAO_BO_CLASSES_LOG2  5
#define NUM_SAO_BO_CLASSES       (1<<NUM_SAO_BO_CLASSES_LOG2)

namespace Profile
{
  enum Name
  {
    NONE                                 = 0,
    INTRA                                = 8,
    STILL_PICTURE                        = 64,
    MAIN_10                              = 1,
    MAIN_10_STILL_PICTURE                = MAIN_10 | STILL_PICTURE,
    MULTILAYER_MAIN_10                   = 17,
    MULTILAYER_MAIN_10_STILL_PICTURE     = MULTILAYER_MAIN_10 | STILL_PICTURE,
    MAIN_10_444                          = 33,
    MAIN_10_444_STILL_PICTURE            = MAIN_10_444 | STILL_PICTURE,
    MULTILAYER_MAIN_10_444               = 49,
    MULTILAYER_MAIN_10_444_STILL_PICTURE = MULTILAYER_MAIN_10_444 | STILL_PICTURE,
    MAIN_12                              = 2,
    MAIN_12_444                          = 34,
    MAIN_16_444                          = 35,
    MAIN_12_INTRA                        = MAIN_12 | INTRA,
    MAIN_12_444_INTRA                    = MAIN_12_444 | INTRA,
    MAIN_16_444_INTRA                    = MAIN_16_444 | INTRA,
    MAIN_12_STILL_PICTURE                = MAIN_12 | STILL_PICTURE,
    MAIN_12_444_STILL_PICTURE            = MAIN_12_444 | STILL_PICTURE,
    MAIN_16_444_STILL_PICTURE            = MAIN_16_444 | STILL_PICTURE,
  };
}

namespace Level
{
  enum Tier
  {
    MAIN = 0,
    HIGH = 1,
    NUMBER_OF_TIERS=2
  };

  enum Name
  {
    // code = (major_level * 16 + minor_level * 3)
    NONE     = 0,
    LEVEL1   = 16,
    LEVEL2   = 32,
    LEVEL2_1 = 35,
    LEVEL3   = 48,
    LEVEL3_1 = 51,
    LEVEL4   = 64,
    LEVEL4_1 = 67,
    LEVEL5   = 80,
    LEVEL5_1 = 83,
    LEVEL5_2 = 86,
    LEVEL6   = 96,
    LEVEL6_1 = 99,
    LEVEL6_2 = 102,
    LEVEL6_3 = 105,
    LEVEL15_5 = 255,
  };
}

enum CostMode
{
  COST_STANDARD_LOSSY              = 0,
  COST_SEQUENCE_LEVEL_LOSSLESS     = 1,
  COST_LOSSLESS_CODING             = 2,
  COST_MIXED_LOSSLESS_LOSSY_CODING = 3
};

enum WeightedPredictionMethod
{
  WP_PER_PICTURE_WITH_SIMPLE_DC_COMBINED_COMPONENT                          =0,
  WP_PER_PICTURE_WITH_SIMPLE_DC_PER_COMPONENT                               =1,
  WP_PER_PICTURE_WITH_HISTOGRAM_AND_PER_COMPONENT                           =2,
  WP_PER_PICTURE_WITH_HISTOGRAM_AND_PER_COMPONENT_AND_CLIPPING              =3,
  WP_PER_PICTURE_WITH_HISTOGRAM_AND_PER_COMPONENT_AND_CLIPPING_AND_EXTENSION=4
};

enum FastInterSearchMode
{
  FASTINTERSEARCH_DISABLED = 0,
  FASTINTERSEARCH_MODE1    = 1, // TODO: assign better names to these.
  FASTINTERSEARCH_MODE2    = 2,
  FASTINTERSEARCH_MODE3    = 3
};

enum SPSExtensionFlagIndex
{
  SPS_EXT__REXT           = 0,
  NUM_SPS_EXTENSION_FLAGS = 8
};

// TODO: Existing names used for the different NAL unit types can be altered to better reflect the names in the spec.
//       However, the names in the spec are not yet stable at this point. Once the names are stable, a cleanup
//       effort can be done without use of macros to alter the names used to indicate the different NAL unit types.
enum NalUnitType
{
  NAL_UNIT_CODED_SLICE_TRAIL = 0,   // 0
  NAL_UNIT_CODED_SLICE_STSA,        // 1
  NAL_UNIT_CODED_SLICE_RADL,        // 2
  NAL_UNIT_CODED_SLICE_RASL,        // 3

  NAL_UNIT_RESERVED_VCL_4,
  NAL_UNIT_RESERVED_VCL_5,
  NAL_UNIT_RESERVED_VCL_6,

  NAL_UNIT_CODED_SLICE_IDR_W_RADL,  // 7
  NAL_UNIT_CODED_SLICE_IDR_N_LP,    // 8
  NAL_UNIT_CODED_SLICE_CRA,         // 9
  NAL_UNIT_CODED_SLICE_GDR,         // 10

  NAL_UNIT_RESERVED_IRAP_VCL_11,
  NAL_UNIT_OPI,                     // 12
  NAL_UNIT_DCI,                     // 13
  NAL_UNIT_VPS,                     // 14
  NAL_UNIT_SPS,                     // 15
  NAL_UNIT_PPS,                     // 16
  NAL_UNIT_PREFIX_APS,              // 17
  NAL_UNIT_SUFFIX_APS,              // 18
  NAL_UNIT_PH,                      // 19
  NAL_UNIT_ACCESS_UNIT_DELIMITER,   // 20
  NAL_UNIT_EOS,                     // 21
  NAL_UNIT_EOB,                     // 22
  NAL_UNIT_PREFIX_SEI,              // 23
  NAL_UNIT_SUFFIX_SEI,              // 24
  NAL_UNIT_FD,                      // 25

  NAL_UNIT_RESERVED_NVCL_26,
  NAL_UNIT_RESERVED_NVCL_27,

  NAL_UNIT_UNSPECIFIED_28,
  NAL_UNIT_UNSPECIFIED_29,
  NAL_UNIT_UNSPECIFIED_30,
  NAL_UNIT_UNSPECIFIED_31,
  NAL_UNIT_INVALID
};


#if SHARP_LUMA_DELTA_QP
enum LumaLevelToDQPMode
{
  LUMALVL_TO_DQP_DISABLED   = 0,
  LUMALVL_TO_DQP_AVG_METHOD = 1, // use average of CTU to determine luma level
  LUMALVL_TO_DQP_NUM_MODES  = 2
};
#endif

enum MergeType
{
  MRG_TYPE_DEFAULT_N        = 0, // 0
  MRG_TYPE_SUBPU_ATMVP,
  MRG_TYPE_IBC,
  NUM_MRG_TYPE                   // 5
};


//////////////////////////////////////////////////////////////////////////
// Encoder modes to try out
//////////////////////////////////////////////////////////////////////////

enum EncModeFeature
{
  ENC_FT_FRAC_BITS = 0,
  ENC_FT_DISTORTION,
  ENC_FT_RD_COST,
  ENC_FT_ENC_MODE_TYPE,
  ENC_FT_ENC_MODE_OPTS,
  ENC_FT_ENC_MODE_PART,
  NUM_ENC_FEATURES
};

enum ImvMode
{
  IMV_OFF = 0,
  IMV_FPEL,
  IMV_4PEL,
  IMV_HPEL,
  NUM_IMV_MODES
};


// ====================================================================================================================
// Type definition
// ====================================================================================================================

/// parameters for adaptive loop filter

#define MAX_NUM_SAO_CLASSES  32  //(NUM_SAO_EO_GROUPS > NUM_SAO_BO_GROUPS)?NUM_SAO_EO_GROUPS:NUM_SAO_BO_GROUPS

struct SAOOffset
{
  SAOMode modeIdc; // NEW, MERGE, OFF
  union
  {
    SAOModeMergeTypes mergeType;
    SAOModeNewTypes   newType;
  } typeIdc;
  int typeAuxInfo; // BO: starting band index
  int offset[MAX_NUM_SAO_CLASSES];

  SAOOffset();
  ~SAOOffset();
  void reset();

  const SAOOffset& operator= (const SAOOffset& src);
};

struct SAOBlkParam
{

  SAOBlkParam();
  ~SAOBlkParam();
  void reset();
  const SAOBlkParam& operator= (const SAOBlkParam& src);
  SAOOffset& operator[](int compIdx){ return offsetParam[compIdx];}
  const SAOOffset& operator[](int compIdx) const { return offsetParam[compIdx];}
private:
  SAOOffset offsetParam[MAX_NUM_COMPONENT];

};



struct BitDepths
{
  const int &operator[](const ChannelType ch) const { return recon[ch]; }
  int recon[MAX_NUM_CHANNEL_TYPE]; ///< the bit depth as indicated in the SPS
};

enum PLTRunMode
{
  PLT_RUN_INDEX = 0,
  PLT_RUN_COPY  = 1,
  NUM_PLT_RUN   = 2
};
/// parameters for deblocking filter
struct LFCUParam
{
  bool internalEdge;                     ///< indicates internal edge
  bool leftEdge;                         ///< indicates left edge
  bool topEdge;                          ///< indicates top edge
};
struct LutModel
{
  bool             presentFlag = false;
  int              numLutValues = 0;
  std::vector<Pel> lutValues;
};

struct PictureHash
{
  std::vector<uint8_t> hash;

  bool operator==(const PictureHash &other) const
  {
    if (other.hash.size() != hash.size())
    {
      return false;
    }
    for(uint32_t i=0; i<uint32_t(hash.size()); i++)
    {
      if (other.hash[i] != hash[i])
      {
        return false;
      }
    }
    return true;
  }

  bool operator!=(const PictureHash &other) const
  {
    return !(*this == other);
  }
};

struct SEITimeSet
{
  SEITimeSet() : clockTimeStampFlag(false),
                     numUnitFieldBasedFlag(false),
                     countingType(0),
                     fullTimeStampFlag(false),
                     discontinuityFlag(false),
                     cntDroppedFlag(false),
                     numberOfFrames(0),
                     secondsValue(0),
                     minutesValue(0),
                     hoursValue(0),
                     secondsFlag(false),
                     minutesFlag(false),
                     hoursFlag(false),
                     timeOffsetLength(0),
                     timeOffsetValue(0)
  { }
  bool clockTimeStampFlag;
  bool numUnitFieldBasedFlag;
  int  countingType;
  bool fullTimeStampFlag;
  bool discontinuityFlag;
  bool cntDroppedFlag;
  int  numberOfFrames;
  int  secondsValue;
  int  minutesValue;
  int  hoursValue;
  bool secondsFlag;
  bool minutesFlag;
  bool hoursFlag;
  int  timeOffsetLength;
  int  timeOffsetValue;
};

struct SEIMasteringDisplay
{
  bool      colourVolumeSEIEnabled;
  uint32_t      maxLuminance;
  uint32_t      minLuminance;
  uint16_t    primaries[3][2];
  uint16_t    whitePoint[2];
};

struct SEIQualityMetrics
{
  double psnr = 0;
  double ssim = 0;
  double wpsnr = 0;
  double wspsnr = 0;
};

struct SEIComplexityMetrics
{
  uint32_t portionNonZeroBlocksArea = 0;
  uint32_t portionNonZero_4_8_16BlocksArea = 0;
  uint32_t portionNonZero_32_64_128BlocksArea = 0;
  uint32_t portionNonZero_256_512_1024BlocksArea = 0;
  uint32_t portionNonZero_2048_4096BlocksArea = 0;
  uint32_t portionNonZeroTransformCoefficientsArea = 0;
  uint32_t portionIntraPredictedBlocksArea = 0;
  uint32_t portionBdofBlocksArea = 0;
  uint32_t portionBiAndGpmPredictedBlocksArea = 0;
  uint32_t portionDeblockingInstances = 0;
  uint32_t portionSaoInstances = 0;
  uint32_t portionAlfInstances = 0;
};


#if SHARP_LUMA_DELTA_QP
struct LumaLevelToDeltaQPMapping
{
  LumaLevelToDQPMode                 mode;             ///< use deltaQP determined by block luma level
  double                             maxMethodWeight;  ///< weight of max luma value when mode = 2
  std::vector< std::pair<int, int> > mapping;          ///< first=luma level, second=delta QP.
#if ENABLE_QPA
  bool isEnabled() const { return (mode != LUMALVL_TO_DQP_DISABLED && mode != LUMALVL_TO_DQP_NUM_MODES); }
#else
  bool isEnabled() const { return mode!=LUMALVL_TO_DQP_DISABLED; }
#endif
};
#endif

#if ER_CHROMA_QP_WCG_PPS
struct WCGChromaQPControl
{
  bool isEnabled() const { return enabled; }
  bool   enabled;         ///< Enabled flag (0:default)
  double chromaCbQpScale; ///< Chroma Cb QP Scale (1.0:default)
  double chromaCrQpScale; ///< Chroma Cr QP Scale (1.0:default)
  double chromaQpScale;   ///< Chroma QP Scale (0.0:default)
  double chromaQpOffset;  ///< Chroma QP Offset (0.0:default)
};
#endif

class ChromaCbfs
{
public:
  ChromaCbfs()
    : Cb(true), Cr(true)
  {}
  ChromaCbfs( bool _cbf )
    : Cb( _cbf ), Cr( _cbf )
  {}
public:
  bool sigChroma( ChromaFormat chromaFormat ) const
  {
    if( chromaFormat == CHROMA_400 )
    {
      return false;
    }
    return   ( Cb || Cr );
  }
  bool& cbf( ComponentID compID )
  {
    bool *cbfs[MAX_NUM_TBLOCKS] = { nullptr, &Cb, &Cr };

    return *cbfs[compID];
  }
public:
  bool Cb;
  bool Cr;
};


enum MsgLevel
{
  SILENT  = 0,
  ERROR   = 1,
  WARNING = 2,
  INFO    = 3,
  NOTICE  = 4,
  VERBOSE = 5,
  DETAILS = 6
};
enum RESHAPE_SIGNAL_TYPE
{
  RESHAPE_SIGNAL_SDR = 0,
  RESHAPE_SIGNAL_PQ  = 1,
  RESHAPE_SIGNAL_HLG = 2,
  RESHAPE_SIGNAL_NULL = 100,
};


// ---------------------------------------------------------------------------
// exception class
// ---------------------------------------------------------------------------

class Exception : public std::exception
{
public:
  Exception( const std::string& _s ) : m_str( _s ) { }
  Exception( const Exception& _e ) : std::exception( _e ), m_str( _e.m_str ) { }
  virtual ~Exception() noexcept { };
  virtual const char* what() const noexcept { return m_str.c_str(); }
  Exception& operator=( const Exception& _e ) { std::exception::operator=( _e ); m_str = _e.m_str; return *this; }
  template<typename T> Exception& operator<<( T t ) { std::ostringstream oss; oss << t; m_str += oss.str(); return *this; }
private:
  std::string m_str;
};

// if a check fails with THROW or CHECK, please check if ported correctly from assert in revision 1196)
#define THROW(x)            throw( Exception( "\nERROR: In function \"" ) << __FUNCTION__ << "\" in " << __FILE__ << ":" << __LINE__ << ": " << x )
#define CHECK(c,x)          if(c){ THROW(x); }
#define EXIT(x)             throw( Exception( "\n" ) << x << "\n" )
#define CHECK_NULLPTR(_ptr) CHECK( !( _ptr ), "Accessing an empty pointer pointer!" )

#if !NDEBUG  // for non MSVC compiler, define _DEBUG if in debug mode to have same behavior between MSVC and others in debug
#ifndef _DEBUG
#define _DEBUG 1
#endif
#endif

#if defined( _DEBUG )
#define CHECKD(c,x)         if(c){ THROW(x); }
#else
#define CHECKD(c,x)
#endif // _DEBUG

// ---------------------------------------------------------------------------
// static vector
// ---------------------------------------------------------------------------

template<typename T, size_t N>
class static_vector
{
  T _arr[ N ];
  size_t _size;

public:

  typedef T         value_type;
  typedef size_t    size_type;
  typedef ptrdiff_t difference_type;
  typedef T&        reference;
  typedef T const&  const_reference;
  typedef T*        pointer;
  typedef T const*  const_pointer;
  typedef T*        iterator;
  typedef T const*  const_iterator;

  static constexpr size_type max_num_elements = N;

  static_vector() : _size( 0 )                                 { }
  static_vector( size_t N_ ) : _size( N_ )                     { }
  static_vector( size_t N_, const T& _val ) : _size( 0 )       { resize( N_, _val ); }
  template<typename It>
  static_vector( It _it1, It _it2 ) : _size( 0 )               { while( _it1 < _it2 ) _arr[ _size++ ] = *_it1++; }
  static_vector( std::initializer_list<T> _il ) : _size( 0 )
  {
    typename std::initializer_list<T>::iterator _src1 = _il.begin();
    typename std::initializer_list<T>::iterator _src2 = _il.end();

    while( _src1 < _src2 ) _arr[ _size++ ] = *_src1++;

    CHECKD( _size > N, "capacity exceeded" );
  }
  static_vector& operator=( std::initializer_list<T> _il )
  {
    _size = 0;

    typename std::initializer_list<T>::iterator _src1 = _il.begin();
    typename std::initializer_list<T>::iterator _src2 = _il.end();

    while( _src1 < _src2 ) _arr[ _size++ ] = *_src1++;

    CHECKD( _size > N, "capacity exceeded" );
  }

  void resize( size_t N_ )                      { CHECKD( N_ > N, "capacity exceeded" ); while(_size < N_) _arr[ _size++ ] = T() ; _size = N_; }
  void resize( size_t N_, const T& _val )       { CHECKD( N_ > N, "capacity exceeded" ); while(_size < N_) _arr[ _size++ ] = _val; _size = N_; }
  void reserve( size_t N_ )                     { CHECKD( N_ > N, "capacity exceeded" ); }
  void push_back( const T& _val )               { CHECKD( _size >= N, "capacity exceeded" ); _arr[ _size++ ] = _val; }
  void push_back( T&& val )                     { CHECKD( _size >= N, "capacity exceeded" ); _arr[ _size++ ] = std::forward<T>( val ); }
  void pop_back()                               { CHECKD( _size == 0, "calling pop_back on an empty vector" ); _size--; }
  void pop_front()                              { CHECKD( _size == 0, "calling pop_front on an empty vector" ); _size--; for( int i = 0; i < _size; i++ ) _arr[i] = _arr[i + 1]; }
  void clear()                                  { _size = 0; }
  reference       at( size_t _i )               { CHECKD( _i >= _size, "Trying to access an out-of-bound-element" ); return _arr[ _i ]; }
  const_reference at( size_t _i ) const         { CHECKD( _i >= _size, "Trying to access an out-of-bound-element" ); return _arr[ _i ]; }
  reference       operator[]( size_t _i )       { CHECKD( _i >= _size, "Trying to access an out-of-bound-element" ); return _arr[ _i ]; }
  const_reference operator[]( size_t _i ) const { CHECKD( _i >= _size, "Trying to access an out-of-bound-element" ); return _arr[ _i ]; }
  reference       front()                       { CHECKD( _size == 0, "Trying to access the first element of an empty vector" ); return _arr[ 0 ]; }
  const_reference front() const                 { CHECKD( _size == 0, "Trying to access the first element of an empty vector" ); return _arr[ 0 ]; }
  reference       back()                        { CHECKD( _size == 0, "Trying to access the last element of an empty vector" );  return _arr[ _size - 1 ]; }
  const_reference back() const                  { CHECKD( _size == 0, "Trying to access the last element of an empty vector" );  return _arr[ _size - 1 ]; }
  pointer         data()                        { return _arr; }
  const_pointer   data() const                  { return _arr; }
  iterator        begin()                       { return _arr; }
  const_iterator  begin() const                 { return _arr; }
  const_iterator  cbegin() const                { return _arr; }
  iterator        end()                         { return _arr + _size; }
  const_iterator  end() const                   { return _arr + _size; };
  const_iterator  cend() const                  { return _arr + _size; };
  size_type       size() const                  { return _size; };
  size_type       byte_size() const             { return _size * sizeof( T ); }
  bool            empty() const                 { return _size == 0; }

  size_type       capacity() const              { return N; }
  size_type       max_size() const              { return N; }
  size_type       byte_capacity() const         { return sizeof(_arr); }

  iterator        insert( const_iterator _pos, const T& _val )
                                                { CHECKD( _size >= N, "capacity exceeded" );
                                                  for( difference_type i = _size - 1; i >= _pos - _arr; i-- ) _arr[i + 1] = _arr[i];
                                                  *const_cast<iterator>( _pos ) = _val;
                                                  _size++;
                                                  return const_cast<iterator>( _pos ); }

  iterator        insert( const_iterator _pos, T&& _val )
                                                { CHECKD( _size >= N, "capacity exceeded" );
                                                  for( difference_type i = _size - 1; i >= _pos - _arr; i-- ) _arr[i + 1] = _arr[i];
                                                  *const_cast<iterator>( _pos ) = std::forward<T>( _val );
                                                  _size++; return const_cast<iterator>( _pos ); }
  template<class InputIt>
  iterator        insert( const_iterator _pos, InputIt first, InputIt last )
                                                { const difference_type numEl = last - first;
                                                  CHECKD( _size + numEl >= N, "capacity exceeded" );
                                                  for( difference_type i = _size - 1; i >= _pos - _arr; i-- ) _arr[i + numEl] = _arr[i];
                                                  iterator it = const_cast<iterator>( _pos ); _size += numEl;
                                                  while( first != last ) *it++ = *first++;
                                                  return const_cast<iterator>( _pos ); }

  iterator        insert( const_iterator _pos, size_t numEl, const T& val )
                                                { //const difference_type numEl = last - first;
                                                  CHECKD( _size + numEl >= N, "capacity exceeded" );
                                                  for( difference_type i = _size - 1; i >= _pos - _arr; i-- ) _arr[i + numEl] = _arr[i];
                                                  iterator it = const_cast<iterator>( _pos ); _size += numEl;
                                                  for ( int k = 0; k < numEl; k++) *it++ = val;
                                                  return const_cast<iterator>( _pos ); }

  void            erase( const_iterator _pos )  { iterator it   = const_cast<iterator>( _pos ) - 1;
                                                  iterator last = end() - 1;
                                                  while( ++it != last ) *it = *( it + 1 );
                                                  _size--; }
};


// ---------------------------------------------------------------------------
// dynamic cache
// ---------------------------------------------------------------------------

template<typename T>
class dynamic_cache
{
  std::vector<T*> m_cache;

public:
  ~dynamic_cache()
  {
    deleteEntries();
  }

  void deleteEntries()
  {
    for( auto &p : m_cache )
    {
      delete p;
      p = nullptr;
    }

    m_cache.clear();
  }

  T* get()
  {
    T* ret;

    if( !m_cache.empty() )
    {
      ret = m_cache.back();
      m_cache.pop_back();
    }
    else
    {
      ret = new T;
    }

    return ret;
  }

  void cache( T* el )
  {
    m_cache.push_back( el );
  }

  void cache( std::vector<T*>& vel )
  {
    m_cache.insert( m_cache.end(), vel.begin(), vel.end() );
    vel.clear();
  }
};

typedef dynamic_cache<struct CodingUnit    > CUCache;
typedef dynamic_cache<struct PredictionUnit> PUCache;
typedef dynamic_cache<struct TransformUnit > TUCache;

struct XUCache
{
  CUCache cuCache;
  PUCache puCache;
  TUCache tuCache;
};



//! \}

#endif

<|MERGE_RESOLUTION|>--- conflicted
+++ resolved
@@ -54,16 +54,13 @@
 
 // clang-format off
 
-<<<<<<< HEAD
 #define JVET_T0056_SEI_MANIFEST                           1 // JVET-T0056: SEI manifest SEI message
 #define JVET_T0056_SEI_PREFIX_INDICATION                  1 // JVET-T0056: SEI prefix indication SEI message
-=======
 #define JVET_AB0080                                       1 // GOP-based RPR encoder control
 #if JVET_AB0080
 #define JVET_AB0080_CHROMA_QP_FIX                         1 // fix to align chroma QP changes with luma QP changes
 #endif
 #define JVET_AB0081                                       1 // JVET-AB0081: Increased length of filters used for upscaling reconstructed pictures in VTM
->>>>>>> 0fc1f46a
 
 //########### place macros to be removed in next cycle below this line ###############
 #define JVET_AB0047_MOVE_GATED_SYNTAX_OF_NNPFC_URIS_AFTER_NNPFC_MODEIDC 1
