/* The copyright in this software is being made available under the BSD
 * License, included below. This software may be subject to other third party
 * and contributor rights, including patent rights, and no such rights are
 * granted under this license.
 *
 * Copyright (c) 2010-2019, ITU/ISO/IEC
 * All rights reserved.
 *
 * Redistribution and use in source and binary forms, with or without
 * modification, are permitted provided that the following conditions are met:
 *
 *  * Redistributions of source code must retain the above copyright notice,
 *    this list of conditions and the following disclaimer.
 *  * Redistributions in binary form must reproduce the above copyright notice,
 *    this list of conditions and the following disclaimer in the documentation
 *    and/or other materials provided with the distribution.
 *  * Neither the name of the ITU/ISO/IEC nor the names of its contributors may
 *    be used to endorse or promote products derived from this software without
 *    specific prior written permission.
 *
 * THIS SOFTWARE IS PROVIDED BY THE COPYRIGHT HOLDERS AND CONTRIBUTORS "AS IS"
 * AND ANY EXPRESS OR IMPLIED WARRANTIES, INCLUDING, BUT NOT LIMITED TO, THE
 * IMPLIED WARRANTIES OF MERCHANTABILITY AND FITNESS FOR A PARTICULAR PURPOSE
 * ARE DISCLAIMED. IN NO EVENT SHALL THE COPYRIGHT HOLDER OR CONTRIBUTORS
 * BE LIABLE FOR ANY DIRECT, INDIRECT, INCIDENTAL, SPECIAL, EXEMPLARY, OR
 * CONSEQUENTIAL DAMAGES (INCLUDING, BUT NOT LIMITED TO, PROCUREMENT OF
 * SUBSTITUTE GOODS OR SERVICES; LOSS OF USE, DATA, OR PROFITS; OR BUSINESS
 * INTERRUPTION) HOWEVER CAUSED AND ON ANY THEORY OF LIABILITY, WHETHER IN
 * CONTRACT, STRICT LIABILITY, OR TORT (INCLUDING NEGLIGENCE OR OTHERWISE)
 * ARISING IN ANY WAY OUT OF THE USE OF THIS SOFTWARE, EVEN IF ADVISED OF
 * THE POSSIBILITY OF SUCH DAMAGE.
 */

/**
 * \file
 * \brief Declaration of InterpolationFilter class
 */

#ifndef __INTERPOLATIONFILTER__
#define __INTERPOLATIONFILTER__

#include "CommonDef.h"
#include "CacheModel.h"

//! \ingroup CommonLib
//! \{

#define IF_INTERNAL_PREC 14 ///< Number of bits for internal precision
#define IF_FILTER_PREC    6 ///< Log2 of sum of filter taps
#define IF_INTERNAL_OFFS (1<<(IF_INTERNAL_PREC-1)) ///< Offset used internally
#if JVET_M0147_DMVR
#define IF_INTERNAL_PREC_BILINEAR 10 ///< Number of bits for internal precision
#define IF_FILTER_PREC_BILINEAR   4  ///< Bilinear filter coeff precision so that intermediate value will not exceed 16 bit for SIMD - bit exact
#endif
/**
 * \brief Interpolation filter class
 */
class InterpolationFilter
{
  static const TFilterCoeff m_lumaFilter[LUMA_INTERPOLATION_FILTER_SUB_SAMPLE_POSITIONS][NTAPS_LUMA]; ///< Luma filter taps
  static const TFilterCoeff m_chromaFilter[CHROMA_INTERPOLATION_FILTER_SUB_SAMPLE_POSITIONS][NTAPS_CHROMA]; ///< Chroma filter taps
  static const TFilterCoeff m_bilinearFilter[LUMA_INTERPOLATION_FILTER_SUB_SAMPLE_POSITIONS][NTAPS_BILINEAR]; ///< bilinear filter taps
<<<<<<< HEAD
=======
#if JVET_M0147_DMVR
  static const TFilterCoeff m_bilinearFilterPrec4[LUMA_INTERPOLATION_FILTER_SUB_SAMPLE_POSITIONS][NTAPS_BILINEAR]; ///< bilinear filter taps
#endif
>>>>>>> 60f77b96
public:
  template<bool isFirst, bool isLast>
#if JVET_M0147_DMVR
  static void filterCopy( const ClpRng& clpRng, const Pel *src, int srcStride, Pel *dst, int dstStride, int width, int height, bool biMCForDMVR);
#else
  static void filterCopy( const ClpRng& clpRng, const Pel *src, int srcStride, Pel *dst, int dstStride, int width, int height );
#endif

  template<int N, bool isVertical, bool isFirst, bool isLast>
#if JVET_M0147_DMVR
  static void filter(const ClpRng& clpRng, Pel const *src, int srcStride, Pel *dst, int dstStride, int width, int height, TFilterCoeff const *coeff, bool biMCForDMVR);
#else
  static void filter(const ClpRng& clpRng, Pel const *src, int srcStride, Pel *dst, int dstStride, int width, int height, TFilterCoeff const *coeff);
#endif
  template<int N>
#if JVET_M0147_DMVR
  void filterHor(const ClpRng& clpRng, Pel const* src, int srcStride, Pel *dst, int dstStride, int width, int height, bool isLast, TFilterCoeff const *coeff, bool biMCForDMVR);
#else
  void filterHor(const ClpRng& clpRng, Pel const* src, int srcStride, Pel *dst, int dstStride, int width, int height,               bool isLast, TFilterCoeff const *coeff);
#endif

  template<int N>
#if JVET_M0147_DMVR
  void filterVer(const ClpRng& clpRng, Pel const* src, int srcStride, Pel *dst, int dstStride, int width, int height, bool isFirst, bool isLast, TFilterCoeff const *coeff, bool biMCForDMVR);
#else
  void filterVer(const ClpRng& clpRng, Pel const* src, int srcStride, Pel *dst, int dstStride, int width, int height, bool isFirst, bool isLast, TFilterCoeff const *coeff);
#endif

protected:
#if JVET_J0090_MEMORY_BANDWITH_MEASURE
  static CacheModel* m_cacheModel;
#endif
public:
  InterpolationFilter();
  ~InterpolationFilter() {}
#if JVET_M0147_DMVR
  void( *m_filterHor[3][2][2] )( const ClpRng& clpRng, Pel const *src, int srcStride, Pel *dst, int dstStride, int width, int height, TFilterCoeff const *coeff, bool biMCForDMVR);
#else
  void( *m_filterHor[3][2][2] )( const ClpRng& clpRng, Pel const *src, int srcStride, Pel *dst, int dstStride, int width, int height, TFilterCoeff const *coeff );
#endif
#if JVET_M0147_DMVR
  void( *m_filterVer[3][2][2] )( const ClpRng& clpRng, Pel const *src, int srcStride, Pel *dst, int dstStride, int width, int height, TFilterCoeff const *coeff, bool biMCForDMVR);
#else
  void( *m_filterVer[3][2][2] )( const ClpRng& clpRng, Pel const *src, int srcStride, Pel *dst, int dstStride, int width, int height, TFilterCoeff const *coeff );
#endif
#if JVET_M0147_DMVR
  void( *m_filterCopy[2][2] )  ( const ClpRng& clpRng, Pel const *src, int srcStride, Pel *dst, int dstStride, int width, int height, bool biMCForDMVR);
#else
  void( *m_filterCopy[2][2] )  ( const ClpRng& clpRng, Pel const *src, int srcStride, Pel *dst, int dstStride, int width, int height );
#endif

  void initInterpolationFilter( bool enable );
#ifdef TARGET_SIMD_X86
  void initInterpolationFilterX86();
  template <X86_VEXT vext>
  void _initInterpolationFilterX86();
#endif
<<<<<<< HEAD

  void filterHor(const ComponentID compID, Pel const* src, int srcStride, Pel *dst, int dstStride, int width, int height, int frac,               bool isLast, const ChromaFormat fmt, const ClpRng& clpRng, int nFilterIdx = 0);
  void filterVer(const ComponentID compID, Pel const* src, int srcStride, Pel *dst, int dstStride, int width, int height, int frac, bool isFirst, bool isLast, const ChromaFormat fmt, const ClpRng& clpRng, int nFilterIdx = 0);
=======
#if JVET_M0147_DMVR
  void filterHor(const ComponentID compID, Pel const* src, int srcStride, Pel *dst, int dstStride, int width, int height, int frac,               bool isLast, const ChromaFormat fmt, const ClpRng& clpRng, int nFilterIdx = 0, bool biMCForDMVR = false);
#else
  void filterHor(const ComponentID compID, Pel const* src, int srcStride, Pel *dst, int dstStride, int width, int height, int frac,               bool isLast, const ChromaFormat fmt, const ClpRng& clpRng, int nFilterIdx = 0);
#endif
#if JVET_M0147_DMVR
  void filterVer(const ComponentID compID, Pel const* src, int srcStride, Pel *dst, int dstStride, int width, int height, int frac, bool isFirst, bool isLast, const ChromaFormat fmt, const ClpRng& clpRng, int nFilterIdx = 0, bool biMCForDMVR = false);
#else
  void filterVer(const ComponentID compID, Pel const* src, int srcStride, Pel *dst, int dstStride, int width, int height, int frac, bool isFirst, bool isLast, const ChromaFormat fmt, const ClpRng& clpRng, int nFilterIdx = 0);
#endif
>>>>>>> 60f77b96
#if JVET_J0090_MEMORY_BANDWITH_MEASURE
  void cacheAssign( CacheModel *cache ) { m_cacheModel = cache; }
#endif

  static TFilterCoeff const * const getChromaFilterTable(const int deltaFract) { return m_chromaFilter[deltaFract]; };
};

//! \}

#endif<|MERGE_RESOLUTION|>--- conflicted
+++ resolved
@@ -60,12 +60,9 @@
   static const TFilterCoeff m_lumaFilter[LUMA_INTERPOLATION_FILTER_SUB_SAMPLE_POSITIONS][NTAPS_LUMA]; ///< Luma filter taps
   static const TFilterCoeff m_chromaFilter[CHROMA_INTERPOLATION_FILTER_SUB_SAMPLE_POSITIONS][NTAPS_CHROMA]; ///< Chroma filter taps
   static const TFilterCoeff m_bilinearFilter[LUMA_INTERPOLATION_FILTER_SUB_SAMPLE_POSITIONS][NTAPS_BILINEAR]; ///< bilinear filter taps
-<<<<<<< HEAD
-=======
 #if JVET_M0147_DMVR
   static const TFilterCoeff m_bilinearFilterPrec4[LUMA_INTERPOLATION_FILTER_SUB_SAMPLE_POSITIONS][NTAPS_BILINEAR]; ///< bilinear filter taps
 #endif
->>>>>>> 60f77b96
 public:
   template<bool isFirst, bool isLast>
 #if JVET_M0147_DMVR
@@ -123,11 +120,6 @@
   template <X86_VEXT vext>
   void _initInterpolationFilterX86();
 #endif
-<<<<<<< HEAD
-
-  void filterHor(const ComponentID compID, Pel const* src, int srcStride, Pel *dst, int dstStride, int width, int height, int frac,               bool isLast, const ChromaFormat fmt, const ClpRng& clpRng, int nFilterIdx = 0);
-  void filterVer(const ComponentID compID, Pel const* src, int srcStride, Pel *dst, int dstStride, int width, int height, int frac, bool isFirst, bool isLast, const ChromaFormat fmt, const ClpRng& clpRng, int nFilterIdx = 0);
-=======
 #if JVET_M0147_DMVR
   void filterHor(const ComponentID compID, Pel const* src, int srcStride, Pel *dst, int dstStride, int width, int height, int frac,               bool isLast, const ChromaFormat fmt, const ClpRng& clpRng, int nFilterIdx = 0, bool biMCForDMVR = false);
 #else
@@ -138,7 +130,6 @@
 #else
   void filterVer(const ComponentID compID, Pel const* src, int srcStride, Pel *dst, int dstStride, int width, int height, int frac, bool isFirst, bool isLast, const ChromaFormat fmt, const ClpRng& clpRng, int nFilterIdx = 0);
 #endif
->>>>>>> 60f77b96
 #if JVET_J0090_MEMORY_BANDWITH_MEASURE
   void cacheAssign( CacheModel *cache ) { m_cacheModel = cache; }
 #endif
