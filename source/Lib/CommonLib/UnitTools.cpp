--- conflicted
+++ resolved
@@ -1683,18 +1683,7 @@
 #endif
     }
 
-<<<<<<< HEAD
-    uiArrayAddr++;
-=======
-    if (mrgCtx.interDirNeighbours[arrayAddr] == 1
-        && pu.cs->slice->getRefPic(REF_PIC_LIST_0, mrgCtx.mvFieldNeighbours[arrayAddr << 1].refIdx)->getPOC()
-             == pu.cs->slice->getPOC())
-    {
-      mrgCtx.mrgTypeNeighbours[arrayAddr] = MRG_TYPE_IBC;
-    }
-
     arrayAddr++;
->>>>>>> 152cb218
 
     if (refcnt == iNumRefIdx - 1)
     {
@@ -1823,62 +1812,43 @@
     refIdxList0 = mrgCtx.mvFieldNeighbours[(k << 1)].refIdx;
     refIdxList1 = mrgCtx.mvFieldNeighbours[(k << 1) + 1].refIdx;
 
-<<<<<<< HEAD
     if ((refIdxList0 >= 0) && (refIdxList1 >= 0))
     {
       mrgCtx.mmvdBaseMv[currBaseNum][0] = mrgCtx.mvFieldNeighbours[(k << 1)];
       mrgCtx.mmvdBaseMv[currBaseNum][1] = mrgCtx.mvFieldNeighbours[(k << 1) + 1];
+#if GDR_ENABLED
+      if (isEncodeGdrClean)
+      {
+        mrgCtx.mmvdSolid[currBaseNum][0] = mrgCtx.mvSolid[(k << 1) + 0];
+        mrgCtx.mmvdSolid[currBaseNum][1] = mrgCtx.mvSolid[(k << 1) + 1];
+      }
+#endif
     }
     else if (refIdxList0 >= 0)
     {
       mrgCtx.mmvdBaseMv[currBaseNum][0] = mrgCtx.mvFieldNeighbours[(k << 1)];
       mrgCtx.mmvdBaseMv[currBaseNum][1] = MvField(Mv(0, 0), -1);
+#if GDR_ENABLED
+      if (isEncodeGdrClean)
+      {
+        mrgCtx.mmvdSolid[currBaseNum][0] = mrgCtx.mvSolid[(k << 1) + 0];
+        mrgCtx.mmvdSolid[currBaseNum][1] = true;
+      }
+#endif
     }
     else if (refIdxList1 >= 0)
     {
       mrgCtx.mmvdBaseMv[currBaseNum][0] = MvField(Mv(0, 0), -1);
       mrgCtx.mmvdBaseMv[currBaseNum][1] = mrgCtx.mvFieldNeighbours[(k << 1) + 1];
+#if GDR_ENABLED
+      if (isEncodeGdrClean)
+      {
+        mrgCtx.mmvdSolid[currBaseNum][0] = true;
+        mrgCtx.mmvdSolid[currBaseNum][1] = mrgCtx.mvSolid[(k << 1) + 1];
+      }
+#endif
     }
     mrgCtx.mmvdUseAltHpelIf[currBaseNum] = mrgCtx.useAltHpelIf[k];
-=======
-      if ((refIdxList0 >= 0) && (refIdxList1 >= 0))
-      {
-        mrgCtx.mmvdBaseMv[currBaseNum][0] = mrgCtx.mvFieldNeighbours[(k << 1)];
-        mrgCtx.mmvdBaseMv[currBaseNum][1] = mrgCtx.mvFieldNeighbours[(k << 1) + 1];
-#if GDR_ENABLED
-        if (isEncodeGdrClean)
-        {
-          mrgCtx.mmvdSolid[currBaseNum][0] = mrgCtx.mvSolid[(k << 1) + 0];
-          mrgCtx.mmvdSolid[currBaseNum][1] = mrgCtx.mvSolid[(k << 1) + 1];
-        }
-#endif
-      }
-      else if (refIdxList0 >= 0)
-      {
-        mrgCtx.mmvdBaseMv[currBaseNum][0] = mrgCtx.mvFieldNeighbours[(k << 1)];
-        mrgCtx.mmvdBaseMv[currBaseNum][1] = MvField(Mv(0, 0), -1);
-#if GDR_ENABLED
-        if (isEncodeGdrClean)
-        {
-          mrgCtx.mmvdSolid[currBaseNum][0] = mrgCtx.mvSolid[(k << 1) + 0];
-          mrgCtx.mmvdSolid[currBaseNum][1] = true;
-        }
-#endif
-      }
-      else if (refIdxList1 >= 0)
-      {
-        mrgCtx.mmvdBaseMv[currBaseNum][0] = MvField(Mv(0, 0), -1);
-        mrgCtx.mmvdBaseMv[currBaseNum][1] = mrgCtx.mvFieldNeighbours[(k << 1) + 1];
-#if GDR_ENABLED
-        if (isEncodeGdrClean)
-        {
-          mrgCtx.mmvdSolid[currBaseNum][0] = true;
-          mrgCtx.mmvdSolid[currBaseNum][1] = mrgCtx.mvSolid[(k << 1) + 1];
-        }
-#endif
-      }
-      mrgCtx.mmvdUseAltHpelIf[currBaseNum] = mrgCtx.useAltHpelIf[k];
->>>>>>> 152cb218
 
     currBaseNum++;
 
