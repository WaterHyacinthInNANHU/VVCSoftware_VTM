--- conflicted
+++ resolved
@@ -511,11 +511,9 @@
   {
 #if !JVET_L0090_PAIR_AVG
     isCandInter[ui] = false;
-<<<<<<< HEAD
+#endif
 #if JVET_L0646_GBI
     mrgCtx.GBiIdx[ui] = GBI_DEFAULT;
-=======
->>>>>>> 89a36c9b
 #endif
     mrgCtx.interDirNeighbours[ui] = 0;
     mrgCtx.mrgTypeNeighbours [ui] = MRG_TYPE_DEFAULT_N;
@@ -904,16 +902,12 @@
       if( addTMvp )
       {
         mrgCtx.interDirNeighbours[uiArrayAddr] = dir;
-<<<<<<< HEAD
+#if !JVET_L0090_PAIR_AVG
+        isCandInter              [uiArrayAddr] = true;
+#endif
 #if JVET_L0646_GBI
-        mrgCtx.GBiIdx            [uiArrayAddr] = GBI_DEFAULT;
-#endif
-=======
-#if !JVET_L0090_PAIR_AVG
->>>>>>> 89a36c9b
-        isCandInter              [uiArrayAddr] = true;
-#endif
-
+		mrgCtx.GBiIdx[uiArrayAddr] = GBI_DEFAULT;
+#endif
         if( mrgCandIdx == cnt && canFastExit )
         {
           return;
