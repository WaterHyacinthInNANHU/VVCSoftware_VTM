--- conflicted
+++ resolved
@@ -68,15 +68,7 @@
   , m_lastOffsetY               (0)
   , m_lastShiftX                (0)
   , m_lastShiftY                (0)
-<<<<<<< HEAD
-#if JVET_P0058_CHROMA_TS
-  , m_TrafoBypass               (tu.cs->sps->getSpsRangeExtension().getTransformSkipContextEnabledFlag() && (tu.cu->transQuantBypass || tu.mtsIdx[m_compID] == MTS_SKIP))
-#else
-  , m_TrafoBypass               (tu.cs->sps->getSpsRangeExtension().getTransformSkipContextEnabledFlag() &&  (tu.cu->transQuantBypass || tu.mtsIdx==MTS_SKIP))
-#endif
-=======
   , m_TrafoBypass               (tu.cs->sps->getSpsRangeExtension().getTransformSkipContextEnabledFlag() && (tu.mtsIdx[m_compID] == MTS_SKIP))
->>>>>>> b155ada1
   , m_scanPosLast               (-1)
   , m_subSetId                  (-1)
   , m_subSetPos                 (-1)
@@ -145,11 +137,7 @@
   assert( partitioner.chType == CHANNEL_TYPE_LUMA );
   const Position pos = partitioner.currArea().blocks[partitioner.chType];
   const unsigned curSliceIdx = cs.slice->getIndependentSliceIdx();
-<<<<<<< HEAD
-  const unsigned curTileIdx = cs.picture->brickMap->getBrickIdxRsMap( partitioner.currArea().lumaPos() );
-=======
   const unsigned curTileIdx = cs.pps->getTileIdx( partitioner.currArea().lumaPos() );
->>>>>>> b155ada1
 
   const CodingUnit* cuLeft = cs.getCURestricted( pos.offset( -1, 0 ), pos, curSliceIdx, curTileIdx, partitioner.chType );
   const CodingUnit* cuAbove = cs.getCURestricted( pos.offset( 0, -1 ), pos, curSliceIdx, curTileIdx, partitioner.chType );
@@ -163,11 +151,7 @@
 {
   const Position pos         = partitioner.currArea().blocks[partitioner.chType];
   const unsigned curSliceIdx = cs.slice->getIndependentSliceIdx();
-<<<<<<< HEAD
-  const unsigned curTileIdx  = cs.picture->brickMap->getBrickIdxRsMap( partitioner.currArea().lumaPos() );
-=======
   const unsigned curTileIdx  = cs.pps->getTileIdx( partitioner.currArea().lumaPos() );
->>>>>>> b155ada1
 
   // get left depth
   const CodingUnit* cuLeft = cs.getCURestricted( pos.offset( -1, 0 ), pos, curSliceIdx, curTileIdx, partitioner.chType );
@@ -336,11 +320,7 @@
 void MergeCtx::setMergeInfo( PredictionUnit& pu, int candIdx )
 {
   CHECK( candIdx >= numValidMergeCand, "Merge candidate does not exist" );
-<<<<<<< HEAD
-  pu.regularMergeFlag        = !(pu.mhIntraFlag || pu.cu->triangle);
-=======
   pu.regularMergeFlag        = !(pu.ciipFlag || pu.cu->triangle);
->>>>>>> b155ada1
   pu.mergeFlag               = true;
   pu.mmvdMergeFlag = false;
   pu.interDir                = interDirNeighbours[candIdx];
@@ -528,20 +508,8 @@
   pu.mvpNum[REF_PIC_LIST_0] = NOT_VALID;
   pu.mvpNum[REF_PIC_LIST_1] = NOT_VALID;
   pu.cu->imv = mmvdUseAltHpelIf[fPosBaseIdx] ? IMV_HPEL : 0;
-<<<<<<< HEAD
-=======
 
   pu.cu->BcwIdx = (interDirNeighbours[fPosBaseIdx] == 3) ? BcwIdx[fPosBaseIdx] : BCW_DEFAULT;
-
-  for (int refList = 0; refList < 2; refList++)
-  {
-    if (pu.refIdx[refList] >= 0)
-    {
-      pu.mv[refList].clipToStorageBitDepth();
-    }
-  }
->>>>>>> b155ada1
-
 
   for (int refList = 0; refList < 2; refList++)
   {
@@ -571,10 +539,6 @@
   return ctxId;
 }
 
-<<<<<<< HEAD
-#if JVET_P0077_LINE_CG_PALETTE
-=======
->>>>>>> b155ada1
 unsigned DeriveCtx::CtxPltCopyFlag( const unsigned prevRunType, const unsigned dist )
 {
   uint8_t *ucCtxLut = (prevRunType == PLT_RUN_INDEX) ? g_paletteRunLeftLut : g_paletteRunTopLut;
@@ -586,9 +550,4 @@
   { 
     return ucCtxLut[RUN_IDX_THRE];
   }
-<<<<<<< HEAD
-}
-#endif
-=======
-}
->>>>>>> b155ada1
+}