--- conflicted
+++ resolved
@@ -325,20 +325,14 @@
   Position       shareParentPos;
   Size           shareParentSize;
 #endif
-<<<<<<< HEAD
+#if JVET_M0483_IBC ==0
   bool           ibc;
+#endif
 #if JVET_M0444_SMVD
   uint8_t          smvdMode;
-=======
-#if JVET_M0483_IBC ==0
-  bool           ibc;
-#endif
-#if JVET_M0444_SMVD
-  uint8_t          smvdMode;
 #endif
 #if JVET_M0102_INTRA_SUBPARTITIONS
   uint8_t        ispMode;
->>>>>>> 60f77b96
 #endif
 
   CodingUnit() : chType( CH_L ) { }
@@ -414,12 +408,9 @@
 #endif
   Mv        bv;                             // block vector for IBC
   Mv        bvd;                            // block vector difference for IBC
-<<<<<<< HEAD
-=======
 #if JVET_M0823_MMVD_ENCOPT
   uint8_t   mmvdEncOptMode;                  // 0: no action 1: skip chroma MC for MMVD candidate pre-selection 2: skip chroma MC and BIO for MMVD candidate pre-selection
 #endif
->>>>>>> 60f77b96
 };
 
 struct PredictionUnit : public UnitArea, public IntraPredictionData, public InterPredictionData
@@ -480,12 +471,9 @@
 #else
   uint8_t        emtIdx;
 #endif
-<<<<<<< HEAD
-=======
 #if JVET_M0140_SBT
   bool           noResidual;
 #endif
->>>>>>> 60f77b96
   uint8_t        cbf        [ MAX_NUM_TBLOCKS ];
   RDPCMMode    rdpcm        [ MAX_NUM_TBLOCKS ];
 #if !JVET_M0464_UNI_MTS
