--- conflicted
+++ resolved
@@ -599,15 +599,11 @@
  * \param  fmt        Chroma format
  * \param  bitDepth   Bit depth
  */
-<<<<<<< HEAD
+#if JVET_M0147_DMVR
+void InterpolationFilter::filterHor( const ComponentID compID, Pel const *src, int srcStride, Pel *dst, int dstStride, int width, int height, int frac, bool isLast, const ChromaFormat fmt, const ClpRng& clpRng, int nFilterIdx, bool biMCForDMVR)
+#else
 void InterpolationFilter::filterHor( const ComponentID compID, Pel const *src, int srcStride, Pel *dst, int dstStride, int width, int height, int frac, bool isLast, const ChromaFormat fmt, const ClpRng& clpRng, int nFilterIdx )
-=======
-#if JVET_M0147_DMVR
-void InterpolationFilter::filterHor( const ComponentID compID, Pel const *src, int srcStride, Pel *dst, int dstStride, int width, int height, int frac, bool isLast, const ChromaFormat fmt, const ClpRng& clpRng, int nFilterIdx, bool biMCForDMVR)
-#else
-void InterpolationFilter::filterHor( const ComponentID compID, Pel const *src, int srcStride, Pel *dst, int dstStride, int width, int height, int frac, bool isLast, const ChromaFormat fmt, const ClpRng& clpRng, int nFilterIdx )
-#endif
->>>>>>> 60f77b96
+#endif
 {
   if( frac == 0 )
   {
@@ -641,12 +637,9 @@
   {
     const uint32_t csx = getComponentScaleX( compID, fmt );
     CHECK( frac < 0 || csx >= 2 || ( frac << ( 1 - csx ) ) >= CHROMA_INTERPOLATION_FILTER_SUB_SAMPLE_POSITIONS, "Invalid fraction" );
-<<<<<<< HEAD
-=======
 #if JVET_M0147_DMVR
     filterHor<NTAPS_CHROMA>( clpRng, src, srcStride, dst, dstStride, width, height, isLast, m_chromaFilter[frac << ( 1 - csx )], biMCForDMVR);
 #else
->>>>>>> 60f77b96
     filterHor<NTAPS_CHROMA>( clpRng, src, srcStride, dst, dstStride, width, height, isLast, m_chromaFilter[frac << ( 1 - csx )] );
 #endif
   }
@@ -669,15 +662,11 @@
  * \param  fmt        Chroma format
  * \param  bitDepth   Bit depth
  */
-<<<<<<< HEAD
+#if JVET_M0147_DMVR
+void InterpolationFilter::filterVer( const ComponentID compID, Pel const *src, int srcStride, Pel *dst, int dstStride, int width, int height, int frac, bool isFirst, bool isLast, const ChromaFormat fmt, const ClpRng& clpRng, int nFilterIdx, bool biMCForDMVR)
+#else
 void InterpolationFilter::filterVer( const ComponentID compID, Pel const *src, int srcStride, Pel *dst, int dstStride, int width, int height, int frac, bool isFirst, bool isLast, const ChromaFormat fmt, const ClpRng& clpRng, int nFilterIdx)
-=======
-#if JVET_M0147_DMVR
-void InterpolationFilter::filterVer( const ComponentID compID, Pel const *src, int srcStride, Pel *dst, int dstStride, int width, int height, int frac, bool isFirst, bool isLast, const ChromaFormat fmt, const ClpRng& clpRng, int nFilterIdx, bool biMCForDMVR)
-#else
-void InterpolationFilter::filterVer( const ComponentID compID, Pel const *src, int srcStride, Pel *dst, int dstStride, int width, int height, int frac, bool isFirst, bool isLast, const ChromaFormat fmt, const ClpRng& clpRng, int nFilterIdx)
-#endif
->>>>>>> 60f77b96
+#endif
 {
   if( frac == 0 )
   {
@@ -711,12 +700,9 @@
   {
     const uint32_t csy = getComponentScaleY( compID, fmt );
     CHECK( frac < 0 || csy >= 2 || ( frac << ( 1 - csy ) ) >= CHROMA_INTERPOLATION_FILTER_SUB_SAMPLE_POSITIONS, "Invalid fraction" );
-<<<<<<< HEAD
-=======
 #if JVET_M0147_DMVR
     filterVer<NTAPS_CHROMA>(clpRng, src, srcStride, dst, dstStride, width, height, isFirst, isLast, m_chromaFilter[frac << (1 - csy)], biMCForDMVR);
 #else
->>>>>>> 60f77b96
     filterVer<NTAPS_CHROMA>( clpRng, src, srcStride, dst, dstStride, width, height, isFirst, isLast, m_chromaFilter[frac << ( 1 - csy )] );
 #endif
   }
