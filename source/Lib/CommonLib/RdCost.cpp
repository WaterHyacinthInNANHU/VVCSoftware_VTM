/* The copyright in this software is being made available under the BSD
 * License, included below. This software may be subject to other third party
 * and contributor rights, including patent rights, and no such rights are
 * granted under this license.
 *
 * Copyright (c) 2010-2019, ITU/ISO/IEC
 * All rights reserved.
 *
 * Redistribution and use in source and binary forms, with or without
 * modification, are permitted provided that the following conditions are met:
 *
 *  * Redistributions of source code must retain the above copyright notice,
 *    this list of conditions and the following disclaimer.
 *  * Redistributions in binary form must reproduce the above copyright notice,
 *    this list of conditions and the following disclaimer in the documentation
 *    and/or other materials provided with the distribution.
 *  * Neither the name of the ITU/ISO/IEC nor the names of its contributors may
 *    be used to endorse or promote products derived from this software without
 *    specific prior written permission.
 *
 * THIS SOFTWARE IS PROVIDED BY THE COPYRIGHT HOLDERS AND CONTRIBUTORS "AS IS"
 * AND ANY EXPRESS OR IMPLIED WARRANTIES, INCLUDING, BUT NOT LIMITED TO, THE
 * IMPLIED WARRANTIES OF MERCHANTABILITY AND FITNESS FOR A PARTICULAR PURPOSE
 * ARE DISCLAIMED. IN NO EVENT SHALL THE COPYRIGHT HOLDER OR CONTRIBUTORS
 * BE LIABLE FOR ANY DIRECT, INDIRECT, INCIDENTAL, SPECIAL, EXEMPLARY, OR
 * CONSEQUENTIAL DAMAGES (INCLUDING, BUT NOT LIMITED TO, PROCUREMENT OF
 * SUBSTITUTE GOODS OR SERVICES; LOSS OF USE, DATA, OR PROFITS; OR BUSINESS
 * INTERRUPTION) HOWEVER CAUSED AND ON ANY THEORY OF LIABILITY, WHETHER IN
 * CONTRACT, STRICT LIABILITY, OR TORT (INCLUDING NEGLIGENCE OR OTHERWISE)
 * ARISING IN ANY WAY OUT OF THE USE OF THIS SOFTWARE, EVEN IF ADVISED OF
 * THE POSSIBILITY OF SUCH DAMAGE.
 */

/** \file     RdCost.cpp
    \brief    RD cost computation class
*/

#define DONT_UNDEF_SIZE_AWARE_PER_EL_OP

#include "RdCost.h"

#include "Rom.h"
#include "UnitPartitioner.h"

#include <limits>

//! \ingroup CommonLib
//! \{


FpDistFunc RdCost::m_afpDistortFunc[DF_TOTAL_FUNCTIONS] = { nullptr, };

RdCost::RdCost()
{
  init();
}

RdCost::~RdCost()
{
}

#if WCG_EXT
double RdCost::calcRdCost( uint64_t fracBits, Distortion distortion, bool useUnadjustedLambda )
#else
double RdCost::calcRdCost( uint64_t fracBits, Distortion distortion )
#endif
{

#if WCG_EXT
  return ( useUnadjustedLambda ? m_DistScaleUnadjusted : m_DistScale ) * double( distortion ) + double( fracBits );
#else
  return m_DistScale * double( distortion ) + double( fracBits );
#endif
}

void RdCost::setLambda( double dLambda, const BitDepths &bitDepths )
{
  m_dLambda             = dLambda;
  m_DistScale           = double(1<<SCALE_BITS) / m_dLambda;
  m_dLambdaMotionSAD[0] = sqrt(m_dLambda);
  dLambda = 0.57
            * pow(2.0, ((LOSSLESS_AND_MIXED_LOSSLESS_RD_COST_TEST_QP_PRIME - 12
                         + 6
                             * ((bitDepths.recon[CHANNEL_TYPE_LUMA] - 8)
                                - DISTORTION_PRECISION_ADJUSTMENT(bitDepths.recon[CHANNEL_TYPE_LUMA])))
                        / 3.0));
  m_dLambdaMotionSAD[1] = sqrt(dLambda);
}


// Initialize Function Pointer by [eDFunc]
void RdCost::init()
{
  m_afpDistortFunc[DF_SSE    ] = RdCost::xGetSSE;
  m_afpDistortFunc[DF_SSE2   ] = RdCost::xGetSSE;
  m_afpDistortFunc[DF_SSE4   ] = RdCost::xGetSSE4;
  m_afpDistortFunc[DF_SSE8   ] = RdCost::xGetSSE8;
  m_afpDistortFunc[DF_SSE16  ] = RdCost::xGetSSE16;
  m_afpDistortFunc[DF_SSE32  ] = RdCost::xGetSSE32;
  m_afpDistortFunc[DF_SSE64  ] = RdCost::xGetSSE64;
  m_afpDistortFunc[DF_SSE16N ] = RdCost::xGetSSE16N;

  m_afpDistortFunc[DF_SAD    ] = RdCost::xGetSAD;
  m_afpDistortFunc[DF_SAD2   ] = RdCost::xGetSAD;
  m_afpDistortFunc[DF_SAD4   ] = RdCost::xGetSAD4;
  m_afpDistortFunc[DF_SAD8   ] = RdCost::xGetSAD8;
  m_afpDistortFunc[DF_SAD16  ] = RdCost::xGetSAD16;
  m_afpDistortFunc[DF_SAD32  ] = RdCost::xGetSAD32;
  m_afpDistortFunc[DF_SAD64  ] = RdCost::xGetSAD64;
  m_afpDistortFunc[DF_SAD16N ] = RdCost::xGetSAD16N;

  m_afpDistortFunc[DF_SAD12  ] = RdCost::xGetSAD12;
  m_afpDistortFunc[DF_SAD24  ] = RdCost::xGetSAD24;
  m_afpDistortFunc[DF_SAD48  ] = RdCost::xGetSAD48;

  m_afpDistortFunc[DF_HAD    ] = RdCost::xGetHADs;
  m_afpDistortFunc[DF_HAD2   ] = RdCost::xGetHADs;
  m_afpDistortFunc[DF_HAD4   ] = RdCost::xGetHADs;
  m_afpDistortFunc[DF_HAD8   ] = RdCost::xGetHADs;
  m_afpDistortFunc[DF_HAD16  ] = RdCost::xGetHADs;
  m_afpDistortFunc[DF_HAD32  ] = RdCost::xGetHADs;
  m_afpDistortFunc[DF_HAD64  ] = RdCost::xGetHADs;
  m_afpDistortFunc[DF_HAD16N ] = RdCost::xGetHADs;

  m_afpDistortFunc[DF_MRSAD    ] = RdCost::xGetMRSAD;
  m_afpDistortFunc[DF_MRSAD2   ] = RdCost::xGetMRSAD;
  m_afpDistortFunc[DF_MRSAD4   ] = RdCost::xGetMRSAD4;
  m_afpDistortFunc[DF_MRSAD8   ] = RdCost::xGetMRSAD8;
  m_afpDistortFunc[DF_MRSAD16  ] = RdCost::xGetMRSAD16;
  m_afpDistortFunc[DF_MRSAD32  ] = RdCost::xGetMRSAD32;
  m_afpDistortFunc[DF_MRSAD64  ] = RdCost::xGetMRSAD64;
  m_afpDistortFunc[DF_MRSAD16N ] = RdCost::xGetMRSAD16N;

  m_afpDistortFunc[DF_MRSAD12  ] = RdCost::xGetMRSAD12;
  m_afpDistortFunc[DF_MRSAD24  ] = RdCost::xGetMRSAD24;
  m_afpDistortFunc[DF_MRSAD48  ] = RdCost::xGetMRSAD48;

  m_afpDistortFunc[DF_MRHAD    ] = RdCost::xGetMRHADs;
  m_afpDistortFunc[DF_MRHAD2   ] = RdCost::xGetMRHADs;
  m_afpDistortFunc[DF_MRHAD4   ] = RdCost::xGetMRHADs;
  m_afpDistortFunc[DF_MRHAD8   ] = RdCost::xGetMRHADs;
  m_afpDistortFunc[DF_MRHAD16  ] = RdCost::xGetMRHADs;
  m_afpDistortFunc[DF_MRHAD32  ] = RdCost::xGetMRHADs;
  m_afpDistortFunc[DF_MRHAD64  ] = RdCost::xGetMRHADs;
  m_afpDistortFunc[DF_MRHAD16N ] = RdCost::xGetMRHADs;

  m_afpDistortFunc[DF_SAD_FULL_NBIT   ] = RdCost::xGetSAD_full;
  m_afpDistortFunc[DF_SAD_FULL_NBIT2  ] = RdCost::xGetSAD_full;
  m_afpDistortFunc[DF_SAD_FULL_NBIT4  ] = RdCost::xGetSAD_full;
  m_afpDistortFunc[DF_SAD_FULL_NBIT8  ] = RdCost::xGetSAD_full;
  m_afpDistortFunc[DF_SAD_FULL_NBIT16 ] = RdCost::xGetSAD_full;
  m_afpDistortFunc[DF_SAD_FULL_NBIT32 ] = RdCost::xGetSAD_full;
  m_afpDistortFunc[DF_SAD_FULL_NBIT64 ] = RdCost::xGetSAD_full;
  m_afpDistortFunc[DF_SAD_FULL_NBIT16N] = RdCost::xGetSAD_full;
  
#if WCG_EXT
  m_afpDistortFunc[DF_SSE_WTD   ] = RdCost::xGetSSE_WTD;
  m_afpDistortFunc[DF_SSE2_WTD  ] = RdCost::xGetSSE2_WTD;
  m_afpDistortFunc[DF_SSE4_WTD  ] = RdCost::xGetSSE4_WTD;
  m_afpDistortFunc[DF_SSE8_WTD  ] = RdCost::xGetSSE8_WTD;
  m_afpDistortFunc[DF_SSE16_WTD ] = RdCost::xGetSSE16_WTD;
  m_afpDistortFunc[DF_SSE32_WTD ] = RdCost::xGetSSE32_WTD;
  m_afpDistortFunc[DF_SSE64_WTD ] = RdCost::xGetSSE64_WTD;
  m_afpDistortFunc[DF_SSE16N_WTD] = RdCost::xGetSSE16N_WTD;
#endif

  m_afpDistortFunc[DF_SAD_INTERMEDIATE_BITDEPTH] = RdCost::xGetSAD;

#if ENABLE_SIMD_OPT_DIST
#ifdef TARGET_SIMD_X86
  initRdCostX86();
#endif
#endif

  m_costMode                   = COST_STANDARD_LOSSY;

  m_motionLambda               = 0;
  m_iCostScale                 = 0;
#if JVET_M0427_INLOOP_RESHAPER
  m_signalType                 = RESHAPE_SIGNAL_NULL;
  m_chromaWeight               = 1.0;
  m_lumaBD                     = 10;
#endif
}


#if ENABLE_SPLIT_PARALLELISM

void RdCost::copyState( const RdCost& other )
{
  m_costMode      = other.m_costMode;
  m_dLambda       = other.m_dLambda;
  m_DistScale     = other.m_DistScale;
  memcpy( m_distortionWeight, other.m_distortionWeight, sizeof( m_distortionWeight ) );
  m_mvPredictor   = other.m_mvPredictor;
  m_motionLambda  = other.m_motionLambda;
  m_iCostScale    = other.m_iCostScale;
  memcpy( m_dLambdaMotionSAD, other.m_dLambdaMotionSAD, sizeof( m_dLambdaMotionSAD ) );
}
#endif

void RdCost::setDistParam( DistParam &rcDP, const CPelBuf &org, const Pel* piRefY, int iRefStride, int bitDepth, ComponentID compID, int subShiftMode, int step, bool useHadamard )
{
  rcDP.bitDepth   = bitDepth;
  rcDP.compID     = compID;

  // set Original & Curr Pointer / Stride
  rcDP.org        = org;

  rcDP.cur.buf    = piRefY;
  rcDP.cur.stride = iRefStride;

  // set Block Width / Height
  rcDP.cur.width    = org.width;
  rcDP.cur.height   = org.height;
  rcDP.step         = step;
  rcDP.maximumDistortionForEarlyExit = std::numeric_limits<Distortion>::max();

  int DFOffset = ( rcDP.useMR ? DF_MRSAD - DF_SAD : 0 );
  if( !useHadamard )
  {
    if( org.width == 12 )
    {
      rcDP.distFunc = m_afpDistortFunc[ DF_SAD12 + DFOffset ];
    }
    else if( org.width == 24 )
    {
      rcDP.distFunc = m_afpDistortFunc[ DF_SAD24 + DFOffset ];
    }
    else if( org.width == 48 )
    {
      rcDP.distFunc = m_afpDistortFunc[ DF_SAD48 + DFOffset ];
    }
    else if( isPowerOf2( org.width ) )
    {
      rcDP.distFunc = m_afpDistortFunc[ DF_SAD + DFOffset + g_aucLog2[ org.width ] ];
    }
    else
    {
      rcDP.distFunc = m_afpDistortFunc[ DF_SAD + DFOffset ];
    }
  }
  else if( isPowerOf2( org.width ) )
  {
    rcDP.distFunc = m_afpDistortFunc[ DF_HAD + DFOffset + g_aucLog2[ org.width ] ];
  }
  else
  {
    rcDP.distFunc = m_afpDistortFunc[ DF_HAD + DFOffset ];
  }

  // initialize
  rcDP.subShift  = 0;

  if( subShiftMode == 1 )
  {
    if( rcDP.org.height > 32 && ( rcDP.org.height & 15 ) == 0 )
    {
      rcDP.subShift = 4;
    }
    else if( rcDP.org.height > 16 && ( rcDP.org.height & 7 ) == 0 )
    {
      rcDP.subShift = 3;
    }
    else if( rcDP.org.height > 8 && ( rcDP.org.height & 3 ) == 0 )
    {
      rcDP.subShift = 2;
    }
    else if( ( rcDP.org.height & 1 ) == 0 )
    {
      rcDP.subShift = 1;
    }
  }
  else if( subShiftMode == 2 )
  {
    if( rcDP.org.height > 8 && rcDP.org.width <= 64 )
    {
      rcDP.subShift = 1;
    }
  }
}

void RdCost::setDistParam( DistParam &rcDP, const CPelBuf &org, const CPelBuf &cur, int bitDepth, ComponentID compID, bool useHadamard )
{
  rcDP.org          = org;
  rcDP.cur          = cur;
  rcDP.step         = 1;
  rcDP.subShift     = 0;
  rcDP.bitDepth     = bitDepth;
  rcDP.compID       = compID;

  const int DFOffset = ( rcDP.useMR ? DF_MRSAD - DF_SAD : 0 );

  if( !useHadamard )
  {
    if( org.width == 12 )
    {
      rcDP.distFunc = m_afpDistortFunc[ DF_SAD12 + DFOffset ];
    }
    else if( org.width == 24 )
    {
      rcDP.distFunc = m_afpDistortFunc[ DF_SAD24 + DFOffset ];
    }
    else if( org.width == 48 )
    {
      rcDP.distFunc = m_afpDistortFunc[ DF_SAD48 + DFOffset ];
    }
    else if( isPowerOf2( org.width) )
    {
      rcDP.distFunc = m_afpDistortFunc[ DF_SAD + DFOffset + g_aucLog2[ org.width ] ];
    }
    else
    {
      rcDP.distFunc = m_afpDistortFunc[ DF_SAD + DFOffset ];
    }
  }
  else
  {
    rcDP.distFunc = m_afpDistortFunc[ DF_HAD + DFOffset + g_aucLog2[ org.width ] ];
  }

  rcDP.maximumDistortionForEarlyExit = std::numeric_limits<Distortion>::max();
}

void RdCost::setDistParam( DistParam &rcDP, const Pel* pOrg, const Pel* piRefY, int iOrgStride, int iRefStride, int bitDepth, ComponentID compID, int width, int height, int subShiftMode, int step, bool useHadamard, bool bioApplied )
{
  rcDP.bitDepth   = bitDepth;
  rcDP.compID     = compID;

  rcDP.org.buf    = pOrg;
  rcDP.org.stride = iOrgStride;
  rcDP.org.width  = width;
  rcDP.org.height = height;

  rcDP.cur.buf    = piRefY;
  rcDP.cur.stride = iRefStride;
  rcDP.cur.width  = width;
  rcDP.cur.height = height;
#if JVET_M0147_DMVR
  rcDP.subShift = subShiftMode;
#endif
  rcDP.step       = step;
  rcDP.maximumDistortionForEarlyExit = std::numeric_limits<Distortion>::max();
#if JVET_M0147_DMVR
  CHECK( useHadamard || rcDP.useMR, "only used in xDMVRCost with these default parameters (so far...)" );
#else
  CHECK( useHadamard || rcDP.useMR || subShiftMode > 0, "only used in xDirectMCCost with these default parameters (so far...)" );
<<<<<<< HEAD

=======
#endif
>>>>>>> 60f77b96
  if ( bioApplied )
  {
    rcDP.distFunc = m_afpDistortFunc[ DF_SAD_INTERMEDIATE_BITDEPTH ];
    return;
  }

  if( width == 12 )
  {
    rcDP.distFunc = m_afpDistortFunc[ DF_SAD12 ];
  }
  else if( width == 24 )
  {
    rcDP.distFunc = m_afpDistortFunc[ DF_SAD24 ];
  }
  else if( width == 48 )
  {
    rcDP.distFunc = m_afpDistortFunc[ DF_SAD48 ];
  }
  else
  {
    rcDP.distFunc = m_afpDistortFunc[ DF_SAD + g_aucLog2[ width ] ];
  }
}

#if WCG_EXT
Distortion RdCost::getDistPart( const CPelBuf &org, const CPelBuf &cur, int bitDepth, const ComponentID compID, DFunc eDFunc, const CPelBuf *orgLuma )
#else
Distortion RdCost::getDistPart( const CPelBuf &org, const CPelBuf &cur, int bitDepth, const ComponentID compID, DFunc eDFunc )
#endif
{
  DistParam cDtParam;

  cDtParam.org        = org;
  cDtParam.cur        = cur;
  cDtParam.step       = 1;
  cDtParam.bitDepth   = bitDepth;
  cDtParam.compID     = compID;

#if WCG_EXT
  if( orgLuma )
  {
    if( isChroma(compID) )
    {
      cDtParam.orgLuma  = *orgLuma;
    }
    else
    {
      cDtParam.orgLuma  = org;
    }
  }
#endif

  if( isPowerOf2( org.width ) )
  {
    cDtParam.distFunc = m_afpDistortFunc[eDFunc + g_aucLog2[org.width]];
  }
  else
  {
    cDtParam.distFunc = m_afpDistortFunc[eDFunc];
  }

  if (isChroma(compID))
  {
    return ((Distortion) (m_distortionWeight[ MAP_CHROMA(compID) ] * cDtParam.distFunc( cDtParam )));
  }
  else
  {
    return cDtParam.distFunc( cDtParam );
  }
}

// ====================================================================================================================
// Distortion functions
// ====================================================================================================================

// --------------------------------------------------------------------------------------------------------------------
// SAD
// --------------------------------------------------------------------------------------------------------------------

Distortion RdCost::xGetSAD_full( const DistParam& rcDtParam )
{
  CHECK( rcDtParam.applyWeight, "Cannot apply weight when using full-bit SAD!" );
  const Pel* piOrg = rcDtParam.org.buf;
  const Pel* piCur = rcDtParam.cur.buf;
  int  height      = rcDtParam.org.height;
  int  width       = rcDtParam.org.width;
  int  iSubShift   = rcDtParam.subShift;
  int  iSubStep    = ( 1 << iSubShift );
  int  iStrideCur  = rcDtParam.cur.stride * iSubStep;
  int  iStrideOrg  = rcDtParam.org.stride * iSubStep;

  Distortion uiSum = 0;

#define SAD_OP( ADDR ) uiSum += abs( piOrg[ADDR] - piCur[ADDR] );
#define SAD_INC piOrg += iStrideOrg; piCur += iStrideCur;

  SIZE_AWARE_PER_EL_OP( SAD_OP, SAD_INC )

#undef SAD_OP
#undef SAD_INC

  uiSum <<= iSubShift;
  return uiSum;
}

Distortion RdCost::xGetSAD( const DistParam& rcDtParam )
{
  if ( rcDtParam.applyWeight )
  {
    return RdCostWeightPrediction::xGetSADw( rcDtParam );
  }

  const Pel* piOrg           = rcDtParam.org.buf;
  const Pel* piCur           = rcDtParam.cur.buf;
  const int  iCols           = rcDtParam.org.width;
        int  iRows           = rcDtParam.org.height;
  const int  iSubShift       = rcDtParam.subShift;
  const int  iSubStep        = ( 1 << iSubShift );
  const int  iStrideCur      = rcDtParam.cur.stride * iSubStep;
  const int  iStrideOrg      = rcDtParam.org.stride * iSubStep;
  const uint32_t distortionShift = DISTORTION_PRECISION_ADJUSTMENT(rcDtParam.bitDepth);

  Distortion uiSum = 0;

  for( ; iRows != 0; iRows -= iSubStep )
  {
    for (int n = 0; n < iCols; n++ )
    {
      uiSum += abs( piOrg[n] - piCur[n] );
    }
    if (rcDtParam.maximumDistortionForEarlyExit < ( uiSum >> distortionShift ))
    {
      return ( uiSum >> distortionShift );
    }
    piOrg += iStrideOrg;
    piCur += iStrideCur;
  }

  uiSum <<= iSubShift;
  return ( uiSum >> distortionShift );
}

Distortion RdCost::xGetSAD4( const DistParam& rcDtParam )
{
  if ( rcDtParam.applyWeight )
  {
    return RdCostWeightPrediction::xGetSADw( rcDtParam );
  }

  const Pel* piOrg   = rcDtParam.org.buf;
  const Pel* piCur   = rcDtParam.cur.buf;
  int  iRows         = rcDtParam.org.height;
  int  iSubShift     = rcDtParam.subShift;
  int  iSubStep      = ( 1 << iSubShift );
  int  iStrideCur    = rcDtParam.cur.stride * iSubStep;
  int  iStrideOrg    = rcDtParam.org.stride * iSubStep;

  Distortion uiSum = 0;

  for( ; iRows != 0; iRows -= iSubStep )
  {
    uiSum += abs( piOrg[0] - piCur[0] );
    uiSum += abs( piOrg[1] - piCur[1] );
    uiSum += abs( piOrg[2] - piCur[2] );
    uiSum += abs( piOrg[3] - piCur[3] );

    piOrg += iStrideOrg;
    piCur += iStrideCur;
  }

  uiSum <<= iSubShift;
  return (uiSum >> DISTORTION_PRECISION_ADJUSTMENT(rcDtParam.bitDepth));
}

Distortion RdCost::xGetSAD8( const DistParam& rcDtParam )
{
  if ( rcDtParam.applyWeight )
  {
    return RdCostWeightPrediction::xGetSADw( rcDtParam );
  }

  const Pel* piOrg      = rcDtParam.org.buf;
  const Pel* piCur      = rcDtParam.cur.buf;
  int  iRows            = rcDtParam.org.height;
  int  iSubShift        = rcDtParam.subShift;
  int  iSubStep         = ( 1 << iSubShift );
  int  iStrideCur       = rcDtParam.cur.stride * iSubStep;
  int  iStrideOrg       = rcDtParam.org.stride * iSubStep;

  Distortion uiSum = 0;

  for( ; iRows != 0; iRows-=iSubStep )
  {
    uiSum += abs( piOrg[0] - piCur[0] );
    uiSum += abs( piOrg[1] - piCur[1] );
    uiSum += abs( piOrg[2] - piCur[2] );
    uiSum += abs( piOrg[3] - piCur[3] );
    uiSum += abs( piOrg[4] - piCur[4] );
    uiSum += abs( piOrg[5] - piCur[5] );
    uiSum += abs( piOrg[6] - piCur[6] );
    uiSum += abs( piOrg[7] - piCur[7] );

    piOrg += iStrideOrg;
    piCur += iStrideCur;
  }

  uiSum <<= iSubShift;
  return (uiSum >> DISTORTION_PRECISION_ADJUSTMENT(rcDtParam.bitDepth));
}

Distortion RdCost::xGetSAD16( const DistParam& rcDtParam )
{
  if ( rcDtParam.applyWeight )
  {
    return RdCostWeightPrediction::xGetSADw( rcDtParam );
  }

  const Pel* piOrg      = rcDtParam.org.buf;
  const Pel* piCur      = rcDtParam.cur.buf;
  int  iRows            = rcDtParam.org.height;
  int  iSubShift        = rcDtParam.subShift;
  int  iSubStep         = ( 1 << iSubShift );
  int  iStrideCur       = rcDtParam.cur.stride * iSubStep;
  int  iStrideOrg       = rcDtParam.org.stride * iSubStep;

  Distortion uiSum = 0;

  for( ; iRows != 0; iRows -= iSubStep )
  {
    uiSum += abs( piOrg[0] - piCur[0] );
    uiSum += abs( piOrg[1] - piCur[1] );
    uiSum += abs( piOrg[2] - piCur[2] );
    uiSum += abs( piOrg[3] - piCur[3] );
    uiSum += abs( piOrg[4] - piCur[4] );
    uiSum += abs( piOrg[5] - piCur[5] );
    uiSum += abs( piOrg[6] - piCur[6] );
    uiSum += abs( piOrg[7] - piCur[7] );
    uiSum += abs( piOrg[8] - piCur[8] );
    uiSum += abs( piOrg[9] - piCur[9] );
    uiSum += abs( piOrg[10] - piCur[10] );
    uiSum += abs( piOrg[11] - piCur[11] );
    uiSum += abs( piOrg[12] - piCur[12] );
    uiSum += abs( piOrg[13] - piCur[13] );
    uiSum += abs( piOrg[14] - piCur[14] );
    uiSum += abs( piOrg[15] - piCur[15] );

    piOrg += iStrideOrg;
    piCur += iStrideCur;
  }

  uiSum <<= iSubShift;
  return (uiSum >> DISTORTION_PRECISION_ADJUSTMENT(rcDtParam.bitDepth));
}

Distortion RdCost::xGetSAD12( const DistParam& rcDtParam )
{
  if ( rcDtParam.applyWeight )
  {
    return RdCostWeightPrediction::xGetSADw( rcDtParam );
  }

  const Pel* piOrg      = rcDtParam.org.buf;
  const Pel* piCur      = rcDtParam.cur.buf;
  int  iRows            = rcDtParam.org.height;
  int  iSubShift        = rcDtParam.subShift;
  int  iSubStep         = ( 1 << iSubShift );
  int  iStrideCur       = rcDtParam.cur.stride * iSubStep;
  int  iStrideOrg       = rcDtParam.org.stride * iSubStep;

  Distortion uiSum = 0;

  for( ; iRows != 0; iRows-=iSubStep )
  {
    uiSum += abs( piOrg[0] - piCur[0] );
    uiSum += abs( piOrg[1] - piCur[1] );
    uiSum += abs( piOrg[2] - piCur[2] );
    uiSum += abs( piOrg[3] - piCur[3] );
    uiSum += abs( piOrg[4] - piCur[4] );
    uiSum += abs( piOrg[5] - piCur[5] );
    uiSum += abs( piOrg[6] - piCur[6] );
    uiSum += abs( piOrg[7] - piCur[7] );
    uiSum += abs( piOrg[8] - piCur[8] );
    uiSum += abs( piOrg[9] - piCur[9] );
    uiSum += abs( piOrg[10] - piCur[10] );
    uiSum += abs( piOrg[11] - piCur[11] );

    piOrg += iStrideOrg;
    piCur += iStrideCur;
  }

  uiSum <<= iSubShift;
  return (uiSum >> DISTORTION_PRECISION_ADJUSTMENT(rcDtParam.bitDepth));
}

Distortion RdCost::xGetSAD16N( const DistParam &rcDtParam )
{
  const Pel* piOrg  = rcDtParam.org.buf;
  const Pel* piCur  = rcDtParam.cur.buf;
  int  iRows        = rcDtParam.org.height;
  int  iCols        = rcDtParam.org.width;
  int  iSubShift    = rcDtParam.subShift;
  int  iSubStep     = ( 1 << iSubShift );
  int  iStrideCur   = rcDtParam.cur.stride * iSubStep;
  int  iStrideOrg   = rcDtParam.org.stride * iSubStep;

  Distortion uiSum = 0;

  for( ; iRows != 0; iRows-=iSubStep )
  {
    for (int n = 0; n < iCols; n+=16 )
    {
      uiSum += abs( piOrg[n+ 0] - piCur[n+ 0] );
      uiSum += abs( piOrg[n+ 1] - piCur[n+ 1] );
      uiSum += abs( piOrg[n+ 2] - piCur[n+ 2] );
      uiSum += abs( piOrg[n+ 3] - piCur[n+ 3] );
      uiSum += abs( piOrg[n+ 4] - piCur[n+ 4] );
      uiSum += abs( piOrg[n+ 5] - piCur[n+ 5] );
      uiSum += abs( piOrg[n+ 6] - piCur[n+ 6] );
      uiSum += abs( piOrg[n+ 7] - piCur[n+ 7] );
      uiSum += abs( piOrg[n+ 8] - piCur[n+ 8] );
      uiSum += abs( piOrg[n+ 9] - piCur[n+ 9] );
      uiSum += abs( piOrg[n+10] - piCur[n+10] );
      uiSum += abs( piOrg[n+11] - piCur[n+11] );
      uiSum += abs( piOrg[n+12] - piCur[n+12] );
      uiSum += abs( piOrg[n+13] - piCur[n+13] );
      uiSum += abs( piOrg[n+14] - piCur[n+14] );
      uiSum += abs( piOrg[n+15] - piCur[n+15] );
    }
    piOrg += iStrideOrg;
    piCur += iStrideCur;
  }

  uiSum <<= iSubShift;
  return (uiSum >> DISTORTION_PRECISION_ADJUSTMENT(rcDtParam.bitDepth));
}

Distortion RdCost::xGetSAD32( const DistParam &rcDtParam )
{
  if ( rcDtParam.applyWeight )
  {
    return RdCostWeightPrediction::xGetSADw( rcDtParam );
  }

  const Pel* piOrg      = rcDtParam.org.buf;
  const Pel* piCur      = rcDtParam.cur.buf;
  int  iRows            = rcDtParam.org.height;
  int  iSubShift        = rcDtParam.subShift;
  int  iSubStep         = ( 1 << iSubShift );
  int  iStrideCur       = rcDtParam.cur.stride * iSubStep;
  int  iStrideOrg       = rcDtParam.org.stride * iSubStep;

  Distortion uiSum = 0;

  for( ; iRows != 0; iRows-=iSubStep )
  {
    uiSum += abs( piOrg[0] - piCur[0] );
    uiSum += abs( piOrg[1] - piCur[1] );
    uiSum += abs( piOrg[2] - piCur[2] );
    uiSum += abs( piOrg[3] - piCur[3] );
    uiSum += abs( piOrg[4] - piCur[4] );
    uiSum += abs( piOrg[5] - piCur[5] );
    uiSum += abs( piOrg[6] - piCur[6] );
    uiSum += abs( piOrg[7] - piCur[7] );
    uiSum += abs( piOrg[8] - piCur[8] );
    uiSum += abs( piOrg[9] - piCur[9] );
    uiSum += abs( piOrg[10] - piCur[10] );
    uiSum += abs( piOrg[11] - piCur[11] );
    uiSum += abs( piOrg[12] - piCur[12] );
    uiSum += abs( piOrg[13] - piCur[13] );
    uiSum += abs( piOrg[14] - piCur[14] );
    uiSum += abs( piOrg[15] - piCur[15] );
    uiSum += abs( piOrg[16] - piCur[16] );
    uiSum += abs( piOrg[17] - piCur[17] );
    uiSum += abs( piOrg[18] - piCur[18] );
    uiSum += abs( piOrg[19] - piCur[19] );
    uiSum += abs( piOrg[20] - piCur[20] );
    uiSum += abs( piOrg[21] - piCur[21] );
    uiSum += abs( piOrg[22] - piCur[22] );
    uiSum += abs( piOrg[23] - piCur[23] );
    uiSum += abs( piOrg[24] - piCur[24] );
    uiSum += abs( piOrg[25] - piCur[25] );
    uiSum += abs( piOrg[26] - piCur[26] );
    uiSum += abs( piOrg[27] - piCur[27] );
    uiSum += abs( piOrg[28] - piCur[28] );
    uiSum += abs( piOrg[29] - piCur[29] );
    uiSum += abs( piOrg[30] - piCur[30] );
    uiSum += abs( piOrg[31] - piCur[31] );

    piOrg += iStrideOrg;
    piCur += iStrideCur;
  }

  uiSum <<= iSubShift;
  return (uiSum >> DISTORTION_PRECISION_ADJUSTMENT(rcDtParam.bitDepth));
}

Distortion RdCost::xGetSAD24( const DistParam &rcDtParam )
{
  if ( rcDtParam.applyWeight )
  {
    return RdCostWeightPrediction::xGetSADw( rcDtParam );
  }

  const Pel* piOrg      = rcDtParam.org.buf;
  const Pel* piCur      = rcDtParam.cur.buf;
  int  iRows            = rcDtParam.org.height;
  int  iSubShift        = rcDtParam.subShift;
  int  iSubStep         = ( 1 << iSubShift );
  int  iStrideCur       = rcDtParam.cur.stride * iSubStep;
  int  iStrideOrg       = rcDtParam.org.stride * iSubStep;

  Distortion uiSum = 0;

  for( ; iRows != 0; iRows-=iSubStep )
  {
    uiSum += abs( piOrg[0] - piCur[0] );
    uiSum += abs( piOrg[1] - piCur[1] );
    uiSum += abs( piOrg[2] - piCur[2] );
    uiSum += abs( piOrg[3] - piCur[3] );
    uiSum += abs( piOrg[4] - piCur[4] );
    uiSum += abs( piOrg[5] - piCur[5] );
    uiSum += abs( piOrg[6] - piCur[6] );
    uiSum += abs( piOrg[7] - piCur[7] );
    uiSum += abs( piOrg[8] - piCur[8] );
    uiSum += abs( piOrg[9] - piCur[9] );
    uiSum += abs( piOrg[10] - piCur[10] );
    uiSum += abs( piOrg[11] - piCur[11] );
    uiSum += abs( piOrg[12] - piCur[12] );
    uiSum += abs( piOrg[13] - piCur[13] );
    uiSum += abs( piOrg[14] - piCur[14] );
    uiSum += abs( piOrg[15] - piCur[15] );
    uiSum += abs( piOrg[16] - piCur[16] );
    uiSum += abs( piOrg[17] - piCur[17] );
    uiSum += abs( piOrg[18] - piCur[18] );
    uiSum += abs( piOrg[19] - piCur[19] );
    uiSum += abs( piOrg[20] - piCur[20] );
    uiSum += abs( piOrg[21] - piCur[21] );
    uiSum += abs( piOrg[22] - piCur[22] );
    uiSum += abs( piOrg[23] - piCur[23] );

    piOrg += iStrideOrg;
    piCur += iStrideCur;
  }

  uiSum <<= iSubShift;
  return (uiSum >> DISTORTION_PRECISION_ADJUSTMENT(rcDtParam.bitDepth));
}

Distortion RdCost::xGetSAD64( const DistParam &rcDtParam )
{
  if ( rcDtParam.applyWeight )
  {
    return RdCostWeightPrediction::xGetSADw( rcDtParam );
  }

  const Pel* piOrg      = rcDtParam.org.buf;
  const Pel* piCur      = rcDtParam.cur.buf;
  int  iRows            = rcDtParam.org.height;
  int  iSubShift        = rcDtParam.subShift;
  int  iSubStep         = ( 1 << iSubShift );
  int  iStrideCur       = rcDtParam.cur.stride * iSubStep;
  int  iStrideOrg       = rcDtParam.org.stride * iSubStep;

  Distortion uiSum = 0;

  for( ; iRows != 0; iRows-=iSubStep )
  {
    uiSum += abs( piOrg[0] - piCur[0] );
    uiSum += abs( piOrg[1] - piCur[1] );
    uiSum += abs( piOrg[2] - piCur[2] );
    uiSum += abs( piOrg[3] - piCur[3] );
    uiSum += abs( piOrg[4] - piCur[4] );
    uiSum += abs( piOrg[5] - piCur[5] );
    uiSum += abs( piOrg[6] - piCur[6] );
    uiSum += abs( piOrg[7] - piCur[7] );
    uiSum += abs( piOrg[8] - piCur[8] );
    uiSum += abs( piOrg[9] - piCur[9] );
    uiSum += abs( piOrg[10] - piCur[10] );
    uiSum += abs( piOrg[11] - piCur[11] );
    uiSum += abs( piOrg[12] - piCur[12] );
    uiSum += abs( piOrg[13] - piCur[13] );
    uiSum += abs( piOrg[14] - piCur[14] );
    uiSum += abs( piOrg[15] - piCur[15] );
    uiSum += abs( piOrg[16] - piCur[16] );
    uiSum += abs( piOrg[17] - piCur[17] );
    uiSum += abs( piOrg[18] - piCur[18] );
    uiSum += abs( piOrg[19] - piCur[19] );
    uiSum += abs( piOrg[20] - piCur[20] );
    uiSum += abs( piOrg[21] - piCur[21] );
    uiSum += abs( piOrg[22] - piCur[22] );
    uiSum += abs( piOrg[23] - piCur[23] );
    uiSum += abs( piOrg[24] - piCur[24] );
    uiSum += abs( piOrg[25] - piCur[25] );
    uiSum += abs( piOrg[26] - piCur[26] );
    uiSum += abs( piOrg[27] - piCur[27] );
    uiSum += abs( piOrg[28] - piCur[28] );
    uiSum += abs( piOrg[29] - piCur[29] );
    uiSum += abs( piOrg[30] - piCur[30] );
    uiSum += abs( piOrg[31] - piCur[31] );
    uiSum += abs( piOrg[32] - piCur[32] );
    uiSum += abs( piOrg[33] - piCur[33] );
    uiSum += abs( piOrg[34] - piCur[34] );
    uiSum += abs( piOrg[35] - piCur[35] );
    uiSum += abs( piOrg[36] - piCur[36] );
    uiSum += abs( piOrg[37] - piCur[37] );
    uiSum += abs( piOrg[38] - piCur[38] );
    uiSum += abs( piOrg[39] - piCur[39] );
    uiSum += abs( piOrg[40] - piCur[40] );
    uiSum += abs( piOrg[41] - piCur[41] );
    uiSum += abs( piOrg[42] - piCur[42] );
    uiSum += abs( piOrg[43] - piCur[43] );
    uiSum += abs( piOrg[44] - piCur[44] );
    uiSum += abs( piOrg[45] - piCur[45] );
    uiSum += abs( piOrg[46] - piCur[46] );
    uiSum += abs( piOrg[47] - piCur[47] );
    uiSum += abs( piOrg[48] - piCur[48] );
    uiSum += abs( piOrg[49] - piCur[49] );
    uiSum += abs( piOrg[50] - piCur[50] );
    uiSum += abs( piOrg[51] - piCur[51] );
    uiSum += abs( piOrg[52] - piCur[52] );
    uiSum += abs( piOrg[53] - piCur[53] );
    uiSum += abs( piOrg[54] - piCur[54] );
    uiSum += abs( piOrg[55] - piCur[55] );
    uiSum += abs( piOrg[56] - piCur[56] );
    uiSum += abs( piOrg[57] - piCur[57] );
    uiSum += abs( piOrg[58] - piCur[58] );
    uiSum += abs( piOrg[59] - piCur[59] );
    uiSum += abs( piOrg[60] - piCur[60] );
    uiSum += abs( piOrg[61] - piCur[61] );
    uiSum += abs( piOrg[62] - piCur[62] );
    uiSum += abs( piOrg[63] - piCur[63] );

    piOrg += iStrideOrg;
    piCur += iStrideCur;
  }

  uiSum <<= iSubShift;
  return (uiSum >> DISTORTION_PRECISION_ADJUSTMENT(rcDtParam.bitDepth));
}

Distortion RdCost::xGetSAD48( const DistParam &rcDtParam )
{
  if ( rcDtParam.applyWeight )
  {
    return RdCostWeightPrediction::xGetSADw( rcDtParam );
  }

  const Pel* piOrg      = rcDtParam.org.buf;
  const Pel* piCur      = rcDtParam.cur.buf;
  int  iRows            = rcDtParam.org.height;
  int  iSubShift        = rcDtParam.subShift;
  int  iSubStep         = ( 1 << iSubShift );
  int  iStrideCur       = rcDtParam.cur.stride * iSubStep;
  int  iStrideOrg       = rcDtParam.org.stride * iSubStep;

  Distortion uiSum = 0;

  for( ; iRows != 0; iRows-=iSubStep )
  {
    uiSum += abs( piOrg[0] - piCur[0] );
    uiSum += abs( piOrg[1] - piCur[1] );
    uiSum += abs( piOrg[2] - piCur[2] );
    uiSum += abs( piOrg[3] - piCur[3] );
    uiSum += abs( piOrg[4] - piCur[4] );
    uiSum += abs( piOrg[5] - piCur[5] );
    uiSum += abs( piOrg[6] - piCur[6] );
    uiSum += abs( piOrg[7] - piCur[7] );
    uiSum += abs( piOrg[8] - piCur[8] );
    uiSum += abs( piOrg[9] - piCur[9] );
    uiSum += abs( piOrg[10] - piCur[10] );
    uiSum += abs( piOrg[11] - piCur[11] );
    uiSum += abs( piOrg[12] - piCur[12] );
    uiSum += abs( piOrg[13] - piCur[13] );
    uiSum += abs( piOrg[14] - piCur[14] );
    uiSum += abs( piOrg[15] - piCur[15] );
    uiSum += abs( piOrg[16] - piCur[16] );
    uiSum += abs( piOrg[17] - piCur[17] );
    uiSum += abs( piOrg[18] - piCur[18] );
    uiSum += abs( piOrg[19] - piCur[19] );
    uiSum += abs( piOrg[20] - piCur[20] );
    uiSum += abs( piOrg[21] - piCur[21] );
    uiSum += abs( piOrg[22] - piCur[22] );
    uiSum += abs( piOrg[23] - piCur[23] );
    uiSum += abs( piOrg[24] - piCur[24] );
    uiSum += abs( piOrg[25] - piCur[25] );
    uiSum += abs( piOrg[26] - piCur[26] );
    uiSum += abs( piOrg[27] - piCur[27] );
    uiSum += abs( piOrg[28] - piCur[28] );
    uiSum += abs( piOrg[29] - piCur[29] );
    uiSum += abs( piOrg[30] - piCur[30] );
    uiSum += abs( piOrg[31] - piCur[31] );
    uiSum += abs( piOrg[32] - piCur[32] );
    uiSum += abs( piOrg[33] - piCur[33] );
    uiSum += abs( piOrg[34] - piCur[34] );
    uiSum += abs( piOrg[35] - piCur[35] );
    uiSum += abs( piOrg[36] - piCur[36] );
    uiSum += abs( piOrg[37] - piCur[37] );
    uiSum += abs( piOrg[38] - piCur[38] );
    uiSum += abs( piOrg[39] - piCur[39] );
    uiSum += abs( piOrg[40] - piCur[40] );
    uiSum += abs( piOrg[41] - piCur[41] );
    uiSum += abs( piOrg[42] - piCur[42] );
    uiSum += abs( piOrg[43] - piCur[43] );
    uiSum += abs( piOrg[44] - piCur[44] );
    uiSum += abs( piOrg[45] - piCur[45] );
    uiSum += abs( piOrg[46] - piCur[46] );
    uiSum += abs( piOrg[47] - piCur[47] );

    piOrg += iStrideOrg;
    piCur += iStrideCur;
  }

  uiSum <<= iSubShift;
  return (uiSum >> DISTORTION_PRECISION_ADJUSTMENT(rcDtParam.bitDepth));
}




// --------------------------------------------------------------------------------------------------------------------
// MRSAD
// --------------------------------------------------------------------------------------------------------------------

Distortion RdCost::xGetMRSAD( const DistParam& rcDtParam )
{
  const Pel* piOrg           = rcDtParam.org.buf;
  const Pel* piCur           = rcDtParam.cur.buf;
  const int  iCols           = rcDtParam.org.width;
        int  iRows           = rcDtParam.org.height;
  const int  iSubShift       = rcDtParam.subShift;
  const int  iSubStep        = ( 1 << iSubShift );
  const int  iStrideCur      = rcDtParam.cur.stride * iSubStep;
  const int  iStrideOrg      = rcDtParam.org.stride * iSubStep;
  const uint32_t distortionShift = DISTORTION_PRECISION_ADJUSTMENT(rcDtParam.bitDepth);

  int32_t deltaSum = 0;
  for( int r = iRows; r != 0; r-=iSubStep, piOrg += iStrideOrg, piCur += iStrideCur )
  {
    for( int n = 0; n < iCols; n++ )
    {
      deltaSum += ( piOrg[n] - piCur[n] );
    }
  }

  const Pel offset  = Pel( deltaSum / ( iCols * ( iRows >> iSubShift ) ) );
  piOrg             = rcDtParam.org.buf;
  piCur             = rcDtParam.cur.buf;
  Distortion uiSum = 0;
  for( ; iRows != 0; iRows -= iSubStep )
  {
    for (int n = 0; n < iCols; n++ )
    {
      uiSum += abs( piOrg[n] - piCur[n] - offset );
    }
    if (rcDtParam.maximumDistortionForEarlyExit < ( uiSum >> distortionShift ))
    {
      return ( uiSum >> distortionShift );
    }
    piOrg += iStrideOrg;
    piCur += iStrideCur;
  }
  uiSum <<= iSubShift;
  return ( uiSum >> distortionShift );
}


Distortion RdCost::xGetMRSAD4( const DistParam& rcDtParam )
{
  const Pel* piOrg   = rcDtParam.org.buf;
  const Pel* piCur   = rcDtParam.cur.buf;
  int  iRows         = rcDtParam.org.height;
  int  iSubShift     = rcDtParam.subShift;
  int  iSubStep      = ( 1 << iSubShift );
  int  iStrideCur    = rcDtParam.cur.stride * iSubStep;
  int  iStrideOrg    = rcDtParam.org.stride * iSubStep;

  int32_t deltaSum = 0;
  for( int r = iRows; r != 0; r-=iSubStep, piOrg += iStrideOrg, piCur += iStrideCur )
  {
    deltaSum += ( piOrg[0] - piCur[0] );
    deltaSum += ( piOrg[1] - piCur[1] );
    deltaSum += ( piOrg[2] - piCur[2] );
    deltaSum += ( piOrg[3] - piCur[3] );
  }

  const Pel offset  = Pel( deltaSum / ( 4 * ( iRows >> iSubShift ) ) );
  piOrg             = rcDtParam.org.buf;
  piCur             = rcDtParam.cur.buf;
  Distortion uiSum  = 0;
  for( ; iRows != 0; iRows -= iSubStep )
  {
    uiSum += abs( piOrg[0] - piCur[0] - offset );
    uiSum += abs( piOrg[1] - piCur[1] - offset );
    uiSum += abs( piOrg[2] - piCur[2] - offset );
    uiSum += abs( piOrg[3] - piCur[3] - offset );

    piOrg += iStrideOrg;
    piCur += iStrideCur;
  }

  uiSum <<= iSubShift;
  return (uiSum >> DISTORTION_PRECISION_ADJUSTMENT(rcDtParam.bitDepth));
}


Distortion RdCost::xGetMRSAD8( const DistParam& rcDtParam )
{
  const Pel* piOrg      = rcDtParam.org.buf;
  const Pel* piCur      = rcDtParam.cur.buf;
  int  iRows            = rcDtParam.org.height;
  int  iSubShift        = rcDtParam.subShift;
  int  iSubStep         = ( 1 << iSubShift );
  int  iStrideCur       = rcDtParam.cur.stride * iSubStep;
  int  iStrideOrg       = rcDtParam.org.stride * iSubStep;

  int32_t deltaSum = 0;
  for( int r = iRows; r != 0; r-=iSubStep, piOrg += iStrideOrg, piCur += iStrideCur )
  {
    deltaSum += ( piOrg[0] - piCur[0] );
    deltaSum += ( piOrg[1] - piCur[1] );
    deltaSum += ( piOrg[2] - piCur[2] );
    deltaSum += ( piOrg[3] - piCur[3] );
    deltaSum += ( piOrg[4] - piCur[4] );
    deltaSum += ( piOrg[5] - piCur[5] );
    deltaSum += ( piOrg[6] - piCur[6] );
    deltaSum += ( piOrg[7] - piCur[7] );
  }

  const Pel offset  = Pel( deltaSum / ( 8 * ( iRows >> iSubShift ) ) );
  piOrg             = rcDtParam.org.buf;
  piCur             = rcDtParam.cur.buf;
  Distortion uiSum  = 0;
  for( ; iRows != 0; iRows-=iSubStep )
  {
    uiSum += abs( piOrg[0] - piCur[0] - offset );
    uiSum += abs( piOrg[1] - piCur[1] - offset );
    uiSum += abs( piOrg[2] - piCur[2] - offset );
    uiSum += abs( piOrg[3] - piCur[3] - offset );
    uiSum += abs( piOrg[4] - piCur[4] - offset );
    uiSum += abs( piOrg[5] - piCur[5] - offset );
    uiSum += abs( piOrg[6] - piCur[6] - offset );
    uiSum += abs( piOrg[7] - piCur[7] - offset );

    piOrg += iStrideOrg;
    piCur += iStrideCur;
  }

  uiSum <<= iSubShift;
  return (uiSum >> DISTORTION_PRECISION_ADJUSTMENT(rcDtParam.bitDepth));
}

Distortion RdCost::xGetMRSAD16( const DistParam& rcDtParam )
{
  const Pel* piOrg      = rcDtParam.org.buf;
  const Pel* piCur      = rcDtParam.cur.buf;
  int  iRows            = rcDtParam.org.height;
  int  iSubShift        = rcDtParam.subShift;
  int  iSubStep         = ( 1 << iSubShift );
  int  iStrideCur       = rcDtParam.cur.stride * iSubStep;
  int  iStrideOrg       = rcDtParam.org.stride * iSubStep;

  int32_t deltaSum = 0;
  for( int r = iRows; r != 0; r-=iSubStep, piOrg += iStrideOrg, piCur += iStrideCur )
  {
    deltaSum += ( piOrg[ 0] - piCur[ 0] );
    deltaSum += ( piOrg[ 1] - piCur[ 1] );
    deltaSum += ( piOrg[ 2] - piCur[ 2] );
    deltaSum += ( piOrg[ 3] - piCur[ 3] );
    deltaSum += ( piOrg[ 4] - piCur[ 4] );
    deltaSum += ( piOrg[ 5] - piCur[ 5] );
    deltaSum += ( piOrg[ 6] - piCur[ 6] );
    deltaSum += ( piOrg[ 7] - piCur[ 7] );
    deltaSum += ( piOrg[ 8] - piCur[ 8] );
    deltaSum += ( piOrg[ 9] - piCur[ 9] );
    deltaSum += ( piOrg[10] - piCur[10] );
    deltaSum += ( piOrg[11] - piCur[11] );
    deltaSum += ( piOrg[12] - piCur[12] );
    deltaSum += ( piOrg[13] - piCur[13] );
    deltaSum += ( piOrg[14] - piCur[14] );
    deltaSum += ( piOrg[15] - piCur[15] );
  }

  const Pel offset  = Pel( deltaSum / ( 16 * ( iRows >> iSubShift ) ) );
  piOrg             = rcDtParam.org.buf;
  piCur             = rcDtParam.cur.buf;
  Distortion uiSum  = 0;
  for( ; iRows != 0; iRows -= iSubStep )
  {
    uiSum += abs( piOrg[ 0] - piCur[ 0] - offset );
    uiSum += abs( piOrg[ 1] - piCur[ 1] - offset );
    uiSum += abs( piOrg[ 2] - piCur[ 2] - offset );
    uiSum += abs( piOrg[ 3] - piCur[ 3] - offset );
    uiSum += abs( piOrg[ 4] - piCur[ 4] - offset );
    uiSum += abs( piOrg[ 5] - piCur[ 5] - offset );
    uiSum += abs( piOrg[ 6] - piCur[ 6] - offset );
    uiSum += abs( piOrg[ 7] - piCur[ 7] - offset );
    uiSum += abs( piOrg[ 8] - piCur[ 8] - offset );
    uiSum += abs( piOrg[ 9] - piCur[ 9] - offset );
    uiSum += abs( piOrg[10] - piCur[10] - offset );
    uiSum += abs( piOrg[11] - piCur[11] - offset );
    uiSum += abs( piOrg[12] - piCur[12] - offset );
    uiSum += abs( piOrg[13] - piCur[13] - offset );
    uiSum += abs( piOrg[14] - piCur[14] - offset );
    uiSum += abs( piOrg[15] - piCur[15] - offset );

    piOrg += iStrideOrg;
    piCur += iStrideCur;
  }

  uiSum <<= iSubShift;
  return (uiSum >> DISTORTION_PRECISION_ADJUSTMENT(rcDtParam.bitDepth));
}

Distortion RdCost::xGetMRSAD12( const DistParam& rcDtParam )
{
  const Pel* piOrg      = rcDtParam.org.buf;
  const Pel* piCur      = rcDtParam.cur.buf;
  int  iRows            = rcDtParam.org.height;
  int  iSubShift        = rcDtParam.subShift;
  int  iSubStep         = ( 1 << iSubShift );
  int  iStrideCur       = rcDtParam.cur.stride * iSubStep;
  int  iStrideOrg       = rcDtParam.org.stride * iSubStep;

  int32_t deltaSum = 0;
  for( int r = iRows; r != 0; r-=iSubStep, piOrg += iStrideOrg, piCur += iStrideCur )
  {
    deltaSum += ( piOrg[ 0] - piCur[ 0] );
    deltaSum += ( piOrg[ 1] - piCur[ 1] );
    deltaSum += ( piOrg[ 2] - piCur[ 2] );
    deltaSum += ( piOrg[ 3] - piCur[ 3] );
    deltaSum += ( piOrg[ 4] - piCur[ 4] );
    deltaSum += ( piOrg[ 5] - piCur[ 5] );
    deltaSum += ( piOrg[ 6] - piCur[ 6] );
    deltaSum += ( piOrg[ 7] - piCur[ 7] );
    deltaSum += ( piOrg[ 8] - piCur[ 8] );
    deltaSum += ( piOrg[ 9] - piCur[ 9] );
    deltaSum += ( piOrg[10] - piCur[10] );
    deltaSum += ( piOrg[11] - piCur[11] );
  }

  const Pel offset  = Pel( deltaSum / ( 12 * ( iRows >> iSubShift ) ) );
  piOrg             = rcDtParam.org.buf;
  piCur             = rcDtParam.cur.buf;
  Distortion uiSum  = 0;
  for( ; iRows != 0; iRows-=iSubStep )
  {
    uiSum += abs( piOrg[ 0] - piCur[ 0] - offset );
    uiSum += abs( piOrg[ 1] - piCur[ 1] - offset );
    uiSum += abs( piOrg[ 2] - piCur[ 2] - offset );
    uiSum += abs( piOrg[ 3] - piCur[ 3] - offset );
    uiSum += abs( piOrg[ 4] - piCur[ 4] - offset );
    uiSum += abs( piOrg[ 5] - piCur[ 5] - offset );
    uiSum += abs( piOrg[ 6] - piCur[ 6] - offset );
    uiSum += abs( piOrg[ 7] - piCur[ 7] - offset );
    uiSum += abs( piOrg[ 8] - piCur[ 8] - offset );
    uiSum += abs( piOrg[ 9] - piCur[ 9] - offset );
    uiSum += abs( piOrg[10] - piCur[10] - offset );
    uiSum += abs( piOrg[11] - piCur[11] - offset );

    piOrg += iStrideOrg;
    piCur += iStrideCur;
  }

  uiSum <<= iSubShift;
  return (uiSum >> DISTORTION_PRECISION_ADJUSTMENT(rcDtParam.bitDepth));
}

Distortion RdCost::xGetMRSAD16N( const DistParam &rcDtParam )
{
  const Pel* piOrg  = rcDtParam.org.buf;
  const Pel* piCur  = rcDtParam.cur.buf;
  int  iRows        = rcDtParam.org.height;
  int  iCols        = rcDtParam.org.width;
  int  iSubShift    = rcDtParam.subShift;
  int  iSubStep     = ( 1 << iSubShift );
  int  iStrideCur   = rcDtParam.cur.stride * iSubStep;
  int  iStrideOrg   = rcDtParam.org.stride * iSubStep;

  int32_t deltaSum = 0;
  for( int r = iRows; r != 0; r-=iSubStep, piOrg += iStrideOrg, piCur += iStrideCur )
  {
    for( int n = 0; n < iCols; n += 16 )
    {
      deltaSum += ( piOrg[n+ 0] - piCur[n+ 0] );
      deltaSum += ( piOrg[n+ 1] - piCur[n+ 1] );
      deltaSum += ( piOrg[n+ 2] - piCur[n+ 2] );
      deltaSum += ( piOrg[n+ 3] - piCur[n+ 3] );
      deltaSum += ( piOrg[n+ 4] - piCur[n+ 4] );
      deltaSum += ( piOrg[n+ 5] - piCur[n+ 5] );
      deltaSum += ( piOrg[n+ 6] - piCur[n+ 6] );
      deltaSum += ( piOrg[n+ 7] - piCur[n+ 7] );
      deltaSum += ( piOrg[n+ 8] - piCur[n+ 8] );
      deltaSum += ( piOrg[n+ 9] - piCur[n+ 9] );
      deltaSum += ( piOrg[n+10] - piCur[n+10] );
      deltaSum += ( piOrg[n+11] - piCur[n+11] );
      deltaSum += ( piOrg[n+12] - piCur[n+12] );
      deltaSum += ( piOrg[n+13] - piCur[n+13] );
      deltaSum += ( piOrg[n+14] - piCur[n+14] );
      deltaSum += ( piOrg[n+15] - piCur[n+15] );
    }
  }

  const Pel offset  = Pel( deltaSum / ( iCols * ( iRows >> iSubShift ) ) );
  piOrg             = rcDtParam.org.buf;
  piCur             = rcDtParam.cur.buf;
  Distortion uiSum  = 0;
  for( ; iRows != 0; iRows-=iSubStep )
  {
    for (int n = 0; n < iCols; n+=16 )
    {
      uiSum += abs( piOrg[n+ 0] - piCur[n+ 0] - offset );
      uiSum += abs( piOrg[n+ 1] - piCur[n+ 1] - offset );
      uiSum += abs( piOrg[n+ 2] - piCur[n+ 2] - offset );
      uiSum += abs( piOrg[n+ 3] - piCur[n+ 3] - offset );
      uiSum += abs( piOrg[n+ 4] - piCur[n+ 4] - offset );
      uiSum += abs( piOrg[n+ 5] - piCur[n+ 5] - offset );
      uiSum += abs( piOrg[n+ 6] - piCur[n+ 6] - offset );
      uiSum += abs( piOrg[n+ 7] - piCur[n+ 7] - offset );
      uiSum += abs( piOrg[n+ 8] - piCur[n+ 8] - offset );
      uiSum += abs( piOrg[n+ 9] - piCur[n+ 9] - offset );
      uiSum += abs( piOrg[n+10] - piCur[n+10] - offset );
      uiSum += abs( piOrg[n+11] - piCur[n+11] - offset );
      uiSum += abs( piOrg[n+12] - piCur[n+12] - offset );
      uiSum += abs( piOrg[n+13] - piCur[n+13] - offset );
      uiSum += abs( piOrg[n+14] - piCur[n+14] - offset );
      uiSum += abs( piOrg[n+15] - piCur[n+15] - offset );
    }
    piOrg += iStrideOrg;
    piCur += iStrideCur;
  }

  uiSum <<= iSubShift;
  return (uiSum >> DISTORTION_PRECISION_ADJUSTMENT(rcDtParam.bitDepth));
}

Distortion RdCost::xGetMRSAD32( const DistParam &rcDtParam )
{
  const Pel* piOrg      = rcDtParam.org.buf;
  const Pel* piCur      = rcDtParam.cur.buf;
  int  iRows            = rcDtParam.org.height;
  int  iSubShift        = rcDtParam.subShift;
  int  iSubStep         = ( 1 << iSubShift );
  int  iStrideCur       = rcDtParam.cur.stride * iSubStep;
  int  iStrideOrg       = rcDtParam.org.stride * iSubStep;

  int32_t deltaSum = 0;
  for( int r = iRows; r != 0; r-=iSubStep, piOrg += iStrideOrg, piCur += iStrideCur )
  {
    deltaSum += ( piOrg[ 0] - piCur[ 0] );
    deltaSum += ( piOrg[ 1] - piCur[ 1] );
    deltaSum += ( piOrg[ 2] - piCur[ 2] );
    deltaSum += ( piOrg[ 3] - piCur[ 3] );
    deltaSum += ( piOrg[ 4] - piCur[ 4] );
    deltaSum += ( piOrg[ 5] - piCur[ 5] );
    deltaSum += ( piOrg[ 6] - piCur[ 6] );
    deltaSum += ( piOrg[ 7] - piCur[ 7] );
    deltaSum += ( piOrg[ 8] - piCur[ 8] );
    deltaSum += ( piOrg[ 9] - piCur[ 9] );
    deltaSum += ( piOrg[10] - piCur[10] );
    deltaSum += ( piOrg[11] - piCur[11] );
    deltaSum += ( piOrg[12] - piCur[12] );
    deltaSum += ( piOrg[13] - piCur[13] );
    deltaSum += ( piOrg[14] - piCur[14] );
    deltaSum += ( piOrg[15] - piCur[15] );
    deltaSum += ( piOrg[16] - piCur[16] );
    deltaSum += ( piOrg[17] - piCur[17] );
    deltaSum += ( piOrg[18] - piCur[18] );
    deltaSum += ( piOrg[19] - piCur[19] );
    deltaSum += ( piOrg[20] - piCur[20] );
    deltaSum += ( piOrg[21] - piCur[21] );
    deltaSum += ( piOrg[22] - piCur[22] );
    deltaSum += ( piOrg[23] - piCur[23] );
    deltaSum += ( piOrg[24] - piCur[24] );
    deltaSum += ( piOrg[25] - piCur[25] );
    deltaSum += ( piOrg[26] - piCur[26] );
    deltaSum += ( piOrg[27] - piCur[27] );
    deltaSum += ( piOrg[28] - piCur[28] );
    deltaSum += ( piOrg[29] - piCur[29] );
    deltaSum += ( piOrg[30] - piCur[30] );
    deltaSum += ( piOrg[31] - piCur[31] );
  }

  const Pel offset  = Pel( deltaSum / ( 32 * ( iRows >> iSubShift ) ) );
  piOrg             = rcDtParam.org.buf;
  piCur             = rcDtParam.cur.buf;
  Distortion uiSum  = 0;
  for( ; iRows != 0; iRows-=iSubStep )
  {
    uiSum += abs( piOrg[ 0] - piCur[ 0] - offset );
    uiSum += abs( piOrg[ 1] - piCur[ 1] - offset );
    uiSum += abs( piOrg[ 2] - piCur[ 2] - offset );
    uiSum += abs( piOrg[ 3] - piCur[ 3] - offset );
    uiSum += abs( piOrg[ 4] - piCur[ 4] - offset );
    uiSum += abs( piOrg[ 5] - piCur[ 5] - offset );
    uiSum += abs( piOrg[ 6] - piCur[ 6] - offset );
    uiSum += abs( piOrg[ 7] - piCur[ 7] - offset );
    uiSum += abs( piOrg[ 8] - piCur[ 8] - offset );
    uiSum += abs( piOrg[ 9] - piCur[ 9] - offset );
    uiSum += abs( piOrg[10] - piCur[10] - offset );
    uiSum += abs( piOrg[11] - piCur[11] - offset );
    uiSum += abs( piOrg[12] - piCur[12] - offset );
    uiSum += abs( piOrg[13] - piCur[13] - offset );
    uiSum += abs( piOrg[14] - piCur[14] - offset );
    uiSum += abs( piOrg[15] - piCur[15] - offset );
    uiSum += abs( piOrg[16] - piCur[16] - offset );
    uiSum += abs( piOrg[17] - piCur[17] - offset );
    uiSum += abs( piOrg[18] - piCur[18] - offset );
    uiSum += abs( piOrg[19] - piCur[19] - offset );
    uiSum += abs( piOrg[20] - piCur[20] - offset );
    uiSum += abs( piOrg[21] - piCur[21] - offset );
    uiSum += abs( piOrg[22] - piCur[22] - offset );
    uiSum += abs( piOrg[23] - piCur[23] - offset );
    uiSum += abs( piOrg[24] - piCur[24] - offset );
    uiSum += abs( piOrg[25] - piCur[25] - offset );
    uiSum += abs( piOrg[26] - piCur[26] - offset );
    uiSum += abs( piOrg[27] - piCur[27] - offset );
    uiSum += abs( piOrg[28] - piCur[28] - offset );
    uiSum += abs( piOrg[29] - piCur[29] - offset );
    uiSum += abs( piOrg[30] - piCur[30] - offset );
    uiSum += abs( piOrg[31] - piCur[31] - offset );

    piOrg += iStrideOrg;
    piCur += iStrideCur;
  }

  uiSum <<= iSubShift;
  return (uiSum >> DISTORTION_PRECISION_ADJUSTMENT(rcDtParam.bitDepth));
}

Distortion RdCost::xGetMRSAD24( const DistParam &rcDtParam )
{
  const Pel* piOrg      = rcDtParam.org.buf;
  const Pel* piCur      = rcDtParam.cur.buf;
  int  iRows            = rcDtParam.org.height;
  int  iSubShift        = rcDtParam.subShift;
  int  iSubStep         = ( 1 << iSubShift );
  int  iStrideCur       = rcDtParam.cur.stride * iSubStep;
  int  iStrideOrg       = rcDtParam.org.stride * iSubStep;

  int32_t deltaSum = 0;
  for( int r = iRows; r != 0; r-=iSubStep, piOrg += iStrideOrg, piCur += iStrideCur )
  {
    deltaSum += ( piOrg[ 0] - piCur[ 0] );
    deltaSum += ( piOrg[ 1] - piCur[ 1] );
    deltaSum += ( piOrg[ 2] - piCur[ 2] );
    deltaSum += ( piOrg[ 3] - piCur[ 3] );
    deltaSum += ( piOrg[ 4] - piCur[ 4] );
    deltaSum += ( piOrg[ 5] - piCur[ 5] );
    deltaSum += ( piOrg[ 6] - piCur[ 6] );
    deltaSum += ( piOrg[ 7] - piCur[ 7] );
    deltaSum += ( piOrg[ 8] - piCur[ 8] );
    deltaSum += ( piOrg[ 9] - piCur[ 9] );
    deltaSum += ( piOrg[10] - piCur[10] );
    deltaSum += ( piOrg[11] - piCur[11] );
    deltaSum += ( piOrg[12] - piCur[12] );
    deltaSum += ( piOrg[13] - piCur[13] );
    deltaSum += ( piOrg[14] - piCur[14] );
    deltaSum += ( piOrg[15] - piCur[15] );
    deltaSum += ( piOrg[16] - piCur[16] );
    deltaSum += ( piOrg[17] - piCur[17] );
    deltaSum += ( piOrg[18] - piCur[18] );
    deltaSum += ( piOrg[19] - piCur[19] );
    deltaSum += ( piOrg[20] - piCur[20] );
    deltaSum += ( piOrg[21] - piCur[21] );
    deltaSum += ( piOrg[22] - piCur[22] );
    deltaSum += ( piOrg[23] - piCur[23] );
  }

  const Pel offset  = Pel( deltaSum / ( 24 * ( iRows >> iSubShift ) ) );
  piOrg             = rcDtParam.org.buf;
  piCur             = rcDtParam.cur.buf;
  Distortion uiSum  = 0;
  for( ; iRows != 0; iRows-=iSubStep )
  {
    uiSum += abs( piOrg[ 0] - piCur[ 0] - offset );
    uiSum += abs( piOrg[ 1] - piCur[ 1] - offset );
    uiSum += abs( piOrg[ 2] - piCur[ 2] - offset );
    uiSum += abs( piOrg[ 3] - piCur[ 3] - offset );
    uiSum += abs( piOrg[ 4] - piCur[ 4] - offset );
    uiSum += abs( piOrg[ 5] - piCur[ 5] - offset );
    uiSum += abs( piOrg[ 6] - piCur[ 6] - offset );
    uiSum += abs( piOrg[ 7] - piCur[ 7] - offset );
    uiSum += abs( piOrg[ 8] - piCur[ 8] - offset );
    uiSum += abs( piOrg[ 9] - piCur[ 9] - offset );
    uiSum += abs( piOrg[10] - piCur[10] - offset );
    uiSum += abs( piOrg[11] - piCur[11] - offset );
    uiSum += abs( piOrg[12] - piCur[12] - offset );
    uiSum += abs( piOrg[13] - piCur[13] - offset );
    uiSum += abs( piOrg[14] - piCur[14] - offset );
    uiSum += abs( piOrg[15] - piCur[15] - offset );
    uiSum += abs( piOrg[16] - piCur[16] - offset );
    uiSum += abs( piOrg[17] - piCur[17] - offset );
    uiSum += abs( piOrg[18] - piCur[18] - offset );
    uiSum += abs( piOrg[19] - piCur[19] - offset );
    uiSum += abs( piOrg[20] - piCur[20] - offset );
    uiSum += abs( piOrg[21] - piCur[21] - offset );
    uiSum += abs( piOrg[22] - piCur[22] - offset );
    uiSum += abs( piOrg[23] - piCur[23] - offset );

    piOrg += iStrideOrg;
    piCur += iStrideCur;
  }

  uiSum <<= iSubShift;
  return (uiSum >> DISTORTION_PRECISION_ADJUSTMENT(rcDtParam.bitDepth));
}

Distortion RdCost::xGetMRSAD64( const DistParam &rcDtParam )
{
  const Pel* piOrg      = rcDtParam.org.buf;
  const Pel* piCur      = rcDtParam.cur.buf;
  int  iRows            = rcDtParam.org.height;
  int  iSubShift        = rcDtParam.subShift;
  int  iSubStep         = ( 1 << iSubShift );
  int  iStrideCur       = rcDtParam.cur.stride * iSubStep;
  int  iStrideOrg       = rcDtParam.org.stride * iSubStep;

  int32_t deltaSum = 0;
  for( int r = iRows; r != 0; r-=iSubStep, piOrg += iStrideOrg, piCur += iStrideCur )
  {
    deltaSum += ( piOrg[ 0] - piCur[ 0] );
    deltaSum += ( piOrg[ 1] - piCur[ 1] );
    deltaSum += ( piOrg[ 2] - piCur[ 2] );
    deltaSum += ( piOrg[ 3] - piCur[ 3] );
    deltaSum += ( piOrg[ 4] - piCur[ 4] );
    deltaSum += ( piOrg[ 5] - piCur[ 5] );
    deltaSum += ( piOrg[ 6] - piCur[ 6] );
    deltaSum += ( piOrg[ 7] - piCur[ 7] );
    deltaSum += ( piOrg[ 8] - piCur[ 8] );
    deltaSum += ( piOrg[ 9] - piCur[ 9] );
    deltaSum += ( piOrg[10] - piCur[10] );
    deltaSum += ( piOrg[11] - piCur[11] );
    deltaSum += ( piOrg[12] - piCur[12] );
    deltaSum += ( piOrg[13] - piCur[13] );
    deltaSum += ( piOrg[14] - piCur[14] );
    deltaSum += ( piOrg[15] - piCur[15] );
    deltaSum += ( piOrg[16] - piCur[16] );
    deltaSum += ( piOrg[17] - piCur[17] );
    deltaSum += ( piOrg[18] - piCur[18] );
    deltaSum += ( piOrg[19] - piCur[19] );
    deltaSum += ( piOrg[20] - piCur[20] );
    deltaSum += ( piOrg[21] - piCur[21] );
    deltaSum += ( piOrg[22] - piCur[22] );
    deltaSum += ( piOrg[23] - piCur[23] );
    deltaSum += ( piOrg[24] - piCur[24] );
    deltaSum += ( piOrg[25] - piCur[25] );
    deltaSum += ( piOrg[26] - piCur[26] );
    deltaSum += ( piOrg[27] - piCur[27] );
    deltaSum += ( piOrg[28] - piCur[28] );
    deltaSum += ( piOrg[29] - piCur[29] );
    deltaSum += ( piOrg[30] - piCur[30] );
    deltaSum += ( piOrg[31] - piCur[31] );
    deltaSum += ( piOrg[32] - piCur[32] );
    deltaSum += ( piOrg[33] - piCur[33] );
    deltaSum += ( piOrg[34] - piCur[34] );
    deltaSum += ( piOrg[35] - piCur[35] );
    deltaSum += ( piOrg[36] - piCur[36] );
    deltaSum += ( piOrg[37] - piCur[37] );
    deltaSum += ( piOrg[38] - piCur[38] );
    deltaSum += ( piOrg[39] - piCur[39] );
    deltaSum += ( piOrg[40] - piCur[40] );
    deltaSum += ( piOrg[41] - piCur[41] );
    deltaSum += ( piOrg[42] - piCur[42] );
    deltaSum += ( piOrg[43] - piCur[43] );
    deltaSum += ( piOrg[44] - piCur[44] );
    deltaSum += ( piOrg[45] - piCur[45] );
    deltaSum += ( piOrg[46] - piCur[46] );
    deltaSum += ( piOrg[47] - piCur[47] );
    deltaSum += ( piOrg[48] - piCur[48] );
    deltaSum += ( piOrg[49] - piCur[49] );
    deltaSum += ( piOrg[50] - piCur[50] );
    deltaSum += ( piOrg[51] - piCur[51] );
    deltaSum += ( piOrg[52] - piCur[52] );
    deltaSum += ( piOrg[53] - piCur[53] );
    deltaSum += ( piOrg[54] - piCur[54] );
    deltaSum += ( piOrg[55] - piCur[55] );
    deltaSum += ( piOrg[56] - piCur[56] );
    deltaSum += ( piOrg[57] - piCur[57] );
    deltaSum += ( piOrg[58] - piCur[58] );
    deltaSum += ( piOrg[59] - piCur[59] );
    deltaSum += ( piOrg[60] - piCur[60] );
    deltaSum += ( piOrg[61] - piCur[61] );
    deltaSum += ( piOrg[62] - piCur[62] );
    deltaSum += ( piOrg[63] - piCur[63] );
  }

  const Pel offset  = Pel( deltaSum / ( 64 * ( iRows >> iSubShift ) ) );
  piOrg             = rcDtParam.org.buf;
  piCur             = rcDtParam.cur.buf;
  Distortion uiSum  = 0;
  for( ; iRows != 0; iRows-=iSubStep )
  {
    uiSum += abs( piOrg[ 0] - piCur[ 0] - offset );
    uiSum += abs( piOrg[ 1] - piCur[ 1] - offset );
    uiSum += abs( piOrg[ 2] - piCur[ 2] - offset );
    uiSum += abs( piOrg[ 3] - piCur[ 3] - offset );
    uiSum += abs( piOrg[ 4] - piCur[ 4] - offset );
    uiSum += abs( piOrg[ 5] - piCur[ 5] - offset );
    uiSum += abs( piOrg[ 6] - piCur[ 6] - offset );
    uiSum += abs( piOrg[ 7] - piCur[ 7] - offset );
    uiSum += abs( piOrg[ 8] - piCur[ 8] - offset );
    uiSum += abs( piOrg[ 9] - piCur[ 9] - offset );
    uiSum += abs( piOrg[10] - piCur[10] - offset );
    uiSum += abs( piOrg[11] - piCur[11] - offset );
    uiSum += abs( piOrg[12] - piCur[12] - offset );
    uiSum += abs( piOrg[13] - piCur[13] - offset );
    uiSum += abs( piOrg[14] - piCur[14] - offset );
    uiSum += abs( piOrg[15] - piCur[15] - offset );
    uiSum += abs( piOrg[16] - piCur[16] - offset );
    uiSum += abs( piOrg[17] - piCur[17] - offset );
    uiSum += abs( piOrg[18] - piCur[18] - offset );
    uiSum += abs( piOrg[19] - piCur[19] - offset );
    uiSum += abs( piOrg[20] - piCur[20] - offset );
    uiSum += abs( piOrg[21] - piCur[21] - offset );
    uiSum += abs( piOrg[22] - piCur[22] - offset );
    uiSum += abs( piOrg[23] - piCur[23] - offset );
    uiSum += abs( piOrg[24] - piCur[24] - offset );
    uiSum += abs( piOrg[25] - piCur[25] - offset );
    uiSum += abs( piOrg[26] - piCur[26] - offset );
    uiSum += abs( piOrg[27] - piCur[27] - offset );
    uiSum += abs( piOrg[28] - piCur[28] - offset );
    uiSum += abs( piOrg[29] - piCur[29] - offset );
    uiSum += abs( piOrg[30] - piCur[30] - offset );
    uiSum += abs( piOrg[31] - piCur[31] - offset );
    uiSum += abs( piOrg[32] - piCur[32] - offset );
    uiSum += abs( piOrg[33] - piCur[33] - offset );
    uiSum += abs( piOrg[34] - piCur[34] - offset );
    uiSum += abs( piOrg[35] - piCur[35] - offset );
    uiSum += abs( piOrg[36] - piCur[36] - offset );
    uiSum += abs( piOrg[37] - piCur[37] - offset );
    uiSum += abs( piOrg[38] - piCur[38] - offset );
    uiSum += abs( piOrg[39] - piCur[39] - offset );
    uiSum += abs( piOrg[40] - piCur[40] - offset );
    uiSum += abs( piOrg[41] - piCur[41] - offset );
    uiSum += abs( piOrg[42] - piCur[42] - offset );
    uiSum += abs( piOrg[43] - piCur[43] - offset );
    uiSum += abs( piOrg[44] - piCur[44] - offset );
    uiSum += abs( piOrg[45] - piCur[45] - offset );
    uiSum += abs( piOrg[46] - piCur[46] - offset );
    uiSum += abs( piOrg[47] - piCur[47] - offset );
    uiSum += abs( piOrg[48] - piCur[48] - offset );
    uiSum += abs( piOrg[49] - piCur[49] - offset );
    uiSum += abs( piOrg[50] - piCur[50] - offset );
    uiSum += abs( piOrg[51] - piCur[51] - offset );
    uiSum += abs( piOrg[52] - piCur[52] - offset );
    uiSum += abs( piOrg[53] - piCur[53] - offset );
    uiSum += abs( piOrg[54] - piCur[54] - offset );
    uiSum += abs( piOrg[55] - piCur[55] - offset );
    uiSum += abs( piOrg[56] - piCur[56] - offset );
    uiSum += abs( piOrg[57] - piCur[57] - offset );
    uiSum += abs( piOrg[58] - piCur[58] - offset );
    uiSum += abs( piOrg[59] - piCur[59] - offset );
    uiSum += abs( piOrg[60] - piCur[60] - offset );
    uiSum += abs( piOrg[61] - piCur[61] - offset );
    uiSum += abs( piOrg[62] - piCur[62] - offset );
    uiSum += abs( piOrg[63] - piCur[63] - offset );

    piOrg += iStrideOrg;
    piCur += iStrideCur;
  }

  uiSum <<= iSubShift;
  return (uiSum >> DISTORTION_PRECISION_ADJUSTMENT(rcDtParam.bitDepth));
}

Distortion RdCost::xGetMRSAD48( const DistParam &rcDtParam )
{
  const Pel* piOrg      = rcDtParam.org.buf;
  const Pel* piCur      = rcDtParam.cur.buf;
  int  iRows            = rcDtParam.org.height;
  int  iSubShift        = rcDtParam.subShift;
  int  iSubStep         = ( 1 << iSubShift );
  int  iStrideCur       = rcDtParam.cur.stride * iSubStep;
  int  iStrideOrg       = rcDtParam.org.stride * iSubStep;

  int32_t deltaSum = 0;
  for( int r = iRows; r != 0; r-=iSubStep, piOrg += iStrideOrg, piCur += iStrideCur )
  {
    deltaSum += ( piOrg[ 0] - piCur[ 0] );
    deltaSum += ( piOrg[ 1] - piCur[ 1] );
    deltaSum += ( piOrg[ 2] - piCur[ 2] );
    deltaSum += ( piOrg[ 3] - piCur[ 3] );
    deltaSum += ( piOrg[ 4] - piCur[ 4] );
    deltaSum += ( piOrg[ 5] - piCur[ 5] );
    deltaSum += ( piOrg[ 6] - piCur[ 6] );
    deltaSum += ( piOrg[ 7] - piCur[ 7] );
    deltaSum += ( piOrg[ 8] - piCur[ 8] );
    deltaSum += ( piOrg[ 9] - piCur[ 9] );
    deltaSum += ( piOrg[10] - piCur[10] );
    deltaSum += ( piOrg[11] - piCur[11] );
    deltaSum += ( piOrg[12] - piCur[12] );
    deltaSum += ( piOrg[13] - piCur[13] );
    deltaSum += ( piOrg[14] - piCur[14] );
    deltaSum += ( piOrg[15] - piCur[15] );
    deltaSum += ( piOrg[16] - piCur[16] );
    deltaSum += ( piOrg[17] - piCur[17] );
    deltaSum += ( piOrg[18] - piCur[18] );
    deltaSum += ( piOrg[19] - piCur[19] );
    deltaSum += ( piOrg[20] - piCur[20] );
    deltaSum += ( piOrg[21] - piCur[21] );
    deltaSum += ( piOrg[22] - piCur[22] );
    deltaSum += ( piOrg[23] - piCur[23] );
    deltaSum += ( piOrg[24] - piCur[24] );
    deltaSum += ( piOrg[25] - piCur[25] );
    deltaSum += ( piOrg[26] - piCur[26] );
    deltaSum += ( piOrg[27] - piCur[27] );
    deltaSum += ( piOrg[28] - piCur[28] );
    deltaSum += ( piOrg[29] - piCur[29] );
    deltaSum += ( piOrg[30] - piCur[30] );
    deltaSum += ( piOrg[31] - piCur[31] );
    deltaSum += ( piOrg[32] - piCur[32] );
    deltaSum += ( piOrg[33] - piCur[33] );
    deltaSum += ( piOrg[34] - piCur[34] );
    deltaSum += ( piOrg[35] - piCur[35] );
    deltaSum += ( piOrg[36] - piCur[36] );
    deltaSum += ( piOrg[37] - piCur[37] );
    deltaSum += ( piOrg[38] - piCur[38] );
    deltaSum += ( piOrg[39] - piCur[39] );
    deltaSum += ( piOrg[40] - piCur[40] );
    deltaSum += ( piOrg[41] - piCur[41] );
    deltaSum += ( piOrg[42] - piCur[42] );
    deltaSum += ( piOrg[43] - piCur[43] );
    deltaSum += ( piOrg[44] - piCur[44] );
    deltaSum += ( piOrg[45] - piCur[45] );
    deltaSum += ( piOrg[46] - piCur[46] );
    deltaSum += ( piOrg[47] - piCur[47] );
  }

  const Pel offset  = Pel( deltaSum / ( 48 * ( iRows >> iSubShift ) ) );
  piOrg             = rcDtParam.org.buf;
  piCur             = rcDtParam.cur.buf;
  Distortion uiSum  = 0;
  for( ; iRows != 0; iRows-=iSubStep )
  {
    uiSum += abs( piOrg[ 0] - piCur[ 0] - offset );
    uiSum += abs( piOrg[ 1] - piCur[ 1] - offset );
    uiSum += abs( piOrg[ 2] - piCur[ 2] - offset );
    uiSum += abs( piOrg[ 3] - piCur[ 3] - offset );
    uiSum += abs( piOrg[ 4] - piCur[ 4] - offset );
    uiSum += abs( piOrg[ 5] - piCur[ 5] - offset );
    uiSum += abs( piOrg[ 6] - piCur[ 6] - offset );
    uiSum += abs( piOrg[ 7] - piCur[ 7] - offset );
    uiSum += abs( piOrg[ 8] - piCur[ 8] - offset );
    uiSum += abs( piOrg[ 9] - piCur[ 9] - offset );
    uiSum += abs( piOrg[10] - piCur[10] - offset );
    uiSum += abs( piOrg[11] - piCur[11] - offset );
    uiSum += abs( piOrg[12] - piCur[12] - offset );
    uiSum += abs( piOrg[13] - piCur[13] - offset );
    uiSum += abs( piOrg[14] - piCur[14] - offset );
    uiSum += abs( piOrg[15] - piCur[15] - offset );
    uiSum += abs( piOrg[16] - piCur[16] - offset );
    uiSum += abs( piOrg[17] - piCur[17] - offset );
    uiSum += abs( piOrg[18] - piCur[18] - offset );
    uiSum += abs( piOrg[19] - piCur[19] - offset );
    uiSum += abs( piOrg[20] - piCur[20] - offset );
    uiSum += abs( piOrg[21] - piCur[21] - offset );
    uiSum += abs( piOrg[22] - piCur[22] - offset );
    uiSum += abs( piOrg[23] - piCur[23] - offset );
    uiSum += abs( piOrg[24] - piCur[24] - offset );
    uiSum += abs( piOrg[25] - piCur[25] - offset );
    uiSum += abs( piOrg[26] - piCur[26] - offset );
    uiSum += abs( piOrg[27] - piCur[27] - offset );
    uiSum += abs( piOrg[28] - piCur[28] - offset );
    uiSum += abs( piOrg[29] - piCur[29] - offset );
    uiSum += abs( piOrg[30] - piCur[30] - offset );
    uiSum += abs( piOrg[31] - piCur[31] - offset );
    uiSum += abs( piOrg[32] - piCur[32] - offset );
    uiSum += abs( piOrg[33] - piCur[33] - offset );
    uiSum += abs( piOrg[34] - piCur[34] - offset );
    uiSum += abs( piOrg[35] - piCur[35] - offset );
    uiSum += abs( piOrg[36] - piCur[36] - offset );
    uiSum += abs( piOrg[37] - piCur[37] - offset );
    uiSum += abs( piOrg[38] - piCur[38] - offset );
    uiSum += abs( piOrg[39] - piCur[39] - offset );
    uiSum += abs( piOrg[40] - piCur[40] - offset );
    uiSum += abs( piOrg[41] - piCur[41] - offset );
    uiSum += abs( piOrg[42] - piCur[42] - offset );
    uiSum += abs( piOrg[43] - piCur[43] - offset );
    uiSum += abs( piOrg[44] - piCur[44] - offset );
    uiSum += abs( piOrg[45] - piCur[45] - offset );
    uiSum += abs( piOrg[46] - piCur[46] - offset );
    uiSum += abs( piOrg[47] - piCur[47] - offset );

    piOrg += iStrideOrg;
    piCur += iStrideCur;
  }

  uiSum <<= iSubShift;
  return (uiSum >> DISTORTION_PRECISION_ADJUSTMENT(rcDtParam.bitDepth));
}

// --------------------------------------------------------------------------------------------------------------------
// SSE
// --------------------------------------------------------------------------------------------------------------------

Distortion RdCost::xGetSSE( const DistParam &rcDtParam )
{
  if ( rcDtParam.applyWeight )
  {
    return RdCostWeightPrediction::xGetSSEw( rcDtParam );
  }

  const Pel* piOrg      = rcDtParam.org.buf;
  const Pel* piCur      = rcDtParam.cur.buf;
  int  iRows            = rcDtParam.org.height;
  int  iCols            = rcDtParam.org.width;
  int  iStrideCur       = rcDtParam.cur.stride;
  int  iStrideOrg       = rcDtParam.org.stride;

  Distortion uiSum   = 0;
  uint32_t uiShift = DISTORTION_PRECISION_ADJUSTMENT(rcDtParam.bitDepth) << 1;

  Intermediate_Int iTemp;

  for( ; iRows != 0; iRows-- )
  {
    for (int n = 0; n < iCols; n++ )
    {
      iTemp = piOrg[n  ] - piCur[n  ];
      uiSum += Distortion(( iTemp * iTemp ) >> uiShift);
    }
    piOrg += iStrideOrg;
    piCur += iStrideCur;
  }

  return ( uiSum );
}

Distortion RdCost::xGetSSE4( const DistParam &rcDtParam )
{
  if ( rcDtParam.applyWeight )
  {
    CHECK( rcDtParam.org.width != 4, "Invalid size" );
    return RdCostWeightPrediction::xGetSSEw( rcDtParam );
  }

  const Pel* piOrg   = rcDtParam.org.buf;
  const Pel* piCur   = rcDtParam.cur.buf;
  int  iRows         = rcDtParam.org.height;
  int  iStrideOrg    = rcDtParam.org.stride;
  int  iStrideCur    = rcDtParam.cur.stride;

  Distortion uiSum   = 0;
  uint32_t uiShift = DISTORTION_PRECISION_ADJUSTMENT(rcDtParam.bitDepth) << 1;

  Intermediate_Int  iTemp;

  for( ; iRows != 0; iRows-- )
  {

    iTemp = piOrg[0] - piCur[0]; uiSum += Distortion(( iTemp * iTemp ) >> uiShift);
    iTemp = piOrg[1] - piCur[1]; uiSum += Distortion(( iTemp * iTemp ) >> uiShift);
    iTemp = piOrg[2] - piCur[2]; uiSum += Distortion(( iTemp * iTemp ) >> uiShift);
    iTemp = piOrg[3] - piCur[3]; uiSum += Distortion(( iTemp * iTemp ) >> uiShift);

    piOrg += iStrideOrg;
    piCur += iStrideCur;
  }

  return ( uiSum );
}

Distortion RdCost::xGetSSE8( const DistParam &rcDtParam )
{
  if ( rcDtParam.applyWeight )
  {
    CHECK( rcDtParam.org.width != 8, "Invalid size" );
    return RdCostWeightPrediction::xGetSSEw( rcDtParam );
  }

  const Pel* piOrg   = rcDtParam.org.buf;
  const Pel* piCur   = rcDtParam.cur.buf;
  int  iRows         = rcDtParam.org.height;
  int  iStrideOrg    = rcDtParam.org.stride;
  int  iStrideCur    = rcDtParam.cur.stride;

  Distortion uiSum   = 0;
  uint32_t uiShift = DISTORTION_PRECISION_ADJUSTMENT(rcDtParam.bitDepth) << 1;

  Intermediate_Int  iTemp;

  for( ; iRows != 0; iRows-- )
  {
    iTemp = piOrg[0] - piCur[0]; uiSum += Distortion(( iTemp * iTemp ) >> uiShift);
    iTemp = piOrg[1] - piCur[1]; uiSum += Distortion(( iTemp * iTemp ) >> uiShift);
    iTemp = piOrg[2] - piCur[2]; uiSum += Distortion(( iTemp * iTemp ) >> uiShift);
    iTemp = piOrg[3] - piCur[3]; uiSum += Distortion(( iTemp * iTemp ) >> uiShift);
    iTemp = piOrg[4] - piCur[4]; uiSum += Distortion(( iTemp * iTemp ) >> uiShift);
    iTemp = piOrg[5] - piCur[5]; uiSum += Distortion(( iTemp * iTemp ) >> uiShift);
    iTemp = piOrg[6] - piCur[6]; uiSum += Distortion(( iTemp * iTemp ) >> uiShift);
    iTemp = piOrg[7] - piCur[7]; uiSum += Distortion(( iTemp * iTemp ) >> uiShift);

    piOrg += iStrideOrg;
    piCur += iStrideCur;
  }

  return ( uiSum );
}

Distortion RdCost::xGetSSE16( const DistParam &rcDtParam )
{
  if ( rcDtParam.applyWeight )
  {
    CHECK( rcDtParam.org.width != 16, "Invalid size" );
    return RdCostWeightPrediction::xGetSSEw( rcDtParam );
  }

  const Pel* piOrg   = rcDtParam.org.buf;
  const Pel* piCur   = rcDtParam.cur.buf;
  int  iRows         = rcDtParam.org.height;
  int  iStrideOrg    = rcDtParam.org.stride;
  int  iStrideCur    = rcDtParam.cur.stride;

  Distortion uiSum   = 0;
  uint32_t uiShift = DISTORTION_PRECISION_ADJUSTMENT(rcDtParam.bitDepth) << 1;

  Intermediate_Int  iTemp;

  for( ; iRows != 0; iRows-- )
  {

    iTemp = piOrg[ 0] - piCur[ 0]; uiSum += Distortion(( iTemp * iTemp ) >> uiShift);
    iTemp = piOrg[ 1] - piCur[ 1]; uiSum += Distortion(( iTemp * iTemp ) >> uiShift);
    iTemp = piOrg[ 2] - piCur[ 2]; uiSum += Distortion(( iTemp * iTemp ) >> uiShift);
    iTemp = piOrg[ 3] - piCur[ 3]; uiSum += Distortion(( iTemp * iTemp ) >> uiShift);
    iTemp = piOrg[ 4] - piCur[ 4]; uiSum += Distortion(( iTemp * iTemp ) >> uiShift);
    iTemp = piOrg[ 5] - piCur[ 5]; uiSum += Distortion(( iTemp * iTemp ) >> uiShift);
    iTemp = piOrg[ 6] - piCur[ 6]; uiSum += Distortion(( iTemp * iTemp ) >> uiShift);
    iTemp = piOrg[ 7] - piCur[ 7]; uiSum += Distortion(( iTemp * iTemp ) >> uiShift);
    iTemp = piOrg[ 8] - piCur[ 8]; uiSum += Distortion(( iTemp * iTemp ) >> uiShift);
    iTemp = piOrg[ 9] - piCur[ 9]; uiSum += Distortion(( iTemp * iTemp ) >> uiShift);
    iTemp = piOrg[10] - piCur[10]; uiSum += Distortion(( iTemp * iTemp ) >> uiShift);
    iTemp = piOrg[11] - piCur[11]; uiSum += Distortion(( iTemp * iTemp ) >> uiShift);
    iTemp = piOrg[12] - piCur[12]; uiSum += Distortion(( iTemp * iTemp ) >> uiShift);
    iTemp = piOrg[13] - piCur[13]; uiSum += Distortion(( iTemp * iTemp ) >> uiShift);
    iTemp = piOrg[14] - piCur[14]; uiSum += Distortion(( iTemp * iTemp ) >> uiShift);
    iTemp = piOrg[15] - piCur[15]; uiSum += Distortion(( iTemp * iTemp ) >> uiShift);

    piOrg += iStrideOrg;
    piCur += iStrideCur;
  }

  return ( uiSum );
}

Distortion RdCost::xGetSSE16N( const DistParam &rcDtParam )
{
  if ( rcDtParam.applyWeight )
  {
    return RdCostWeightPrediction::xGetSSEw( rcDtParam );
  }
  const Pel* piOrg   = rcDtParam.org.buf;
  const Pel* piCur   = rcDtParam.cur.buf;
  int  iRows         = rcDtParam.org.height;
  int  iCols         = rcDtParam.org.width;
  int  iStrideOrg    = rcDtParam.org.stride;
  int  iStrideCur    = rcDtParam.cur.stride;

  Distortion uiSum   = 0;
  uint32_t uiShift = DISTORTION_PRECISION_ADJUSTMENT(rcDtParam.bitDepth) << 1;

  Intermediate_Int  iTemp;

  for( ; iRows != 0; iRows-- )
  {
    for (int n = 0; n < iCols; n+=16 )
    {

      iTemp = piOrg[n+ 0] - piCur[n+ 0]; uiSum += Distortion(( iTemp * iTemp ) >> uiShift);
      iTemp = piOrg[n+ 1] - piCur[n+ 1]; uiSum += Distortion(( iTemp * iTemp ) >> uiShift);
      iTemp = piOrg[n+ 2] - piCur[n+ 2]; uiSum += Distortion(( iTemp * iTemp ) >> uiShift);
      iTemp = piOrg[n+ 3] - piCur[n+ 3]; uiSum += Distortion(( iTemp * iTemp ) >> uiShift);
      iTemp = piOrg[n+ 4] - piCur[n+ 4]; uiSum += Distortion(( iTemp * iTemp ) >> uiShift);
      iTemp = piOrg[n+ 5] - piCur[n+ 5]; uiSum += Distortion(( iTemp * iTemp ) >> uiShift);
      iTemp = piOrg[n+ 6] - piCur[n+ 6]; uiSum += Distortion(( iTemp * iTemp ) >> uiShift);
      iTemp = piOrg[n+ 7] - piCur[n+ 7]; uiSum += Distortion(( iTemp * iTemp ) >> uiShift);
      iTemp = piOrg[n+ 8] - piCur[n+ 8]; uiSum += Distortion(( iTemp * iTemp ) >> uiShift);
      iTemp = piOrg[n+ 9] - piCur[n+ 9]; uiSum += Distortion(( iTemp * iTemp ) >> uiShift);
      iTemp = piOrg[n+10] - piCur[n+10]; uiSum += Distortion(( iTemp * iTemp ) >> uiShift);
      iTemp = piOrg[n+11] - piCur[n+11]; uiSum += Distortion(( iTemp * iTemp ) >> uiShift);
      iTemp = piOrg[n+12] - piCur[n+12]; uiSum += Distortion(( iTemp * iTemp ) >> uiShift);
      iTemp = piOrg[n+13] - piCur[n+13]; uiSum += Distortion(( iTemp * iTemp ) >> uiShift);
      iTemp = piOrg[n+14] - piCur[n+14]; uiSum += Distortion(( iTemp * iTemp ) >> uiShift);
      iTemp = piOrg[n+15] - piCur[n+15]; uiSum += Distortion(( iTemp * iTemp ) >> uiShift);

    }
    piOrg += iStrideOrg;
    piCur += iStrideCur;
  }

  return ( uiSum );
}

Distortion RdCost::xGetSSE32( const DistParam &rcDtParam )
{
  if ( rcDtParam.applyWeight )
  {
    CHECK( rcDtParam.org.width != 32, "Invalid size" );
    return RdCostWeightPrediction::xGetSSEw( rcDtParam );
  }

  const Pel* piOrg   = rcDtParam.org.buf;
  const Pel* piCur   = rcDtParam.cur.buf;
  int  iRows         = rcDtParam.org.height;
  int  iStrideOrg    = rcDtParam.org.stride;
  int  iStrideCur    = rcDtParam.cur.stride;

  Distortion uiSum   = 0;
  uint32_t uiShift = DISTORTION_PRECISION_ADJUSTMENT(rcDtParam.bitDepth) << 1;

  Intermediate_Int  iTemp;

  for( ; iRows != 0; iRows-- )
  {

    iTemp = piOrg[ 0] - piCur[ 0]; uiSum += Distortion(( iTemp * iTemp ) >> uiShift);
    iTemp = piOrg[ 1] - piCur[ 1]; uiSum += Distortion(( iTemp * iTemp ) >> uiShift);
    iTemp = piOrg[ 2] - piCur[ 2]; uiSum += Distortion(( iTemp * iTemp ) >> uiShift);
    iTemp = piOrg[ 3] - piCur[ 3]; uiSum += Distortion(( iTemp * iTemp ) >> uiShift);
    iTemp = piOrg[ 4] - piCur[ 4]; uiSum += Distortion(( iTemp * iTemp ) >> uiShift);
    iTemp = piOrg[ 5] - piCur[ 5]; uiSum += Distortion(( iTemp * iTemp ) >> uiShift);
    iTemp = piOrg[ 6] - piCur[ 6]; uiSum += Distortion(( iTemp * iTemp ) >> uiShift);
    iTemp = piOrg[ 7] - piCur[ 7]; uiSum += Distortion(( iTemp * iTemp ) >> uiShift);
    iTemp = piOrg[ 8] - piCur[ 8]; uiSum += Distortion(( iTemp * iTemp ) >> uiShift);
    iTemp = piOrg[ 9] - piCur[ 9]; uiSum += Distortion(( iTemp * iTemp ) >> uiShift);
    iTemp = piOrg[10] - piCur[10]; uiSum += Distortion(( iTemp * iTemp ) >> uiShift);
    iTemp = piOrg[11] - piCur[11]; uiSum += Distortion(( iTemp * iTemp ) >> uiShift);
    iTemp = piOrg[12] - piCur[12]; uiSum += Distortion(( iTemp * iTemp ) >> uiShift);
    iTemp = piOrg[13] - piCur[13]; uiSum += Distortion(( iTemp * iTemp ) >> uiShift);
    iTemp = piOrg[14] - piCur[14]; uiSum += Distortion(( iTemp * iTemp ) >> uiShift);
    iTemp = piOrg[15] - piCur[15]; uiSum += Distortion(( iTemp * iTemp ) >> uiShift);
    iTemp = piOrg[16] - piCur[16]; uiSum += Distortion(( iTemp * iTemp ) >> uiShift);
    iTemp = piOrg[17] - piCur[17]; uiSum += Distortion(( iTemp * iTemp ) >> uiShift);
    iTemp = piOrg[18] - piCur[18]; uiSum += Distortion(( iTemp * iTemp ) >> uiShift);
    iTemp = piOrg[19] - piCur[19]; uiSum += Distortion(( iTemp * iTemp ) >> uiShift);
    iTemp = piOrg[20] - piCur[20]; uiSum += Distortion(( iTemp * iTemp ) >> uiShift);
    iTemp = piOrg[21] - piCur[21]; uiSum += Distortion(( iTemp * iTemp ) >> uiShift);
    iTemp = piOrg[22] - piCur[22]; uiSum += Distortion(( iTemp * iTemp ) >> uiShift);
    iTemp = piOrg[23] - piCur[23]; uiSum += Distortion(( iTemp * iTemp ) >> uiShift);
    iTemp = piOrg[24] - piCur[24]; uiSum += Distortion(( iTemp * iTemp ) >> uiShift);
    iTemp = piOrg[25] - piCur[25]; uiSum += Distortion(( iTemp * iTemp ) >> uiShift);
    iTemp = piOrg[26] - piCur[26]; uiSum += Distortion(( iTemp * iTemp ) >> uiShift);
    iTemp = piOrg[27] - piCur[27]; uiSum += Distortion(( iTemp * iTemp ) >> uiShift);
    iTemp = piOrg[28] - piCur[28]; uiSum += Distortion(( iTemp * iTemp ) >> uiShift);
    iTemp = piOrg[29] - piCur[29]; uiSum += Distortion(( iTemp * iTemp ) >> uiShift);
    iTemp = piOrg[30] - piCur[30]; uiSum += Distortion(( iTemp * iTemp ) >> uiShift);
    iTemp = piOrg[31] - piCur[31]; uiSum += Distortion(( iTemp * iTemp ) >> uiShift);

    piOrg += iStrideOrg;
    piCur += iStrideCur;
  }

  return ( uiSum );
}

Distortion RdCost::xGetSSE64( const DistParam &rcDtParam )
{
  if ( rcDtParam.applyWeight )
  {
    CHECK( rcDtParam.org.width != 64, "Invalid size" );
    return RdCostWeightPrediction::xGetSSEw( rcDtParam );
  }

  const Pel* piOrg   = rcDtParam.org.buf;
  const Pel* piCur   = rcDtParam.cur.buf;
  int  iRows         = rcDtParam.org.height;
  int  iStrideOrg    = rcDtParam.org.stride;
  int  iStrideCur    = rcDtParam.cur.stride;

  Distortion uiSum   = 0;
  uint32_t uiShift = DISTORTION_PRECISION_ADJUSTMENT(rcDtParam.bitDepth) << 1;

  Intermediate_Int  iTemp;

  for( ; iRows != 0; iRows-- )
  {
    iTemp = piOrg[ 0] - piCur[ 0]; uiSum += Distortion(( iTemp * iTemp ) >> uiShift);
    iTemp = piOrg[ 1] - piCur[ 1]; uiSum += Distortion(( iTemp * iTemp ) >> uiShift);
    iTemp = piOrg[ 2] - piCur[ 2]; uiSum += Distortion(( iTemp * iTemp ) >> uiShift);
    iTemp = piOrg[ 3] - piCur[ 3]; uiSum += Distortion(( iTemp * iTemp ) >> uiShift);
    iTemp = piOrg[ 4] - piCur[ 4]; uiSum += Distortion(( iTemp * iTemp ) >> uiShift);
    iTemp = piOrg[ 5] - piCur[ 5]; uiSum += Distortion(( iTemp * iTemp ) >> uiShift);
    iTemp = piOrg[ 6] - piCur[ 6]; uiSum += Distortion(( iTemp * iTemp ) >> uiShift);
    iTemp = piOrg[ 7] - piCur[ 7]; uiSum += Distortion(( iTemp * iTemp ) >> uiShift);
    iTemp = piOrg[ 8] - piCur[ 8]; uiSum += Distortion(( iTemp * iTemp ) >> uiShift);
    iTemp = piOrg[ 9] - piCur[ 9]; uiSum += Distortion(( iTemp * iTemp ) >> uiShift);
    iTemp = piOrg[10] - piCur[10]; uiSum += Distortion(( iTemp * iTemp ) >> uiShift);
    iTemp = piOrg[11] - piCur[11]; uiSum += Distortion(( iTemp * iTemp ) >> uiShift);
    iTemp = piOrg[12] - piCur[12]; uiSum += Distortion(( iTemp * iTemp ) >> uiShift);
    iTemp = piOrg[13] - piCur[13]; uiSum += Distortion(( iTemp * iTemp ) >> uiShift);
    iTemp = piOrg[14] - piCur[14]; uiSum += Distortion(( iTemp * iTemp ) >> uiShift);
    iTemp = piOrg[15] - piCur[15]; uiSum += Distortion(( iTemp * iTemp ) >> uiShift);
    iTemp = piOrg[16] - piCur[16]; uiSum += Distortion(( iTemp * iTemp ) >> uiShift);
    iTemp = piOrg[17] - piCur[17]; uiSum += Distortion(( iTemp * iTemp ) >> uiShift);
    iTemp = piOrg[18] - piCur[18]; uiSum += Distortion(( iTemp * iTemp ) >> uiShift);
    iTemp = piOrg[19] - piCur[19]; uiSum += Distortion(( iTemp * iTemp ) >> uiShift);
    iTemp = piOrg[20] - piCur[20]; uiSum += Distortion(( iTemp * iTemp ) >> uiShift);
    iTemp = piOrg[21] - piCur[21]; uiSum += Distortion(( iTemp * iTemp ) >> uiShift);
    iTemp = piOrg[22] - piCur[22]; uiSum += Distortion(( iTemp * iTemp ) >> uiShift);
    iTemp = piOrg[23] - piCur[23]; uiSum += Distortion(( iTemp * iTemp ) >> uiShift);
    iTemp = piOrg[24] - piCur[24]; uiSum += Distortion(( iTemp * iTemp ) >> uiShift);
    iTemp = piOrg[25] - piCur[25]; uiSum += Distortion(( iTemp * iTemp ) >> uiShift);
    iTemp = piOrg[26] - piCur[26]; uiSum += Distortion(( iTemp * iTemp ) >> uiShift);
    iTemp = piOrg[27] - piCur[27]; uiSum += Distortion(( iTemp * iTemp ) >> uiShift);
    iTemp = piOrg[28] - piCur[28]; uiSum += Distortion(( iTemp * iTemp ) >> uiShift);
    iTemp = piOrg[29] - piCur[29]; uiSum += Distortion(( iTemp * iTemp ) >> uiShift);
    iTemp = piOrg[30] - piCur[30]; uiSum += Distortion(( iTemp * iTemp ) >> uiShift);
    iTemp = piOrg[31] - piCur[31]; uiSum += Distortion(( iTemp * iTemp ) >> uiShift);
    iTemp = piOrg[32] - piCur[32]; uiSum += Distortion(( iTemp * iTemp ) >> uiShift);
    iTemp = piOrg[33] - piCur[33]; uiSum += Distortion(( iTemp * iTemp ) >> uiShift);
    iTemp = piOrg[34] - piCur[34]; uiSum += Distortion(( iTemp * iTemp ) >> uiShift);
    iTemp = piOrg[35] - piCur[35]; uiSum += Distortion(( iTemp * iTemp ) >> uiShift);
    iTemp = piOrg[36] - piCur[36]; uiSum += Distortion(( iTemp * iTemp ) >> uiShift);
    iTemp = piOrg[37] - piCur[37]; uiSum += Distortion(( iTemp * iTemp ) >> uiShift);
    iTemp = piOrg[38] - piCur[38]; uiSum += Distortion(( iTemp * iTemp ) >> uiShift);
    iTemp = piOrg[39] - piCur[39]; uiSum += Distortion(( iTemp * iTemp ) >> uiShift);
    iTemp = piOrg[40] - piCur[40]; uiSum += Distortion(( iTemp * iTemp ) >> uiShift);
    iTemp = piOrg[41] - piCur[41]; uiSum += Distortion(( iTemp * iTemp ) >> uiShift);
    iTemp = piOrg[42] - piCur[42]; uiSum += Distortion(( iTemp * iTemp ) >> uiShift);
    iTemp = piOrg[43] - piCur[43]; uiSum += Distortion(( iTemp * iTemp ) >> uiShift);
    iTemp = piOrg[44] - piCur[44]; uiSum += Distortion(( iTemp * iTemp ) >> uiShift);
    iTemp = piOrg[45] - piCur[45]; uiSum += Distortion(( iTemp * iTemp ) >> uiShift);
    iTemp = piOrg[46] - piCur[46]; uiSum += Distortion(( iTemp * iTemp ) >> uiShift);
    iTemp = piOrg[47] - piCur[47]; uiSum += Distortion(( iTemp * iTemp ) >> uiShift);
    iTemp = piOrg[48] - piCur[48]; uiSum += Distortion(( iTemp * iTemp ) >> uiShift);
    iTemp = piOrg[49] - piCur[49]; uiSum += Distortion(( iTemp * iTemp ) >> uiShift);
    iTemp = piOrg[50] - piCur[50]; uiSum += Distortion(( iTemp * iTemp ) >> uiShift);
    iTemp = piOrg[51] - piCur[51]; uiSum += Distortion(( iTemp * iTemp ) >> uiShift);
    iTemp = piOrg[52] - piCur[52]; uiSum += Distortion(( iTemp * iTemp ) >> uiShift);
    iTemp = piOrg[53] - piCur[53]; uiSum += Distortion(( iTemp * iTemp ) >> uiShift);
    iTemp = piOrg[54] - piCur[54]; uiSum += Distortion(( iTemp * iTemp ) >> uiShift);
    iTemp = piOrg[55] - piCur[55]; uiSum += Distortion(( iTemp * iTemp ) >> uiShift);
    iTemp = piOrg[56] - piCur[56]; uiSum += Distortion(( iTemp * iTemp ) >> uiShift);
    iTemp = piOrg[57] - piCur[57]; uiSum += Distortion(( iTemp * iTemp ) >> uiShift);
    iTemp = piOrg[58] - piCur[58]; uiSum += Distortion(( iTemp * iTemp ) >> uiShift);
    iTemp = piOrg[59] - piCur[59]; uiSum += Distortion(( iTemp * iTemp ) >> uiShift);
    iTemp = piOrg[60] - piCur[60]; uiSum += Distortion(( iTemp * iTemp ) >> uiShift);
    iTemp = piOrg[61] - piCur[61]; uiSum += Distortion(( iTemp * iTemp ) >> uiShift);
    iTemp = piOrg[62] - piCur[62]; uiSum += Distortion(( iTemp * iTemp ) >> uiShift);
    iTemp = piOrg[63] - piCur[63]; uiSum += Distortion(( iTemp * iTemp ) >> uiShift);

    piOrg += iStrideOrg;
    piCur += iStrideCur;
  }

  return ( uiSum );
}

// --------------------------------------------------------------------------------------------------------------------
// HADAMARD with step (used in fractional search)
// --------------------------------------------------------------------------------------------------------------------

Distortion RdCost::xCalcHADs2x2( const Pel *piOrg, const Pel *piCur, int iStrideOrg, int iStrideCur, int iStep )
{
  Distortion satd = 0;
  TCoeff diff[4], m[4];
  CHECK( iStep != 1, "Invalid step" );
  diff[0] = piOrg[0             ] - piCur[0];
  diff[1] = piOrg[1             ] - piCur[1];
  diff[2] = piOrg[iStrideOrg    ] - piCur[0 + iStrideCur];
  diff[3] = piOrg[iStrideOrg + 1] - piCur[1 + iStrideCur];
  m[0] = diff[0] + diff[2];
  m[1] = diff[1] + diff[3];
  m[2] = diff[0] - diff[2];
  m[3] = diff[1] - diff[3];

  satd += abs(m[0] + m[1]);
  satd += abs(m[0] - m[1]);
  satd += abs(m[2] + m[3]);
  satd += abs(m[2] - m[3]);

  return satd;
}

Distortion RdCost::xCalcHADs4x4( const Pel *piOrg, const Pel *piCur, int iStrideOrg, int iStrideCur, int iStep )
{
  int k;
  Distortion satd = 0;
  TCoeff diff[16], m[16], d[16];

  CHECK( iStep != 1, "Invalid step" );
  for( k = 0; k < 16; k+=4 )
  {
    diff[k+0] = piOrg[0] - piCur[0];
    diff[k+1] = piOrg[1] - piCur[1];
    diff[k+2] = piOrg[2] - piCur[2];
    diff[k+3] = piOrg[3] - piCur[3];

    piCur += iStrideCur;
    piOrg += iStrideOrg;
  }

  /*===== hadamard transform =====*/
  m[ 0] = diff[ 0] + diff[12];
  m[ 1] = diff[ 1] + diff[13];
  m[ 2] = diff[ 2] + diff[14];
  m[ 3] = diff[ 3] + diff[15];
  m[ 4] = diff[ 4] + diff[ 8];
  m[ 5] = diff[ 5] + diff[ 9];
  m[ 6] = diff[ 6] + diff[10];
  m[ 7] = diff[ 7] + diff[11];
  m[ 8] = diff[ 4] - diff[ 8];
  m[ 9] = diff[ 5] - diff[ 9];
  m[10] = diff[ 6] - diff[10];
  m[11] = diff[ 7] - diff[11];
  m[12] = diff[ 0] - diff[12];
  m[13] = diff[ 1] - diff[13];
  m[14] = diff[ 2] - diff[14];
  m[15] = diff[ 3] - diff[15];

  d[ 0] = m[ 0] + m[ 4];
  d[ 1] = m[ 1] + m[ 5];
  d[ 2] = m[ 2] + m[ 6];
  d[ 3] = m[ 3] + m[ 7];
  d[ 4] = m[ 8] + m[12];
  d[ 5] = m[ 9] + m[13];
  d[ 6] = m[10] + m[14];
  d[ 7] = m[11] + m[15];
  d[ 8] = m[ 0] - m[ 4];
  d[ 9] = m[ 1] - m[ 5];
  d[10] = m[ 2] - m[ 6];
  d[11] = m[ 3] - m[ 7];
  d[12] = m[12] - m[ 8];
  d[13] = m[13] - m[ 9];
  d[14] = m[14] - m[10];
  d[15] = m[15] - m[11];

  m[ 0] = d[ 0] + d[ 3];
  m[ 1] = d[ 1] + d[ 2];
  m[ 2] = d[ 1] - d[ 2];
  m[ 3] = d[ 0] - d[ 3];
  m[ 4] = d[ 4] + d[ 7];
  m[ 5] = d[ 5] + d[ 6];
  m[ 6] = d[ 5] - d[ 6];
  m[ 7] = d[ 4] - d[ 7];
  m[ 8] = d[ 8] + d[11];
  m[ 9] = d[ 9] + d[10];
  m[10] = d[ 9] - d[10];
  m[11] = d[ 8] - d[11];
  m[12] = d[12] + d[15];
  m[13] = d[13] + d[14];
  m[14] = d[13] - d[14];
  m[15] = d[12] - d[15];

  d[ 0] = m[ 0] + m[ 1];
  d[ 1] = m[ 0] - m[ 1];
  d[ 2] = m[ 2] + m[ 3];
  d[ 3] = m[ 3] - m[ 2];
  d[ 4] = m[ 4] + m[ 5];
  d[ 5] = m[ 4] - m[ 5];
  d[ 6] = m[ 6] + m[ 7];
  d[ 7] = m[ 7] - m[ 6];
  d[ 8] = m[ 8] + m[ 9];
  d[ 9] = m[ 8] - m[ 9];
  d[10] = m[10] + m[11];
  d[11] = m[11] - m[10];
  d[12] = m[12] + m[13];
  d[13] = m[12] - m[13];
  d[14] = m[14] + m[15];
  d[15] = m[15] - m[14];

  for (k=0; k<16; ++k)
  {
    satd += abs(d[k]);
  }
  satd = ((satd+1)>>1);

  return satd;
}

Distortion RdCost::xCalcHADs8x8( const Pel *piOrg, const Pel *piCur, int iStrideOrg, int iStrideCur, int iStep )
{
  int k, i, j, jj;
  Distortion sad = 0;
  TCoeff diff[64], m1[8][8], m2[8][8], m3[8][8];
  CHECK( iStep != 1, "Invalid step" );
  for( k = 0; k < 64; k += 8 )
  {
    diff[k+0] = piOrg[0] - piCur[0];
    diff[k+1] = piOrg[1] - piCur[1];
    diff[k+2] = piOrg[2] - piCur[2];
    diff[k+3] = piOrg[3] - piCur[3];
    diff[k+4] = piOrg[4] - piCur[4];
    diff[k+5] = piOrg[5] - piCur[5];
    diff[k+6] = piOrg[6] - piCur[6];
    diff[k+7] = piOrg[7] - piCur[7];

    piCur += iStrideCur;
    piOrg += iStrideOrg;
  }

  //horizontal
  for (j=0; j < 8; j++)
  {
    jj = j << 3;
    m2[j][0] = diff[jj  ] + diff[jj+4];
    m2[j][1] = diff[jj+1] + diff[jj+5];
    m2[j][2] = diff[jj+2] + diff[jj+6];
    m2[j][3] = diff[jj+3] + diff[jj+7];
    m2[j][4] = diff[jj  ] - diff[jj+4];
    m2[j][5] = diff[jj+1] - diff[jj+5];
    m2[j][6] = diff[jj+2] - diff[jj+6];
    m2[j][7] = diff[jj+3] - diff[jj+7];

    m1[j][0] = m2[j][0] + m2[j][2];
    m1[j][1] = m2[j][1] + m2[j][3];
    m1[j][2] = m2[j][0] - m2[j][2];
    m1[j][3] = m2[j][1] - m2[j][3];
    m1[j][4] = m2[j][4] + m2[j][6];
    m1[j][5] = m2[j][5] + m2[j][7];
    m1[j][6] = m2[j][4] - m2[j][6];
    m1[j][7] = m2[j][5] - m2[j][7];

    m2[j][0] = m1[j][0] + m1[j][1];
    m2[j][1] = m1[j][0] - m1[j][1];
    m2[j][2] = m1[j][2] + m1[j][3];
    m2[j][3] = m1[j][2] - m1[j][3];
    m2[j][4] = m1[j][4] + m1[j][5];
    m2[j][5] = m1[j][4] - m1[j][5];
    m2[j][6] = m1[j][6] + m1[j][7];
    m2[j][7] = m1[j][6] - m1[j][7];
  }

  //vertical
  for (i=0; i < 8; i++)
  {
    m3[0][i] = m2[0][i] + m2[4][i];
    m3[1][i] = m2[1][i] + m2[5][i];
    m3[2][i] = m2[2][i] + m2[6][i];
    m3[3][i] = m2[3][i] + m2[7][i];
    m3[4][i] = m2[0][i] - m2[4][i];
    m3[5][i] = m2[1][i] - m2[5][i];
    m3[6][i] = m2[2][i] - m2[6][i];
    m3[7][i] = m2[3][i] - m2[7][i];

    m1[0][i] = m3[0][i] + m3[2][i];
    m1[1][i] = m3[1][i] + m3[3][i];
    m1[2][i] = m3[0][i] - m3[2][i];
    m1[3][i] = m3[1][i] - m3[3][i];
    m1[4][i] = m3[4][i] + m3[6][i];
    m1[5][i] = m3[5][i] + m3[7][i];
    m1[6][i] = m3[4][i] - m3[6][i];
    m1[7][i] = m3[5][i] - m3[7][i];

    m2[0][i] = m1[0][i] + m1[1][i];
    m2[1][i] = m1[0][i] - m1[1][i];
    m2[2][i] = m1[2][i] + m1[3][i];
    m2[3][i] = m1[2][i] - m1[3][i];
    m2[4][i] = m1[4][i] + m1[5][i];
    m2[5][i] = m1[4][i] - m1[5][i];
    m2[6][i] = m1[6][i] + m1[7][i];
    m2[7][i] = m1[6][i] - m1[7][i];
  }

  for (i = 0; i < 8; i++)
  {
    for (j = 0; j < 8; j++)
    {
      sad += abs(m2[i][j]);
    }
  }

  sad=((sad+2)>>2);

  return sad;
}

Distortion RdCost::xCalcHADs16x8( const Pel *piOrg, const Pel *piCur, int iStrideOrg, int iStrideCur )
{   //need to add SIMD implementation ,JCA
  int k, i, j, jj, sad = 0;
  int diff[128], m1[8][16], m2[8][16];
  for( k = 0; k < 128; k += 16 )
  {
    diff[k + 0] = piOrg[0] - piCur[0];
    diff[k + 1] = piOrg[1] - piCur[1];
    diff[k + 2] = piOrg[2] - piCur[2];
    diff[k + 3] = piOrg[3] - piCur[3];
    diff[k + 4] = piOrg[4] - piCur[4];
    diff[k + 5] = piOrg[5] - piCur[5];
    diff[k + 6] = piOrg[6] - piCur[6];
    diff[k + 7] = piOrg[7] - piCur[7];

    diff[k + 8] = piOrg[8] - piCur[8];
    diff[k + 9] = piOrg[9] - piCur[9];
    diff[k + 10] = piOrg[10] - piCur[10];
    diff[k + 11] = piOrg[11] - piCur[11];
    diff[k + 12] = piOrg[12] - piCur[12];
    diff[k + 13] = piOrg[13] - piCur[13];
    diff[k + 14] = piOrg[14] - piCur[14];
    diff[k + 15] = piOrg[15] - piCur[15];

    piCur += iStrideCur;
    piOrg += iStrideOrg;
  }

  //horizontal
  for( j = 0; j < 8; j++ )
  {
    jj = j << 4;

    m2[j][0] = diff[jj    ] + diff[jj + 8];
    m2[j][1] = diff[jj + 1] + diff[jj + 9];
    m2[j][2] = diff[jj + 2] + diff[jj + 10];
    m2[j][3] = diff[jj + 3] + diff[jj + 11];
    m2[j][4] = diff[jj + 4] + diff[jj + 12];
    m2[j][5] = diff[jj + 5] + diff[jj + 13];
    m2[j][6] = diff[jj + 6] + diff[jj + 14];
    m2[j][7] = diff[jj + 7] + diff[jj + 15];
    m2[j][8] = diff[jj    ] - diff[jj + 8];
    m2[j][9] = diff[jj + 1] - diff[jj + 9];
    m2[j][10] = diff[jj + 2] - diff[jj + 10];
    m2[j][11] = diff[jj + 3] - diff[jj + 11];
    m2[j][12] = diff[jj + 4] - diff[jj + 12];
    m2[j][13] = diff[jj + 5] - diff[jj + 13];
    m2[j][14] = diff[jj + 6] - diff[jj + 14];
    m2[j][15] = diff[jj + 7] - diff[jj + 15];

    m1[j][0] = m2[j][0] + m2[j][4];
    m1[j][1] = m2[j][1] + m2[j][5];
    m1[j][2] = m2[j][2] + m2[j][6];
    m1[j][3] = m2[j][3] + m2[j][7];
    m1[j][4] = m2[j][0] - m2[j][4];
    m1[j][5] = m2[j][1] - m2[j][5];
    m1[j][6] = m2[j][2] - m2[j][6];
    m1[j][7] = m2[j][3] - m2[j][7];
    m1[j][8] = m2[j][8] + m2[j][12];
    m1[j][9] = m2[j][9] + m2[j][13];
    m1[j][10] = m2[j][10] + m2[j][14];
    m1[j][11] = m2[j][11] + m2[j][15];
    m1[j][12] = m2[j][8] - m2[j][12];
    m1[j][13] = m2[j][9] - m2[j][13];
    m1[j][14] = m2[j][10] - m2[j][14];
    m1[j][15] = m2[j][11] - m2[j][15];

    m2[j][0] = m1[j][0] + m1[j][2];
    m2[j][1] = m1[j][1] + m1[j][3];
    m2[j][2] = m1[j][0] - m1[j][2];
    m2[j][3] = m1[j][1] - m1[j][3];
    m2[j][4] = m1[j][4] + m1[j][6];
    m2[j][5] = m1[j][5] + m1[j][7];
    m2[j][6] = m1[j][4] - m1[j][6];
    m2[j][7] = m1[j][5] - m1[j][7];
    m2[j][8] = m1[j][8] + m1[j][10];
    m2[j][9] = m1[j][9] + m1[j][11];
    m2[j][10] = m1[j][8] - m1[j][10];
    m2[j][11] = m1[j][9] - m1[j][11];
    m2[j][12] = m1[j][12] + m1[j][14];
    m2[j][13] = m1[j][13] + m1[j][15];
    m2[j][14] = m1[j][12] - m1[j][14];
    m2[j][15] = m1[j][13] - m1[j][15];

    m1[j][0] = m2[j][0] + m2[j][1];
    m1[j][1] = m2[j][0] - m2[j][1];
    m1[j][2] = m2[j][2] + m2[j][3];
    m1[j][3] = m2[j][2] - m2[j][3];
    m1[j][4] = m2[j][4] + m2[j][5];
    m1[j][5] = m2[j][4] - m2[j][5];
    m1[j][6] = m2[j][6] + m2[j][7];
    m1[j][7] = m2[j][6] - m2[j][7];
    m1[j][8] = m2[j][8] + m2[j][9];
    m1[j][9] = m2[j][8] - m2[j][9];
    m1[j][10] = m2[j][10] + m2[j][11];
    m1[j][11] = m2[j][10] - m2[j][11];
    m1[j][12] = m2[j][12] + m2[j][13];
    m1[j][13] = m2[j][12] - m2[j][13];
    m1[j][14] = m2[j][14] + m2[j][15];
    m1[j][15] = m2[j][14] - m2[j][15];
  }

  //vertical
  for( i = 0; i < 16; i++ )
  {
    m2[0][i] = m1[0][i] + m1[4][i];
    m2[1][i] = m1[1][i] + m1[5][i];
    m2[2][i] = m1[2][i] + m1[6][i];
    m2[3][i] = m1[3][i] + m1[7][i];
    m2[4][i] = m1[0][i] - m1[4][i];
    m2[5][i] = m1[1][i] - m1[5][i];
    m2[6][i] = m1[2][i] - m1[6][i];
    m2[7][i] = m1[3][i] - m1[7][i];

    m1[0][i] = m2[0][i] + m2[2][i];
    m1[1][i] = m2[1][i] + m2[3][i];
    m1[2][i] = m2[0][i] - m2[2][i];
    m1[3][i] = m2[1][i] - m2[3][i];
    m1[4][i] = m2[4][i] + m2[6][i];
    m1[5][i] = m2[5][i] + m2[7][i];
    m1[6][i] = m2[4][i] - m2[6][i];
    m1[7][i] = m2[5][i] - m2[7][i];

    m2[0][i] = m1[0][i] + m1[1][i];
    m2[1][i] = m1[0][i] - m1[1][i];
    m2[2][i] = m1[2][i] + m1[3][i];
    m2[3][i] = m1[2][i] - m1[3][i];
    m2[4][i] = m1[4][i] + m1[5][i];
    m2[5][i] = m1[4][i] - m1[5][i];
    m2[6][i] = m1[6][i] + m1[7][i];
    m2[7][i] = m1[6][i] - m1[7][i];
  }

  for( i = 0; i < 8; i++ )
  {
    for( j = 0; j < 16; j++ )
    {
      sad += abs( m2[i][j] );
    }
  }

  sad = ( int ) ( sad / sqrt( 16.0 * 8 ) * 2 );

  return sad;
}

Distortion RdCost::xCalcHADs8x16( const Pel *piOrg, const Pel *piCur, int iStrideOrg, int iStrideCur )
{
  int k, i, j, jj, sad = 0;
  int diff[128], m1[16][8], m2[16][8];
  for( k = 0; k < 128; k += 8 )
  {
    diff[k + 0] = piOrg[0] - piCur[0];
    diff[k + 1] = piOrg[1] - piCur[1];
    diff[k + 2] = piOrg[2] - piCur[2];
    diff[k + 3] = piOrg[3] - piCur[3];
    diff[k + 4] = piOrg[4] - piCur[4];
    diff[k + 5] = piOrg[5] - piCur[5];
    diff[k + 6] = piOrg[6] - piCur[6];
    diff[k + 7] = piOrg[7] - piCur[7];

    piCur += iStrideCur;
    piOrg += iStrideOrg;
  }

  //horizontal
  for( j = 0; j < 16; j++ )
  {
    jj = j << 3;

    m2[j][0] = diff[jj] + diff[jj + 4];
    m2[j][1] = diff[jj + 1] + diff[jj + 5];
    m2[j][2] = diff[jj + 2] + diff[jj + 6];
    m2[j][3] = diff[jj + 3] + diff[jj + 7];
    m2[j][4] = diff[jj] - diff[jj + 4];
    m2[j][5] = diff[jj + 1] - diff[jj + 5];
    m2[j][6] = diff[jj + 2] - diff[jj + 6];
    m2[j][7] = diff[jj + 3] - diff[jj + 7];

    m1[j][0] = m2[j][0] + m2[j][2];
    m1[j][1] = m2[j][1] + m2[j][3];
    m1[j][2] = m2[j][0] - m2[j][2];
    m1[j][3] = m2[j][1] - m2[j][3];
    m1[j][4] = m2[j][4] + m2[j][6];
    m1[j][5] = m2[j][5] + m2[j][7];
    m1[j][6] = m2[j][4] - m2[j][6];
    m1[j][7] = m2[j][5] - m2[j][7];

    m2[j][0] = m1[j][0] + m1[j][1];
    m2[j][1] = m1[j][0] - m1[j][1];
    m2[j][2] = m1[j][2] + m1[j][3];
    m2[j][3] = m1[j][2] - m1[j][3];
    m2[j][4] = m1[j][4] + m1[j][5];
    m2[j][5] = m1[j][4] - m1[j][5];
    m2[j][6] = m1[j][6] + m1[j][7];
    m2[j][7] = m1[j][6] - m1[j][7];
  }

  //vertical
  for( i = 0; i < 8; i++ )
  {
    m1[0][i] = m2[0][i] + m2[8][i];
    m1[1][i] = m2[1][i] + m2[9][i];
    m1[2][i] = m2[2][i] + m2[10][i];
    m1[3][i] = m2[3][i] + m2[11][i];
    m1[4][i] = m2[4][i] + m2[12][i];
    m1[5][i] = m2[5][i] + m2[13][i];
    m1[6][i] = m2[6][i] + m2[14][i];
    m1[7][i] = m2[7][i] + m2[15][i];
    m1[8][i] = m2[0][i] - m2[8][i];
    m1[9][i] = m2[1][i] - m2[9][i];
    m1[10][i] = m2[2][i] - m2[10][i];
    m1[11][i] = m2[3][i] - m2[11][i];
    m1[12][i] = m2[4][i] - m2[12][i];
    m1[13][i] = m2[5][i] - m2[13][i];
    m1[14][i] = m2[6][i] - m2[14][i];
    m1[15][i] = m2[7][i] - m2[15][i];

    m2[0][i] = m1[0][i] + m1[4][i];
    m2[1][i] = m1[1][i] + m1[5][i];
    m2[2][i] = m1[2][i] + m1[6][i];
    m2[3][i] = m1[3][i] + m1[7][i];
    m2[4][i] = m1[0][i] - m1[4][i];
    m2[5][i] = m1[1][i] - m1[5][i];
    m2[6][i] = m1[2][i] - m1[6][i];
    m2[7][i] = m1[3][i] - m1[7][i];
    m2[8][i] = m1[8][i] + m1[12][i];
    m2[9][i] = m1[9][i] + m1[13][i];
    m2[10][i] = m1[10][i] + m1[14][i];
    m2[11][i] = m1[11][i] + m1[15][i];
    m2[12][i] = m1[8][i] - m1[12][i];
    m2[13][i] = m1[9][i] - m1[13][i];
    m2[14][i] = m1[10][i] - m1[14][i];
    m2[15][i] = m1[11][i] - m1[15][i];

    m1[0][i] = m2[0][i] + m2[2][i];
    m1[1][i] = m2[1][i] + m2[3][i];
    m1[2][i] = m2[0][i] - m2[2][i];
    m1[3][i] = m2[1][i] - m2[3][i];
    m1[4][i] = m2[4][i] + m2[6][i];
    m1[5][i] = m2[5][i] + m2[7][i];
    m1[6][i] = m2[4][i] - m2[6][i];
    m1[7][i] = m2[5][i] - m2[7][i];
    m1[8][i] = m2[8][i] + m2[10][i];
    m1[9][i] = m2[9][i] + m2[11][i];
    m1[10][i] = m2[8][i] - m2[10][i];
    m1[11][i] = m2[9][i] - m2[11][i];
    m1[12][i] = m2[12][i] + m2[14][i];
    m1[13][i] = m2[13][i] + m2[15][i];
    m1[14][i] = m2[12][i] - m2[14][i];
    m1[15][i] = m2[13][i] - m2[15][i];

    m2[0][i] = m1[0][i] + m1[1][i];
    m2[1][i] = m1[0][i] - m1[1][i];
    m2[2][i] = m1[2][i] + m1[3][i];
    m2[3][i] = m1[2][i] - m1[3][i];
    m2[4][i] = m1[4][i] + m1[5][i];
    m2[5][i] = m1[4][i] - m1[5][i];
    m2[6][i] = m1[6][i] + m1[7][i];
    m2[7][i] = m1[6][i] - m1[7][i];
    m2[8][i] = m1[8][i] + m1[9][i];
    m2[9][i] = m1[8][i] - m1[9][i];
    m2[10][i] = m1[10][i] + m1[11][i];
    m2[11][i] = m1[10][i] - m1[11][i];
    m2[12][i] = m1[12][i] + m1[13][i];
    m2[13][i] = m1[12][i] - m1[13][i];
    m2[14][i] = m1[14][i] + m1[15][i];
    m2[15][i] = m1[14][i] - m1[15][i];
  }

  for( i = 0; i < 16; i++ )
  {
    for( j = 0; j < 8; j++ )
    {
      sad += abs( m2[i][j] );
    }
  }

  sad = ( int ) ( sad / sqrt( 16.0 * 8 ) * 2 );

  return sad;
}
Distortion RdCost::xCalcHADs4x8( const Pel *piOrg, const Pel *piCur, int iStrideOrg, int iStrideCur )
{
  int k, i, j, jj, sad = 0;
  int diff[32], m1[8][4], m2[8][4];
  for( k = 0; k < 32; k += 4 )
  {
    diff[k + 0] = piOrg[0] - piCur[0];
    diff[k + 1] = piOrg[1] - piCur[1];
    diff[k + 2] = piOrg[2] - piCur[2];
    diff[k + 3] = piOrg[3] - piCur[3];

    piCur += iStrideCur;
    piOrg += iStrideOrg;
  }

  //horizontal
  for( j = 0; j < 8; j++ )
  {
    jj = j << 2;
    m2[j][0] = diff[jj] + diff[jj + 2];
    m2[j][1] = diff[jj + 1] + diff[jj + 3];
    m2[j][2] = diff[jj] - diff[jj + 2];
    m2[j][3] = diff[jj + 1] - diff[jj + 3];

    m1[j][0] = m2[j][0] + m2[j][1];
    m1[j][1] = m2[j][0] - m2[j][1];
    m1[j][2] = m2[j][2] + m2[j][3];
    m1[j][3] = m2[j][2] - m2[j][3];
  }

  //vertical
  for( i = 0; i < 4; i++ )
  {
    m2[0][i] = m1[0][i] + m1[4][i];
    m2[1][i] = m1[1][i] + m1[5][i];
    m2[2][i] = m1[2][i] + m1[6][i];
    m2[3][i] = m1[3][i] + m1[7][i];
    m2[4][i] = m1[0][i] - m1[4][i];
    m2[5][i] = m1[1][i] - m1[5][i];
    m2[6][i] = m1[2][i] - m1[6][i];
    m2[7][i] = m1[3][i] - m1[7][i];

    m1[0][i] = m2[0][i] + m2[2][i];
    m1[1][i] = m2[1][i] + m2[3][i];
    m1[2][i] = m2[0][i] - m2[2][i];
    m1[3][i] = m2[1][i] - m2[3][i];
    m1[4][i] = m2[4][i] + m2[6][i];
    m1[5][i] = m2[5][i] + m2[7][i];
    m1[6][i] = m2[4][i] - m2[6][i];
    m1[7][i] = m2[5][i] - m2[7][i];

    m2[0][i] = m1[0][i] + m1[1][i];
    m2[1][i] = m1[0][i] - m1[1][i];
    m2[2][i] = m1[2][i] + m1[3][i];
    m2[3][i] = m1[2][i] - m1[3][i];
    m2[4][i] = m1[4][i] + m1[5][i];
    m2[5][i] = m1[4][i] - m1[5][i];
    m2[6][i] = m1[6][i] + m1[7][i];
    m2[7][i] = m1[6][i] - m1[7][i];
  }

  for( i = 0; i < 8; i++ )
  {
    for( j = 0; j < 4; j++ )
    {
      sad += abs( m2[i][j] );
    }
  }

  sad = ( int ) ( sad / sqrt( 4.0 * 8 ) * 2 );

  return sad;
}

Distortion RdCost::xCalcHADs8x4( const Pel *piOrg, const Pel *piCur, int iStrideOrg, int iStrideCur )
{
  int k, i, j, jj, sad = 0;
  int diff[32], m1[4][8], m2[4][8];
  for( k = 0; k < 32; k += 8 )
  {
    diff[k + 0] = piOrg[0] - piCur[0];
    diff[k + 1] = piOrg[1] - piCur[1];
    diff[k + 2] = piOrg[2] - piCur[2];
    diff[k + 3] = piOrg[3] - piCur[3];
    diff[k + 4] = piOrg[4] - piCur[4];
    diff[k + 5] = piOrg[5] - piCur[5];
    diff[k + 6] = piOrg[6] - piCur[6];
    diff[k + 7] = piOrg[7] - piCur[7];

    piCur += iStrideCur;
    piOrg += iStrideOrg;
  }

  //horizontal
  for( j = 0; j < 4; j++ )
  {
    jj = j << 3;

    m2[j][0] = diff[jj] + diff[jj + 4];
    m2[j][1] = diff[jj + 1] + diff[jj + 5];
    m2[j][2] = diff[jj + 2] + diff[jj + 6];
    m2[j][3] = diff[jj + 3] + diff[jj + 7];
    m2[j][4] = diff[jj] - diff[jj + 4];
    m2[j][5] = diff[jj + 1] - diff[jj + 5];
    m2[j][6] = diff[jj + 2] - diff[jj + 6];
    m2[j][7] = diff[jj + 3] - diff[jj + 7];

    m1[j][0] = m2[j][0] + m2[j][2];
    m1[j][1] = m2[j][1] + m2[j][3];
    m1[j][2] = m2[j][0] - m2[j][2];
    m1[j][3] = m2[j][1] - m2[j][3];
    m1[j][4] = m2[j][4] + m2[j][6];
    m1[j][5] = m2[j][5] + m2[j][7];
    m1[j][6] = m2[j][4] - m2[j][6];
    m1[j][7] = m2[j][5] - m2[j][7];

    m2[j][0] = m1[j][0] + m1[j][1];
    m2[j][1] = m1[j][0] - m1[j][1];
    m2[j][2] = m1[j][2] + m1[j][3];
    m2[j][3] = m1[j][2] - m1[j][3];
    m2[j][4] = m1[j][4] + m1[j][5];
    m2[j][5] = m1[j][4] - m1[j][5];
    m2[j][6] = m1[j][6] + m1[j][7];
    m2[j][7] = m1[j][6] - m1[j][7];
  }

  //vertical
  for( i = 0; i < 8; i++ )
  {
    m1[0][i] = m2[0][i] + m2[2][i];
    m1[1][i] = m2[1][i] + m2[3][i];
    m1[2][i] = m2[0][i] - m2[2][i];
    m1[3][i] = m2[1][i] - m2[3][i];

    m2[0][i] = m1[0][i] + m1[1][i];
    m2[1][i] = m1[0][i] - m1[1][i];
    m2[2][i] = m1[2][i] + m1[3][i];
    m2[3][i] = m1[2][i] - m1[3][i];
  }

  for( i = 0; i < 4; i++ )
  {
    for( j = 0; j < 8; j++ )
    {
      sad += abs( m2[i][j] );
    }
  }

  sad = ( int ) ( sad / sqrt( 4.0 * 8 ) * 2 );

  return sad;
}

Distortion RdCost::xGetHADs( const DistParam &rcDtParam )
{
  if( rcDtParam.applyWeight )
  {
    return RdCostWeightPrediction::xGetHADsw( rcDtParam );
  }
  const Pel* piOrg = rcDtParam.org.buf;
  const Pel* piCur = rcDtParam.cur.buf;
  const int  iRows = rcDtParam.org.height;
  const int  iCols = rcDtParam.org.width;
  const int  iStrideCur = rcDtParam.cur.stride;
  const int  iStrideOrg = rcDtParam.org.stride;
  const int  iStep = rcDtParam.step;

  int  x = 0, y = 0;

  Distortion uiSum = 0;

  if( iCols > iRows && ( iRows & 7 ) == 0 && ( iCols & 15 ) == 0 )
  {
    for( y = 0; y < iRows; y += 8 )
    {
      for( x = 0; x < iCols; x += 16 )
      {
        uiSum += xCalcHADs16x8( &piOrg[x], &piCur[x], iStrideOrg, iStrideCur );
      }
      piOrg += iStrideOrg * 8;
      piCur += iStrideCur * 8;
    }
  }
  else if( iCols < iRows && ( iCols & 7 ) == 0 && ( iRows & 15 ) == 0 )
  {
    for( y = 0; y < iRows; y += 16 )
    {
      for( x = 0; x < iCols; x += 8 )
      {
        uiSum += xCalcHADs8x16( &piOrg[x], &piCur[x], iStrideOrg, iStrideCur );
      }
      piOrg += iStrideOrg * 16;
      piCur += iStrideCur * 16;
    }
  }
  else if( iCols > iRows && ( iRows & 3 ) == 0 && ( iCols & 7 ) == 0 )
  {
    for( y = 0; y < iRows; y += 4 )
    {
      for( x = 0; x < iCols; x += 8 )
      {
        uiSum += xCalcHADs8x4( &piOrg[x], &piCur[x], iStrideOrg, iStrideCur );
      }
      piOrg += iStrideOrg * 4;
      piCur += iStrideCur * 4;
    }
  }
  else if( iCols < iRows && ( iCols & 3 ) == 0 && ( iRows & 7 ) == 0 )
  {
    for( y = 0; y < iRows; y += 8 )
    {
      for( x = 0; x < iCols; x += 4 )
      {
        uiSum += xCalcHADs4x8( &piOrg[x], &piCur[x], iStrideOrg, iStrideCur );
      }
      piOrg += iStrideOrg * 8;
      piCur += iStrideCur * 8;
    }
  }
  else if( ( iRows % 8 == 0 ) && ( iCols % 8 == 0 ) )
  {
    int  iOffsetOrg = iStrideOrg << 3;
    int  iOffsetCur = iStrideCur << 3;
    for( y = 0; y < iRows; y += 8 )
    {
      for( x = 0; x < iCols; x += 8 )
      {
        uiSum += xCalcHADs8x8( &piOrg[x], &piCur[x*iStep], iStrideOrg, iStrideCur, iStep );
      }
      piOrg += iOffsetOrg;
      piCur += iOffsetCur;
    }
  }
  else if( ( iRows % 4 == 0 ) && ( iCols % 4 == 0 ) )
  {
    int  iOffsetOrg = iStrideOrg << 2;
    int  iOffsetCur = iStrideCur << 2;

    for( y = 0; y < iRows; y += 4 )
    {
      for( x = 0; x < iCols; x += 4 )
      {
        uiSum += xCalcHADs4x4( &piOrg[x], &piCur[x*iStep], iStrideOrg, iStrideCur, iStep );
      }
      piOrg += iOffsetOrg;
      piCur += iOffsetCur;
    }
  }
  else if( ( iRows % 2 == 0 ) && ( iCols % 2 == 0 ) )
  {
    int  iOffsetOrg = iStrideOrg << 1;
    int  iOffsetCur = iStrideCur << 1;
    for( y = 0; y < iRows; y += 2 )
    {
      for( x = 0; x < iCols; x += 2 )
      {
        uiSum += xCalcHADs2x2( &piOrg[x], &piCur[x*iStep], iStrideOrg, iStrideCur, iStep );
      }
      piOrg += iOffsetOrg;
      piCur += iOffsetCur;
    }
  }
  else
  {
    THROW( "Invalid size" );
  }

  return (uiSum >> DISTORTION_PRECISION_ADJUSTMENT(rcDtParam.bitDepth));
}


#if WCG_EXT
#if JVET_M0427_INLOOP_RESHAPER
uint32_t   RdCost::m_signalType;
double     RdCost::m_chromaWeight;
int        RdCost::m_lumaBD;
std::vector<double> RdCost::m_reshapeLumaLevelToWeightPLUT;
std::vector<double> RdCost::m_lumaLevelToWeightPLUT;
#else
double RdCost::m_lumaLevelToWeightPLUT[LUMA_LEVEL_TO_DQP_LUT_MAXSIZE];
#endif

void RdCost::saveUnadjustedLambda()
{
  m_dLambda_unadjusted = m_dLambda;
  m_DistScaleUnadjusted = m_DistScale;
}

void RdCost::initLumaLevelToWeightTable()
{
  for (int i = 0; i < LUMA_LEVEL_TO_DQP_LUT_MAXSIZE; i++) {
    double x = i;
    double y;

/*
    //always false
    if (isSDR)  // set SDR weight table
    {
      y = 0.03*x - 3.0;        // this is the Equation used to derive the luma qp LUT for SDR in ST-2084
      y = y<0 ? 0 : (y>12 ? 12 : y);

    }
    else
*/
    { // set SDR weight table
      y = 0.015*x - 1.5 - 6;   // this is the Equation used to derive the luma qp LUT for HDR in MPEG HDR anchor3.2 (JCTCX-X1020) 
      y = y<-3 ? -3 : (y>6 ? 6 : y);
    }
    
    m_lumaLevelToWeightPLUT[i] = pow(2.0, y / 3.0);      // or power(10, dQp/10)      they are almost equal       
  }
}

#if JVET_M0427_INLOOP_RESHAPER
void RdCost::initLumaLevelToWeightTableReshape()
{
  int lutSize = 1 << m_lumaBD;
  if (m_reshapeLumaLevelToWeightPLUT.empty())
    m_reshapeLumaLevelToWeightPLUT.resize(lutSize, 1.0);
  if (m_lumaLevelToWeightPLUT.empty())
    m_lumaLevelToWeightPLUT.resize(lutSize, 1.0);
  if (m_signalType == RESHAPE_SIGNAL_PQ)
  {
    for (int i = 0; i < (1 << m_lumaBD); i++) 
    {
      double x = m_lumaBD < 10 ? i << (10 - m_lumaBD) : m_lumaBD > 10 ? i >> (m_lumaBD - 10) : i;
      double y;
      y = 0.015*x - 1.5 - 6;
      y = y < -3 ? -3 : (y > 6 ? 6 : y);
      m_reshapeLumaLevelToWeightPLUT[i] = pow(2.0, y / 3.0);
      m_lumaLevelToWeightPLUT[i] = m_reshapeLumaLevelToWeightPLUT[i];
    }
  }
}

void RdCost::updateReshapeLumaLevelToWeightTableChromaMD(std::vector<Pel>& ILUT)
{
  for (int i = 0; i < (1 << m_lumaBD); i++)
  {
    m_reshapeLumaLevelToWeightPLUT[i] = m_lumaLevelToWeightPLUT[ILUT[i]];
  }
}

void RdCost::restoreReshapeLumaLevelToWeightTable()
{
  for (int i = 0; i < (1 << m_lumaBD); i++) 
  {
    m_reshapeLumaLevelToWeightPLUT.at(i) = m_lumaLevelToWeightPLUT.at(i);
  }
}

void RdCost::updateReshapeLumaLevelToWeightTable(SliceReshapeInfo &sliceReshape, Pel *wtTable, double cwt)
{
  if (m_signalType == RESHAPE_SIGNAL_SDR)
  {
    if (sliceReshape.getSliceReshapeModelPresentFlag())
    {
      double wBin = 1.0;
      double weight = 1.0;
      int histLens = (1 << m_lumaBD) / PIC_CODE_CW_BINS;

      for (int i = 0; i < PIC_CODE_CW_BINS; i++)
      {
        if ((i < sliceReshape.reshaperModelMinBinIdx) || (i > sliceReshape.reshaperModelMaxBinIdx))
          weight = 1.0;
        else
        {
          if (sliceReshape.reshaperModelBinCWDelta[i] == 1 || (sliceReshape.reshaperModelBinCWDelta[i] == -1 * histLens))
            weight = wBin;
          else 
          {
            weight = (double)wtTable[i] / (double)histLens;
            weight = weight*weight;
          }
        }
        for (int j = 0; j < histLens; j++)
        {
          int ii = i*histLens + j;
          m_reshapeLumaLevelToWeightPLUT[ii] = weight;
        }
      }
      m_chromaWeight = cwt;
    }
    else
    {
      THROW("updateReshapeLumaLevelToWeightTable ERROR!!");
    }
  }
  else
  {
    THROW("updateReshapeLumaLevelToWeightTable not support other signal types!!");
  }
}
#endif

Distortion RdCost::getWeightedMSE(int compIdx, const Pel org, const Pel cur, const uint32_t uiShift, const Pel orgLuma) 
{
  Distortion distortionVal = 0;
  Intermediate_Int iTemp = org - cur;
  CHECK( org<0, "");

  if (compIdx == COMPONENT_Y)
  {
     CHECK(org!=orgLuma, "");
  }
  // use luma to get weight
#if JVET_M0427_INLOOP_RESHAPER
  double weight = 1.0;
  if (m_signalType == RESHAPE_SIGNAL_SDR) 
  {
    if (compIdx == COMPONENT_Y)
    {
      weight = m_reshapeLumaLevelToWeightPLUT[orgLuma];
    }
    else
    {
      weight = m_chromaWeight; 
    }
  }
  else
  {
    weight = m_reshapeLumaLevelToWeightPLUT[orgLuma];
  }
#else
  double weight = m_lumaLevelToWeightPLUT[orgLuma];
#endif
#if JVET_M0427_INLOOP_RESHAPER // FIXED_PT_WD_CALCULATION
  int64_t fixedPTweight = (int64_t)(weight * (double)(1 << 16));
  Intermediate_Int mse = Intermediate_Int((fixedPTweight*(iTemp*iTemp) + (1 << 15)) >> 16);
#else
  Intermediate_Int mse = Intermediate_Int(weight*(double)iTemp*(double)iTemp+0.5);
#endif
  distortionVal = Distortion( mse >> uiShift);
  return distortionVal;
}

Distortion RdCost::xGetSSE_WTD( const DistParam &rcDtParam )
{
  if( rcDtParam.applyWeight )
  {
    return RdCostWeightPrediction::xGetSSEw( rcDtParam );  // ignore it for now
  }
        int  iRows = rcDtParam.org.height;
  const Pel* piOrg = rcDtParam.org.buf;
  const Pel* piCur = rcDtParam.cur.buf;
  const int  iCols = rcDtParam.org.width;
  const int  iStrideCur = rcDtParam.cur.stride;
  const int  iStrideOrg = rcDtParam.org.stride;
  const Pel* piOrgLuma        = rcDtParam.orgLuma.buf;
  const int  iStrideOrgLuma   = rcDtParam.orgLuma.stride;
  const int  cShift           = (rcDtParam.compID==COMPONENT_Y) ? 0 : 1; // assume 420, could use getComponentScaleX, getComponentScaleY

  Distortion uiSum   = 0;
  uint32_t uiShift = DISTORTION_PRECISION_ADJUSTMENT(rcDtParam.bitDepth) << 1;
  for( ; iRows != 0; iRows-- )
  {
    for (int n = 0; n < iCols; n++ )
    {
      uiSum += getWeightedMSE(rcDtParam.compID, piOrg[n  ], piCur[n  ], uiShift, piOrgLuma[n<<cShift]); 
    }
    piOrg += iStrideOrg;
    piCur += iStrideCur;
    piOrgLuma += iStrideOrgLuma<<cShift;
  }
  return ( uiSum );
}

Distortion RdCost::xGetSSE2_WTD( const DistParam &rcDtParam )
{
  if( rcDtParam.applyWeight )
  {
    CHECK( rcDtParam.org.width != 2, "" );
    return RdCostWeightPrediction::xGetSSEw( rcDtParam ); // ignore it for now
  }
  
  int  iRows = rcDtParam.org.height;
  const Pel* piOrg = rcDtParam.org.buf;
  const Pel* piCur = rcDtParam.cur.buf;
  const int  iStrideCur = rcDtParam.cur.stride;
  const int  iStrideOrg = rcDtParam.org.stride;
  const Pel* piOrgLuma           = rcDtParam.orgLuma.buf;
  const size_t  iStrideOrgLuma   = rcDtParam.orgLuma.stride;
  const size_t  cShift           = (rcDtParam.compID==COMPONENT_Y) ? 0 : 1; // assume 420, could use getComponentScaleX, getComponentScaleY
  Distortion uiSum   = 0;
  uint32_t uiShift = DISTORTION_PRECISION_ADJUSTMENT(rcDtParam.bitDepth) << 1;
  for( ; iRows != 0; iRows-- )
  {
    uiSum += getWeightedMSE(rcDtParam.compID, piOrg[0  ], piCur[0  ], uiShift, piOrgLuma[size_t(0)<<cShift]);   // piOrg[0] - piCur[0]; uiSum += Distortion(( iTemp * iTemp ) >> uiShift);
    uiSum += getWeightedMSE(rcDtParam.compID, piOrg[1  ], piCur[1  ], uiShift, piOrgLuma[size_t(1)<<cShift]);   // piOrg[1] - piCur[1]; uiSum += Distortion(( iTemp * iTemp ) >> uiShift);
    piOrg += iStrideOrg;
    piCur += iStrideCur;
    piOrgLuma += iStrideOrgLuma<<cShift;
  }
  return ( uiSum );
}

Distortion RdCost::xGetSSE4_WTD( const DistParam &rcDtParam )
{
  if( rcDtParam.applyWeight )
  {
    CHECK( rcDtParam.org.width != 4, "" );
    return RdCostWeightPrediction::xGetSSEw( rcDtParam ); // ignore it for now
  }

        int  iRows = rcDtParam.org.height;
  const Pel* piOrg = rcDtParam.org.buf;
  const Pel* piCur = rcDtParam.cur.buf;
  const int  iStrideCur = rcDtParam.cur.stride;
  const int  iStrideOrg = rcDtParam.org.stride;
  const Pel* piOrgLuma        = rcDtParam.orgLuma.buf;
  const size_t  iStrideOrgLuma   = rcDtParam.orgLuma.stride;
  const size_t  cShift           = (rcDtParam.compID==COMPONENT_Y) ? 0 : 1; // assume 420, could use getComponentScaleX, getComponentScaleY
  Distortion uiSum   = 0;
  uint32_t uiShift = DISTORTION_PRECISION_ADJUSTMENT(rcDtParam.bitDepth) << 1;
  for( ; iRows != 0; iRows-- )
  {
    uiSum += getWeightedMSE(rcDtParam.compID, piOrg[0  ], piCur[0  ], uiShift, piOrgLuma[size_t(0)<<cShift]);   // piOrg[0] - piCur[0]; uiSum += Distortion(( iTemp * iTemp ) >> uiShift);
    uiSum += getWeightedMSE(rcDtParam.compID, piOrg[1  ], piCur[1  ], uiShift, piOrgLuma[size_t(1)<<cShift] );   // piOrg[1] - piCur[1]; uiSum += Distortion(( iTemp * iTemp ) >> uiShift);
    uiSum += getWeightedMSE(rcDtParam.compID, piOrg[2  ], piCur[2  ], uiShift, piOrgLuma[size_t(2)<<cShift] );   // piOrg[2] - piCur[2]; uiSum += Distortion(( iTemp * iTemp ) >> uiShift);
    uiSum += getWeightedMSE(rcDtParam.compID, piOrg[3  ], piCur[3  ], uiShift, piOrgLuma[size_t(3)<<cShift] );   // piOrg[3] - piCur[3]; uiSum += Distortion(( iTemp * iTemp ) >> uiShift);
    piOrg += iStrideOrg;
    piCur += iStrideCur;
    piOrgLuma += iStrideOrgLuma<<cShift;
  }
  return ( uiSum );
}

Distortion RdCost::xGetSSE8_WTD( const DistParam &rcDtParam )
{
  if( rcDtParam.applyWeight )
  {
    CHECK( rcDtParam.org.width != 8, "" );
    return RdCostWeightPrediction::xGetSSEw( rcDtParam );
  }

        int  iRows = rcDtParam.org.height;
  const Pel* piOrg = rcDtParam.org.buf;
  const Pel* piCur = rcDtParam.cur.buf;
  const int  iStrideCur = rcDtParam.cur.stride;
  const int  iStrideOrg = rcDtParam.org.stride;
  const Pel* piOrgLuma        = rcDtParam.orgLuma.buf;
  const size_t  iStrideOrgLuma   = rcDtParam.orgLuma.stride;
  const size_t  cShift           = (rcDtParam.compID==COMPONENT_Y) ? 0 : 1; // assume 420, could use getComponentScaleX, getComponentScaleY
 
  Distortion uiSum   = 0;
  uint32_t uiShift = DISTORTION_PRECISION_ADJUSTMENT(rcDtParam.bitDepth) << 1;
  for( ; iRows != 0; iRows-- )
  {
    uiSum += getWeightedMSE(rcDtParam.compID, piOrg[0  ], piCur[0  ], uiShift, piOrgLuma[0  ]);   // piOrg[0] - piCur[0]; uiSum += Distortion(( iTemp * iTemp ) >> uiShift);
    uiSum += getWeightedMSE(rcDtParam.compID, piOrg[1  ], piCur[1  ], uiShift, piOrgLuma[size_t(1)<<cShift  ]);  // piOrg[1] - piCur[1]; uiSum += Distortion(( iTemp * iTemp ) >> uiShift);
    uiSum += getWeightedMSE(rcDtParam.compID, piOrg[2  ], piCur[2  ], uiShift, piOrgLuma[size_t(2)<<cShift  ]);  //piOrg[2] - piCur[2]; uiSum += Distortion(( iTemp * iTemp ) >> uiShift);
    uiSum += getWeightedMSE(rcDtParam.compID, piOrg[3  ], piCur[3  ], uiShift, piOrgLuma[size_t(3)<<cShift  ]);  // piOrg[3] - piCur[3]; uiSum += Distortion(( iTemp * iTemp ) >> uiShift);
    uiSum += getWeightedMSE(rcDtParam.compID, piOrg[4  ], piCur[4  ], uiShift, piOrgLuma[size_t(4)<<cShift  ]);  // piOrg[4] - piCur[4]; uiSum += Distortion(( iTemp * iTemp ) >> uiShift);
    uiSum += getWeightedMSE(rcDtParam.compID, piOrg[5  ], piCur[5  ], uiShift, piOrgLuma[size_t(5)<<cShift  ]);  // piOrg[5] - piCur[5]; uiSum += Distortion(( iTemp * iTemp ) >> uiShift);
    uiSum += getWeightedMSE(rcDtParam.compID, piOrg[6  ], piCur[6  ], uiShift, piOrgLuma[size_t(6)<<cShift  ]);  // piOrg[6] - piCur[6]; uiSum += Distortion(( iTemp * iTemp ) >> uiShift);
    uiSum += getWeightedMSE(rcDtParam.compID, piOrg[7  ], piCur[7  ], uiShift, piOrgLuma[size_t(7)<<cShift  ]);  // piOrg[7] - piCur[7]; uiSum += Distortion(( iTemp * iTemp ) >> uiShift);
    piOrg += iStrideOrg;
    piCur += iStrideCur;
    piOrgLuma += iStrideOrgLuma<<cShift;
  }
  return ( uiSum );
}

Distortion RdCost::xGetSSE16_WTD( const DistParam &rcDtParam )
{
  if( rcDtParam.applyWeight )
  {
    CHECK( rcDtParam.org.width != 16, "" );
    return RdCostWeightPrediction::xGetSSEw( rcDtParam );
  }
        int  iRows = rcDtParam.org.height;
  const Pel* piOrg = rcDtParam.org.buf;
  const Pel* piCur = rcDtParam.cur.buf;
  const int  iStrideCur = rcDtParam.cur.stride;
  const int  iStrideOrg = rcDtParam.org.stride;
  const Pel* piOrgLuma        = rcDtParam.orgLuma.buf;
  const size_t  iStrideOrgLuma   = rcDtParam.orgLuma.stride;
  const size_t  cShift           = (rcDtParam.compID==COMPONENT_Y) ? 0 : 1; // assume 420, could use getComponentScaleX, getComponentScaleY
  
  Distortion uiSum   = 0;
  uint32_t uiShift = DISTORTION_PRECISION_ADJUSTMENT(rcDtParam.bitDepth) << 1;
  for( ; iRows != 0; iRows-- )
  {
    uiSum += getWeightedMSE(rcDtParam.compID, piOrg[0  ], piCur[0  ], uiShift, piOrgLuma[0  ]);  // piOrg[ 0] - piCur[ 0]; uiSum += Distortion(( iTemp * iTemp ) >> uiShift);
    uiSum += getWeightedMSE(rcDtParam.compID, piOrg[1  ], piCur[1  ], uiShift, piOrgLuma[size_t(1)<<cShift  ]);  //piOrg[ 1] - piCur[ 1]; uiSum += Distortion(( iTemp * iTemp ) >> uiShift);
    uiSum += getWeightedMSE(rcDtParam.compID, piOrg[2  ], piCur[2  ], uiShift, piOrgLuma[size_t(2)<<cShift  ]);  //piOrg[ 2] - piCur[ 2]; uiSum += Distortion(( iTemp * iTemp ) >> uiShift);
    uiSum += getWeightedMSE(rcDtParam.compID, piOrg[3  ], piCur[3  ], uiShift, piOrgLuma[size_t(3)<<cShift  ]);  //piOrg[ 3] - piCur[ 3]; uiSum += Distortion(( iTemp * iTemp ) >> uiShift);
    uiSum += getWeightedMSE(rcDtParam.compID, piOrg[4  ], piCur[4  ], uiShift, piOrgLuma[size_t(4)<<cShift  ]);  //piOrg[ 4] - piCur[ 4]; uiSum += Distortion(( iTemp * iTemp ) >> uiShift);
    uiSum += getWeightedMSE(rcDtParam.compID, piOrg[5  ], piCur[5  ], uiShift, piOrgLuma[size_t(5)<<cShift  ]);  //piOrg[ 5] - piCur[ 5]; uiSum += Distortion(( iTemp * iTemp ) >> uiShift);
    uiSum += getWeightedMSE(rcDtParam.compID, piOrg[6  ], piCur[6  ], uiShift, piOrgLuma[size_t(6)<<cShift  ]);  //piOrg[ 6] - piCur[ 6]; uiSum += Distortion(( iTemp * iTemp ) >> uiShift);
    uiSum += getWeightedMSE(rcDtParam.compID, piOrg[7  ], piCur[7  ], uiShift, piOrgLuma[size_t(7)<<cShift  ]);  //piOrg[ 7] - piCur[ 7]; uiSum += Distortion(( iTemp * iTemp ) >> uiShift);
    uiSum += getWeightedMSE(rcDtParam.compID, piOrg[8  ], piCur[8  ], uiShift, piOrgLuma[size_t(8)<<cShift  ]);  //piOrg[ 8] - piCur[ 8]; uiSum += Distortion(( iTemp * iTemp ) >> uiShift);
    uiSum += getWeightedMSE(rcDtParam.compID, piOrg[9  ], piCur[9  ], uiShift, piOrgLuma[size_t(9)<<cShift  ]);  //piOrg[ 9] - piCur[ 9]; uiSum += Distortion(( iTemp * iTemp ) >> uiShift);
    uiSum += getWeightedMSE(rcDtParam.compID, piOrg[10 ], piCur[10 ], uiShift, piOrgLuma[size_t(10)<<cShift  ]);  //piOrg[10] - piCur[10]; uiSum += Distortion(( iTemp * iTemp ) >> uiShift);
    uiSum += getWeightedMSE(rcDtParam.compID, piOrg[11 ], piCur[11 ], uiShift, piOrgLuma[size_t(11)<<cShift  ]);  //piOrg[11] - piCur[11]; uiSum += Distortion(( iTemp * iTemp ) >> uiShift);
    uiSum += getWeightedMSE(rcDtParam.compID, piOrg[12 ], piCur[12 ], uiShift, piOrgLuma[size_t(12)<<cShift  ]);  //piOrg[12] - piCur[12]; uiSum += Distortion(( iTemp * iTemp ) >> uiShift);
    uiSum += getWeightedMSE(rcDtParam.compID, piOrg[13 ], piCur[13 ], uiShift, piOrgLuma[size_t(13)<<cShift  ]);  //piOrg[13] - piCur[13]; uiSum += Distortion(( iTemp * iTemp ) >> uiShift);
    uiSum += getWeightedMSE(rcDtParam.compID, piOrg[14 ], piCur[14 ], uiShift, piOrgLuma[size_t(14)<<cShift  ]);  //piOrg[14] - piCur[14]; uiSum += Distortion(( iTemp * iTemp ) >> uiShift);
    uiSum += getWeightedMSE(rcDtParam.compID, piOrg[15 ], piCur[15 ], uiShift, piOrgLuma[size_t(15)<<cShift  ]);  //piOrg[15] - piCur[15]; uiSum += Distortion(( iTemp * iTemp ) >> uiShift);
    piOrg += iStrideOrg;
    piCur += iStrideCur;
    piOrgLuma += iStrideOrgLuma<<cShift;
  }
  return ( uiSum );
}

Distortion RdCost::xGetSSE16N_WTD( const DistParam &rcDtParam )
{
  if( rcDtParam.applyWeight )
  {
    return RdCostWeightPrediction::xGetSSEw( rcDtParam );
  }
        int  iRows = rcDtParam.org.height;
  const Pel* piOrg = rcDtParam.org.buf;
  const Pel* piCur = rcDtParam.cur.buf;
  const int  iCols = rcDtParam.org.width;
  const int  iStrideCur = rcDtParam.cur.stride;
  const int  iStrideOrg = rcDtParam.org.stride;
  const Pel* piOrgLuma        = rcDtParam.orgLuma.buf;
  const size_t  iStrideOrgLuma   = rcDtParam.orgLuma.stride;
  const size_t  cShift           = (rcDtParam.compID==COMPONENT_Y) ? 0 : 1; // assume 420, could use getComponentScaleX, getComponentScaleY
  Distortion uiSum   = 0;
  uint32_t uiShift = DISTORTION_PRECISION_ADJUSTMENT(rcDtParam.bitDepth) << 1;
  for( ; iRows != 0; iRows-- )
  {
    for (int n = 0; n < iCols; n+=16 )
    {
      uiSum += getWeightedMSE(rcDtParam.compID, piOrg[n+0 ], piCur[n+0 ], uiShift, piOrgLuma[size_t(n+0)<<cShift ]);  // iTemp = piOrg[n+ 0] - piCur[n+ 0]; uiSum += Distortion(( iTemp * iTemp ) >> uiShift);
      uiSum += getWeightedMSE(rcDtParam.compID, piOrg[n+1 ], piCur[n+1 ], uiShift, piOrgLuma[size_t(n+1)<<cShift ]);  // iTemp = piOrg[n+ 1] - piCur[n+ 1]; uiSum += Distortion(( iTemp * iTemp ) >> uiShift);
      uiSum += getWeightedMSE(rcDtParam.compID, piOrg[n+2 ], piCur[n+2 ], uiShift, piOrgLuma[size_t(n+2)<<cShift ]);  // iTemp = piOrg[n+ 2] - piCur[n+ 2]; uiSum += Distortion(( iTemp * iTemp ) >> uiShift);
      uiSum += getWeightedMSE(rcDtParam.compID, piOrg[n+3 ], piCur[n+3 ], uiShift, piOrgLuma[size_t(n+3)<<cShift ]);  // iTemp = piOrg[n+ 3] - piCur[n+ 3]; uiSum += Distortion(( iTemp * iTemp ) >> uiShift);
      uiSum += getWeightedMSE(rcDtParam.compID, piOrg[n+4 ], piCur[n+4 ], uiShift, piOrgLuma[size_t(n+4)<<cShift ]);  // iTemp = piOrg[n+ 4] - piCur[n+ 4]; uiSum += Distortion(( iTemp * iTemp ) >> uiShift);
      uiSum += getWeightedMSE(rcDtParam.compID, piOrg[n+5 ], piCur[n+5 ], uiShift, piOrgLuma[size_t(n+5)<<cShift ]);  // iTemp = piOrg[n+ 5] - piCur[n+ 5]; uiSum += Distortion(( iTemp * iTemp ) >> uiShift);
      uiSum += getWeightedMSE(rcDtParam.compID, piOrg[n+6 ], piCur[n+6 ], uiShift, piOrgLuma[size_t(n+6)<<cShift ]);  // iTemp = piOrg[n+ 6] - piCur[n+ 6]; uiSum += Distortion(( iTemp * iTemp ) >> uiShift);
      uiSum += getWeightedMSE(rcDtParam.compID, piOrg[n+7 ], piCur[n+7 ], uiShift, piOrgLuma[size_t(n+7)<<cShift ]);  // iTemp = piOrg[n+ 7] - piCur[n+ 7]; uiSum += Distortion(( iTemp * iTemp ) >> uiShift);
      uiSum += getWeightedMSE(rcDtParam.compID, piOrg[n+8 ], piCur[n+8 ], uiShift, piOrgLuma[size_t(n+8)<<cShift ]);  // iTemp = piOrg[n+ 8] - piCur[n+ 8]; uiSum += Distortion(( iTemp * iTemp ) >> uiShift);
      uiSum += getWeightedMSE(rcDtParam.compID, piOrg[n+9 ], piCur[n+9 ], uiShift, piOrgLuma[size_t(n+9)<<cShift ]);  // iTemp = piOrg[n+ 9] - piCur[n+ 9]; uiSum += Distortion(( iTemp * iTemp ) >> uiShift);
      uiSum += getWeightedMSE(rcDtParam.compID, piOrg[n+10], piCur[n+10], uiShift, piOrgLuma[size_t(n+10)<<cShift ]);  // iTemp = piOrg[n+10] - piCur[n+10]; uiSum += Distortion(( iTemp * iTemp ) >> uiShift);
      uiSum += getWeightedMSE(rcDtParam.compID, piOrg[n+11], piCur[n+11], uiShift, piOrgLuma[size_t(n+11)<<cShift ]);  // iTemp = piOrg[n+11] - piCur[n+11]; uiSum += Distortion(( iTemp * iTemp ) >> uiShift);
      uiSum += getWeightedMSE(rcDtParam.compID, piOrg[n+12], piCur[n+12], uiShift, piOrgLuma[size_t(n+12)<<cShift]);  // iTemp = piOrg[n+12] - piCur[n+12]; uiSum += Distortion(( iTemp * iTemp ) >> uiShift);
      uiSum += getWeightedMSE(rcDtParam.compID, piOrg[n+13], piCur[n+13], uiShift, piOrgLuma[size_t(n+13)<<cShift ]);  // iTemp = piOrg[n+13] - piCur[n+13]; uiSum += Distortion(( iTemp * iTemp ) >> uiShift);
      uiSum += getWeightedMSE(rcDtParam.compID, piOrg[n+14], piCur[n+14], uiShift, piOrgLuma[size_t(n+14)<<cShift ]);  // iTemp = piOrg[n+14] - piCur[n+14]; uiSum += Distortion(( iTemp * iTemp ) >> uiShift);
      uiSum += getWeightedMSE(rcDtParam.compID, piOrg[n+15], piCur[n+15], uiShift, piOrgLuma[size_t(n+15)<<cShift ]);  // iTemp = piOrg[n+15] - piCur[n+15]; uiSum += Distortion(( iTemp * iTemp ) >> uiShift);
    }
    piOrg += iStrideOrg;
    piCur += iStrideCur;
    piOrgLuma += iStrideOrgLuma<<cShift;
  }
  return ( uiSum );
}

Distortion RdCost::xGetSSE32_WTD( const DistParam &rcDtParam )
{
  if( rcDtParam.applyWeight )
  {
    CHECK( rcDtParam.org.width != 32, "" );
    return RdCostWeightPrediction::xGetSSEw( rcDtParam );
  }
        int  iRows = rcDtParam.org.height;
  const Pel* piOrg = rcDtParam.org.buf;
  const Pel* piCur = rcDtParam.cur.buf;
  const int  iStrideCur = rcDtParam.cur.stride;
  const int  iStrideOrg = rcDtParam.org.stride;
  const Pel* piOrgLuma        = rcDtParam.orgLuma.buf;
  const size_t  iStrideOrgLuma   = rcDtParam.orgLuma.stride;
  const size_t  cShift           = (rcDtParam.compID==COMPONENT_Y) ? 0 : 1; // assume 420, could use getComponentScaleX, getComponentScaleY
  
  Distortion uiSum   = 0;
  uint32_t uiShift = DISTORTION_PRECISION_ADJUSTMENT(rcDtParam.bitDepth) << 1;
  for( ; iRows != 0; iRows-- )
  {
    uiSum += getWeightedMSE(rcDtParam.compID, piOrg[0 ], piCur[0 ], uiShift, piOrgLuma[size_t(0) ]);  // iTemp = piOrg[ 0] - piCur[ 0]; uiSum += Distortion(( iTemp * iTemp ) >> uiShift);
    uiSum += getWeightedMSE(rcDtParam.compID, piOrg[1 ], piCur[1 ], uiShift, piOrgLuma[size_t(1)<<cShift ]);  // iTemp = piOrg[ 1] - piCur[ 1]; uiSum += Distortion(( iTemp * iTemp ) >> uiShift);
    uiSum += getWeightedMSE(rcDtParam.compID, piOrg[2 ], piCur[2 ], uiShift, piOrgLuma[size_t(2)<<cShift ]);  // iTemp = piOrg[ 2] - piCur[ 2]; uiSum += Distortion(( iTemp * iTemp ) >> uiShift);
    uiSum += getWeightedMSE(rcDtParam.compID, piOrg[3 ], piCur[3 ], uiShift, piOrgLuma[size_t(3)<<cShift ]);  // iTemp = piOrg[ 3] - piCur[ 3]; uiSum += Distortion(( iTemp * iTemp ) >> uiShift);
    uiSum += getWeightedMSE(rcDtParam.compID, piOrg[4 ], piCur[4 ], uiShift, piOrgLuma[size_t(4)<<cShift ]);  // iTemp = piOrg[ 4] - piCur[ 4]; uiSum += Distortion(( iTemp * iTemp ) >> uiShift);
    uiSum += getWeightedMSE(rcDtParam.compID, piOrg[5 ], piCur[5 ], uiShift, piOrgLuma[size_t(5)<<cShift ]);  // iTemp = piOrg[ 5] - piCur[ 5]; uiSum += Distortion(( iTemp * iTemp ) >> uiShift);
    uiSum += getWeightedMSE(rcDtParam.compID, piOrg[6 ], piCur[6 ], uiShift, piOrgLuma[size_t(6)<<cShift ]);  // iTemp = piOrg[ 6] - piCur[ 6]; uiSum += Distortion(( iTemp * iTemp ) >> uiShift);
    uiSum += getWeightedMSE(rcDtParam.compID, piOrg[7 ], piCur[7 ], uiShift, piOrgLuma[size_t(7)<<cShift ]);  // iTemp = piOrg[ 7] - piCur[ 7]; uiSum += Distortion(( iTemp * iTemp ) >> uiShift);
    uiSum += getWeightedMSE(rcDtParam.compID, piOrg[8 ], piCur[8 ], uiShift, piOrgLuma[size_t(8)<<cShift ]);  // iTemp = piOrg[ 8] - piCur[ 8]; uiSum += Distortion(( iTemp * iTemp ) >> uiShift);
    uiSum += getWeightedMSE(rcDtParam.compID, piOrg[9 ], piCur[9 ], uiShift, piOrgLuma[size_t(9)<<cShift ]);  // iTemp = piOrg[ 9] - piCur[ 9]; uiSum += Distortion(( iTemp * iTemp ) >> uiShift);
    uiSum += getWeightedMSE(rcDtParam.compID, piOrg[10], piCur[10], uiShift, piOrgLuma[size_t(10)<<cShift ]);  // iTemp = piOrg[10] - piCur[10]; uiSum += Distortion(( iTemp * iTemp ) >> uiShift);
    uiSum += getWeightedMSE(rcDtParam.compID, piOrg[11], piCur[11], uiShift, piOrgLuma[size_t(11)<<cShift ]);  // iTemp = piOrg[11] - piCur[11]; uiSum += Distortion(( iTemp * iTemp ) >> uiShift);
    uiSum += getWeightedMSE(rcDtParam.compID, piOrg[12], piCur[12], uiShift, piOrgLuma[size_t(12)<<cShift ]);  // iTemp = piOrg[12] - piCur[12]; uiSum += Distortion(( iTemp * iTemp ) >> uiShift);
    uiSum += getWeightedMSE(rcDtParam.compID, piOrg[13], piCur[13], uiShift, piOrgLuma[size_t(13)<<cShift ]);  // iTemp = piOrg[13] - piCur[13]; uiSum += Distortion(( iTemp * iTemp ) >> uiShift);
    uiSum += getWeightedMSE(rcDtParam.compID, piOrg[14], piCur[14], uiShift, piOrgLuma[size_t(14)<<cShift ]);  // iTemp = piOrg[14] - piCur[14]; uiSum += Distortion(( iTemp * iTemp ) >> uiShift);
    uiSum += getWeightedMSE(rcDtParam.compID, piOrg[15], piCur[15], uiShift, piOrgLuma[size_t(15)<<cShift ]);  // iTemp = piOrg[15] - piCur[15]; uiSum += Distortion(( iTemp * iTemp ) >> uiShift);
    uiSum += getWeightedMSE(rcDtParam.compID, piOrg[16], piCur[16], uiShift, piOrgLuma[size_t(16)<<cShift ]);  //  iTemp = piOrg[16] - piCur[16]; uiSum += Distortion(( iTemp * iTemp ) >> uiShift);
    uiSum += getWeightedMSE(rcDtParam.compID, piOrg[17], piCur[17], uiShift, piOrgLuma[size_t(17)<<cShift ]);  //  iTemp = piOrg[17] - piCur[17]; uiSum += Distortion(( iTemp * iTemp ) >> uiShift);
    uiSum += getWeightedMSE(rcDtParam.compID, piOrg[18], piCur[18], uiShift, piOrgLuma[size_t(18)<<cShift ]);  //  iTemp = piOrg[18] - piCur[18]; uiSum += Distortion(( iTemp * iTemp ) >> uiShift);
    uiSum += getWeightedMSE(rcDtParam.compID, piOrg[19], piCur[19], uiShift, piOrgLuma[size_t(19)<<cShift ]);  //  iTemp = piOrg[19] - piCur[19]; uiSum += Distortion(( iTemp * iTemp ) >> uiShift);
    uiSum += getWeightedMSE(rcDtParam.compID, piOrg[20], piCur[20], uiShift, piOrgLuma[size_t(20)<<cShift ]);  //  iTemp = piOrg[20] - piCur[20]; uiSum += Distortion(( iTemp * iTemp ) >> uiShift);
    uiSum += getWeightedMSE(rcDtParam.compID, piOrg[21], piCur[21], uiShift, piOrgLuma[size_t(21)<<cShift ]);  //  iTemp = piOrg[21] - piCur[21]; uiSum += Distortion(( iTemp * iTemp ) >> uiShift);
    uiSum += getWeightedMSE(rcDtParam.compID, piOrg[22], piCur[22], uiShift, piOrgLuma[size_t(22)<<cShift ]);  //  iTemp = piOrg[22] - piCur[22]; uiSum += Distortion(( iTemp * iTemp ) >> uiShift);
    uiSum += getWeightedMSE(rcDtParam.compID, piOrg[23], piCur[23], uiShift, piOrgLuma[size_t(23)<<cShift ]);  //  iTemp = piOrg[23] - piCur[23]; uiSum += Distortion(( iTemp * iTemp ) >> uiShift);
    uiSum += getWeightedMSE(rcDtParam.compID, piOrg[24], piCur[24], uiShift, piOrgLuma[size_t(24)<<cShift ]);  //  iTemp = piOrg[24] - piCur[24]; uiSum += Distortion(( iTemp * iTemp ) >> uiShift);
    uiSum += getWeightedMSE(rcDtParam.compID, piOrg[25], piCur[25], uiShift, piOrgLuma[size_t(25)<<cShift ]);  //  iTemp = piOrg[25] - piCur[25]; uiSum += Distortion(( iTemp * iTemp ) >> uiShift);
    uiSum += getWeightedMSE(rcDtParam.compID, piOrg[26], piCur[26], uiShift, piOrgLuma[size_t(26)<<cShift ]);  //  iTemp = piOrg[26] - piCur[26]; uiSum += Distortion(( iTemp * iTemp ) >> uiShift);
    uiSum += getWeightedMSE(rcDtParam.compID, piOrg[27], piCur[27], uiShift, piOrgLuma[size_t(27)<<cShift ]);  //  iTemp = piOrg[27] - piCur[27]; uiSum += Distortion(( iTemp * iTemp ) >> uiShift);
    uiSum += getWeightedMSE(rcDtParam.compID, piOrg[28], piCur[28], uiShift, piOrgLuma[size_t(28)<<cShift ]);  //  iTemp = piOrg[28] - piCur[28]; uiSum += Distortion(( iTemp * iTemp ) >> uiShift);
    uiSum += getWeightedMSE(rcDtParam.compID, piOrg[29], piCur[29], uiShift, piOrgLuma[size_t(29)<<cShift ]);  //  iTemp = piOrg[29] - piCur[29]; uiSum += Distortion(( iTemp * iTemp ) >> uiShift);
    uiSum += getWeightedMSE(rcDtParam.compID, piOrg[30], piCur[30], uiShift, piOrgLuma[size_t(30)<<cShift ]);  //  iTemp = piOrg[30] - piCur[30]; uiSum += Distortion(( iTemp * iTemp ) >> uiShift);
    uiSum += getWeightedMSE(rcDtParam.compID, piOrg[31], piCur[31], uiShift, piOrgLuma[size_t(31)<<cShift ]);  //  iTemp = piOrg[31] - piCur[31]; uiSum += Distortion(( iTemp * iTemp ) >> uiShift);
    piOrg += iStrideOrg;
    piCur += iStrideCur;
    piOrgLuma += iStrideOrgLuma<<cShift;
  }
  return ( uiSum );
}

Distortion RdCost::xGetSSE64_WTD( const DistParam &rcDtParam )
{
  if( rcDtParam.applyWeight )
  {
    CHECK( rcDtParam.org.width != 64, "" );
    return RdCostWeightPrediction::xGetSSEw( rcDtParam );
  }
        int  iRows = rcDtParam.org.height;
  const Pel* piOrg = rcDtParam.org.buf;
  const Pel* piCur = rcDtParam.cur.buf;
  const int  iStrideCur = rcDtParam.cur.stride;
  const int  iStrideOrg = rcDtParam.org.stride;
  const Pel* piOrgLuma        = rcDtParam.orgLuma.buf;
  const size_t iStrideOrgLuma   = rcDtParam.orgLuma.stride;
  const size_t cShift           = (rcDtParam.compID==COMPONENT_Y) ? 0 : 1; // assume 420, could use getComponentScaleX, getComponentScaleY
 
  Distortion uiSum   = 0;
  uint32_t uiShift = DISTORTION_PRECISION_ADJUSTMENT((rcDtParam.bitDepth)) << 1;
  for( ; iRows != 0; iRows-- )
  {
    uiSum += getWeightedMSE(rcDtParam.compID, piOrg[0 ], piCur[0 ], uiShift, piOrgLuma[size_t(0) ]);  // iTemp = piOrg[ 0] - piCur[ 0]; uiSum += Distortion(( iTemp * iTemp ) >> uiShift);
    uiSum += getWeightedMSE(rcDtParam.compID, piOrg[1 ], piCur[1 ], uiShift, piOrgLuma[size_t(1)<<cShift ]);  // iTemp = piOrg[ 1] - piCur[ 1]; uiSum += Distortion(( iTemp * iTemp ) >> uiShift);
    uiSum += getWeightedMSE(rcDtParam.compID, piOrg[2 ], piCur[2 ], uiShift, piOrgLuma[size_t(2)<<cShift ]);  // iTemp = piOrg[ 2] - piCur[ 2]; uiSum += Distortion(( iTemp * iTemp ) >> uiShift);
    uiSum += getWeightedMSE(rcDtParam.compID, piOrg[3 ], piCur[3 ], uiShift, piOrgLuma[size_t(3)<<cShift ]);  // iTemp = piOrg[ 3] - piCur[ 3]; uiSum += Distortion(( iTemp * iTemp ) >> uiShift);
    uiSum += getWeightedMSE(rcDtParam.compID, piOrg[4 ], piCur[4 ], uiShift, piOrgLuma[size_t(4)<<cShift ]);  // iTemp = piOrg[ 4] - piCur[ 4]; uiSum += Distortion(( iTemp * iTemp ) >> uiShift);
    uiSum += getWeightedMSE(rcDtParam.compID, piOrg[5 ], piCur[5 ], uiShift, piOrgLuma[size_t(5)<<cShift ]);  // iTemp = piOrg[ 5] - piCur[ 5]; uiSum += Distortion(( iTemp * iTemp ) >> uiShift);
    uiSum += getWeightedMSE(rcDtParam.compID, piOrg[6 ], piCur[6 ], uiShift, piOrgLuma[size_t(6)<<cShift ]);  // iTemp = piOrg[ 6] - piCur[ 6]; uiSum += Distortion(( iTemp * iTemp ) >> uiShift);
    uiSum += getWeightedMSE(rcDtParam.compID, piOrg[7 ], piCur[7 ], uiShift, piOrgLuma[size_t(7)<<cShift ]);  // iTemp = piOrg[ 7] - piCur[ 7]; uiSum += Distortion(( iTemp * iTemp ) >> uiShift);
    uiSum += getWeightedMSE(rcDtParam.compID, piOrg[8 ], piCur[8 ], uiShift, piOrgLuma[size_t(8)<<cShift ]);  // iTemp = piOrg[ 8] - piCur[ 8]; uiSum += Distortion(( iTemp * iTemp ) >> uiShift);
    uiSum += getWeightedMSE(rcDtParam.compID, piOrg[9 ], piCur[9 ], uiShift, piOrgLuma[size_t(9)<<cShift ]);  // iTemp = piOrg[ 9] - piCur[ 9]; uiSum += Distortion(( iTemp * iTemp ) >> uiShift);
    uiSum += getWeightedMSE(rcDtParam.compID, piOrg[10], piCur[10], uiShift, piOrgLuma[size_t(10)<<cShift]);  // iTemp = piOrg[10] - piCur[10]; uiSum += Distortion(( iTemp * iTemp ) >> uiShift);
    uiSum += getWeightedMSE(rcDtParam.compID, piOrg[11], piCur[11], uiShift, piOrgLuma[size_t(11)<<cShift]);  // iTemp = piOrg[11] - piCur[11]; uiSum += Distortion(( iTemp * iTemp ) >> uiShift);
    uiSum += getWeightedMSE(rcDtParam.compID, piOrg[12], piCur[12], uiShift, piOrgLuma[size_t(12)<<cShift]);  // iTemp = piOrg[12] - piCur[12]; uiSum += Distortion(( iTemp * iTemp ) >> uiShift);
    uiSum += getWeightedMSE(rcDtParam.compID, piOrg[13], piCur[13], uiShift, piOrgLuma[size_t(13)<<cShift]);  // iTemp = piOrg[13] - piCur[13]; uiSum += Distortion(( iTemp * iTemp ) >> uiShift);
    uiSum += getWeightedMSE(rcDtParam.compID, piOrg[14], piCur[14], uiShift, piOrgLuma[size_t(14)<<cShift]);  // iTemp = piOrg[14] - piCur[14]; uiSum += Distortion(( iTemp * iTemp ) >> uiShift);
    uiSum += getWeightedMSE(rcDtParam.compID, piOrg[15], piCur[15], uiShift, piOrgLuma[size_t(15)<<cShift]);  // iTemp = piOrg[15] - piCur[15]; uiSum += Distortion(( iTemp * iTemp ) >> uiShift);
    uiSum += getWeightedMSE(rcDtParam.compID, piOrg[16], piCur[16], uiShift, piOrgLuma[size_t(16)<<cShift]);  //  iTemp = piOrg[16] - piCur[16]; uiSum += Distortion(( iTemp * iTemp ) >> uiShift);
    uiSum += getWeightedMSE(rcDtParam.compID, piOrg[17], piCur[17], uiShift, piOrgLuma[size_t(17)<<cShift]);  //  iTemp = piOrg[17] - piCur[17]; uiSum += Distortion(( iTemp * iTemp ) >> uiShift);
    uiSum += getWeightedMSE(rcDtParam.compID, piOrg[18], piCur[18], uiShift, piOrgLuma[size_t(18)<<cShift]);  //  iTemp = piOrg[18] - piCur[18]; uiSum += Distortion(( iTemp * iTemp ) >> uiShift);
    uiSum += getWeightedMSE(rcDtParam.compID, piOrg[19], piCur[19], uiShift, piOrgLuma[size_t(19)<<cShift]);  //  iTemp = piOrg[19] - piCur[19]; uiSum += Distortion(( iTemp * iTemp ) >> uiShift);
    uiSum += getWeightedMSE(rcDtParam.compID, piOrg[20], piCur[20], uiShift, piOrgLuma[size_t(20)<<cShift]);  //  iTemp = piOrg[20] - piCur[20]; uiSum += Distortion(( iTemp * iTemp ) >> uiShift);
    uiSum += getWeightedMSE(rcDtParam.compID, piOrg[21], piCur[21], uiShift, piOrgLuma[size_t(21)<<cShift]);  //  iTemp = piOrg[21] - piCur[21]; uiSum += Distortion(( iTemp * iTemp ) >> uiShift);
    uiSum += getWeightedMSE(rcDtParam.compID, piOrg[22], piCur[22], uiShift, piOrgLuma[size_t(22)<<cShift]);  //  iTemp = piOrg[22] - piCur[22]; uiSum += Distortion(( iTemp * iTemp ) >> uiShift);
    uiSum += getWeightedMSE(rcDtParam.compID, piOrg[23], piCur[23], uiShift, piOrgLuma[size_t(23)<<cShift]);  //  iTemp = piOrg[23] - piCur[23]; uiSum += Distortion(( iTemp * iTemp ) >> uiShift);
    uiSum += getWeightedMSE(rcDtParam.compID, piOrg[24], piCur[24], uiShift, piOrgLuma[size_t(24)<<cShift]);  //  iTemp = piOrg[24] - piCur[24]; uiSum += Distortion(( iTemp * iTemp ) >> uiShift);
    uiSum += getWeightedMSE(rcDtParam.compID, piOrg[25], piCur[25], uiShift, piOrgLuma[size_t(25)<<cShift]);  //  iTemp = piOrg[25] - piCur[25]; uiSum += Distortion(( iTemp * iTemp ) >> uiShift);
    uiSum += getWeightedMSE(rcDtParam.compID, piOrg[26], piCur[26], uiShift, piOrgLuma[size_t(26)<<cShift]);  //  iTemp = piOrg[26] - piCur[26]; uiSum += Distortion(( iTemp * iTemp ) >> uiShift);
    uiSum += getWeightedMSE(rcDtParam.compID, piOrg[27], piCur[27], uiShift, piOrgLuma[size_t(27)<<cShift]);  //  iTemp = piOrg[27] - piCur[27]; uiSum += Distortion(( iTemp * iTemp ) >> uiShift);
    uiSum += getWeightedMSE(rcDtParam.compID, piOrg[28], piCur[28], uiShift, piOrgLuma[size_t(28)<<cShift]);  //  iTemp = piOrg[28] - piCur[28]; uiSum += Distortion(( iTemp * iTemp ) >> uiShift);
    uiSum += getWeightedMSE(rcDtParam.compID, piOrg[29], piCur[29], uiShift, piOrgLuma[size_t(29)<<cShift]);  //  iTemp = piOrg[29] - piCur[29]; uiSum += Distortion(( iTemp * iTemp ) >> uiShift);
    uiSum += getWeightedMSE(rcDtParam.compID, piOrg[30], piCur[30], uiShift, piOrgLuma[size_t(30)<<cShift]);  //  iTemp = piOrg[30] - piCur[30]; uiSum += Distortion(( iTemp * iTemp ) >> uiShift);
    uiSum += getWeightedMSE(rcDtParam.compID, piOrg[31], piCur[31], uiShift, piOrgLuma[size_t(31)<<cShift]);  //  iTemp = piOrg[31] - piCur[31]; uiSum += Distortion(( iTemp * iTemp ) >> uiShift);
    uiSum += getWeightedMSE(rcDtParam.compID, piOrg[32], piCur[32], uiShift, piOrgLuma[size_t(32)<<cShift]);  // iTemp = piOrg[32] - piCur[32]; uiSum += Distortion(( iTemp * iTemp ) >> uiShift);
    uiSum += getWeightedMSE(rcDtParam.compID, piOrg[33], piCur[33], uiShift, piOrgLuma[size_t(33)<<cShift]);  // iTemp = piOrg[33] - piCur[33]; uiSum += Distortion(( iTemp * iTemp ) >> uiShift);
    uiSum += getWeightedMSE(rcDtParam.compID, piOrg[34], piCur[34], uiShift, piOrgLuma[size_t(34)<<cShift]);  // iTemp = piOrg[34] - piCur[34]; uiSum += Distortion(( iTemp * iTemp ) >> uiShift);
    uiSum += getWeightedMSE(rcDtParam.compID, piOrg[35], piCur[35], uiShift, piOrgLuma[size_t(35)<<cShift]);  // iTemp = piOrg[35] - piCur[35]; uiSum += Distortion(( iTemp * iTemp ) >> uiShift);
    uiSum += getWeightedMSE(rcDtParam.compID, piOrg[36], piCur[36], uiShift, piOrgLuma[size_t(36)<<cShift]);  // iTemp = piOrg[36] - piCur[36]; uiSum += Distortion(( iTemp * iTemp ) >> uiShift);
    uiSum += getWeightedMSE(rcDtParam.compID, piOrg[37], piCur[37], uiShift, piOrgLuma[size_t(37)<<cShift]);  // iTemp = piOrg[37] - piCur[37]; uiSum += Distortion(( iTemp * iTemp ) >> uiShift);
    uiSum += getWeightedMSE(rcDtParam.compID, piOrg[38], piCur[38], uiShift, piOrgLuma[size_t(38)<<cShift]);  // iTemp = piOrg[38] - piCur[38]; uiSum += Distortion(( iTemp * iTemp ) >> uiShift);
    uiSum += getWeightedMSE(rcDtParam.compID, piOrg[39], piCur[39], uiShift, piOrgLuma[size_t(39)<<cShift]);  // iTemp = piOrg[39] - piCur[39]; uiSum += Distortion(( iTemp * iTemp ) >> uiShift);
    uiSum += getWeightedMSE(rcDtParam.compID, piOrg[40], piCur[40], uiShift, piOrgLuma[size_t(40)<<cShift]);  // iTemp = piOrg[40] - piCur[40]; uiSum += Distortion(( iTemp * iTemp ) >> uiShift);
    uiSum += getWeightedMSE(rcDtParam.compID, piOrg[41], piCur[41], uiShift, piOrgLuma[size_t(41)<<cShift]);  // iTemp = piOrg[41] - piCur[41]; uiSum += Distortion(( iTemp * iTemp ) >> uiShift);
    uiSum += getWeightedMSE(rcDtParam.compID, piOrg[42], piCur[42], uiShift, piOrgLuma[size_t(42)<<cShift]);  // iTemp = piOrg[42] - piCur[42]; uiSum += Distortion(( iTemp * iTemp ) >> uiShift);
    uiSum += getWeightedMSE(rcDtParam.compID, piOrg[43], piCur[43], uiShift, piOrgLuma[size_t(43)<<cShift]);  // iTemp = piOrg[43] - piCur[43]; uiSum += Distortion(( iTemp * iTemp ) >> uiShift);
    uiSum += getWeightedMSE(rcDtParam.compID, piOrg[44], piCur[44], uiShift, piOrgLuma[size_t(44)<<cShift]);  // iTemp = piOrg[44] - piCur[44]; uiSum += Distortion(( iTemp * iTemp ) >> uiShift);
    uiSum += getWeightedMSE(rcDtParam.compID, piOrg[45], piCur[45], uiShift, piOrgLuma[size_t(45)<<cShift]);  // iTemp = piOrg[45] - piCur[45]; uiSum += Distortion(( iTemp * iTemp ) >> uiShift);
    uiSum += getWeightedMSE(rcDtParam.compID, piOrg[46], piCur[46], uiShift, piOrgLuma[size_t(46)<<cShift]);  // iTemp = piOrg[46] - piCur[46]; uiSum += Distortion(( iTemp * iTemp ) >> uiShift);
    uiSum += getWeightedMSE(rcDtParam.compID, piOrg[47], piCur[47], uiShift, piOrgLuma[size_t(47)<<cShift]);  // iTemp = piOrg[47] - piCur[47]; uiSum += Distortion(( iTemp * iTemp ) >> uiShift);
    uiSum += getWeightedMSE(rcDtParam.compID, piOrg[48], piCur[48], uiShift, piOrgLuma[size_t(48)<<cShift]);  // iTemp = piOrg[48] - piCur[48]; uiSum += Distortion(( iTemp * iTemp ) >> uiShift);
    uiSum += getWeightedMSE(rcDtParam.compID, piOrg[49], piCur[49], uiShift, piOrgLuma[size_t(49)<<cShift]);  // iTemp = piOrg[49] - piCur[49]; uiSum += Distortion(( iTemp * iTemp ) >> uiShift);
    uiSum += getWeightedMSE(rcDtParam.compID, piOrg[50], piCur[50], uiShift, piOrgLuma[size_t(50)<<cShift]);  // iTemp = piOrg[50] - piCur[50]; uiSum += Distortion(( iTemp * iTemp ) >> uiShift);
    uiSum += getWeightedMSE(rcDtParam.compID, piOrg[51], piCur[51], uiShift, piOrgLuma[size_t(51)<<cShift]);  // iTemp = piOrg[51] - piCur[51]; uiSum += Distortion(( iTemp * iTemp ) >> uiShift);
    uiSum += getWeightedMSE(rcDtParam.compID, piOrg[52], piCur[52], uiShift, piOrgLuma[size_t(52)<<cShift]);  // iTemp = piOrg[52] - piCur[52]; uiSum += Distortion(( iTemp * iTemp ) >> uiShift);
    uiSum += getWeightedMSE(rcDtParam.compID, piOrg[53], piCur[53], uiShift, piOrgLuma[size_t(53)<<cShift]);  // iTemp = piOrg[53] - piCur[53]; uiSum += Distortion(( iTemp * iTemp ) >> uiShift);
    uiSum += getWeightedMSE(rcDtParam.compID, piOrg[54], piCur[54], uiShift, piOrgLuma[size_t(54)<<cShift]);  // iTemp = piOrg[54] - piCur[54]; uiSum += Distortion(( iTemp * iTemp ) >> uiShift);
    uiSum += getWeightedMSE(rcDtParam.compID, piOrg[55], piCur[55], uiShift, piOrgLuma[size_t(55)<<cShift]);  // iTemp = piOrg[55] - piCur[55]; uiSum += Distortion(( iTemp * iTemp ) >> uiShift);
    uiSum += getWeightedMSE(rcDtParam.compID, piOrg[56], piCur[56], uiShift, piOrgLuma[size_t(56)<<cShift]);  // iTemp = piOrg[56] - piCur[56]; uiSum += Distortion(( iTemp * iTemp ) >> uiShift);
    uiSum += getWeightedMSE(rcDtParam.compID, piOrg[57], piCur[57], uiShift, piOrgLuma[size_t(57)<<cShift]);  // iTemp = piOrg[57] - piCur[57]; uiSum += Distortion(( iTemp * iTemp ) >> uiShift);
    uiSum += getWeightedMSE(rcDtParam.compID, piOrg[58], piCur[58], uiShift, piOrgLuma[size_t(58)<<cShift]);  // iTemp = piOrg[58] - piCur[58]; uiSum += Distortion(( iTemp * iTemp ) >> uiShift);
    uiSum += getWeightedMSE(rcDtParam.compID, piOrg[59], piCur[59], uiShift, piOrgLuma[size_t(59)<<cShift]);  // iTemp = piOrg[59] - piCur[59]; uiSum += Distortion(( iTemp * iTemp ) >> uiShift);
    uiSum += getWeightedMSE(rcDtParam.compID, piOrg[60], piCur[60], uiShift, piOrgLuma[size_t(60)<<cShift]);  // iTemp = piOrg[60] - piCur[60]; uiSum += Distortion(( iTemp * iTemp ) >> uiShift);
    uiSum += getWeightedMSE(rcDtParam.compID, piOrg[61], piCur[61], uiShift, piOrgLuma[size_t(61)<<cShift]);  // iTemp = piOrg[61] - piCur[61]; uiSum += Distortion(( iTemp * iTemp ) >> uiShift);
    uiSum += getWeightedMSE(rcDtParam.compID, piOrg[62], piCur[62], uiShift, piOrgLuma[size_t(62)<<cShift]);  // iTemp = piOrg[62] - piCur[62]; uiSum += Distortion(( iTemp * iTemp ) >> uiShift);
    uiSum += getWeightedMSE(rcDtParam.compID, piOrg[63], piCur[63], uiShift, piOrgLuma[size_t(63)<<cShift]);  // iTemp = piOrg[63] - piCur[63]; uiSum += Distortion(( iTemp * iTemp ) >> uiShift);
    piOrg += iStrideOrg;
    piCur += iStrideCur;
    piOrgLuma += iStrideOrgLuma<<cShift;
  }
  return ( uiSum );
}
#endif


Pel orgCopy[MAX_CU_SIZE * MAX_CU_SIZE];

#if _OPENMP
#pragma omp threadprivate(orgCopy)
#endif

Distortion RdCost::xGetMRHADs( const DistParam &rcDtParam )
{
  const Pel offset = rcDtParam.org.meanDiff( rcDtParam.cur );

  PelBuf modOrg( orgCopy, rcDtParam.org );

  modOrg.copyFrom( rcDtParam.org );
  modOrg.subtract( offset );

  DistParam modDistParam = rcDtParam;
  modDistParam.org = modOrg;

  return m_afpDistortFunc[DF_HAD]( modDistParam );
}
//! \}<|MERGE_RESOLUTION|>--- conflicted
+++ resolved
@@ -345,11 +345,7 @@
   CHECK( useHadamard || rcDP.useMR, "only used in xDMVRCost with these default parameters (so far...)" );
 #else
   CHECK( useHadamard || rcDP.useMR || subShiftMode > 0, "only used in xDirectMCCost with these default parameters (so far...)" );
-<<<<<<< HEAD
-
-=======
 #endif
->>>>>>> 60f77b96
   if ( bioApplied )
   {
     rcDP.distFunc = m_afpDistortFunc[ DF_SAD_INTERMEDIATE_BITDEPTH ];
