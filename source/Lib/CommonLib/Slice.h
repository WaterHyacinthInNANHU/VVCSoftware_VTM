--- conflicted
+++ resolved
@@ -839,12 +839,9 @@
 #if JVET_M0142_CCLM_COLLOCATED_CHROMA
   bool              m_cclmCollocatedChromaFlag;
 #endif
-<<<<<<< HEAD
-=======
 #if JVET_M0303_IMPLICIT_MTS
   bool              m_MTS;
 #endif
->>>>>>> 60f77b96
 #if JVET_M0464_UNI_MTS
   bool              m_IntraMTS;                   // 18
   bool              m_InterMTS;                   // 19
@@ -852,13 +849,10 @@
   bool              m_IntraEMT;                   // 18
   bool              m_InterEMT;                   // 19
 #endif
-<<<<<<< HEAD
-=======
 #if JVET_M0140_SBT
   bool              m_SBT;
   uint8_t           m_MaxSbtSize;
 #endif
->>>>>>> 60f77b96
   bool              m_Affine;
   bool              m_AffineType;
   bool              m_GBi;                        //
@@ -919,8 +913,6 @@
   void      setCclmCollocatedChromaFlag( bool b )                                   { m_cclmCollocatedChromaFlag = b; }
   bool      getCclmCollocatedChromaFlag()                                 const     { return m_cclmCollocatedChromaFlag; }
 #endif
-<<<<<<< HEAD
-=======
 #if JVET_M0303_IMPLICIT_MTS
   void      setUseMTS             ( bool b )                                        { m_MTS = b; }
   bool      getUseMTS             ()                                      const     { return m_MTS; }
@@ -930,7 +922,6 @@
   bool      getUseImplicitMTS     ()                                      const     { return m_MTS && !m_IntraEMT && !m_InterEMT; }
 #endif
 #endif
->>>>>>> 60f77b96
 #if JVET_M0464_UNI_MTS
   void      setUseIntraMTS        ( bool b )                                        { m_IntraMTS = b; }
   bool      getUseIntraMTS        ()                                      const     { return m_IntraMTS; }
@@ -942,15 +933,12 @@
   void      setUseInterEMT        ( bool b )                                        { m_InterEMT = b; }
   bool      getUseInterEMT        ()                                      const     { return m_InterEMT; }
 #endif
-<<<<<<< HEAD
-=======
 #if JVET_M0140_SBT
   void      setUseSBT             ( bool b )                                        { m_SBT = b; }
   bool      getUseSBT             ()                                      const     { return m_SBT; }
   void      setMaxSbtSize         ( uint8_t val )                                   { m_MaxSbtSize = val; }
   uint8_t   getMaxSbtSize         ()                                      const     { return m_MaxSbtSize; }
 #endif
->>>>>>> 60f77b96
   void      setUseGBi             ( bool b )                                        { m_GBi = b; }
   bool      getUseGBi             ()                                      const     { return m_GBi; }
 #if LUMA_ADAPTIVE_DEBLOCKING_FILTER_QP_OFFSET
@@ -1008,15 +996,12 @@
   bool              m_bNoDepQuantConstraintFlag;
   bool              m_bNoSignDataHidingConstraintFlag;
 
-<<<<<<< HEAD
-=======
 #if JVET_M0246_AFFINE_AMVR
   bool              m_affineAmvrEnabledFlag;
 #endif
 #if JVET_M0147_DMVR
   bool              m_DMVR;
 #endif
->>>>>>> 60f77b96
 #if HEVC_VPS
   int               m_VPSId;
 #endif
@@ -1105,8 +1090,6 @@
 
   bool              m_wrapAroundEnabledFlag;
   unsigned          m_wrapAroundOffset;
-<<<<<<< HEAD
-=======
 #if JVET_M0483_IBC
   unsigned          m_IBCFlag;
 #endif
@@ -1114,7 +1097,6 @@
 #if JVET_M0427_INLOOP_RESHAPER
   bool              m_lumaReshapeEnable;
 #endif
->>>>>>> 60f77b96
 
 public:
 
@@ -1270,7 +1252,6 @@
 
   void                    setSAOEnabledFlag(bool bVal)                                                    { m_saoEnabledFlag = bVal;                                                    }
   bool                    getSAOEnabledFlag() const                                                       { return m_saoEnabledFlag;                                                    }
-<<<<<<< HEAD
 
   bool                    getALFEnabledFlag() const                                                       { return m_alfEnabledFlag; }
   void                    setALFEnabledFlag( bool b )                                                     { m_alfEnabledFlag = b; }
@@ -1281,30 +1262,14 @@
   void                    setBDOFEnabledFlag(bool b)                                                      { m_bdofEnabledFlag = b; }
   bool                    getBDOFEnabledFlag() const                                                      { return m_bdofEnabledFlag; }
 
-=======
-
-  bool                    getALFEnabledFlag() const                                                       { return m_alfEnabledFlag; }
-  void                    setALFEnabledFlag( bool b )                                                     { m_alfEnabledFlag = b; }
-
-  bool                    getSBTMVPEnabledFlag() const                                                    { return m_sbtmvpEnabledFlag; }
-  void                    setSBTMVPEnabledFlag(bool b)                                                    { m_sbtmvpEnabledFlag = b; }
-  
-  void                    setBDOFEnabledFlag(bool b)                                                      { m_bdofEnabledFlag = b; }
-  bool                    getBDOFEnabledFlag() const                                                      { return m_bdofEnabledFlag; }
-
->>>>>>> 60f77b96
 #if JVET_M0255_FRACMMVD_SWITCH
   bool                    getDisFracMmvdEnabledFlag() const                                               { return m_disFracMmvdEnabledFlag; }
   void                    setDisFracMmvdEnabledFlag( bool b )                                             { m_disFracMmvdEnabledFlag = b;    }
 #endif
-<<<<<<< HEAD
-
-=======
 #if JVET_M0147_DMVR
   bool                    getUseDMVR()const                                                               { return m_DMVR; }
   void                    setUseDMVR(bool b)                                                              { m_DMVR = b;    }
 #endif
->>>>>>> 60f77b96
   uint32_t                getMaxTLayers() const                                                           { return m_uiMaxTLayers; }
   void                    setMaxTLayers( uint32_t uiMaxTLayers )                                          { CHECK( uiMaxTLayers > MAX_TLAYER, "Invalid number T-layers" ); m_uiMaxTLayers = uiMaxTLayers; }
 
@@ -1354,8 +1319,6 @@
   bool                    getWrapAroundEnabledFlag() const                                                { return m_wrapAroundEnabledFlag;                                      }
   void                    setWrapAroundOffset(unsigned offset)                                            { m_wrapAroundOffset = offset;                                         }
   unsigned                getWrapAroundOffset() const                                                     { return m_wrapAroundOffset;                                           }
-<<<<<<< HEAD
-=======
 #if JVET_M0427_INLOOP_RESHAPER
   void                    setUseReshaper(bool b)                                                          { m_lumaReshapeEnable = b;                                                   }
   bool                    getUseReshaper() const                                                          { return m_lumaReshapeEnable;                                                }
@@ -1364,7 +1327,6 @@
   void                    setIBCFlag(unsigned IBCFlag)                                                    { m_IBCFlag = IBCFlag; }
   unsigned                getIBCFlag() const                                                              { return m_IBCFlag; }
 #endif
->>>>>>> 60f77b96
 };
 
 
@@ -1794,12 +1756,9 @@
 
   AlfSliceParam              m_alfSliceParam;
   LutMotionCand*             m_MotionCandLut;
-<<<<<<< HEAD
-=======
 #if JVET_M0427_INLOOP_RESHAPER
   SliceReshapeInfo           m_sliceReshapeInfo;
 #endif
->>>>>>> 60f77b96
 #if JVET_M0170_MRG_SHARELIST
 public:
   LutMotionCand*             m_MotionCandLuTsBkup;
@@ -2106,14 +2065,10 @@
 
   void                        updateMotionLUTs(LutMotionCand* lutMC, CodingUnit & cu);
   void                        copyMotionLUTs(LutMotionCand* Src, LutMotionCand* Dst);
-<<<<<<< HEAD
-
-=======
 #if JVET_M0427_INLOOP_RESHAPER
   const SliceReshapeInfo&     getReshapeInfo() const { return m_sliceReshapeInfo; }
         SliceReshapeInfo&     getReshapeInfo()       { return m_sliceReshapeInfo; }
 #endif
->>>>>>> 60f77b96
 protected:
   Picture*              xGetRefPic        (PicList& rcListPic, int poc);
   Picture*              xGetLongTermRefPic(PicList& rcListPic, int poc, bool pocHasMsb);
