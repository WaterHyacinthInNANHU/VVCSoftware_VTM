--- conflicted
+++ resolved
@@ -848,7 +848,6 @@
   uint32_t              m_interLayerRefIdx[MAX_VPS_LAYERS][MAX_VPS_LAYERS];
   bool                  m_vpsExtensionFlag;
 
-<<<<<<< HEAD
 #if JVET_Q0814_DPB
   std::vector<Size>             m_olsDpbPicSize;
   std::vector<int>              m_olsDpbParamsIdx;
@@ -865,16 +864,11 @@
   std::vector<int>              m_numOutputLayersInOls;
   std::vector<int>              m_numLayersInOls;
   std::vector<std::vector<int>> m_layerIdInOls;
-#endif
-
-=======
-#if JVET_P0288_PIC_OUTPUT
+#elif JVET_P0288_PIC_OUTPUT
 public:
   int                   m_targetOlsIdx;
 #endif
 
-
->>>>>>> f4fc5da2
 public:
                     VPS();
 
@@ -927,7 +921,11 @@
   bool              getVPSExtensionFlag() const                          { return m_vpsExtensionFlag;                                 }
   void              setVPSExtensionFlag(bool t)                          { m_vpsExtensionFlag = t;                                    }
 
-<<<<<<< HEAD
+#if JVET_P0288_PIC_OUTPUT
+  int               getTargetOlsIdx() { return m_targetOlsIdx; }
+  void              setTargetOlsIdx(uint32_t t) { m_targetOlsIdx = t; }
+#endif
+
 #if JVET_Q0814_DPB
   int               getMaxDecPicBuffering( int temporalId ) const        { return m_dpbParameters[m_olsDpbParamsIdx[m_targetOlsIdx]].m_maxDecPicBuffering[temporalId]; }
   int               getNumReorderPics( int temporalId ) const            { return m_dpbParameters[m_olsDpbParamsIdx[m_targetOlsIdx]].m_numReorderPics[temporalId]; }
@@ -942,11 +940,6 @@
   
   void              deriveOutputLayerSets();
   void              deriveTargetOutputLayerSet( int targetOlsIdx );
-=======
-#if JVET_P0288_PIC_OUTPUT
-  uint32_t          getTargetOlsIdx() { return m_targetOlsIdx; }
-  void              setTargetOlsIdx(uint32_t t) { m_targetOlsIdx = t; }
->>>>>>> f4fc5da2
 #endif
 };
 
