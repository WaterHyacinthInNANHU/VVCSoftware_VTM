/* The copyright in this software is being made available under the BSD
 * License, included below. This software may be subject to other third party
 * and contributor rights, including patent rights, and no such rights are
 * granted under this license.
 *
 * Copyright (c) 2010-2019, ITU/ISO/IEC
 * All rights reserved.
 *
 * Redistribution and use in source and binary forms, with or without
 * modification, are permitted provided that the following conditions are met:
 *
 *  * Redistributions of source code must retain the above copyright notice,
 *    this list of conditions and the following disclaimer.
 *  * Redistributions in binary form must reproduce the above copyright notice,
 *    this list of conditions and the following disclaimer in the documentation
 *    and/or other materials provided with the distribution.
 *  * Neither the name of the ITU/ISO/IEC nor the names of its contributors may
 *    be used to endorse or promote products derived from this software without
 *    specific prior written permission.
 *
 * THIS SOFTWARE IS PROVIDED BY THE COPYRIGHT HOLDERS AND CONTRIBUTORS "AS IS"
 * AND ANY EXPRESS OR IMPLIED WARRANTIES, INCLUDING, BUT NOT LIMITED TO, THE
 * IMPLIED WARRANTIES OF MERCHANTABILITY AND FITNESS FOR A PARTICULAR PURPOSE
 * ARE DISCLAIMED. IN NO EVENT SHALL THE COPYRIGHT HOLDER OR CONTRIBUTORS
 * BE LIABLE FOR ANY DIRECT, INDIRECT, INCIDENTAL, SPECIAL, EXEMPLARY, OR
 * CONSEQUENTIAL DAMAGES (INCLUDING, BUT NOT LIMITED TO, PROCUREMENT OF
 * SUBSTITUTE GOODS OR SERVICES; LOSS OF USE, DATA, OR PROFITS; OR BUSINESS
 * INTERRUPTION) HOWEVER CAUSED AND ON ANY THEORY OF LIABILITY, WHETHER IN
 * CONTRACT, STRICT LIABILITY, OR TORT (INCLUDING NEGLIGENCE OR OTHERWISE)
 * ARISING IN ANY WAY OUT OF THE USE OF THIS SOFTWARE, EVEN IF ADVISED OF
 * THE POSSIBILITY OF SUCH DAMAGE.
 */

/** \file     IntraPrediction.h
    \brief    prediction class (header)
*/

#ifndef __INTRAPREDICTION__
#define __INTRAPREDICTION__


// Include files
#include "Unit.h"
#include "Buffer.h"
#include "Picture.h"


//! \ingroup CommonLib
//! \{

// ====================================================================================================================
// Class definition
// ====================================================================================================================

/// prediction class
enum PredBuf
{
  PRED_BUF_UNFILTERED = 0,
  PRED_BUF_FILTERED   = 1,
  NUM_PRED_BUF        = 2
};

static const uint32_t MAX_INTRA_FILTER_DEPTHS=8;

class IntraPrediction
{
private:

  Pel* m_piYuvExt[MAX_NUM_COMPONENT][NUM_PRED_BUF];
  int  m_iYuvExtSize;

  Pel* m_yuvExt2[MAX_NUM_COMPONENT][4];
  int  m_yuvExtSize2;

  static const uint8_t m_aucIntraFilter[MAX_NUM_CHANNEL_TYPE][MAX_INTRA_FILTER_DEPTHS];

  unsigned m_auShiftLM[32]; // Table for substituting division operation by multiplication

  Pel* m_piTemp;
  Pel* m_pMdlmTemp; // for MDLM mode
protected:

  ChromaFormat  m_currChromaFormat;

  int m_topRefLength;
  int m_leftRefLength;
  // prediction
  void xPredIntraPlanar           ( const CPelBuf &pSrc, PelBuf &pDst,                                                                                                         const SPS& sps );
  void xPredIntraDc               ( const CPelBuf &pSrc, PelBuf &pDst, const ChannelType channelType,                                                                                          const bool enableBoundaryFilter = true );
#if HEVC_USE_HOR_VER_PREDFILTERING
  void xPredIntraAng              ( const CPelBuf &pSrc, PelBuf &pDst, const ChannelType channelType, const uint32_t dirMode, const ClpRng& clpRng, const bool bEnableEdgeFilters, const SPS& sps
    , int multiRefIdx
    , const bool enableBoundaryFilter = true );
#else
<<<<<<< HEAD
  void xPredIntraAng              ( const CPelBuf &pSrc, PelBuf &pDst, const ChannelType channelType, const uint32_t dirMode, const ClpRng& clpRng, const SPS& sps
    , int multiRefIdx
    , const bool useFilteredPredSamples );
=======
#if JVET_M0102_INTRA_SUBPARTITIONS
  void xPredIntraAng              ( const CPelBuf &pSrc, PelBuf &pDst, const ChannelType channelType, const uint32_t dirMode, const ClpRng& clpRng, const SPS& sps,
                                          int  multiRefIdx,
                                    const bool useFilteredPredSamples,
                                    const bool useISP = false,
                                    const Size cuSize = Size( 0, 0 ) );
#else
  void xPredIntraAng              ( const CPelBuf &pSrc, PelBuf &pDst, const ChannelType channelType, const uint32_t dirMode, const ClpRng& clpRng, const SPS& sps
    , int multiRefIdx
    , const bool useFilteredPredSamples );
#endif
>>>>>>> 60f77b96
#endif
  Pel  xGetPredValDc              ( const CPelBuf &pSrc, const Size &dstSize );

  void xFillReferenceSamples      ( const CPelBuf &recoBuf,      Pel* refBufUnfiltered, const CompArea &area, const CodingUnit &cu );
  void xFilterReferenceSamples    ( const Pel* refBufUnfiltered, Pel* refBufFiltered, const CompArea &area, const SPS &sps 
    , int multiRefIdx
  );

#if HEVC_USE_DC_PREDFILTERING
  // dc filtering
  void xDCPredFiltering           ( const CPelBuf &pSrc, PelBuf &pDst, const ChannelType &channelType );
#endif
  static int getWideAngle         ( int width, int height, int predMode );
  void setReferenceArrayLengths   ( const CompArea &area );

  void destroy                    ();

  void xFilterGroup               ( Pel* pMulDst[], int i, Pel const* const piSrc, int iRecStride, bool bAboveAvaillable, bool bLeftAvaillable);
  void xGetLMParameters(const PredictionUnit &pu, const ComponentID compID, const CompArea& chromaArea, int& a, int& b, int& iShift);
public:
  IntraPrediction();
  virtual ~IntraPrediction();

  void init                       (ChromaFormat chromaFormatIDC, const unsigned bitDepthY);

  // Angular Intra
  void predIntraAng               ( const ComponentID compId, PelBuf &piPred, const PredictionUnit &pu, const bool useFilteredPredSamples );
  Pel*  getPredictorPtr           (const ComponentID compID, const bool bUseFilteredPredictions = false) { return m_piYuvExt[compID][bUseFilteredPredictions?PRED_BUF_FILTERED:PRED_BUF_UNFILTERED]; }
  // Cross-component Chroma
  void predIntraChromaLM(const ComponentID compID, PelBuf &piPred, const PredictionUnit &pu, const CompArea& chromaArea, int intraDir);
  void xGetLumaRecPixels(const PredictionUnit &pu, CompArea chromaArea);
  /// set parameters from CU data for accessing intra data
  void initIntraPatternChType     (const CodingUnit &cu, const CompArea &area, const bool bFilterRefSamples = false );

static bool useFilteredIntraRefSamples( const ComponentID &compID, const PredictionUnit &pu, bool modeSpecific, const UnitArea &tuArea );
  static bool useDPCMForFirstPassIntraEstimation(const PredictionUnit &pu, const uint32_t &uiDirMode);

  void geneWeightedPred           (const ComponentID compId, PelBuf &pred, const PredictionUnit &pu, Pel *srcBuf);
  Pel* getPredictorPtr2           (const ComponentID compID, uint32_t idx) { return m_yuvExt2[compID][idx]; }
  void switchBuffer               (const PredictionUnit &pu, ComponentID compID, PelBuf srcBuff, Pel *dst);
  void geneIntrainterPred         (const CodingUnit &cu);
};

//! \}

#endif // __INTRAPREDICTION__<|MERGE_RESOLUTION|>--- conflicted
+++ resolved
@@ -92,11 +92,6 @@
     , int multiRefIdx
     , const bool enableBoundaryFilter = true );
 #else
-<<<<<<< HEAD
-  void xPredIntraAng              ( const CPelBuf &pSrc, PelBuf &pDst, const ChannelType channelType, const uint32_t dirMode, const ClpRng& clpRng, const SPS& sps
-    , int multiRefIdx
-    , const bool useFilteredPredSamples );
-=======
 #if JVET_M0102_INTRA_SUBPARTITIONS
   void xPredIntraAng              ( const CPelBuf &pSrc, PelBuf &pDst, const ChannelType channelType, const uint32_t dirMode, const ClpRng& clpRng, const SPS& sps,
                                           int  multiRefIdx,
@@ -108,7 +103,6 @@
     , int multiRefIdx
     , const bool useFilteredPredSamples );
 #endif
->>>>>>> 60f77b96
 #endif
   Pel  xGetPredValDc              ( const CPelBuf &pSrc, const Size &dstSize );
 
