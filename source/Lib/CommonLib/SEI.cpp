--- conflicted
+++ resolved
@@ -415,7 +415,6 @@
   return true;
 }
 
-<<<<<<< HEAD
 #if JVET_T0056_SEI_MANIFEST
 SEIManifest::SEIManifestDescription SEIManifest::getSEIMessageDescription(const PayloadType payloadType)
 {
@@ -471,7 +470,7 @@
   return 1;
 }
 #endif
-=======
+
 bool SEIMultiviewViewPosition::isMVPSameContent(SEIMultiviewViewPosition *mvpB)
 {
   if (!mvpB)
@@ -491,7 +490,6 @@
   }
   return true;
 }
->>>>>>> 0fc1f46a
 
 // Static member
 const char *SEI::getSEIMessageString(SEI::PayloadType payloadType)
@@ -532,14 +530,12 @@
     case SEI::ANNOTATED_REGIONS:                    return "Annotated Region";
     case SEI::SCALABILITY_DIMENSION_INFO:           return "Scalability dimension information";
     case SEI::EXTENDED_DRAP_INDICATION:             return "Extended DRAP indication";
-<<<<<<< HEAD
 #if JVET_T0056_SEI_MANIFEST
     case SEI::SEI_MANIFEST:                         return "SEI manifest";
 #endif
 #if JVET_T0056_SEI_PREFIX_INDICATION
     case SEI::SEI_PREFIX_INDICATION:                return "SEI prefix indication";
 #endif  
-=======
     case SEI::CONSTRAINED_RASL_ENCODING:            return "Constrained RASL encoding";
     case SEI::VDI_SEI_ENVELOPE:                     return "Video decoding interface SEI envelope";
     case SEI::SHUTTER_INTERVAL_INFO:                return "Shutter interval information";
@@ -548,7 +544,6 @@
     case SEI::PHASE_INDICATION:                     return "Phase Indication";
 
     case SEI::SEI_PROCESSING_ORDER:                 return "SEI messages Processing order";
->>>>>>> 0fc1f46a
     default:                                        return "Unknown";
   }
 }