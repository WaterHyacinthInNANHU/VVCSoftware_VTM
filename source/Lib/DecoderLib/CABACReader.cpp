--- conflicted
+++ resolved
@@ -2749,22 +2749,14 @@
 
   int var0 = 0;
   if (pu.cs->slice->getMaxNumMergeCand() > 1)
-  {
+    {
     static_assert(MMVD_BASE_MV_NUM == 2, "");
     var0 = m_BinDecoder.decodeBin(Ctx::MmvdMergeIdx());
   }
   DTRACE(g_trace_ctx, D_SYNTAX, "base_mvp_idx() base_mvp_idx=%d\n", var0);
   int numCandminus1_step = MMVD_REFINE_STEP - 1;
-<<<<<<< HEAD
-  var1 = 0;
+  int var1 = 0;
     if (m_BinDecoder.decodeBin(Ctx::MmvdStepMvpIdx()))
-=======
-  int var1 = 0;
-  if (m_BinDecoder.decodeBin(Ctx::MmvdStepMvpIdx()))
-  {
-    var1++;
-    for (; var1 < numCandminus1_step; var1++)
->>>>>>> cb45f438
     {
       var1++;
       for (; var1 < numCandminus1_step; var1++)
