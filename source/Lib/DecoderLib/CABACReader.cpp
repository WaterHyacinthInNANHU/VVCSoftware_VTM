--- conflicted
+++ resolved
@@ -3564,11 +3564,7 @@
 
 void CABACReader::residual_lfnst_mode( CodingUnit& cu,  CUCtx& cuCtx  )
 {
-<<<<<<< HEAD
-  int chIdx = CS::isDualITree( *cu.cs ) && cu.chType == CHANNEL_TYPE_CHROMA ? 1 : 0;
-=======
   int chIdx = cu.isSepTree() && cu.chType == CHANNEL_TYPE_CHROMA ? 1 : 0;
->>>>>>> d8f67be5
 #if JVET_P1026_ISP_LFNST_COMBINATION
   if ( (cu.ispMode && !CU::canUseLfnstWithISP( cu, cu.chType ) ) ||
 #else
@@ -4287,6 +4283,7 @@
     cu.mipFlag = false;
     return;
   }
+
 #if !JVET_P0803_COMBINED_MIP_CLEANUP
   if( cu.lwidth() > cu.cs->sps->getMaxTbSize() || cu.lheight() > cu.cs->sps->getMaxTbSize())
   {
