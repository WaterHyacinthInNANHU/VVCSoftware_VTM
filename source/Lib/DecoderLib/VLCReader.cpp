--- conflicted
+++ resolved
@@ -798,14 +798,6 @@
     READ_FLAG( symbol,  "sps_cclm_collocated_chroma_flag" );        spsNext.setCclmCollocatedChromaFlag( symbol != 0 );
   }
 #endif
-<<<<<<< HEAD
-#if JVET_M0464_UNI_MTS
-  READ_FLAG( symbol,    "mts_intra_enabled_flag" );                 spsNext.setUseIntraMTS            ( symbol != 0 );
-  READ_FLAG( symbol,    "mts_inter_enabled_flag" );                 spsNext.setUseInterMTS            ( symbol != 0 );
-#else
-  READ_FLAG( symbol,    "emt_intra_enabled_flag" );                 spsNext.setUseIntraEMT            ( symbol != 0 );
-  READ_FLAG( symbol,    "emt_inter_enabled_flag" );                 spsNext.setUseInterEMT            ( symbol != 0 );
-=======
 
 #if JVET_M0303_IMPLICIT_MTS
   READ_FLAG( symbol,    "mts_enabled_flag" );                       spsNext.setUseMTS                 ( symbol != 0 );
@@ -829,7 +821,6 @@
   {
     READ_FLAG( symbol,  "max_sbt_size_64_flag" );                   spsNext.setMaxSbtSize             ( symbol ? 64 : 32 );
   }
->>>>>>> 60f77b96
 #endif
   READ_FLAG( symbol,    "affine_flag" );                            spsNext.setUseAffine              ( symbol != 0 );
   if ( spsNext.getUseAffine() )
@@ -837,13 +828,9 @@
     READ_FLAG( symbol,  "affine_type_flag" );                       spsNext.setUseAffineType          ( symbol != 0 );
   }
   READ_FLAG( symbol,    "gbi_flag" );                               spsNext.setUseGBi                 ( symbol != 0 );
-<<<<<<< HEAD
-  READ_FLAG( symbol, "ibc_flag");                                   spsNext.setIBCMode                ( symbol != 0 );
-=======
 #if JVET_M0483_IBC==0
   READ_FLAG( symbol, "ibc_flag");                                   spsNext.setIBCMode                ( symbol != 0 );
 #endif
->>>>>>> 60f77b96
   for( int k = 0; k < SPSNext::NumReservedFlags; k++ )
   {
     READ_FLAG( symbol,  "reserved_flag" );                          if( symbol != 0 ) EXIT("Incompatible version: SPSNext reserved flag not equal to zero (bitstream was probably created with newer software version)" );
@@ -947,12 +934,9 @@
   READ_FLAG(uiCode, "no_ladf_constraint_flag");                  pcSPS->setNoLadfConstraintFlag(uiCode > 0 ? true : false);
   READ_FLAG(uiCode, "no_dep_quant_constraint_flag");             pcSPS->setNoDepQuantConstraintFlag(uiCode > 0 ? true : false);
   READ_FLAG(uiCode, "no_sign_data_hiding_constraint_flag");      pcSPS->setNoSignDataHidingConstraintFlag(uiCode > 0 ? true : false);
-<<<<<<< HEAD
-=======
 #if JVET_M0483_IBC
   READ_FLAG(uiCode, "ibc_flag");                                 pcSPS->setIBCFlag(uiCode);
 #endif
->>>>>>> 60f77b96
 #if HEVC_VPS
   READ_CODE( 4,  uiCode, "sps_video_parameter_set_id");          pcSPS->setVPSId        ( uiCode );
 #endif
@@ -1094,7 +1078,6 @@
 
   READ_FLAG( uiCode, "sps_sao_enabled_flag" );                      pcSPS->setSAOEnabledFlag ( uiCode ? true : false );
   READ_FLAG( uiCode, "sps_alf_enabled_flag" );                      pcSPS->setALFEnabledFlag ( uiCode ? true : false );
-<<<<<<< HEAD
 
   READ_FLAG( uiCode, "pcm_enabled_flag" );                          pcSPS->setPCMEnabledFlag( uiCode ? true : false );
   if( pcSPS->getPCMEnabledFlag() )
@@ -1111,40 +1094,6 @@
   {
     READ_UVLC(uiCode, "sps_ref_wraparound_offset");                      pcSPS->setWrapAroundOffset( uiCode );
   }
-
-  READ_FLAG( uiCode, "sps_temporal_mvp_enabled_flag" );                  pcSPS->setSPSTemporalMVPEnabledFlag(uiCode);
-  
-  if ( pcSPS->getSPSTemporalMVPEnabledFlag() )
-  {
-    READ_FLAG( uiCode,    "sps_sbtmvp_enabled_flag" );                   pcSPS->setSBTMVPEnabledFlag      ( uiCode != 0 );
-  }
-  else
-  {
-    pcSPS->setSBTMVPEnabledFlag(false);
-  }
-
-  READ_FLAG( uiCode, "sps_bdof_enable_flag" );                      pcSPS->setBDOFEnabledFlag ( uiCode != 0 );
-#if JVET_M0255_FRACMMVD_SWITCH
-  READ_FLAG( uiCode,  "sps_fracmmvd_disabled_flag" );               pcSPS->setDisFracMmvdEnabledFlag ( uiCode != 0 );
-#endif
-=======
-
-  READ_FLAG( uiCode, "pcm_enabled_flag" );                          pcSPS->setPCMEnabledFlag( uiCode ? true : false );
-  if( pcSPS->getPCMEnabledFlag() )
-  {
-    READ_CODE( 4, uiCode, "pcm_sample_bit_depth_luma_minus1" );          pcSPS->setPCMBitDepth    ( CHANNEL_TYPE_LUMA, 1 + uiCode );
-    READ_CODE( 4, uiCode, "pcm_sample_bit_depth_chroma_minus1" );        pcSPS->setPCMBitDepth    ( CHANNEL_TYPE_CHROMA, 1 + uiCode );
-    READ_UVLC( uiCode, "log2_min_pcm_luma_coding_block_size_minus3" );   pcSPS->setPCMLog2MinSize ( uiCode+3 );
-    READ_UVLC( uiCode, "log2_diff_max_min_pcm_luma_coding_block_size" ); pcSPS->setPCMLog2MaxSize ( uiCode+pcSPS->getPCMLog2MinSize() );
-    READ_FLAG( uiCode, "pcm_loop_filter_disable_flag" );                 pcSPS->setPCMFilterDisableFlag ( uiCode ? true : false );
-  }
-
-  READ_FLAG(uiCode, "sps_ref_wraparound_enabled_flag");                  pcSPS->setWrapAroundEnabledFlag( uiCode ? true : false );
-  if (pcSPS->getWrapAroundEnabledFlag())
-  {
-    READ_UVLC(uiCode, "sps_ref_wraparound_offset");                      pcSPS->setWrapAroundOffset( uiCode );
-  }
->>>>>>> 60f77b96
 
   READ_FLAG( uiCode, "sps_temporal_mvp_enabled_flag" );                  pcSPS->setSPSTemporalMVPEnabledFlag(uiCode);
   
@@ -1841,7 +1790,6 @@
         READ_UVLC(uiCode, "log2_diff_min_qt_min_cb");                 pcSlice->setMinQTSize(1 << (uiCode + sps->getLog2MinCodingBlockSize()));
         READ_UVLC(uiCode, "max_mtt_hierarchy_depth");                 pcSlice->setMaxBTDepth(uiCode);
         if (pcSlice->getMaxBTDepth() != 0)
-<<<<<<< HEAD
         {
           READ_UVLC(uiCode, "log2_diff_max_bt_min_qt");             pcSlice->setMaxBTSize(pcSlice->getMinQTSize() << uiCode);
           READ_UVLC(uiCode, "log2_diff_max_tt_min_qt");             pcSlice->setMaxTTSize(pcSlice->getMinQTSize() << uiCode);
@@ -1855,21 +1803,6 @@
           pcSlice->isIntra() && sps->getUseDualITree()
           )
         {
-=======
-        {
-          READ_UVLC(uiCode, "log2_diff_max_bt_min_qt");             pcSlice->setMaxBTSize(pcSlice->getMinQTSize() << uiCode);
-          READ_UVLC(uiCode, "log2_diff_max_tt_min_qt");             pcSlice->setMaxTTSize(pcSlice->getMinQTSize() << uiCode);
-        }
-        else
-        {
-          pcSlice->setMaxBTSize(pcSlice->getMinQTSize());
-          pcSlice->setMaxTTSize(pcSlice->getMinQTSize());
-        }
-        if (
-          pcSlice->isIntra() && sps->getUseDualITree()
-          )
-        {
->>>>>>> 60f77b96
           READ_UVLC(uiCode, "log2_diff_min_qt_min_cb_chroma");                 pcSlice->setMinQTSizeIChroma(1 << (uiCode + sps->getLog2MinCodingBlockSize()));
           READ_UVLC(uiCode, "max_mtt_hierarchy_depth_chroma");                            pcSlice->setMaxBTDepthIChroma(uiCode);
           if (pcSlice->getMaxBTDepthIChroma() != 0)
@@ -1896,15 +1829,10 @@
 
     if (!pcSlice->isIntra())
     {
-<<<<<<< HEAD
-      READ_UVLC(uiCode, "six_minus_max_num_merge_cand");
-      pcSlice->setMaxNumMergeCand(MRG_MAX_NUM_CANDS - uiCode);
-=======
 #if JVET_M0483_IBC==0
       READ_UVLC(uiCode, "six_minus_max_num_merge_cand");
       pcSlice->setMaxNumMergeCand(MRG_MAX_NUM_CANDS - uiCode);
 #endif
->>>>>>> 60f77b96
 
       if ( sps->getSBTMVPEnabledFlag() && !sps->getSpsNext().getUseAffine() ) // ATMVP only
       {
