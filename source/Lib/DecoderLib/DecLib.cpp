--- conflicted
+++ resolved
@@ -898,7 +898,6 @@
   }
 
 }
-<<<<<<< HEAD
 
 #if JVET_R0065
 void DecLib::isCvsStart()
@@ -934,9 +933,6 @@
 #endif
 
 #if JVET_R0066_DPB_NO_OUTPUT_PRIOR_PIC_FLAG
-=======
-#if JVET_R0066
->>>>>>> 9c77b300
 void DecLib::CheckNoOutputPriorPicFlagsInAccessUnit()
 {
   if (m_accessUnitNoOutputPriorPicFlags.size() > 1)
@@ -1639,11 +1635,7 @@
   {
     CHECK( sps->getMaxPicWidthInLumaSamples() > vps->getOlsDpbPicSize( vps->m_targetOlsIdx ).width, "pic_width_max_in_luma_samples shall be less than or equal to the value of ols_dpb_pic_width[ i ]" );
     CHECK( sps->getMaxPicHeightInLumaSamples() > vps->getOlsDpbPicSize( vps->m_targetOlsIdx ).height, "pic_height_max_in_luma_samples shall be less than or equal to the value of ols_dpb_pic_height[ i ]" );
-<<<<<<< HEAD
 #if JVET_R0066_DPB_NO_OUTPUT_PRIOR_PIC_FLAG
-=======
-#if JVET_R0066
->>>>>>> 9c77b300
     CHECK( sps->getChromaFormatIdc() > vps->getOlsDpbChromaFormatIdc( vps->m_targetOlsIdx ), "sps_chroma_format_idc shall be less than or equal to the value of ols_dpb_chroma_format[ i ]");
     CHECK((sps->getBitDepth(CHANNEL_TYPE_LUMA) - 8) > vps->getOlsDpbBitDepthMinus8( vps->m_targetOlsIdx ), "sps_bit_depth_minus8 shall be less than or equal to the value of ols_dpb_bitdepth_minus8[ i ]");
 #endif
@@ -1862,20 +1854,6 @@
 #endif
 
 #if JVET_R0066_DPB_NO_OUTPUT_PRIOR_PIC_FLAG
-  if (m_picHeader.getGdrOrIrapPicFlag())
-  {
-    m_accessUnitNoOutputPriorPicFlags.push_back(m_picHeader.getNoOutputOfPriorPicsFlag());
-  }
-#endif
-
-#if JVET_R0066
-  if (m_picHeader.getGdrOrIrapPicFlag())
-  {
-    m_accessUnitNoOutputPriorPicFlags.push_back(m_picHeader.getNoOutputOfPriorPicsFlag());
-  }
-#endif
-
-#if JVET_R0066
   if (m_picHeader.getGdrOrIrapPicFlag())
   {
     m_accessUnitNoOutputPriorPicFlags.push_back(m_picHeader.getNoOutputOfPriorPicsFlag());
