--- conflicted
+++ resolved
@@ -2040,21 +2040,6 @@
     m_decodingOrderCounter++;
     m_pcPic->setPictureType(nalu.m_nalUnitType);
   }
-<<<<<<< HEAD
-
-<<<<<<< HEAD
-=======
-#if JVET_P0978_RPL_RESTRICTIONS
-  if (m_bFirstSliceInPicture)
-  {
-    m_pcPic->setDecodingOrderNumber(m_decodingOrderCounter);
-    m_decodingOrderCounter++;
-    m_pcPic->setPictureType(nalu.m_nalUnitType);
-  }
-
->>>>>>> JVET-P0978 Adding RPL related bitstream constraints
-=======
->>>>>>> 3fc7871f
   pcSlice->checkCRA(pcSlice->getRPL0(), pcSlice->getRPL1(), m_pocCRA, m_cListPic);
 #else
   pcSlice->checkCRA(pcSlice->getRPL0(), pcSlice->getRPL1(), m_pocCRA, m_associatedIRAPType, m_cListPic);
