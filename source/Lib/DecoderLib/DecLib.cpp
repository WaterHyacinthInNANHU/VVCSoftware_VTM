--- conflicted
+++ resolved
@@ -2419,13 +2419,9 @@
     case NAL_UNIT_SUFFIX_SEI:
       if (m_pcPic)
       {
-<<<<<<< HEAD
 #if JVET_Q0488_SEI_REPETITION_CONSTRAINT
         m_pictureSeiNalus.push_back(new InputNALUnit(nalu));
 #endif
-#if JVET_P0125_ASPECT_TID_LAYER_ID_NUH
-=======
->>>>>>> 2ca32501
         m_accessUnitSeiTids.push_back(nalu.m_temporalId);
         const SPS *sps = m_parameterSetManager.getActiveSPS();
         const VPS *vps = m_parameterSetManager.getVPS(sps->getVPSId());
