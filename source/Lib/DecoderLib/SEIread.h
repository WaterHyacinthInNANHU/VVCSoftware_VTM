--- conflicted
+++ resolved
@@ -100,21 +100,18 @@
   void xParseSEIContentColourVolume           (SEIContentColourVolume& sei,           uint32_t payloadSize,                     std::ostream *pDecodedMessageOutputStream);
   void xParseSEIExtendedDrapIndication        (SEIExtendedDrapIndication& sei,        uint32_t payloadSize,                     std::ostream *pDecodedMessageOutputStream);
   void xParseSEIColourTransformInfo           (SEIColourTransformInfo& sei, uint32_t payloadSize, std::ostream* pDecodedMessageOutputStream);
-<<<<<<< HEAD
   #if JVET_T0056_SEI_MANIFEST
   void xParseSEISEIManifest                   (SEIManifest& sei,                      uint32_t payloadSize,                     std::ostream *pDecodedMessageOutputStream);
 #endif
 #if JVET_T0056_SEI_PREFIX_INDICATION
   void xParseSEISEIPrefixIndication           (SEIPrefixIndication& sei,              uint32_t payloadSize,                     std::ostream *pDecodedMessageOutputStream);
 #endif
-=======
   void xParseSEIConstrainedRaslIndication     (SEIConstrainedRaslIndication& sei,     uint32_t payLoadSize,                     std::ostream *pDecodedMessageOutputStream);
   void xParseSEIShutterInterval(SEIShutterIntervalInfo& sei, uint32_t payloadSize, std::ostream *pDecodedMessageOutputStream);
   void xParseSEINNPostFilterCharacteristics(SEINeuralNetworkPostFilterCharacteristics& sei, uint32_t payloadSize, const SPS* sps, std::ostream* pDecodedMessageOutputStream);
   void xParseSEINNPostFilterActivation(SEINeuralNetworkPostFilterActivation& sei, uint32_t payloadSize, std::ostream *pDecodedMessageOutputStream);
   void xParseSEIPhaseIndication(SEIPhaseIndication& sei, uint32_t payloadSize, std::ostream* pDecodedMessageOutputStream);
   void xParseSEIProcessingOrder               (SEIProcessingOrderInfo& sei, uint32_t payloadSize, std::ostream *decodedMessageOutputStream);
->>>>>>> 0fc1f46a
 
   void sei_read_scode(std::ostream *pOS, uint32_t length, int& code, const char *pSymbolName);
   void sei_read_code(std::ostream *pOS, uint32_t length, uint32_t &ruiCode, const char *pSymbolName);
