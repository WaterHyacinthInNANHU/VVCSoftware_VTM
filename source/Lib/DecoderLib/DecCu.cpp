/* The copyright in this software is being made available under the BSD
 * License, included below. This software may be subject to other third party
 * and contributor rights, including patent rights, and no such rights are
 * granted under this license.
 *
 * Copyright (c) 2010-2019, ITU/ISO/IEC
 * All rights reserved.
 *
 * Redistribution and use in source and binary forms, with or without
 * modification, are permitted provided that the following conditions are met:
 *
 *  * Redistributions of source code must retain the above copyright notice,
 *    this list of conditions and the following disclaimer.
 *  * Redistributions in binary form must reproduce the above copyright notice,
 *    this list of conditions and the following disclaimer in the documentation
 *    and/or other materials provided with the distribution.
 *  * Neither the name of the ITU/ISO/IEC nor the names of its contributors may
 *    be used to endorse or promote products derived from this software without
 *    specific prior written permission.
 *
 * THIS SOFTWARE IS PROVIDED BY THE COPYRIGHT HOLDERS AND CONTRIBUTORS "AS IS"
 * AND ANY EXPRESS OR IMPLIED WARRANTIES, INCLUDING, BUT NOT LIMITED TO, THE
 * IMPLIED WARRANTIES OF MERCHANTABILITY AND FITNESS FOR A PARTICULAR PURPOSE
 * ARE DISCLAIMED. IN NO EVENT SHALL THE COPYRIGHT HOLDER OR CONTRIBUTORS
 * BE LIABLE FOR ANY DIRECT, INDIRECT, INCIDENTAL, SPECIAL, EXEMPLARY, OR
 * CONSEQUENTIAL DAMAGES (INCLUDING, BUT NOT LIMITED TO, PROCUREMENT OF
 * SUBSTITUTE GOODS OR SERVICES; LOSS OF USE, DATA, OR PROFITS; OR BUSINESS
 * INTERRUPTION) HOWEVER CAUSED AND ON ANY THEORY OF LIABILITY, WHETHER IN
 * CONTRACT, STRICT LIABILITY, OR TORT (INCLUDING NEGLIGENCE OR OTHERWISE)
 * ARISING IN ANY WAY OUT OF THE USE OF THIS SOFTWARE, EVEN IF ADVISED OF
 * THE POSSIBILITY OF SUCH DAMAGE.
 */

/** \file     DecCu.cpp
    \brief    CU decoder class
*/

#include "DecCu.h"

#include "CommonLib/CrossCompPrediction.h"
#include "CommonLib/InterPrediction.h"
#include "CommonLib/IntraPrediction.h"
#include "CommonLib/Picture.h"
#include "CommonLib/UnitTools.h"

#include "CommonLib/dtrace_buffer.h"

#if RExt__DECODER_DEBUG_TOOL_STATISTICS
#include "CommonLib/CodingStatistics.h"
#endif
#if K0149_BLOCK_STATISTICS
#include "CommonLib/ChromaFormat.h"
#include "CommonLib/dtrace_blockstatistics.h"
#endif

//! \ingroup DecoderLib
//! \{

// ====================================================================================================================
// Constructor / destructor / create / destroy
// ====================================================================================================================

DecCu::DecCu()
{
#if JVET_M0427_INLOOP_RESHAPER
  m_tmpStorageLCU = NULL;
#endif
}

DecCu::~DecCu()
{
}

void DecCu::init( TrQuant* pcTrQuant, IntraPrediction* pcIntra, InterPrediction* pcInter)
{
  m_pcTrQuant       = pcTrQuant;
  m_pcIntraPred     = pcIntra;
  m_pcInterPred     = pcInter;
}
#if JVET_M0427_INLOOP_RESHAPER
void DecCu::initDecCuReshaper  (Reshape* pcReshape, ChromaFormat chromaFormatIDC)
{
  m_pcReshape = pcReshape;
  if (m_tmpStorageLCU == NULL)
  {
    m_tmpStorageLCU = new PelStorage;
    m_tmpStorageLCU->create(UnitArea(chromaFormatIDC, Area(0, 0, MAX_CU_SIZE, MAX_CU_SIZE)));
  }

}
void DecCu::destoryDecCuReshaprBuf()
{
  if (m_tmpStorageLCU)
  {
    m_tmpStorageLCU->destroy();
    delete m_tmpStorageLCU;
    m_tmpStorageLCU = NULL;
  }
}
#endif

// ====================================================================================================================
// Public member functions
// ====================================================================================================================

void DecCu::decompressCtu( CodingStructure& cs, const UnitArea& ctuArea )
{

  const int maxNumChannelType = cs.pcv->chrFormat != CHROMA_400 && CS::isDualITree( cs ) ? 2 : 1;
#if JVET_M0170_MRG_SHARELIST
  if (!cs.pcv->isEncoder)
  {
    m_shareStateDec = NO_SHARE;
  }
  bool sharePrepareCondition = ((!cs.pcv->isEncoder) && (!(cs.slice->isIntra())));
#endif

  for( int ch = 0; ch < maxNumChannelType; ch++ )
  {
    const ChannelType chType = ChannelType( ch );
#if JVET_M0170_MRG_SHARELIST
    Position prevTmpPos;
    prevTmpPos.x = -1; prevTmpPos.y = -1; 
#endif

    for( auto &currCU : cs.traverseCUs( CS::getArea( cs, ctuArea, chType ), chType ) )
    {
#if JVET_M0170_MRG_SHARELIST
      if(sharePrepareCondition)
      {
        if ((currCU.shareParentPos.x >= 0) && (!(currCU.shareParentPos.x == prevTmpPos.x && currCU.shareParentPos.y == prevTmpPos.y)))
        {
          m_shareStateDec = GEN_ON_SHARED_BOUND;
          cs.slice->copyMotionLUTs(cs.slice->getMotionLUTs(), cs.slice->m_MotionCandLuTsBkup);
        }
        
        if (currCU.shareParentPos.x < 0)
        {
          m_shareStateDec = 0;
        }
        prevTmpPos = currCU.shareParentPos;
      }
#endif
      cs.chType = chType;
      if (currCU.predMode != MODE_INTRA && currCU.Y().valid())
      {
        xDeriveCUMV(currCU);
      }
      switch( currCU.predMode )
      {
      case MODE_INTER:
<<<<<<< HEAD
=======
#if JVET_M0483_IBC
      case MODE_IBC:
#endif
>>>>>>> 60f77b96
        xReconInter( currCU );
        break;
      case MODE_INTRA:
        xReconIntraQT( currCU );
        break;
      default:
        THROW( "Invalid prediction mode" );
        break;
      }

      if( CU::isLosslessCoded( currCU ) && !currCU.ipcm )
      {
        xFillPCMBuffer( currCU );
      }

      DTRACE_BLOCK_REC( cs.picture->getRecoBuf( currCU ), currCU, currCU.predMode );
    }
  }
#if K0149_BLOCK_STATISTICS
  getAndStoreBlockStatistics(cs, ctuArea);
#endif
}

// ====================================================================================================================
// Protected member functions
// ====================================================================================================================

void DecCu::xIntraRecBlk( TransformUnit& tu, const ComponentID compID )
{
  if( !tu.blocks[ compID ].valid() )
  {
    return;
  }

        CodingStructure &cs = *tu.cs;
  const CompArea &area      = tu.blocks[compID];

  const ChannelType chType  = toChannelType( compID );

        PelBuf piPred       = cs.getPredBuf( area );

  const PredictionUnit &pu  = *tu.cs->getPU( area.pos(), chType );
  const uint32_t uiChFinalMode  = PU::getFinalIntraMode( pu, chType );

  //===== init availability pattern =====

  const bool bUseFilteredPredictions = IntraPrediction::useFilteredIntraRefSamples( compID, pu, true, tu );
  m_pcIntraPred->initIntraPatternChType( *tu.cu, area, bUseFilteredPredictions );

  //===== get prediction signal =====
  if( compID != COMPONENT_Y && PU::isLMCMode( uiChFinalMode ) )
  {
    const PredictionUnit& pu = *tu.cu->firstPU;
    m_pcIntraPred->xGetLumaRecPixels( pu, area );
    m_pcIntraPred->predIntraChromaLM( compID, piPred, pu, area, uiChFinalMode );
  }
  else
  {
    m_pcIntraPred->predIntraAng( compID, piPred, pu, bUseFilteredPredictions );
  }
#if JVET_M0427_INLOOP_RESHAPER
  const Slice           &slice = *cs.slice;
  bool flag = slice.getReshapeInfo().getUseSliceReshaper() && (slice.isIntra() || (!slice.isIntra() && m_pcReshape->getCTUFlag() ) || (slice.getSliceType() == P_SLICE && slice.getSPS()->getSpsNext().getIBCMode()));

  if (flag && slice.getReshapeInfo().getSliceReshapeChromaAdj() && (compID != COMPONENT_Y))
  {
    const Area area = tu.Y().valid() ? tu.Y() : Area(recalcPosition(tu.chromaFormat, tu.chType, CHANNEL_TYPE_LUMA, tu.blocks[tu.chType].pos()), recalcSize(tu.chromaFormat, tu.chType, CHANNEL_TYPE_LUMA, tu.blocks[tu.chType].size()));
    const CompArea &areaY = CompArea(COMPONENT_Y, tu.chromaFormat, area);
    PelBuf piPredY;
    piPredY = cs.picture->getPredBuf(areaY);
    const Pel avgLuma = piPredY.computeAvg();
    int adj = m_pcReshape->calculateChromaAdj(avgLuma);
    tu.setChromaAdj(adj);
  }
#endif
  //===== inverse transform =====
  PelBuf piResi = cs.getResiBuf( area );

  const QpParam cQP( tu, compID );

  if( TU::getCbf( tu, compID ) )
  {
    m_pcTrQuant->invTransformNxN( tu, compID, piResi, cQP );
  }
  else
  {
    piResi.fill( 0 );
  }

  //===== reconstruction =====
#if JVET_M0427_INLOOP_RESHAPER
  flag = flag && (tu.blocks[compID].width*tu.blocks[compID].height > 4);
  if (flag && TU::getCbf(tu, compID) && isChroma(compID) && slice.getReshapeInfo().getSliceReshapeChromaAdj())
  {  
    piResi.scaleSignal(tu.getChromaAdj(), 0, tu.cu->cs->slice->clpRng(compID));
  }
#endif
  if( isChroma(compID) && tu.compAlpha[compID] != 0 )
  {
    CrossComponentPrediction::crossComponentPrediction( tu, compID, cs.getResiBuf( tu.Y() ), piResi, piResi, true );
  }

  PelBuf pReco = cs.getRecoBuf( area );

#if JVET_M0102_INTRA_SUBPARTITIONS
  if( !tu.cu->ispMode || !isLuma( compID ) )
  {
    cs.setDecomp( area );
  }
  else if( tu.cu->ispMode && isLuma( compID ) && CU::isISPFirst( *tu.cu, tu.blocks[compID], compID ) )
  {
    cs.setDecomp( tu.cu->blocks[compID] );
  }
#else
  cs.setDecomp( area );
#endif

#if JVET_M0427_INLOOP_RESHAPER
#if REUSE_CU_RESULTS
  CompArea    tmpArea(COMPONENT_Y, area.chromaFormat, Position(0, 0), area.size());
  PelBuf tmpPred;
#endif
  if (slice.getReshapeInfo().getUseSliceReshaper() && (m_pcReshape->getCTUFlag() || slice.isIntra() || (slice.getSliceType() == P_SLICE && slice.getSPS()->getSpsNext().getIBCMode())) && compID == COMPONENT_Y)
  {
#if REUSE_CU_RESULTS
    {
      tmpPred = m_tmpStorageLCU->getBuf(tmpArea);
      tmpPred.copyFrom(piPred);
    }
#endif
  }
#endif
#if KEEP_PRED_AND_RESI_SIGNALS
  pReco.reconstruct( piPred, piResi, tu.cu->cs->slice->clpRng( compID ) );
#else
  piPred.reconstruct( piPred, piResi, tu.cu->cs->slice->clpRng( compID ) );
#endif
#if !KEEP_PRED_AND_RESI_SIGNALS
  pReco.copyFrom( piPred );
#endif
#if JVET_M0427_INLOOP_RESHAPER
  if (slice.getReshapeInfo().getUseSliceReshaper() && (m_pcReshape->getCTUFlag() || slice.isIntra() || (slice.getSliceType() == P_SLICE && slice.getSPS()->getSpsNext().getIBCMode())) && compID == COMPONENT_Y)
  {
#if REUSE_CU_RESULTS
    {
      piPred.copyFrom(tmpPred);
    }
#endif
  }
#endif
#if REUSE_CU_RESULTS
  if( cs.pcv->isEncoder )
  {
    cs.picture->getRecoBuf( area ).copyFrom( pReco );
#if JVET_M0427_INLOOP_RESHAPER
    cs.picture->getPredBuf(area).copyFrom(piPred);
#endif
  }
#endif
}

void DecCu::xReconIntraQT( CodingUnit &cu )
{
  if( cu.ipcm )
  {
    xReconPCM( *cu.firstTU );
    return;
  }

  const uint32_t numChType = ::getNumberValidChannels( cu.chromaFormat );

  for( uint32_t chType = CHANNEL_TYPE_LUMA; chType < numChType; chType++ )
  {
    if( cu.blocks[chType].valid() )
    {
      xIntraRecQT( cu, ChannelType( chType ) );
    }
  }
}

/** Function for deriving reconstructed luma/chroma samples of a PCM mode CU.
* \param pcCU pointer to current CU
* \param uiPartIdx part index
* \param piPCM pointer to PCM code arrays
* \param piReco pointer to reconstructed sample arrays
* \param uiStride stride of reconstructed sample arrays
* \param uiWidth CU width
* \param uiHeight CU height
* \param compID colour component ID
* \returns void
*/
void DecCu::xDecodePCMTexture(TransformUnit &tu, const ComponentID compID)
{
  const CompArea &area         = tu.blocks[compID];
        PelBuf piPicReco       = tu.cs->getRecoBuf( area );
  const CPelBuf piPicPcm       = tu.getPcmbuf(compID);
  const SPS &sps               = *tu.cs->sps;
  const uint32_t uiPcmLeftShiftBit = sps.getBitDepth(toChannelType(compID)) - sps.getPCMBitDepth(toChannelType(compID));

  for (uint32_t uiY = 0; uiY < area.height; uiY++)
  {
    for (uint32_t uiX = 0; uiX < area.width; uiX++)
    {
      piPicReco.at(uiX, uiY) = (piPicPcm.at(uiX, uiY) << uiPcmLeftShiftBit);
    }
  }

  tu.cs->picture->getRecoBuf( area ).copyFrom( piPicReco );
  tu.cs->setDecomp( area );
}

/** Function for reconstructing a PCM mode CU.
* \param pcCU pointer to current CU
* \param uiDepth CU Depth
* \returns void
*/
void DecCu::xReconPCM(TransformUnit &tu)
{
  const CodingStructure *cs = tu.cs;
  const ChannelType chType = tu.chType;

  ComponentID compStr = (CS::isDualITree(*cs) && !isLuma(chType)) ? COMPONENT_Cb: COMPONENT_Y;
  ComponentID compEnd = (CS::isDualITree(*cs) && isLuma(chType)) ? COMPONENT_Y : COMPONENT_Cr;
  for( ComponentID compID = compStr; compID <= compEnd; compID = ComponentID(compID+1) )
  {

    xDecodePCMTexture(tu, compID);
  }
}

/** Function for deriving reconstructed PU/CU chroma samples with QTree structure
* \param pcRecoYuv pointer to reconstructed sample arrays
* \param pcPredYuv pointer to prediction sample arrays
* \param pcResiYuv pointer to residue sample arrays
* \param chType    texture channel type (luma/chroma)
* \param rTu       reference to transform data
*
\ This function derives reconstructed PU/CU chroma samples with QTree recursive structure
*/

void
DecCu::xIntraRecQT(CodingUnit &cu, const ChannelType chType)
{
  for( auto &currTU : CU::traverseTUs( cu ) )
  {
    if( isLuma( chType ) )
    {
      xIntraRecBlk( currTU, COMPONENT_Y );
    }
    else
    {
      const uint32_t numValidComp = getNumberValidComponents( cu.chromaFormat );

      for( uint32_t compID = COMPONENT_Cb; compID < numValidComp; compID++ )
      {
        xIntraRecBlk( currTU, ComponentID( compID ) );
      }
    }
  }
}

/** Function for filling the PCM buffer of a CU using its reconstructed sample array
* \param pCU   pointer to current CU
* \param depth CU Depth
*/
void DecCu::xFillPCMBuffer(CodingUnit &cu)
{
  for( auto &currTU : CU::traverseTUs( cu ) )
  {
    for (const CompArea &area : currTU.blocks)
    {
      if( !area.valid() ) continue;;

      CPelBuf source      = cu.cs->getRecoBuf(area);
       PelBuf destination = currTU.getPcmbuf(area.compID);

      destination.copyFrom(source);
    }
  }
}

#include "CommonLib/dtrace_buffer.h"

void DecCu::xReconInter(CodingUnit &cu)
{
  if( cu.triangle )
  {
#if JVET_M0883_TRIANGLE_SIGNALING
    const bool    splitDir = cu.firstPU->triangleSplitDir;
    const uint8_t candIdx0 = cu.firstPU->triangleMergeIdx0;
    const uint8_t candIdx1 = cu.firstPU->triangleMergeIdx1;
#else
    const uint8_t mergeIdx = cu.firstPU->mergeIdx;
    const bool    splitDir = g_triangleCombination[mergeIdx][0];
    const uint8_t candIdx0 = g_triangleCombination[mergeIdx][1];
    const uint8_t candIdx1 = g_triangleCombination[mergeIdx][2];
#endif
    m_pcInterPred->motionCompensation4Triangle( cu, m_triangleMrgCtx, splitDir, candIdx0, candIdx1 );
#if JVET_M0883_TRIANGLE_SIGNALING
    PU::spanTriangleMotionInfo( *cu.firstPU, m_triangleMrgCtx, splitDir, candIdx0, candIdx1 );
#else
    PU::spanTriangleMotionInfo( *cu.firstPU, m_triangleMrgCtx, mergeIdx, splitDir, candIdx0, candIdx1 );
#endif
  }
  else
  {
  m_pcIntraPred->geneIntrainterPred(cu);

  // inter prediction
<<<<<<< HEAD
=======
#if JVET_M0483_IBC
  CHECK(CU::isIBC(cu) && cu.firstPU->mhIntraFlag, "IBC and MHIntra cannot be used together");
  CHECK(CU::isIBC(cu) && cu.affine, "IBC and Affine cannot be used together");
  CHECK(CU::isIBC(cu) && cu.triangle, "IBC and triangle cannot be used together");
  CHECK(CU::isIBC(cu) && cu.firstPU->mmvdMergeFlag, "IBC and MMVD cannot be used together");
#else
>>>>>>> 60f77b96
  CHECK(cu.ibc && cu.firstPU->mhIntraFlag, "IBC and MHIntra cannot be used together");
  CHECK(cu.ibc && cu.affine, "IBC and Affine cannot be used together");
  CHECK(cu.ibc && cu.triangle, "IBC and triangle cannot be used together");
  CHECK(cu.ibc && cu.firstPU->mmvdMergeFlag, "IBC and MMVD cannot be used together");
<<<<<<< HEAD
=======
#endif
>>>>>>> 60f77b96
  const bool luma = cu.Y().valid();
  const bool chroma = cu.Cb().valid();
  if (luma && chroma)
  {
    m_pcInterPred->motionCompensation(cu);
  }
  else
  {
    m_pcInterPred->motionCompensation(cu, REF_PIC_LIST_0, luma, chroma);
  }
  }
  if (cu.Y().valid())
  cu.slice->updateMotionLUTs(cu.slice->getMotionLUTs(), cu);

  if (cu.firstPU->mhIntraFlag)
  {
#if JVET_M0427_INLOOP_RESHAPER
    if (cu.cs->slice->getReshapeInfo().getUseSliceReshaper() && m_pcReshape->getCTUFlag())
    {
      cu.cs->getPredBuf(*cu.firstPU).Y().rspSignal(m_pcReshape->getFwdLUT());
    }
#endif
    m_pcIntraPred->geneWeightedPred(COMPONENT_Y, cu.cs->getPredBuf(*cu.firstPU).Y(), *cu.firstPU, m_pcIntraPred->getPredictorPtr2(COMPONENT_Y, 0));
    m_pcIntraPred->geneWeightedPred(COMPONENT_Cb, cu.cs->getPredBuf(*cu.firstPU).Cb(), *cu.firstPU, m_pcIntraPred->getPredictorPtr2(COMPONENT_Cb, 0));
    m_pcIntraPred->geneWeightedPred(COMPONENT_Cr, cu.cs->getPredBuf(*cu.firstPU).Cr(), *cu.firstPU, m_pcIntraPred->getPredictorPtr2(COMPONENT_Cr, 0));
  }

  DTRACE    ( g_trace_ctx, D_TMP, "pred " );
  DTRACE_CRC( g_trace_ctx, D_TMP, *cu.cs, cu.cs->getPredBuf( cu ), &cu.Y() );
    
  // inter recon
  xDecodeInterTexture(cu);

  // clip for only non-zero cbf case
  CodingStructure &cs = *cu.cs;

  if (cu.rootCbf)
  {
#if JVET_M0427_INLOOP_RESHAPER
#if REUSE_CU_RESULTS
    const CompArea &area = cu.blocks[COMPONENT_Y];
    CompArea    tmpArea(COMPONENT_Y, area.chromaFormat, Position(0, 0), area.size());
    PelBuf tmpPred;
#endif
    if (cs.slice->getReshapeInfo().getUseSliceReshaper() && m_pcReshape->getCTUFlag())
    {
#if REUSE_CU_RESULTS
      if (cs.pcv->isEncoder)
      {
        tmpPred = m_tmpStorageLCU->getBuf(tmpArea);
        tmpPred.copyFrom(cs.getPredBuf(cu).get(COMPONENT_Y));
      }
#endif
#if JVET_M0483_IBC
      if (!cu.firstPU->mhIntraFlag && !CU::isIBC(cu))
#else
      if (!cu.firstPU->mhIntraFlag && !cu.ibc )
#endif
        cs.getPredBuf(cu).get(COMPONENT_Y).rspSignal(m_pcReshape->getFwdLUT());
    }
#endif
#if KEEP_PRED_AND_RESI_SIGNALS
    cs.getRecoBuf( cu ).reconstruct( cs.getPredBuf( cu ), cs.getResiBuf( cu ), cs.slice->clpRngs() );
#else
    cs.getResiBuf( cu ).reconstruct( cs.getPredBuf( cu ), cs.getResiBuf( cu ), cs.slice->clpRngs() );
    cs.getRecoBuf( cu ).copyFrom   (                      cs.getResiBuf( cu ) );
#endif
#if JVET_M0427_INLOOP_RESHAPER
    if (cs.slice->getReshapeInfo().getUseSliceReshaper() && m_pcReshape->getCTUFlag())
    {
#if REUSE_CU_RESULTS
      if (cs.pcv->isEncoder)
      {
        cs.getPredBuf(cu).get(COMPONENT_Y).copyFrom(tmpPred);
      }
#endif
    }
#endif
  }
  else
  {
    cs.getRecoBuf(cu).copyClip(cs.getPredBuf(cu), cs.slice->clpRngs());
#if JVET_M0427_INLOOP_RESHAPER
#if JVET_M0483_IBC
    if (cs.slice->getReshapeInfo().getUseSliceReshaper() && m_pcReshape->getCTUFlag() && !cu.firstPU->mhIntraFlag && !CU::isIBC(cu))
#else
    if (cs.slice->getReshapeInfo().getUseSliceReshaper() && m_pcReshape->getCTUFlag() && !cu.firstPU->mhIntraFlag && !cu.ibc)
#endif
    {
      cs.getRecoBuf(cu).get(COMPONENT_Y).rspSignal(m_pcReshape->getFwdLUT());
    }
#endif 
  }
  
  DTRACE    ( g_trace_ctx, D_TMP, "reco " );
  DTRACE_CRC( g_trace_ctx, D_TMP, *cu.cs, cu.cs->getRecoBuf( cu ), &cu.Y() );

  cs.setDecomp(cu);
}

void DecCu::xDecodeInterTU( TransformUnit & currTU, const ComponentID compID )
{
  if( !currTU.blocks[compID].valid() ) return;

  const CompArea &area = currTU.blocks[compID];

  CodingStructure& cs = *currTU.cs;

  //===== inverse transform =====
  PelBuf resiBuf  = cs.getResiBuf(area);

  const QpParam cQP(currTU, compID);

  if( TU::getCbf( currTU, compID ) )
  {
    m_pcTrQuant->invTransformNxN( currTU, compID, resiBuf, cQP );
  }
  else
  {
    resiBuf.fill( 0 );
  }

  //===== reconstruction =====
#if JVET_M0427_INLOOP_RESHAPER
  const Slice           &slice = *cs.slice;
  if ( slice.getReshapeInfo().getUseSliceReshaper() && m_pcReshape->getCTUFlag() && isChroma(compID) && TU::getCbf(currTU, compID) && slice.getReshapeInfo().getSliceReshapeChromaAdj() && currTU.blocks[compID].width*currTU.blocks[compID].height > 4 )
  {
    resiBuf.scaleSignal(currTU.getChromaAdj(), 0, currTU.cu->cs->slice->clpRng(compID));
  }
#endif
  if( isChroma( compID ) && currTU.compAlpha[compID] != 0 )
  {
    CrossComponentPrediction::crossComponentPrediction( currTU, compID, cs.getResiBuf( currTU.Y() ), resiBuf, resiBuf, true );
  }
}

void DecCu::xDecodeInterTexture(CodingUnit &cu)
{
  if( !cu.rootCbf )
  {
    return;
  }

  const uint32_t uiNumVaildComp = getNumberValidComponents(cu.chromaFormat);

  for (uint32_t ch = 0; ch < uiNumVaildComp; ch++)
  {
    const ComponentID compID = ComponentID(ch);

    for( auto& currTU : CU::traverseTUs( cu ) )
    {
#if JVET_M0427_INLOOP_RESHAPER
      CodingStructure  &cs = *cu.cs;
      const Slice &slice = *cs.slice;
      if (slice.getReshapeInfo().getUseSliceReshaper() && m_pcReshape->getCTUFlag() && slice.getReshapeInfo().getSliceReshapeChromaAdj() && (compID == COMPONENT_Y))
      {
        const CompArea &areaY = currTU.blocks[COMPONENT_Y];
        PelBuf predY = cs.getPredBuf(areaY);
        CompArea tmpArea(COMPONENT_Y, areaY.chromaFormat, Position(0, 0), areaY.size());
        PelBuf tmpPred = m_tmpStorageLCU->getBuf(tmpArea);
        tmpPred.copyFrom(predY);
#if JVET_M0483_IBC
      if (!cu.firstPU->mhIntraFlag && !CU::isIBC(cu))
#else
      if (!cu.firstPU->mhIntraFlag && !cu.ibc)
#endif
          tmpPred.rspSignal(m_pcReshape->getFwdLUT());
        const Pel avgLuma = tmpPred.computeAvg();
        int adj = m_pcReshape->calculateChromaAdj(avgLuma);
        currTU.setChromaAdj(adj);
    }
#endif
      xDecodeInterTU( currTU, compID );
    }
  }
}

void DecCu::xDeriveCUMV( CodingUnit &cu )
{
  for( auto &pu : CU::traversePUs( cu ) )
  {
    MergeCtx mrgCtx;

#if RExt__DECODER_DEBUG_TOOL_STATISTICS
    if( pu.cu->affine )
    {
      CodingStatistics::IncrementStatisticTool( CodingStatisticsClassType{ STATS__TOOL_AFF, pu.Y().width, pu.Y().height } );
    }
#endif


    if( pu.mergeFlag )
    {
      if (pu.mmvdMergeFlag || pu.cu->mmvdSkip)
      {
        CHECK(pu.mhIntraFlag == true, "invalid MHIntra");
        if (pu.cs->sps->getSBTMVPEnabledFlag())
        {
          Size bufSize = g_miScaling.scale(pu.lumaSize());
          mrgCtx.subPuMvpMiBuf = MotionBuf(m_SubPuMiBuf, bufSize);
        }

        int   fPosBaseIdx = pu.mmvdMergeIdx / MMVD_MAX_REFINE_NUM;
#if JVET_M0170_MRG_SHARELIST
          pu.shareParentPos = cu.shareParentPos;
          pu.shareParentSize = cu.shareParentSize;
#endif
        PU::getInterMergeCandidates(pu, mrgCtx, 1, fPosBaseIdx + 1);
#if !JVET_M0068_M0171_MMVD_CLEANUP
        PU::restrictBiPredMergeCands(pu, mrgCtx);
#endif
        PU::getInterMMVDMergeCandidates(pu, mrgCtx,
          pu.mmvdMergeIdx
        );
        mrgCtx.setMmvdMergeCandiInfo(pu, pu.mmvdMergeIdx);

        PU::spanMotionInfo(pu, mrgCtx);
      }
      else
      {
      {
        if( pu.cu->triangle )
        {
          PU::getTriangleMergeCandidates( pu, m_triangleMrgCtx );
        }
        else
        {
        if( pu.cu->affine )
        {
          AffineMergeCtx affineMergeCtx;
          if ( pu.cs->sps->getSBTMVPEnabledFlag() )
          {
            Size bufSize = g_miScaling.scale( pu.lumaSize() );
            mrgCtx.subPuMvpMiBuf = MotionBuf( m_SubPuMiBuf, bufSize );
            affineMergeCtx.mrgCtx = &mrgCtx;
          }
          PU::getAffineMergeCand( pu, affineMergeCtx, pu.mergeIdx );
          pu.interDir = affineMergeCtx.interDirNeighbours[pu.mergeIdx];
          pu.cu->affineType = affineMergeCtx.affineType[pu.mergeIdx];
          pu.cu->GBiIdx = affineMergeCtx.GBiIdx[pu.mergeIdx];
          pu.mergeType = affineMergeCtx.mergeType[pu.mergeIdx];
          if ( pu.mergeType == MRG_TYPE_SUBPU_ATMVP )
          {
            pu.refIdx[0] = affineMergeCtx.mvFieldNeighbours[(pu.mergeIdx << 1) + 0][0].refIdx;
            pu.refIdx[1] = affineMergeCtx.mvFieldNeighbours[(pu.mergeIdx << 1) + 1][0].refIdx;
          }
          else
          {
          for( int i = 0; i < 2; ++i )
          {
            if( pu.cs->slice->getNumRefIdx( RefPicList( i ) ) > 0 )
            {
              MvField* mvField = affineMergeCtx.mvFieldNeighbours[(pu.mergeIdx << 1) + i];
              pu.mvpIdx[i] = 0;
              pu.mvpNum[i] = 0;
              pu.mvd[i]    = Mv();
              PU::setAllAffineMvField( pu, mvField, RefPicList( i ) );
            }
          }
        }
          PU::spanMotionInfo( pu, mrgCtx );
        }
        else
        {
#if JVET_M0170_MRG_SHARELIST
          pu.shareParentPos = cu.shareParentPos;
          pu.shareParentSize = cu.shareParentSize;
#endif
<<<<<<< HEAD
=======
#if JVET_M0483_IBC
          if (CU::isIBC(*pu.cu))
            PU::getIBCMergeCandidates(pu, mrgCtx, pu.mergeIdx);
          else
#endif
>>>>>>> 60f77b96
            PU::getInterMergeCandidates(pu, mrgCtx, 0, pu.mergeIdx);
#if !JVET_M0068_M0171_MMVD_CLEANUP
            PU::restrictBiPredMergeCands(pu, mrgCtx);
#endif
          mrgCtx.setMergeInfo( pu, pu.mergeIdx );

          PU::spanMotionInfo( pu, mrgCtx );
        }
        }
      }
      }
    }
    else
    {
#if REUSE_CU_RESULTS
#if JVET_M0246_AFFINE_AMVR
      if ( cu.imv && !pu.cu->affine && !cu.cs->pcv->isEncoder )
#else
        if (cu.imv && !cu.cs->pcv->isEncoder)
#endif
#else
        if (cu.imv)
#endif
        {
          PU::applyImv(pu, mrgCtx, m_pcInterPred);
        }
        else
      {
        if( pu.cu->affine )
        {
          for ( uint32_t uiRefListIdx = 0; uiRefListIdx < 2; uiRefListIdx++ )
          {
            RefPicList eRefList = RefPicList( uiRefListIdx );
            if ( pu.cs->slice->getNumRefIdx( eRefList ) > 0 && ( pu.interDir & ( 1 << uiRefListIdx ) ) )
            {
              AffineAMVPInfo affineAMVPInfo;
              PU::fillAffineMvpCand( pu, eRefList, pu.refIdx[eRefList], affineAMVPInfo );

              const unsigned mvp_idx = pu.mvpIdx[eRefList];

              pu.mvpNum[eRefList] = affineAMVPInfo.numCand;

              //    Mv mv[3];
              CHECK( pu.refIdx[eRefList] < 0, "Unexpected negative refIdx." );
#if JVET_M0246_AFFINE_AMVR
              Mv tmpMvd[3];
              memcpy( tmpMvd, pu.mvdAffi[eRefList], 3 * sizeof( Mv ) );
              const int imvShift = ( !cu.cs->pcv->isEncoder && pu.cu->imv == 2 ) ? MV_FRACTIONAL_BITS_DIFF : 0;
              pu.mvdAffi[eRefList][0] <<= imvShift;
              pu.mvdAffi[eRefList][1] <<= imvShift;

              Mv mvLT = affineAMVPInfo.mvCandLT[mvp_idx] + pu.mvdAffi[eRefList][0];
              Mv mvRT = affineAMVPInfo.mvCandRT[mvp_idx] + pu.mvdAffi[eRefList][1];
              mvRT += pu.mvdAffi[eRefList][0];
<<<<<<< HEAD
              mvLT.changePrecision(MV_PRECISION_QUARTER, MV_PRECISION_INTERNAL);
              mvRT.changePrecision(MV_PRECISION_QUARTER, MV_PRECISION_INTERNAL);
=======
              if ( pu.cu->imv != 1 )
              {
                mvLT.changePrecision( MV_PRECISION_QUARTER, MV_PRECISION_INTERNAL );
                mvRT.changePrecision( MV_PRECISION_QUARTER, MV_PRECISION_INTERNAL );
              }
>>>>>>> 60f77b96

              Mv mvLB;
              if ( cu.affineType == AFFINEMODEL_6PARAM )
              {
                pu.mvdAffi[eRefList][2] <<= imvShift;
                mvLB = affineAMVPInfo.mvCandLB[mvp_idx] + pu.mvdAffi[eRefList][2];
                mvLB += pu.mvdAffi[eRefList][0];
<<<<<<< HEAD
=======
                if ( pu.cu->imv != 1 )
                {
                  mvLB.changePrecision( MV_PRECISION_QUARTER, MV_PRECISION_INTERNAL );
                }
              }
              memcpy( pu.mvdAffi[eRefList], tmpMvd, 3 * sizeof( Mv ) );
#else
              Mv mvLT = affineAMVPInfo.mvCandLT[mvp_idx] + pu.mvdAffi[eRefList][0];
              Mv mvRT = affineAMVPInfo.mvCandRT[mvp_idx] + pu.mvdAffi[eRefList][1];
              mvRT += pu.mvdAffi[eRefList][0];
              mvLT.changePrecision(MV_PRECISION_QUARTER, MV_PRECISION_INTERNAL);
              mvRT.changePrecision(MV_PRECISION_QUARTER, MV_PRECISION_INTERNAL);

              Mv mvLB;
              if ( cu.affineType == AFFINEMODEL_6PARAM )
              {
                mvLB = affineAMVPInfo.mvCandLB[mvp_idx] + pu.mvdAffi[eRefList][2];
                mvLB += pu.mvdAffi[eRefList][0];
>>>>>>> 60f77b96
                mvLB.changePrecision(MV_PRECISION_QUARTER, MV_PRECISION_INTERNAL);
              }
#endif
              PU::setAllAffineMv( pu, mvLT, mvRT, mvLB, eRefList );
            }
          }
        }
#if JVET_M0483_IBC
        else if (CU::isIBC(*pu.cu) && pu.interDir == 1)
        {
          AMVPInfo amvpInfo;
          PU::fillIBCMvpCand(pu, amvpInfo);
          pu.mvpNum[REF_PIC_LIST_0] = amvpInfo.numCand;
          Mv mvd = pu.mvd[REF_PIC_LIST_0];
#if REUSE_CU_RESULTS
          if (!cu.cs->pcv->isEncoder)
#endif
            mvd <<= 2;
          pu.mv[REF_PIC_LIST_0] = amvpInfo.mvCand[pu.mvpIdx[REF_PIC_LIST_0]] + mvd;
          pu.mv[REF_PIC_LIST_0].changePrecision(MV_PRECISION_QUARTER, MV_PRECISION_INTERNAL);
        }
#endif
        else
        {
          for ( uint32_t uiRefListIdx = 0; uiRefListIdx < 2; uiRefListIdx++ )
          {
            RefPicList eRefList = RefPicList( uiRefListIdx );
#if JVET_M0483_IBC
            if ((pu.cs->slice->getNumRefIdx(eRefList) > 0 || (eRefList == REF_PIC_LIST_0 && CU::isIBC(*pu.cu))) && (pu.interDir & (1 << uiRefListIdx)))
#else
            if ( pu.cs->slice->getNumRefIdx( eRefList ) > 0 && ( pu.interDir & ( 1 << uiRefListIdx ) ) )
#endif
            {
              AMVPInfo amvpInfo;
              PU::fillMvpCand(pu, eRefList, pu.refIdx[eRefList], amvpInfo);
              pu.mvpNum [eRefList] = amvpInfo.numCand;
<<<<<<< HEAD
=======
#if JVET_M0483_IBC==0
>>>>>>> 60f77b96
              Mv mvd = pu.mvd[eRefList];
              if (eRefList == REF_PIC_LIST_0 && pu.cs->slice->getRefPic(eRefList, pu.refIdx[eRefList])->getPOC() == pu.cs->slice->getPOC())
              {
                pu.cu->ibc = true;
#if REUSE_CU_RESULTS
                if (!cu.cs->pcv->isEncoder)
#endif
                  mvd.changePrecision(MV_PRECISION_INT, MV_PRECISION_QUARTER);
              }
              pu.mv     [eRefList] = amvpInfo.mvCand[pu.mvpIdx[eRefList]] + mvd;
<<<<<<< HEAD
=======
#else
              pu.mv[eRefList] = amvpInfo.mvCand[pu.mvpIdx[eRefList]] + pu.mvd[eRefList];
#endif
>>>>>>> 60f77b96
              pu.mv[eRefList].changePrecision(MV_PRECISION_QUARTER, MV_PRECISION_INTERNAL);
            }
          }
        }
        PU::spanMotionInfo( pu, mrgCtx );
      }
    }
  }
}
//! \}<|MERGE_RESOLUTION|>--- conflicted
+++ resolved
@@ -149,12 +149,9 @@
       switch( currCU.predMode )
       {
       case MODE_INTER:
-<<<<<<< HEAD
-=======
 #if JVET_M0483_IBC
       case MODE_IBC:
 #endif
->>>>>>> 60f77b96
         xReconInter( currCU );
         break;
       case MODE_INTRA:
@@ -464,23 +461,17 @@
   m_pcIntraPred->geneIntrainterPred(cu);
 
   // inter prediction
-<<<<<<< HEAD
-=======
 #if JVET_M0483_IBC
   CHECK(CU::isIBC(cu) && cu.firstPU->mhIntraFlag, "IBC and MHIntra cannot be used together");
   CHECK(CU::isIBC(cu) && cu.affine, "IBC and Affine cannot be used together");
   CHECK(CU::isIBC(cu) && cu.triangle, "IBC and triangle cannot be used together");
   CHECK(CU::isIBC(cu) && cu.firstPU->mmvdMergeFlag, "IBC and MMVD cannot be used together");
 #else
->>>>>>> 60f77b96
   CHECK(cu.ibc && cu.firstPU->mhIntraFlag, "IBC and MHIntra cannot be used together");
   CHECK(cu.ibc && cu.affine, "IBC and Affine cannot be used together");
   CHECK(cu.ibc && cu.triangle, "IBC and triangle cannot be used together");
   CHECK(cu.ibc && cu.firstPU->mmvdMergeFlag, "IBC and MMVD cannot be used together");
-<<<<<<< HEAD
-=======
-#endif
->>>>>>> 60f77b96
+#endif
   const bool luma = cu.Y().valid();
   const bool chroma = cu.Cb().valid();
   if (luma && chroma)
@@ -749,14 +740,11 @@
           pu.shareParentPos = cu.shareParentPos;
           pu.shareParentSize = cu.shareParentSize;
 #endif
-<<<<<<< HEAD
-=======
 #if JVET_M0483_IBC
           if (CU::isIBC(*pu.cu))
             PU::getIBCMergeCandidates(pu, mrgCtx, pu.mergeIdx);
           else
 #endif
->>>>>>> 60f77b96
             PU::getInterMergeCandidates(pu, mrgCtx, 0, pu.mergeIdx);
 #if !JVET_M0068_M0171_MMVD_CLEANUP
             PU::restrictBiPredMergeCands(pu, mrgCtx);
@@ -802,8 +790,10 @@
               //    Mv mv[3];
               CHECK( pu.refIdx[eRefList] < 0, "Unexpected negative refIdx." );
 #if JVET_M0246_AFFINE_AMVR
+#if !JVET_M0055_DEBUG_CTU 
               Mv tmpMvd[3];
               memcpy( tmpMvd, pu.mvdAffi[eRefList], 3 * sizeof( Mv ) );
+#endif
               const int imvShift = ( !cu.cs->pcv->isEncoder && pu.cu->imv == 2 ) ? MV_FRACTIONAL_BITS_DIFF : 0;
               pu.mvdAffi[eRefList][0] <<= imvShift;
               pu.mvdAffi[eRefList][1] <<= imvShift;
@@ -811,16 +801,11 @@
               Mv mvLT = affineAMVPInfo.mvCandLT[mvp_idx] + pu.mvdAffi[eRefList][0];
               Mv mvRT = affineAMVPInfo.mvCandRT[mvp_idx] + pu.mvdAffi[eRefList][1];
               mvRT += pu.mvdAffi[eRefList][0];
-<<<<<<< HEAD
-              mvLT.changePrecision(MV_PRECISION_QUARTER, MV_PRECISION_INTERNAL);
-              mvRT.changePrecision(MV_PRECISION_QUARTER, MV_PRECISION_INTERNAL);
-=======
               if ( pu.cu->imv != 1 )
               {
                 mvLT.changePrecision( MV_PRECISION_QUARTER, MV_PRECISION_INTERNAL );
                 mvRT.changePrecision( MV_PRECISION_QUARTER, MV_PRECISION_INTERNAL );
               }
->>>>>>> 60f77b96
 
               Mv mvLB;
               if ( cu.affineType == AFFINEMODEL_6PARAM )
@@ -828,14 +813,14 @@
                 pu.mvdAffi[eRefList][2] <<= imvShift;
                 mvLB = affineAMVPInfo.mvCandLB[mvp_idx] + pu.mvdAffi[eRefList][2];
                 mvLB += pu.mvdAffi[eRefList][0];
-<<<<<<< HEAD
-=======
                 if ( pu.cu->imv != 1 )
                 {
                   mvLB.changePrecision( MV_PRECISION_QUARTER, MV_PRECISION_INTERNAL );
                 }
               }
+#if !JVET_M0055_DEBUG_CTU //th this leads to different interpretation of mvdAffi at encoder and decoder
               memcpy( pu.mvdAffi[eRefList], tmpMvd, 3 * sizeof( Mv ) );
+#endif 
 #else
               Mv mvLT = affineAMVPInfo.mvCandLT[mvp_idx] + pu.mvdAffi[eRefList][0];
               Mv mvRT = affineAMVPInfo.mvCandRT[mvp_idx] + pu.mvdAffi[eRefList][1];
@@ -848,7 +833,6 @@
               {
                 mvLB = affineAMVPInfo.mvCandLB[mvp_idx] + pu.mvdAffi[eRefList][2];
                 mvLB += pu.mvdAffi[eRefList][0];
->>>>>>> 60f77b96
                 mvLB.changePrecision(MV_PRECISION_QUARTER, MV_PRECISION_INTERNAL);
               }
 #endif
@@ -885,10 +869,7 @@
               AMVPInfo amvpInfo;
               PU::fillMvpCand(pu, eRefList, pu.refIdx[eRefList], amvpInfo);
               pu.mvpNum [eRefList] = amvpInfo.numCand;
-<<<<<<< HEAD
-=======
 #if JVET_M0483_IBC==0
->>>>>>> 60f77b96
               Mv mvd = pu.mvd[eRefList];
               if (eRefList == REF_PIC_LIST_0 && pu.cs->slice->getRefPic(eRefList, pu.refIdx[eRefList])->getPOC() == pu.cs->slice->getPOC())
               {
@@ -899,12 +880,9 @@
                   mvd.changePrecision(MV_PRECISION_INT, MV_PRECISION_QUARTER);
               }
               pu.mv     [eRefList] = amvpInfo.mvCand[pu.mvpIdx[eRefList]] + mvd;
-<<<<<<< HEAD
-=======
 #else
               pu.mv[eRefList] = amvpInfo.mvCand[pu.mvpIdx[eRefList]] + pu.mvd[eRefList];
 #endif
->>>>>>> 60f77b96
               pu.mv[eRefList].changePrecision(MV_PRECISION_QUARTER, MV_PRECISION_INTERNAL);
             }
           }
