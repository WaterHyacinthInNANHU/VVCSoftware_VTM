/* The copyright in this software is being made available under the BSD
 * License, included below. This software may be subject to other third party
 * and contributor rights, including patent rights, and no such rights are
 * granted under this license.
 *
 * Copyright (c) 2010-2021, ITU/ISO/IEC
 * All rights reserved.
 *
 * Redistribution and use in source and binary forms, with or without
 * modification, are permitted provided that the following conditions are met:
 *
 *  * Redistributions of source code must retain the above copyright notice,
 *    this list of conditions and the following disclaimer.
 *  * Redistributions in binary form must reproduce the above copyright notice,
 *    this list of conditions and the following disclaimer in the documentation
 *    and/or other materials provided with the distribution.
 *  * Neither the name of the ITU/ISO/IEC nor the names of its contributors may
 *    be used to endorse or promote products derived from this software without
 *    specific prior written permission.
 *
 * THIS SOFTWARE IS PROVIDED BY THE COPYRIGHT HOLDERS AND CONTRIBUTORS "AS IS"
 * AND ANY EXPRESS OR IMPLIED WARRANTIES, INCLUDING, BUT NOT LIMITED TO, THE
 * IMPLIED WARRANTIES OF MERCHANTABILITY AND FITNESS FOR A PARTICULAR PURPOSE
 * ARE DISCLAIMED. IN NO EVENT SHALL THE COPYRIGHT HOLDER OR CONTRIBUTORS
 * BE LIABLE FOR ANY DIRECT, INDIRECT, INCIDENTAL, SPECIAL, EXEMPLARY, OR
 * CONSEQUENTIAL DAMAGES (INCLUDING, BUT NOT LIMITED TO, PROCUREMENT OF
 * SUBSTITUTE GOODS OR SERVICES; LOSS OF USE, DATA, OR PROFITS; OR BUSINESS
 * INTERRUPTION) HOWEVER CAUSED AND ON ANY THEORY OF LIABILITY, WHETHER IN
 * CONTRACT, STRICT LIABILITY, OR TORT (INCLUDING NEGLIGENCE OR OTHERWISE)
 * ARISING IN ANY WAY OUT OF THE USE OF THIS SOFTWARE, EVEN IF ADVISED OF
 * THE POSSIBILITY OF SUCH DAMAGE.
 */

#include <list>
#include <vector>
#include <stdio.h>
#include <fcntl.h>

#include "CommonLib/CommonDef.h"
#include "BitstreamExtractorApp.h"
#include "DecoderLib/AnnexBread.h"
#include "DecoderLib/NALread.h"
#include "EncoderLib/NALwrite.h"
#include "DecoderLib/VLCReader.h"
#include "EncoderLib/VLCWriter.h"
#include "EncoderLib/AnnexBwrite.h"

BitstreamExtractorApp::BitstreamExtractorApp()
:m_vpsId(-1)
, m_removeTimingSEI (false)

{
}

void BitstreamExtractorApp::xPrintVPSInfo (VPS *vps)
{
  msg (VERBOSE, "VPS Info: \n");
  msg (VERBOSE, "  VPS ID         : %d\n", vps->getVPSId());
  msg (VERBOSE, "  Max layers     : %d\n", vps->getMaxLayers());
  msg (VERBOSE, "  Max sub-layers : %d\n", vps->getMaxSubLayers());
  msg (VERBOSE, "  Number of OLS  : %d\n", vps->getTotalNumOLSs());
  for (int olsIdx=0; olsIdx < vps->getTotalNumOLSs(); olsIdx++)
  {
    vps->deriveTargetOutputLayerSet(olsIdx);
    msg (VERBOSE, "    OLS # %d\n", olsIdx);
    msg (VERBOSE, "      Output layers: ");
    for( int i = 0; i < vps->m_targetOutputLayerIdSet.size(); i++ )
    {
      msg (VERBOSE, "%d  ", vps->m_targetOutputLayerIdSet[i]);
    }
    msg (VERBOSE, "\n");

    msg (VERBOSE, "      Target layers: ");
    for( int i = 0; i < vps->m_targetLayerIdSet.size(); i++ )
    {
      msg (VERBOSE, "%d  ", vps->m_targetLayerIdSet[i]);
    }
    msg (VERBOSE, "\n");
  }
}

void BitstreamExtractorApp::xPrintSubPicInfo (PPS *pps)
{
  msg (VERBOSE, "Subpic Info: \n");
  msg (VERBOSE, "  SPS ID         : %d\n", pps->getSPSId());
  msg (VERBOSE, "  PPS ID         : %d\n", pps->getPPSId());
  msg (VERBOSE, "  Subpic enabled : %s\n", pps->getNumSubPics() > 1 ? "yes": "no" );
  if ( pps->getNumSubPics() > 1)
  {
    msg (VERBOSE, "    Number of subpics : %d\n", pps->getNumSubPics() );
    for (int i=0; i<pps->getNumSubPics(); i++)
    {
      SubPic subP = pps->getSubPic(i);
      msg ( VERBOSE, "      SubpicIdx #%d : TL=(%d, %d) Size CTU=(%d, %d) Size Pel=(%d, %d) SubpicID=%d\n", i, subP.getSubPicCtuTopLeftX(), subP.getSubPicCtuTopLeftY(),
            subP.getSubPicWidthInCTUs(), subP.getSubPicHeightInCTUs(), subP.getSubPicWidthInLumaSample(), subP.getSubPicHeightInLumaSample(), subP.getSubPicID());
    }
  }
}

void BitstreamExtractorApp::xReadPicHeader(InputNALUnit &nalu)
{
  m_hlSynaxReader.setBitstream(&nalu.getBitstream());
  m_hlSynaxReader.parsePictureHeader(&m_picHeader, &m_parameterSetManager, true);
  m_picHeader.setValid();
}


#if JVET_R0107_BITSTREAM_EXTACTION
Slice BitstreamExtractorApp::xParseSliceHeader(InputNALUnit &nalu)
{
  m_hlSynaxReader.setBitstream(&nalu.getBitstream());
  Slice slice;
  slice.initSlice();
  slice.setNalUnitType(nalu.m_nalUnitType);
  slice.setNalUnitLayerId(nalu.m_nuhLayerId);
  slice.setTLayer(nalu.m_temporalId);

  m_hlSynaxReader.parseSliceHeader(&slice, &m_picHeader, &m_parameterSetManager, m_prevTid0Poc, m_prevPicPOC);

  return slice;
}

bool BitstreamExtractorApp::xCheckSliceSubpicture(Slice &slice, int targetSubPicId)
{
  PPS *pps = m_parameterSetManager.getPPS(m_picHeader.getPPSId());
  CHECK(nullptr == pps, "referenced PPS not found");
  SPS *sps = m_parameterSetManager.getSPS(pps->getSPSId());
  CHECK(nullptr == sps, "referenced SPS not found");

  if (sps->getSubPicInfoPresentFlag())
  {
    // subpic ID is explicitly indicated
    msg(VERBOSE, "found slice subpic id %d\n", slice.getSliceSubPicId());
    return (targetSubPicId == slice.getSliceSubPicId());
  }
  else
  {
    THROW("Subpicture signalling disbled, cannot extract.");
  }

  return true;
}
#else
bool BitstreamExtractorApp::xCheckSliceSubpicture(InputNALUnit &nalu, int targetSubPicId)
{
  m_hlSynaxReader.setBitstream(&nalu.getBitstream());
  Slice slice;
  slice.initSlice();
  slice.setNalUnitType(nalu.m_nalUnitType);
  slice.setNalUnitLayerId(nalu.m_nuhLayerId);
  slice.setTLayer(nalu.m_temporalId);

  m_hlSynaxReader.parseSliceHeader(&slice, &m_picHeader, &m_parameterSetManager, m_prevTid0Poc, m_prevPicPOC);

  PPS *pps = m_parameterSetManager.getPPS(m_picHeader.getPPSId());
  CHECK (nullptr==pps, "referenced PPS not found");
  SPS *sps = m_parameterSetManager.getSPS(pps->getSPSId());
  CHECK (nullptr==sps, "referenced SPS not found");

  if (sps->getSubPicInfoPresentFlag())
  {
    // subpic ID is explicitly indicated
    msg( VERBOSE, "found slice subpic id %d\n", slice.getSliceSubPicId());
    return ( targetSubPicId == slice.getSliceSubPicId());
  }
  else
  {
    THROW ("Subpicture signalling disbled, cannot extract.");
  }

  return true;
}
#endif

#if JVET_S0154_ASPECT9_AND_S0158_ASPECT4
bool BitstreamExtractorApp::xCheckSEIFiller(SEIMessages SEIs, int targetSubPicId, bool &rmAllFillerInSubpicExt, bool lastSliceWritten)
{
  for (auto sei : SEIs)
  {
    if (sei->payloadType() == SEI::SUBPICTURE_LEVEL_INFO)
    {
      SEISubpicureLevelInfo *seiSLI = (SEISubpicureLevelInfo *)sei;
      if (!seiSLI->m_cbrConstraintFlag)
      {
        rmAllFillerInSubpicExt = true;
      }
    }
  }
  for (auto sei : SEIs)
  {
    if (sei->payloadType() == SEI::FILLER_PAYLOAD)
    {
      return (rmAllFillerInSubpicExt ? false : lastSliceWritten);
    }
  }
  return true;
}
#else
bool BitstreamExtractorApp::xCheckSeiSubpicture(SEIMessages SEIs, int targetSubPicId, bool &rmAllFillerInSubpicExt, bool lastSliceWritten, bool isVclNalUnitRemoved)
{
  bool isWriteSeiNalUnitToStream = true;

  for (auto sei : SEIs)
  {
    if (sei->payloadType() == SEI::SUBPICTURE_LEVEL_INFO)
    {
      SEISubpicureLevelInfo *seiSLI = (SEISubpicureLevelInfo *)sei;
      if (!seiSLI->m_cbrConstraintFlag)
      {
        rmAllFillerInSubpicExt = true;
      }
    }
  }
  for (auto sei : SEIs)
  {
    if (sei->payloadType() == SEI::FILLER_PAYLOAD)
    {
      isWriteSeiNalUnitToStream = rmAllFillerInSubpicExt ? false : lastSliceWritten;
      break;
    }
  }

  if (isWriteSeiNalUnitToStream)
  {
    for (auto sei : SEIs)
    {
      if (sei->payloadType() == SEI::SCALABLE_NESTING)
      {
        SEIScalableNesting *seiNesting = (SEIScalableNesting *)sei;
        if (seiNesting->m_snOlsFlag == 1)
        {
          bool targetSubpicFound = false;
          for (uint32_t i = 0; i < seiNesting->m_snNumSubpics; i++)
          {
            if (seiNesting->m_snSubpicId[i] == targetSubPicId)
            {
              targetSubpicFound = true;
              break;
            }
          }
          isWriteSeiNalUnitToStream &= targetSubpicFound;
        }
      }
      if (!isWriteSeiNalUnitToStream)
      {
        break;
      }
    }
  }

  if (isWriteSeiNalUnitToStream && isVclNalUnitRemoved)
  {
    for (auto sei : SEIs)
    {
      if (sei->payloadType() == SEI::SCALABLE_NESTING)
      {
        SEIScalableNesting *seiNesting = (SEIScalableNesting *)sei;
        if (!seiNesting->m_snSubpicFlag)
        {
          isWriteSeiNalUnitToStream = false;
          break;
        }
      }
    }
  }

  return isWriteSeiNalUnitToStream;
}
#endif

void BitstreamExtractorApp::xRewriteSPS (SPS &targetSPS, const SPS &sourceSPS, SubPic &subPic)
{
  targetSPS = sourceSPS;
  // set the number of subpicture to 1, location should not be transmited
  targetSPS.setNumSubPics(1);
  // set the target subpicture ID as first ID
  targetSPS.setSubPicIdMappingExplicitlySignalledFlag(true);
  targetSPS.setSubPicIdMappingPresentFlag(true);
  targetSPS.setSubPicId(0, subPic.getSubPicID());
  targetSPS.setMaxPicWidthInLumaSamples(subPic.getSubPicWidthInLumaSample());
  targetSPS.setMaxPicHeightInLumaSamples(subPic.getSubPicHeightInLumaSample());

  // Set the new conformance window
  Window& conf = targetSPS.getConformanceWindow();
  int subpicConfWinLeftOffset = (subPic.getSubPicCtuTopLeftX() == 0) ? conf.getWindowLeftOffset() : 0;
  int subpicConfWinRightOffset = ((subPic.getSubPicCtuTopLeftX() + subPic.getSubPicWidthInCTUs()) * sourceSPS.getCTUSize() >= sourceSPS.getMaxPicWidthInLumaSamples()) ?
                                 conf.getWindowRightOffset() : 0;
  int subpicConfWinTopOffset = (subPic.getSubPicCtuTopLeftY() == 0) ? conf.getWindowTopOffset() : 0;
  int subpicConfWinBottomOffset = ((subPic.getSubPicCtuTopLeftY() + subPic.getSubPicHeightInCTUs()) * sourceSPS.getCTUSize() >= sourceSPS.getMaxPicHeightInLumaSamples()) ?
                                  conf.getWindowBottomOffset() : 0;
  conf.setWindowLeftOffset(subpicConfWinLeftOffset);
  conf.setWindowRightOffset(subpicConfWinRightOffset);
  conf.setWindowTopOffset(subpicConfWinTopOffset);
  conf.setWindowBottomOffset(subpicConfWinBottomOffset);

#if JVET_S0117_VB  // Virtual boundaries rewriting
  if (sourceSPS.getVirtualBoundariesEnabledFlag() && sourceSPS.getVirtualBoundariesPresentFlag())
  { 
    targetSPS.setNumVerVirtualBoundaries(0);
    for (int i = 0; i < sourceSPS.getNumVerVirtualBoundaries() ; i ++)
    {
      int subPicLeftX = subPic.getSubPicCtuTopLeftX() * sourceSPS.getCTUSize();
      int subPicRightX = (subPic.getSubPicCtuTopLeftX() + subPic.getSubPicWidthInCTUs()) * sourceSPS.getCTUSize();
      if (subPicRightX > sourceSPS.getMaxPicWidthInLumaSamples())
      {
        subPicRightX = sourceSPS.getMaxPicWidthInLumaSamples();
      }
      if ( sourceSPS.getVirtualBoundariesPosX(i) > subPicLeftX && sourceSPS.getVirtualBoundariesPosX(i) < subPicRightX)
      {
        targetSPS.setVirtualBoundariesPosX(targetSPS.getNumVerVirtualBoundaries(), sourceSPS.getVirtualBoundariesPosX(i) - subPicLeftX);
        targetSPS.setNumVerVirtualBoundaries(targetSPS.getNumVerVirtualBoundaries() + 1);
      }
    }

    targetSPS.setNumHorVirtualBoundaries(0);
    for (int i = 0; i < sourceSPS.getNumHorVirtualBoundaries(); i++)
    {
      int subPicTopY = subPic.getSubPicCtuTopLeftY() * sourceSPS.getCTUSize();
      int subPicBottomY = (subPic.getSubPicCtuTopLeftY() + subPic.getSubPicHeightInCTUs()) * sourceSPS.getCTUSize();
      if (subPicBottomY > sourceSPS.getMaxPicHeightInLumaSamples())
      {
        subPicBottomY = sourceSPS.getMaxPicHeightInLumaSamples();
      }
      if (sourceSPS.getVirtualBoundariesPosY(i) > subPicTopY && sourceSPS.getVirtualBoundariesPosY(i) < subPicBottomY)
      {
        targetSPS.setVirtualBoundariesPosY(targetSPS.getNumHorVirtualBoundaries(), sourceSPS.getVirtualBoundariesPosY(i) - subPicTopY);
        targetSPS.setNumHorVirtualBoundaries(targetSPS.getNumHorVirtualBoundaries() + 1);
      }
    }
    if (targetSPS.getNumVerVirtualBoundaries() == 0 && targetSPS.getNumHorVirtualBoundaries() == 0)
    {
      targetSPS.setVirtualBoundariesEnabledFlag(0);
    }
  }
#endif
}

void BitstreamExtractorApp::xRewritePPS(PPS &targetPPS, const PPS &sourcePPS, const SPS &sourceSPS, SubPic &subPic)
{
  targetPPS = sourcePPS;

  // set number of subpictures to 1
  targetPPS.setNumSubPics(1);
  // set taget subpicture ID as first ID
  targetPPS.setSubPicId(0, subPic.getSubPicID());
  // we send the ID in the SPS, so don't sent it in the PPS (hard coded decision)
  targetPPS.setSubPicIdMappingInPpsFlag(false);
  // picture size
  targetPPS.setPicWidthInLumaSamples(subPic.getSubPicWidthInLumaSample());
  targetPPS.setPicHeightInLumaSamples(subPic.getSubPicHeightInLumaSample());
  // todo: Conformance window (conf window rewriting is not needed per JVET-S0117)

  int subWidthC = SPS::getWinUnitX(sourceSPS.getChromaFormatIdc());
  int subHeightC = SPS::getWinUnitY(sourceSPS.getChromaFormatIdc());
  int subpicScalWinLeftOffset = sourcePPS.getScalingWindow().getWindowLeftOffset() - (int)subPic.getSubPicCtuTopLeftX() * sourceSPS.getCTUSize() / subWidthC;
  int rightSubpicBd = (subPic.getSubPicCtuTopLeftX() + subPic.getSubPicWidthInCTUs()) * sourceSPS.getCTUSize();
  int subpicScalWinRightOffset = rightSubpicBd >= sourceSPS.getMaxPicWidthInLumaSamples() ? sourcePPS.getScalingWindow().getWindowRightOffset() : sourcePPS.getScalingWindow().getWindowRightOffset() - (int)(sourceSPS.getMaxPicWidthInLumaSamples() - rightSubpicBd) / subWidthC;
  int subpicScalWinTopOffset = sourcePPS.getScalingWindow().getWindowTopOffset() - (int)subPic.getSubPicCtuTopLeftY() * sourceSPS.getCTUSize() / subHeightC;
  int botSubpicBd = (subPic.getSubPicCtuTopLeftY() + subPic.getSubPicHeightInCTUs()) * sourceSPS.getCTUSize();
  int subpicScalWinBotOffset = botSubpicBd >= sourceSPS.getMaxPicHeightInLumaSamples() ? sourcePPS.getScalingWindow().getWindowBottomOffset() : sourcePPS.getScalingWindow().getWindowBottomOffset() - (int)(sourceSPS.getMaxPicHeightInLumaSamples() - botSubpicBd) / subHeightC;
  Window scalingWindow;
  scalingWindow.setWindow(subpicScalWinLeftOffset, subpicScalWinRightOffset, subpicScalWinTopOffset, subpicScalWinBotOffset);
  targetPPS.setScalingWindow(scalingWindow);

  // Tiles
  int                   numTileCols = 1;
  int                   numTileRows = 1;
  std::vector<uint32_t> tileColWidth;
  std::vector<uint32_t> tileRowHeight;
  std::vector<uint32_t> tileColBd;
  std::vector<uint32_t> tileRowBd;
  int                   subpicTopLeftTileX = -1;
  int                   subpicTopLeftTileY = -1;

  for (int i=0; i<= sourcePPS.getNumTileColumns(); i++)
  {
    const int currentColBd = sourcePPS.getTileColumnBd(i);
    if ((currentColBd >= subPic.getSubPicCtuTopLeftX()) && (currentColBd <= (subPic.getSubPicCtuTopLeftX() + subPic.getSubPicWidthInCTUs())))
    {
      tileColBd.push_back(currentColBd - subPic.getSubPicCtuTopLeftX());
      if (subpicTopLeftTileX == -1)
      {
        subpicTopLeftTileX = i;
      }
    }
  }
  numTileCols=(int)tileColBd.size() - 1;
  CHECK (numTileCols < 1, "After extraction there should be at least one tile horizonally.");
  tileColWidth.resize(numTileCols);
  for (int i=0; i<numTileCols; i++)
  {
    tileColWidth[i] = tileColBd[i+1] - tileColBd[i];
  }
  targetPPS.setNumExpTileColumns(numTileCols);
  targetPPS.setNumTileColumns(numTileCols);
  targetPPS.setTileColumnWidths(tileColWidth);

  for (int i=0; i<= sourcePPS.getNumTileRows(); i++)
  {
    const int currentRowBd = sourcePPS.getTileRowBd(i);
    if ((currentRowBd >= subPic.getSubPicCtuTopLeftY()) && (currentRowBd <= (subPic.getSubPicCtuTopLeftY() + subPic.getSubPicHeightInCTUs())))
    {
      tileRowBd.push_back(currentRowBd - subPic.getSubPicCtuTopLeftY());
      if(subpicTopLeftTileY == -1)
      {
        subpicTopLeftTileY = i;
      }
    }
  }
  numTileRows=(int)tileRowBd.size() - 1;
  // if subpicture was part of a tile, top and/or bottom borders need to be added
  // note: this can only happen with vertical slice splits of a tile
  if (numTileRows < 1 )
  {
    if (tileRowBd.size()==0)
    {
      tileRowBd.push_back(0);
      tileRowBd.push_back(subPic.getSubPicHeightInCTUs());
      numTileRows+=2;
    }
    else
    {
      if (tileRowBd[0] == 0)
      {
        // top border exists, add bottom
        tileRowBd.push_back(subPic.getSubPicHeightInCTUs());
        numTileRows++;
      }
      else
      {
        // bottom border exists, add top
        const int row1 = tileRowBd[0];
        tileRowBd[0] = 0;
        tileRowBd.push_back(row1);
        numTileRows++;
      }
    }
  }
  tileRowHeight.resize(numTileRows);
  for (int i=0; i<numTileRows; i++)
  {
    tileRowHeight[i] = tileRowBd[i+1] - tileRowBd[i];
  }
  targetPPS.setNumExpTileRows(numTileRows);
  targetPPS.setNumTileRows(numTileRows);
  targetPPS.setTileRowHeights(tileRowHeight);

  // slices
  // no change reqired when each slice is one subpicture
  if (!sourcePPS.getSingleSlicePerSubPicFlag())
  {
    int targetNumSlices = subPic.getNumSlicesInSubPic();
    targetPPS.setNumSlicesInPic(targetNumSlices);
    // To avoid the bitstream writer writing pps_tile_idx_delta in the bitstream
    if ( (targetPPS.getNumSlicesInPic() - 1) <= 1)
    {
      targetPPS.setTileIdxDeltaPresentFlag(0);
    }

    for (int i=0, cnt=0; i<sourcePPS.getNumSlicesInPic(); i++)
    {
      SliceMap slMap= sourcePPS.getSliceMap(i);

      if (subPic.containsCtu(slMap.getCtuAddrInSlice(0)))
      {
        targetPPS.setSliceWidthInTiles(cnt, sourcePPS.getSliceWidthInTiles(i));
        targetPPS.setSliceHeightInTiles(cnt, sourcePPS.getSliceHeightInTiles(i));
        targetPPS.setNumSlicesInTile(cnt, sourcePPS.getNumSlicesInTile(i));
        targetPPS.setSliceHeightInCtu(cnt, sourcePPS.getSliceHeightInCtu(i));
        targetPPS.setSliceTileIdx(cnt, sourcePPS.getSliceTileIdx(i));
        cnt++;
      }
    }
    // Find out new slices tile index after removal of some tiles
    for (int i=0; i<targetPPS.getNumSlicesInPic(); i++)
    {
      int tileInPicX = targetPPS.getSliceTileIdx(i) % sourcePPS.getNumTileColumns();
      int tileInPicY = targetPPS.getSliceTileIdx(i) / sourcePPS.getNumTileColumns();
      int tileInSubpicX = tileInPicX - subpicTopLeftTileX;
      int tileInSubpicY = tileInPicY - subpicTopLeftTileY;
      targetPPS.setSliceTileIdx(i, tileInSubpicY * numTileCols + tileInSubpicX);
    }

  }

}


void BitstreamExtractorApp::xWriteVPS(VPS *vps, std::ostream& out, int layerId, int temporalId)
{
  // create a new NAL unit for output
  OutputNALUnit naluOut (NAL_UNIT_VPS, layerId, temporalId);
  CHECK( naluOut.m_temporalId, "The value of TemporalId of VPS NAL units shall be equal to 0" );

  // write the VPS to the newly created NAL unit buffer
  m_hlSyntaxWriter.setBitstream( &naluOut.m_Bitstream );
  m_hlSyntaxWriter.codeVPS( vps );

  NALUnitEBSP naluWithHeader(naluOut);
  writeAnnexBNalUnit(out, naluWithHeader, true);
}

void BitstreamExtractorApp::xWriteSPS(SPS *sps, std::ostream& out, int layerId, int temporalId)
{
  // create a new NAL unit for output
  OutputNALUnit naluOut (NAL_UNIT_SPS, layerId, temporalId);
  CHECK( naluOut.m_temporalId, "The value of TemporalId of SPS NAL units shall be equal to 0" );

  // write the SPS to the newly created NAL unit buffer
  m_hlSyntaxWriter.setBitstream( &naluOut.m_Bitstream );
  m_hlSyntaxWriter.codeSPS( sps );

  NALUnitEBSP naluWithHeader(naluOut);
  writeAnnexBNalUnit(out, naluWithHeader, true);
}

void BitstreamExtractorApp::xWritePPS(PPS *pps, std::ostream& out, int layerId, int temporalId)
{
  // create a new NAL unit for output
  OutputNALUnit naluOut (NAL_UNIT_PPS, layerId, temporalId);

  // write the PPS to the newly created NAL unit buffer
  m_hlSyntaxWriter.setBitstream( &naluOut.m_Bitstream );
  m_hlSyntaxWriter.codePPS( pps );

  NALUnitEBSP naluWithHeader(naluOut);
  writeAnnexBNalUnit(out, naluWithHeader, true);
}


// returns true, if the NAL unit is to be discarded
bool BitstreamExtractorApp::xCheckNumSubLayers(InputNALUnit &nalu, VPS *vps)
{
#if JVET_R0107_BITSTREAM_EXTACTION
  bool retval = (nalu.m_nalUnitType != NAL_UNIT_CODED_SLICE_IDR_N_LP)
                && (nalu.m_nalUnitType != NAL_UNIT_CODED_SLICE_IDR_W_RADL)
                && (nalu.m_nalUnitType != NAL_UNIT_CODED_SLICE_CRA)
                && !( (nalu.m_nalUnitType == NAL_UNIT_CODED_SLICE_GDR) && (m_picHeader.getRecoveryPocCnt() == 0) );
#else
  bool retval = (nalu.m_nalUnitType != NAL_UNIT_CODED_SLICE_IDR_N_LP) && (nalu.m_nalUnitType != NAL_UNIT_CODED_SLICE_IDR_W_RADL) && (nalu.m_nalUnitType != NAL_UNIT_CODED_SLICE_CRA);
#endif

  retval &= nalu.m_temporalId >= vps->getNumSubLayersInLayerInOLS(m_targetOlsIdx, vps->getGeneralLayerIdx(nalu.m_nuhLayerId));

  return retval;
}

#if JVET_S0154_ASPECT9_AND_S0158_ASPECT4
bool BitstreamExtractorApp::xCheckSEIsSubPicture(SEIMessages& SEIs, InputNALUnit& nalu, std::ostream& out, int subpicId, VPS *vps)
#else
bool BitstreamExtractorApp::xCheckSEIsSubPicture(SEIMessages& SEIs, InputNALUnit& nalu, std::ostream& out, int subpicId)
#endif
{
  SEIMessages scalableNestingSEIs = getSeisByType(SEIs, SEI::SCALABLE_NESTING);
  if (scalableNestingSEIs.size())
  {
    CHECK ( scalableNestingSEIs.size() > 1, "There shall be only one Scalable Nesting SEI in one NAL unit" );
    CHECK ( scalableNestingSEIs.size() != SEIs.size(), "Scalable Nesting SEI shall not be in the same NAL unit as other SEIs" );
    // check, if the scalable nesting SEI applies to the target subpicture
    SEIScalableNesting *sei = (SEIScalableNesting*) scalableNestingSEIs.front();

    if (sei->m_snSubpicFlag == 0)
    {
      // does not apply to a subpicture -> remove
      return false;
    }
    if (std::find(sei->m_snSubpicId.begin(), sei->m_snSubpicId.end(), subpicId) != sei->m_snSubpicId.end())
    {
#if JVET_S0154_ASPECT9_AND_S0158_ASPECT4
      // C.7 step 7.c
      if (sei->m_snOlsFlag || vps->getNumLayersInOls(m_targetOlsIdx) == 1)
      {
#endif
        // applies to target subpicture -> extract
        OutputNALUnit outNalu( nalu.m_nalUnitType, nalu.m_nuhLayerId, nalu.m_temporalId );
        m_seiWriter.writeSEImessages(outNalu.m_Bitstream, sei->m_nestedSEIs, m_hrd, false, nalu.m_temporalId);
        NALUnitEBSP naluWithHeader(outNalu);
        writeAnnexBNalUnit(out, naluWithHeader, true);
        return false;
#if JVET_S0154_ASPECT9_AND_S0158_ASPECT4
      }
#endif
    }
    else
    {
      // does not apply to target subpicture -> remove
      return false;
    }
  }
  // remove not nested decoded picture hash SEIs
  SEIMessages hashSEI = getSeisByType(SEIs, SEI::DECODED_PICTURE_HASH);
  if (hashSEI.size() > 0)
  {
    return false;
  }
  // keep all other SEIs
  return true;
}

#if !JVET_T0055_ITEM2
bool BitstreamExtractorApp::xCheckScalableNestingSEI(SEIScalableNesting *seiNesting, InputNALUnit& nalu, VPS *vps)
{
  int nestingLayerId;
  bool nestingAppliedInTargetOlsLayerId = false;
  std::vector<int> layerIdInOls = vps->getLayerIdsInOls(m_targetOlsIdx);

  if (seiNesting->m_snAllLayersFlag)
  {
    int nestingNumLayers = vps->getMaxLayers() - vps->getGeneralLayerIdx(nalu.m_nuhLayerId);
    for (uint32_t i = 0; i < nestingNumLayers; i++)
    {
      nestingLayerId = vps->getLayerId(vps->getGeneralLayerIdx(nalu.m_nuhLayerId) + i);
      nestingAppliedInTargetOlsLayerId = std::find(layerIdInOls.begin(), layerIdInOls.end(), nestingLayerId) != layerIdInOls.end();
      if (nestingAppliedInTargetOlsLayerId)
      {
        break;
      }
    }
  }
  else
  {
    for (uint32_t i = 0; i <= seiNesting->m_snNumLayersMinus1; i++)
    {
      nestingLayerId = i == 0 ? nalu.m_nuhLayerId : seiNesting->m_snLayerId[i];
      nestingAppliedInTargetOlsLayerId = std::find(layerIdInOls.begin(), layerIdInOls.end(), nestingLayerId) != layerIdInOls.end();
      if (nestingAppliedInTargetOlsLayerId)
      {
        break;
      }
    }
  }

  return nestingAppliedInTargetOlsLayerId;
}
#endif

#if JVET_S0154_ASPECT9_AND_S0158_ASPECT4
bool BitstreamExtractorApp::xIsTargetOlsIncludeAllVclLayers()
{
  std::ifstream bitstreamFileIn(m_bitstreamFileNameIn.c_str(), std::ifstream::in | std::ifstream::binary);
  if (!bitstreamFileIn)
  {
    EXIT("failed to open bitstream file " << m_bitstreamFileNameIn.c_str() << " for reading");
  }

  InputByteStream bytestream(bitstreamFileIn);

  bitstreamFileIn.clear();
  bitstreamFileIn.seekg(0, std::ios::beg);

  if (m_targetOlsIdx >= 0)
  {
    std::vector<int> layerIdInTargetOls;
    std::vector<int> layerIdInVclNalu;
    while (!!bitstreamFileIn)
    {
      AnnexBStats stats = AnnexBStats();
      InputNALUnit nalu;
      byteStreamNALUnit(bytestream, nalu.getBitstream().getFifo(), stats);

      // call actual decoding function
      if (nalu.getBitstream().getFifo().empty())
      {
        msg(WARNING, "Warning: Attempt to decode an empty NAL unit");
      }
      else
      {
        read(nalu);

        if (nalu.m_nalUnitType == NAL_UNIT_VPS)
        {
          VPS* vps = new VPS();
          m_hlSynaxReader.setBitstream(&nalu.getBitstream());
          m_hlSynaxReader.parseVPS(vps);
          int vpsId = vps->getVPSId();
          // note: storeVPS may invalidate the vps pointer!
          m_parameterSetManager.storeVPS(vps, nalu.getBitstream().getFifo());
          // get VPS back
          vps = m_parameterSetManager.getVPS(vpsId);
          m_vpsId = vps->getVPSId();
        }

        VPS *vps = nullptr;
        if (m_vpsId > 0)
        {
          vps = m_parameterSetManager.getVPS(m_vpsId);
          layerIdInTargetOls = vps->getLayerIdsInOls(m_targetOlsIdx);
          if (NALUnit::isVclNalUnitType(nalu.m_nalUnitType))
          {
            if (layerIdInVclNalu.size() == 0 || nalu.m_nuhLayerId >= layerIdInVclNalu[layerIdInVclNalu.size() - 1])
            {
              layerIdInVclNalu.push_back(nalu.m_nuhLayerId);
            }
            else
            {
              break;
            }
          }
        }
      }
    }

    //When LayerIdInOls[ targetOlsIdx ] does not include all values of nuh_layer_id in all VCL NAL units in the bitstream inBitstream
    for (int i = 0; i < layerIdInVclNalu.size(); i++)
    {
      bool vclLayerIncludedInTargetOls = std::find(layerIdInTargetOls.begin(), layerIdInTargetOls.end(), layerIdInVclNalu[i]) != layerIdInTargetOls.end();
      if (!vclLayerIncludedInTargetOls)
      {
        return false;
      }
    }
  }
  return true;
}
#endif

uint32_t BitstreamExtractorApp::decode()
{
  std::ifstream bitstreamFileIn(m_bitstreamFileNameIn.c_str(), std::ifstream::in | std::ifstream::binary);
  if (!bitstreamFileIn)
  {
    EXIT( "failed to open bitstream file " << m_bitstreamFileNameIn.c_str() << " for reading" ) ;
  }

  std::ofstream bitstreamFileOut(m_bitstreamFileNameOut.c_str(), std::ifstream::out | std::ifstream::binary);

  InputByteStream bytestream(bitstreamFileIn);

  bitstreamFileIn.clear();
  bitstreamFileIn.seekg( 0, std::ios::beg );

  int unitCnt = 0;
  bool lastSliceWritten= false;   // stores status of previous slice for associated filler data NAL units

  VPS *vpsIdZero = new VPS();
  std::vector<uint8_t> empty;
  m_parameterSetManager.storeVPS(vpsIdZero, empty);

  int subpicIdTarget[MAX_VPS_LAYERS];
  for (int i = 0; i < MAX_VPS_LAYERS; i++)
  {
    subpicIdTarget[i] = -1;
  }
  bool isVclNalUnitRemoved[MAX_VPS_LAYERS] = { false };
  bool isMultiSubpicLayer[MAX_VPS_LAYERS] = { false };
  bool rmAllFillerInSubpicExt[MAX_VPS_LAYERS] = { false };

#if JVET_S0154_ASPECT9_AND_S0158_ASPECT4
  bool targetOlsIncludeAllVclLayers = xIsTargetOlsIncludeAllVclLayers();
#endif

  while (!!bitstreamFileIn)
  {
    AnnexBStats stats = AnnexBStats();

    InputNALUnit nalu;
    byteStreamNALUnit(bytestream, nalu.getBitstream().getFifo(), stats);

    // call actual decoding function
    if (nalu.getBitstream().getFifo().empty())
    {
      /* this can happen if the following occur:
       *  - empty input file
       *  - two back-to-back start_code_prefixes
       *  - start_code_prefix immediately followed by EOF
       */
      msg(WARNING, "Warning: Attempt to decode an empty NAL unit" );
    }
    else
    {
      read(nalu);

      bool writeInpuNalUnitToStream = true;

      // Remove NAL units with TemporalId greater than tIdTarget.
      writeInpuNalUnitToStream &= ( m_maxTemporalLayer < 0  ) || ( nalu.m_temporalId <= m_maxTemporalLayer );

      if( nalu.m_nalUnitType == NAL_UNIT_VPS )
      {
        VPS* vps = new VPS();
        m_hlSynaxReader.setBitstream( &nalu.getBitstream() );
        m_hlSynaxReader.parseVPS( vps );
        int vpsId = vps->getVPSId();
        // note: storeVPS may invalidate the vps pointer!
        m_parameterSetManager.storeVPS( vps, nalu.getBitstream().getFifo() );
        // get VPS back
        vps = m_parameterSetManager.getVPS(vpsId);
        xPrintVPSInfo(vps);
        m_vpsId = vps->getVPSId();
        // example: just write the parsed VPS back to the stream
        // *** add modifications here ***
        // only write, if not dropped earlier
        if (writeInpuNalUnitToStream)
        {
          xWriteVPS(vps, bitstreamFileOut, nalu.m_nuhLayerId, nalu.m_temporalId);
          writeInpuNalUnitToStream = false;
        }
      }

      VPS *vps = nullptr;
#if JVET_T0055_ITEM2
      bool isIncludedInTargetOls = true;
#endif
      if (m_targetOlsIdx >= 0 && m_vpsId >=0 )
      {
        // if there is no VPS nal unit, there shall be one OLS and one layer.
        if (m_vpsId == 0)
        {
          CHECK(m_targetOlsIdx != 0, "only one OLS and one layer exist, but target olsIdx is not equal to zero");
        }
        // Remove NAL units with nal_unit_type not equal to any of VPS_NUT, DPS_NUT, and EOB_NUT and with nuh_layer_id not included in the list LayerIdInOls[targetOlsIdx].
        NalUnitType t = nalu.m_nalUnitType;
<<<<<<< HEAD
#if JVET_S0163_ON_TARGETOLS_SUBLAYERS
#if JVET_T0055_ITEM2
        // remove from outBitstream all NAL units that have nuh_layer_id not included in the list LayerIdInOls[ targetOlsIdx ] and are not DCI, OPI, VPS, AUD, EOB or SEI NAL units
        bool isSpecialNalTypes = t == NAL_UNIT_OPI || t == NAL_UNIT_VPS || t == NAL_UNIT_DCI || t == NAL_UNIT_EOB || t == NAL_UNIT_PREFIX_SEI || t == NAL_UNIT_SUFFIX_SEI;
#else
        bool isSpecialNalTypes = t == NAL_UNIT_OPI || t == NAL_UNIT_VPS || t == NAL_UNIT_DCI || t == NAL_UNIT_EOB;
#endif
#else
        bool isSpecialNalTypes = t == NAL_UNIT_VPS || t == NAL_UNIT_DCI || t == NAL_UNIT_EOB;
#endif
=======
        bool isSpecialNalTypes = t == NAL_UNIT_OPI || t == NAL_UNIT_VPS || t == NAL_UNIT_DCI || t == NAL_UNIT_EOB;
>>>>>>> a3cf9c49
        vps = m_parameterSetManager.getVPS(m_vpsId);
        if (m_vpsId == 0)
        {
          // this initialization can be removed once the dummy VPS is properly initialized in the parameter set manager
          vps->deriveOutputLayerSets();
        }
        uint32_t numOlss = vps->getTotalNumOLSs();
        CHECK(m_targetOlsIdx <0  || m_targetOlsIdx >= numOlss, "target Ols shall be in the range of OLSs specified by the VPS");
        CHECK(m_maxTemporalLayer < -1 || m_maxTemporalLayer > vps->getPtlMaxTemporalId(vps->getOlsPtlIdx(m_targetOlsIdx)), "MaxTemporalLayer shall either be equal -1 (for diabled) or in the range of 0 to vps_ptl_max_tid[ vps_ols_ptl_idx[ targetOlsIdx ] ], inclusive");
        std::vector<int> layerIdInOls = vps->getLayerIdsInOls(m_targetOlsIdx);
#if JVET_T0055_ITEM2
        isIncludedInTargetOls = std::find(layerIdInOls.begin(), layerIdInOls.end(), nalu.m_nuhLayerId) != layerIdInOls.end();
#else
        bool isIncludedInTargetOls = std::find(layerIdInOls.begin(), layerIdInOls.end(), nalu.m_nuhLayerId) != layerIdInOls.end();
#endif
        writeInpuNalUnitToStream &= (isSpecialNalTypes || isIncludedInTargetOls);
        writeInpuNalUnitToStream &= !xCheckNumSubLayers(nalu, vps);
        m_removeTimingSEI = !vps->getGeneralHrdParameters()->getGeneralSamePicTimingInAllOlsFlag();
      }
      if( nalu.m_nalUnitType == NAL_UNIT_SPS )
      {
        SPS* sps = new SPS();
        m_hlSynaxReader.setBitstream( &nalu.getBitstream() );
        m_hlSynaxReader.parseSPS( sps );
        int spsId = sps->getSPSId();
        // note: storeSPS may invalidate the sps pointer!
        m_parameterSetManager.storeSPS( sps, nalu.getBitstream().getFifo() );
        // get SPS back
        sps = m_parameterSetManager.getSPS(spsId);
        msg (VERBOSE, "SPS Info: SPS ID = %d\n", spsId);

        // example: just write the parsed SPS back to the stream
        // *** add modifications here ***
        // only write, if not dropped earlier
        // rewrite the SPS
        isMultiSubpicLayer[nalu.m_nuhLayerId] = sps->getNumSubPics() > 1 ? true : false;
        if (isMultiSubpicLayer[nalu.m_nuhLayerId])
        {
          subpicIdTarget[nalu.m_nuhLayerId] = 0;
        }
        if (m_subPicIdx >= 0 && isMultiSubpicLayer[nalu.m_nuhLayerId])
        {
          CHECK(m_subPicIdx >= sps->getNumSubPics(), "Target subpicture not found");
          CHECK(!sps->getSubPicTreatedAsPicFlag(m_subPicIdx), "sps_subpic_treated_as_pic_flag[subpicIdxTarget] should be equal to 1 for subpicture extraction");
          xSetSPSUpdated(sps->getSPSId());
          writeInpuNalUnitToStream = false;
        }
        if (writeInpuNalUnitToStream)
        {
          xWriteSPS(sps, bitstreamFileOut, nalu.m_nuhLayerId, nalu.m_temporalId);
          writeInpuNalUnitToStream = false;
        }
      }

      if( nalu.m_nalUnitType == NAL_UNIT_PPS )
      {
        PPS* pps = new PPS();
        m_hlSynaxReader.setBitstream( &nalu.getBitstream() );
        m_hlSynaxReader.parsePPS( pps );
        int ppsId = pps->getPPSId();
        // note: storePPS may invalidate the pps pointer!
        m_parameterSetManager.storePPS( pps, nalu.getBitstream().getFifo() );
        // get PPS back
        pps = m_parameterSetManager.getPPS(ppsId);
        msg (VERBOSE, "PPS Info: PPS ID = %d\n", pps->getPPSId());

        SPS *sps = m_parameterSetManager.getSPS(pps->getSPSId());
        if ( nullptr == sps)
        {
          printf("Cannot find SPS referred to by PPS, ignoring");
        }
        else
        {
          if( pps->getNoPicPartitionFlag() )
          {
            pps->resetTileSliceInfo();
            pps->setLog2CtuSize( ceilLog2(sps->getCTUSize()) );
            pps->setNumExpTileColumns(1);
            pps->setNumExpTileRows(1);
            pps->addTileColumnWidth( pps->getPicWidthInCtu( ) );
            pps->addTileRowHeight( pps->getPicHeightInCtu( ) );
            pps->initTiles();
            pps->setRectSliceFlag( 1 );
            pps->setNumSlicesInPic( 1 );
            pps->initRectSlices( );
            pps->setTileIdxDeltaPresentFlag( 0 );
            pps->setSliceTileIdx( 0, 0 );
          }
          pps->initRectSliceMap(sps);
          pps->initSubPic(*sps);
          xPrintSubPicInfo (pps);
          if (m_subPicIdx >= 0 && isMultiSubpicLayer[nalu.m_nuhLayerId] && writeInpuNalUnitToStream)
          {
            SubPic subPic;
            subPic = pps->getSubPic(m_subPicIdx);
            subpicIdTarget[nalu.m_nuhLayerId] = subPic.getSubPicID();

            // if the referred SPS was updated, modify and write it
            if (xIsSPSUpdate(sps->getSPSId()))
            {
              SPS targetSPS;
              xRewriteSPS(targetSPS, *sps, subPic);
              xWriteSPS(&targetSPS, bitstreamFileOut, nalu.m_nuhLayerId, nalu.m_temporalId);
              xClearSPSUpdated(sps->getSPSId());
            }

            // rewrite the PPS
            PPS targetPPS;
            xRewritePPS(targetPPS, *pps, *sps, subPic);
            xWritePPS(&targetPPS, bitstreamFileOut, nalu.m_nuhLayerId, nalu.m_temporalId);
            writeInpuNalUnitToStream = false;
          }
        }

        // example: just write the parsed PPS back to the stream
        // *** add modifications here ***
        // only write, if not dropped earlier
        if (writeInpuNalUnitToStream)
        {
          xWritePPS(pps, bitstreamFileOut, nalu.m_nuhLayerId, nalu.m_temporalId);
          writeInpuNalUnitToStream = false;
        }
      }
      // when re-using code for slice header parsing, we need to store APSs
      if( ( nalu.m_nalUnitType == NAL_UNIT_PREFIX_APS ) || ( nalu.m_nalUnitType == NAL_UNIT_SUFFIX_APS ))
      {
        APS* aps = new APS();
        m_hlSynaxReader.setBitstream( &nalu.getBitstream() );
        m_hlSynaxReader.parseAPS( aps );
        msg (VERBOSE, "APS Info: APS ID = %d Type = %d Layer = %d\n", aps->getAPSId(), aps->getAPSType(), nalu.m_nuhLayerId);
        int apsId = aps->getAPSId();
        int apsType = aps->getAPSType();
        // note: storeAPS may invalidate the aps pointer!
        m_parameterSetManager.storeAPS(aps, nalu.getBitstream().getFifo());
        // get APS back
        aps = m_parameterSetManager.getAPS(apsId, apsType);
      }

      if (nalu.m_nalUnitType == NAL_UNIT_PH)
      {
        xReadPicHeader(nalu);
      }
      if ( (nalu.m_nalUnitType == NAL_UNIT_PREFIX_SEI) || (nalu.m_nalUnitType == NAL_UNIT_SUFFIX_SEI))
      {
        // decode SEI
        SEIMessages SEIs;
        m_seiReader.parseSEImessage(&(nalu.getBitstream()), SEIs, nalu.m_nalUnitType, nalu.m_nuhLayerId, nalu.m_temporalId, vps, m_parameterSetManager.getActiveSPS(), m_hrd, &std::cout);
        if (m_targetOlsIdx>=0)
        {
          for (auto sei : SEIs)
          {
#if JVET_T0055_ITEM2
            // remove from outBitstream all NAL units that have nuh_layer_id not included in the list LayerIdInOls[ targetOlsIdx ] and ( are SEI NAL units containing (scalable-nested SEI messages) or (non-scalable-nested SEI messages with PayloadType not equal to 0, 1, 130, or 203) )
            bool isNonNestedHRDSEI = false;
            if (sei->payloadType() == SEI::BUFFERING_PERIOD || sei->payloadType() == SEI::PICTURE_TIMING || sei->payloadType() == SEI::DECODING_UNIT_INFO || sei->payloadType() == SEI::SUBPICTURE_LEVEL_INFO)
            {
              isNonNestedHRDSEI = true;
            }
            writeInpuNalUnitToStream &= isIncludedInTargetOls || (sei->payloadType() != SEI::SCALABLE_NESTING && isNonNestedHRDSEI);
#endif
            // remove unqualified scalable nesting SEI
            if (sei->payloadType() == SEI::SCALABLE_NESTING)
            {
              SEIScalableNesting *seiNesting = (SEIScalableNesting *)sei;
              if (seiNesting->m_snOlsFlag == 1)
              {
                bool targetOlsIdxInNestingAppliedOls = false;
                for (uint32_t i = 0; i <= seiNesting->m_snNumOlssMinus1; i++)
                {
                  if (seiNesting->m_snOlsIdx[i] == m_targetOlsIdx)
                  {
                    targetOlsIdxInNestingAppliedOls = true;
                    break;
                  }
                }
                writeInpuNalUnitToStream &= targetOlsIdxInNestingAppliedOls;
              }
#if !JVET_T0055_ITEM2
              else
              {
                writeInpuNalUnitToStream &= xCheckScalableNestingSEI(seiNesting, nalu, vps);
              }
<<<<<<< HEAD
=======
#if JVET_S0154_ASPECT9_AND_S0158_ASPECT4
              // C.6 step 9.c
              if (writeInpuNalUnitToStream && !targetOlsIncludeAllVclLayers && !seiNesting->m_snSubpicFlag)
              {
                if (seiNesting->m_snOlsFlag || vps->getNumLayersInOls(m_targetOlsIdx) == 1)
                {
                  OutputNALUnit outNalu(nalu.m_nalUnitType, nalu.m_nuhLayerId, nalu.m_temporalId);
                  m_seiWriter.writeSEImessages(outNalu.m_Bitstream, seiNesting->m_nestedSEIs, m_hrd, false, nalu.m_temporalId);
                  NALUnitEBSP naluWithHeader(outNalu);
                  writeAnnexBNalUnit(bitstreamFileOut, naluWithHeader, true);
                  writeInpuNalUnitToStream = false;
                }
              }
>>>>>>> a3cf9c49
#endif
            }
            // remove unqualified timing related SEI
            if (sei->payloadType() == SEI::BUFFERING_PERIOD || (m_removeTimingSEI && sei->payloadType() == SEI::PICTURE_TIMING) || sei->payloadType() == SEI::DECODING_UNIT_INFO || sei->payloadType() == SEI::SUBPICTURE_LEVEL_INFO)
            {
#if JVET_S0154_ASPECT9_AND_S0158_ASPECT4
              writeInpuNalUnitToStream &= targetOlsIncludeAllVclLayers;
#else
              bool targetOlsIdxGreaterThanZero = m_targetOlsIdx > 0;
              writeInpuNalUnitToStream &= !targetOlsIdxGreaterThanZero;
#endif
            }
          }
#if !JVET_S0154_ASPECT9_AND_S0158_ASPECT4
          if (m_subPicIdx >= 0 && writeInpuNalUnitToStream)
          {
            writeInpuNalUnitToStream = xCheckSeiSubpicture(SEIs, subpicIdTarget[nalu.m_nuhLayerId], rmAllFillerInSubpicExt[nalu.m_nuhLayerId], lastSliceWritten, isVclNalUnitRemoved[nalu.m_nuhLayerId]);
          }
#endif
          if (m_vpsId == -1)
          {
            delete vps;
          }
        }
#if JVET_S0154_ASPECT9_AND_S0158_ASPECT4
        writeInpuNalUnitToStream &= xCheckSEIFiller(SEIs, subpicIdTarget[nalu.m_nuhLayerId], rmAllFillerInSubpicExt[nalu.m_nuhLayerId], lastSliceWritten);
        if (writeInpuNalUnitToStream && isVclNalUnitRemoved[nalu.m_nuhLayerId] && m_subPicIdx >= 0)
        {
          writeInpuNalUnitToStream &= xCheckSEIsSubPicture(SEIs, nalu, bitstreamFileOut, subpicIdTarget[nalu.m_nuhLayerId], vps);
        }
#else
        if (m_subPicIdx >= 0)
        {
          writeInpuNalUnitToStream &= xCheckSEIsSubPicture(SEIs, nalu, bitstreamFileOut, subpicIdTarget[nalu.m_nuhLayerId]);
        }
#endif
      }

#if JVET_R0107_BITSTREAM_EXTACTION
      Slice slice;
      if (nalu.isSlice())
      {
         slice = xParseSliceHeader(nalu);
      }
#endif
#if JVET_S0154_ASPECT9_AND_S0158_ASPECT4
      if (isMultiSubpicLayer[nalu.m_nuhLayerId] && writeInpuNalUnitToStream)
      {
        if (m_subPicIdx >= 0 && nalu.isSlice())
#else
      if (m_subPicIdx >= 0 && isMultiSubpicLayer[nalu.m_nuhLayerId] && writeInpuNalUnitToStream)
      {
        if (nalu.isSlice())
#endif
        {
          writeInpuNalUnitToStream = xCheckSliceSubpicture(slice, subpicIdTarget[nalu.m_nuhLayerId]);
          if (!writeInpuNalUnitToStream)
          {
            isVclNalUnitRemoved[nalu.m_nuhLayerId] = true;
          }
        }
        if (nalu.m_nalUnitType == NAL_UNIT_FD)
        {
          writeInpuNalUnitToStream = rmAllFillerInSubpicExt[nalu.m_nuhLayerId] ? false : lastSliceWritten;
        }
      }
      if (nalu.isSlice() && writeInpuNalUnitToStream)
      {
        m_prevPicPOC = slice.getPOC();
      }
      unitCnt++;

      if( writeInpuNalUnitToStream )
      {
        int numZeros = stats.m_numLeadingZero8BitsBytes + stats.m_numZeroByteBytes + stats.m_numStartCodePrefixBytes -1;
        // write start code
        char ch = 0;
        for( int i = 0 ; i < numZeros; i++ )
        {
          bitstreamFileOut.write( &ch, 1 );
        }
        ch = 1;
        bitstreamFileOut.write( &ch, 1 );

        // create output NAL unit
        OutputNALUnit out (nalu.m_nalUnitType, nalu.m_nuhLayerId, nalu.m_temporalId);
        out.m_Bitstream.getFIFO() = nalu.getBitstream().getFifo();
        // write with start code emulation prevention
        writeNaluContent (bitstreamFileOut, out);
      }

      // update status of previous slice
      if (nalu.isSlice())
      {
        if (writeInpuNalUnitToStream)
        {
          lastSliceWritten = true;
        }
        else
        {
          lastSliceWritten=false;
        }
      }
    }
  }

  return 0;
}
<|MERGE_RESOLUTION|>--- conflicted
+++ resolved
@@ -810,20 +810,12 @@
         }
         // Remove NAL units with nal_unit_type not equal to any of VPS_NUT, DPS_NUT, and EOB_NUT and with nuh_layer_id not included in the list LayerIdInOls[targetOlsIdx].
         NalUnitType t = nalu.m_nalUnitType;
-<<<<<<< HEAD
-#if JVET_S0163_ON_TARGETOLS_SUBLAYERS
 #if JVET_T0055_ITEM2
         // remove from outBitstream all NAL units that have nuh_layer_id not included in the list LayerIdInOls[ targetOlsIdx ] and are not DCI, OPI, VPS, AUD, EOB or SEI NAL units
         bool isSpecialNalTypes = t == NAL_UNIT_OPI || t == NAL_UNIT_VPS || t == NAL_UNIT_DCI || t == NAL_UNIT_EOB || t == NAL_UNIT_PREFIX_SEI || t == NAL_UNIT_SUFFIX_SEI;
 #else
         bool isSpecialNalTypes = t == NAL_UNIT_OPI || t == NAL_UNIT_VPS || t == NAL_UNIT_DCI || t == NAL_UNIT_EOB;
 #endif
-#else
-        bool isSpecialNalTypes = t == NAL_UNIT_VPS || t == NAL_UNIT_DCI || t == NAL_UNIT_EOB;
-#endif
-=======
-        bool isSpecialNalTypes = t == NAL_UNIT_OPI || t == NAL_UNIT_VPS || t == NAL_UNIT_DCI || t == NAL_UNIT_EOB;
->>>>>>> a3cf9c49
         vps = m_parameterSetManager.getVPS(m_vpsId);
         if (m_vpsId == 0)
         {
@@ -1006,8 +998,7 @@
               {
                 writeInpuNalUnitToStream &= xCheckScalableNestingSEI(seiNesting, nalu, vps);
               }
-<<<<<<< HEAD
-=======
+#endif
 #if JVET_S0154_ASPECT9_AND_S0158_ASPECT4
               // C.6 step 9.c
               if (writeInpuNalUnitToStream && !targetOlsIncludeAllVclLayers && !seiNesting->m_snSubpicFlag)
@@ -1021,7 +1012,6 @@
                   writeInpuNalUnitToStream = false;
                 }
               }
->>>>>>> a3cf9c49
 #endif
             }
             // remove unqualified timing related SEI
