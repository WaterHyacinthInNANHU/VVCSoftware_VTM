--- conflicted
+++ resolved
@@ -83,11 +83,8 @@
   bool xCheckSEIsSubPicture(SEIMessages& SEIs, InputNALUnit& nalu, std::ostream& out, int subpicId, VPS *vps);
 #else
   bool xCheckSEIsSubPicture(SEIMessages& SEIs, InputNALUnit& nalu, std::ostream& out, int subpicId);
-<<<<<<< HEAD
+#endif
 #if !JVET_T0055_ITEM2
-=======
-#endif
->>>>>>> a3cf9c49
   bool xCheckScalableNestingSEI(SEIScalableNesting *seiNesting, InputNALUnit& nalu, VPS *vps);
 #endif
 
