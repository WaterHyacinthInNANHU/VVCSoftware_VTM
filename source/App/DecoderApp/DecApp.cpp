--- conflicted
+++ resolved
@@ -270,7 +270,6 @@
         xWriteOutput( pcListPic, nalu.m_temporalId );
       }
     }
-<<<<<<< HEAD
 #if JVET_Q0488_SEI_REPETITION_CONSTRAINT
     if( bNewPicture )
     {
@@ -278,8 +277,6 @@
       m_cDecLib.resetPictureSeiNalus();
     }
 #endif
-    if(bNewAccessUnit) 
-=======
 #if JVET_R0201_PREFIX_SUFFIX_APS_CLEANUP
     if (bNewPicture || !bitstreamFile || nalu.m_nalUnitType == NAL_UNIT_EOS)
     {
@@ -288,7 +285,6 @@
     }
 #endif
     if(bNewAccessUnit)
->>>>>>> 2ca32501
     {
       m_cDecLib.checkTidLayerIdInAccessUnit();
       m_cDecLib.resetAccessUnitSeiTids();
