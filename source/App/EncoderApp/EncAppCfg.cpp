/* The copyright in this software is being made available under the BSD
 * License, included below. This software may be subject to other third party
 * and contributor rights, including patent rights, and no such rights are
 * granted under this license.
 *
 * Copyright (c) 2010-2019, ITU/ISO/IEC
 * All rights reserved.
 *
 * Redistribution and use in source and binary forms, with or without
 * modification, are permitted provided that the following conditions are met:
 *
 *  * Redistributions of source code must retain the above copyright notice,
 *    this list of conditions and the following disclaimer.
 *  * Redistributions in binary form must reproduce the above copyright notice,
 *    this list of conditions and the following disclaimer in the documentation
 *    and/or other materials provided with the distribution.
 *  * Neither the name of the ITU/ISO/IEC nor the names of its contributors may
 *    be used to endorse or promote products derived from this software without
 *    specific prior written permission.
 *
 * THIS SOFTWARE IS PROVIDED BY THE COPYRIGHT HOLDERS AND CONTRIBUTORS "AS IS"
 * AND ANY EXPRESS OR IMPLIED WARRANTIES, INCLUDING, BUT NOT LIMITED TO, THE
 * IMPLIED WARRANTIES OF MERCHANTABILITY AND FITNESS FOR A PARTICULAR PURPOSE
 * ARE DISCLAIMED. IN NO EVENT SHALL THE COPYRIGHT HOLDER OR CONTRIBUTORS
 * BE LIABLE FOR ANY DIRECT, INDIRECT, INCIDENTAL, SPECIAL, EXEMPLARY, OR
 * CONSEQUENTIAL DAMAGES (INCLUDING, BUT NOT LIMITED TO, PROCUREMENT OF
 * SUBSTITUTE GOODS OR SERVICES; LOSS OF USE, DATA, OR PROFITS; OR BUSINESS
 * INTERRUPTION) HOWEVER CAUSED AND ON ANY THEORY OF LIABILITY, WHETHER IN
 * CONTRACT, STRICT LIABILITY, OR TORT (INCLUDING NEGLIGENCE OR OTHERWISE)
 * ARISING IN ANY WAY OUT OF THE USE OF THIS SOFTWARE, EVEN IF ADVISED OF
 * THE POSSIBILITY OF SUCH DAMAGE.
 */

/** \file     EncAppCfg.cpp
    \brief    Handle encoder configuration parameters
*/

#include "EncAppCfg.h"

#include <stdio.h>
#include <stdlib.h>
#include <cstring>
#include <string>
#include <fstream>
#include <limits>

#include "Utilities/program_options_lite.h"
#include "CommonLib/Rom.h"
#include "EncoderLib/RateCtrl.h"

#include "CommonLib/dtrace_next.h"

#define MACRO_TO_STRING_HELPER(val) #val
#define MACRO_TO_STRING(val) MACRO_TO_STRING_HELPER(val)

using namespace std;
namespace po = df::program_options_lite;



enum ExtendedProfileName // this is used for determining profile strings, where multiple profiles map to a single profile idc with various constraint flag combinations
{
  NONE = 0,
  MAIN = 1,
  MAIN10 = 2,
  MAINSTILLPICTURE = 3,
  MAINREXT = 4,
  HIGHTHROUGHPUTREXT = 5, // Placeholder profile for development
  // The following are RExt profiles, which would map to the MAINREXT profile idc.
  // The enumeration indicates the bit-depth constraint in the bottom 2 digits
  //                           the chroma format in the next digit
  //                           the intra constraint in the next digit
  //                           If it is a RExt still picture, there is a '1' for the top digit.
  MONOCHROME_8      = 1008,
  MONOCHROME_12     = 1012,
  MONOCHROME_16     = 1016,
  MAIN_12           = 1112,
  MAIN_422_10       = 1210,
  MAIN_422_12       = 1212,
  MAIN_444          = 1308,
  MAIN_444_10       = 1310,
  MAIN_444_12       = 1312,
  MAIN_444_16       = 1316, // non-standard profile definition, used for development purposes
  MAIN_INTRA        = 2108,
  MAIN_10_INTRA     = 2110,
  MAIN_12_INTRA     = 2112,
  MAIN_422_10_INTRA = 2210,
  MAIN_422_12_INTRA = 2212,
  MAIN_444_INTRA    = 2308,
  MAIN_444_10_INTRA = 2310,
  MAIN_444_12_INTRA = 2312,
  MAIN_444_16_INTRA = 2316,
  MAIN_444_STILL_PICTURE = 11308,
  MAIN_444_16_STILL_PICTURE = 12316,
  NEXT          = 6
};


//! \ingroup EncoderApp
//! \{

// ====================================================================================================================
// Constructor / destructor / initialization / destroy
// ====================================================================================================================

EncAppCfg::EncAppCfg()
: m_inputColourSpaceConvert(IPCOLOURSPACE_UNCHANGED)
, m_snrInternalColourSpace(false)
, m_outputInternalColourSpace(false)
, m_packedYUVMode(false)
, m_bIntraOnlyConstraintFlag(false)
, m_maxBitDepthConstraintIdc(0)
, m_maxChromaFormatConstraintIdc(CHROMA_420)
, m_bFrameConstraintFlag(false)
, m_bNoQtbttDualTreeIntraConstraintFlag(false)
, m_noPartitionConstraintsOverrideConstraintFlag(false)
, m_bNoSaoConstraintFlag(false)
, m_bNoAlfConstraintFlag(false)
, m_bNoPcmConstraintFlag(false)
, m_bNoRefWraparoundConstraintFlag(false)
, m_bNoTemporalMvpConstraintFlag(false)
, m_bNoSbtmvpConstraintFlag(false)
, m_bNoAmvrConstraintFlag(false)
, m_bNoBdofConstraintFlag(false)
, m_noDmvrConstraintFlag(false)
, m_bNoCclmConstraintFlag(false)
, m_bNoMtsConstraintFlag(false)
, m_noSbtConstraintFlag(false)
, m_bNoAffineMotionConstraintFlag(false)
, m_bNoGbiConstraintFlag(false)
, m_noIbcConstraintFlag(false)
, m_bNoMhIntraConstraintFlag(false)
, m_noFPelMmvdConstraintFlag(false)
, m_bNoTriangleConstraintFlag(false)
, m_bNoLadfConstraintFlag(false)
, m_noTransformSkipConstraintFlag(false)
#if JVET_O1136_TS_BDPCM_SIGNALLING
, m_noBDPCMConstraintFlag(false)
#endif
#if JVET_O0376_SPS_JOINTCBCR_FLAG
, m_noJointCbCrConstraintFlag(false)
#endif
, m_bNoQpDeltaConstraintFlag(false)
, m_bNoDepQuantConstraintFlag(false)
, m_bNoSignDataHidingConstraintFlag(false)
#if EXTENSION_360_VIDEO
, m_ext360(*this)
#endif
{
  m_aidQP = NULL;
  m_startOfCodedInterval = NULL;
  m_codedPivotValue = NULL;
  m_targetPivotValue = NULL;
}

EncAppCfg::~EncAppCfg()
{
  if ( m_aidQP )
  {
    delete[] m_aidQP;
  }
  if ( m_startOfCodedInterval )
  {
    delete[] m_startOfCodedInterval;
    m_startOfCodedInterval = NULL;
  }
   if ( m_codedPivotValue )
  {
    delete[] m_codedPivotValue;
    m_codedPivotValue = NULL;
  }
  if ( m_targetPivotValue )
  {
    delete[] m_targetPivotValue;
    m_targetPivotValue = NULL;
  }

#if ENABLE_TRACING
  tracing_uninit(g_trace_ctx);
#endif
}

void EncAppCfg::create()
{
}

void EncAppCfg::destroy()
{
}

std::istringstream &operator>>(std::istringstream &in, GOPEntry &entry)     //input
{
  in>>entry.m_sliceType;
  in>>entry.m_POC;
  in>>entry.m_QPOffset;
#if X0038_LAMBDA_FROM_QP_CAPABILITY
  in>>entry.m_QPOffsetModelOffset;
  in>>entry.m_QPOffsetModelScale;
#endif
#if W0038_CQP_ADJ
  in>>entry.m_CbQPoffset;
  in>>entry.m_CrQPoffset;
#endif
  in>>entry.m_QPFactor;
  in>>entry.m_tcOffsetDiv2;
  in>>entry.m_betaOffsetDiv2;
  in>>entry.m_temporalId;
  in >> entry.m_numRefPicsActive0;
  in >> entry.m_numRefPics0;
  for (int i = 0; i < entry.m_numRefPics0; i++)
  {
    in >> entry.m_deltaRefPics0[i];
  }
  in >> entry.m_numRefPicsActive1;
  in >> entry.m_numRefPics1;
  for (int i = 0; i < entry.m_numRefPics1; i++)
  {
    in >> entry.m_deltaRefPics1[i];
  }
  return in;
}

std::istringstream &operator>>(std::istringstream &in, BrickSplit &entry)     //input
{
  in>>entry.m_tileIdx;
  in>>entry.m_uniformSplit;
  if (entry.m_uniformSplit)
  {
    in>>entry.m_uniformHeight;
  }
  else
  {
    in>>entry.m_numSplits;
    for ( int i = 0; i < entry.m_numSplits; i++ )
    {
      in>>entry.m_brickHeight[i];
    }
  }
  return in;
}


bool confirmPara(bool bflag, const char* message);

static inline ChromaFormat numberToChromaFormat(const int val)
{
  switch (val)
  {
    case 400: return CHROMA_400; break;
    case 420: return CHROMA_420; break;
    case 422: return CHROMA_422; break;
    case 444: return CHROMA_444; break;
    default:  return NUM_CHROMA_FORMAT;
  }
}

static const struct MapStrToProfile
{
  const char* str;
  Profile::Name value;
}
strToProfile[] =
{
  {"none",                 Profile::NONE               },
  {"main",                 Profile::MAIN               },
  {"main10",               Profile::MAIN10             },
  {"main-still-picture",   Profile::MAINSTILLPICTURE   },
  {"main-RExt",            Profile::MAINREXT           },
  {"high-throughput-RExt", Profile::HIGHTHROUGHPUTREXT },
  {"next",                 Profile::NEXT           }
};

static const struct MapStrToExtendedProfile
{
  const char* str;
  ExtendedProfileName value;
}
strToExtendedProfile[] =
{
    {"none",                      NONE             },
    {"main",                      MAIN             },
    {"main10",                    MAIN10           },
    {"main_still_picture",        MAINSTILLPICTURE },
    {"main-still-picture",        MAINSTILLPICTURE },
    {"main_RExt",                 MAINREXT         },
    {"main-RExt",                 MAINREXT         },
    {"main_rext",                 MAINREXT         },
    {"main-rext",                 MAINREXT         },
    {"high_throughput_RExt",      HIGHTHROUGHPUTREXT },
    {"high-throughput-RExt",      HIGHTHROUGHPUTREXT },
    {"high_throughput_rext",      HIGHTHROUGHPUTREXT },
    {"high-throughput-rext",      HIGHTHROUGHPUTREXT },
    {"monochrome",                MONOCHROME_8     },
    {"monochrome12",              MONOCHROME_12    },
    {"monochrome16",              MONOCHROME_16    },
    {"main12",                    MAIN_12          },
    {"main_422_10",               MAIN_422_10      },
    {"main_422_12",               MAIN_422_12      },
    {"main_444",                  MAIN_444         },
    {"main_444_10",               MAIN_444_10      },
    {"main_444_12",               MAIN_444_12      },
    {"main_444_16",               MAIN_444_16      },
    {"main_intra",                MAIN_INTRA       },
    {"main_10_intra",             MAIN_10_INTRA    },
    {"main_12_intra",             MAIN_12_INTRA    },
    {"main_422_10_intra",         MAIN_422_10_INTRA},
    {"main_422_12_intra",         MAIN_422_12_INTRA},
    {"main_444_intra",            MAIN_444_INTRA   },
    {"main_444_still_picture",    MAIN_444_STILL_PICTURE },
    {"main_444_10_intra",         MAIN_444_10_INTRA},
    {"main_444_12_intra",         MAIN_444_12_INTRA},
    {"main_444_16_intra",         MAIN_444_16_INTRA},
    {"main_444_16_still_picture", MAIN_444_16_STILL_PICTURE },
    {"next",                      NEXT }
};

static const ExtendedProfileName validRExtProfileNames[2/* intraConstraintFlag*/][4/* bit depth constraint 8=0, 10=1, 12=2, 16=3*/][4/*chroma format*/]=
{
    {
        { MONOCHROME_8,  NONE,          NONE,              MAIN_444          }, // 8-bit  inter for 400, 420, 422 and 444
        { NONE,          NONE,          MAIN_422_10,       MAIN_444_10       }, // 10-bit inter for 400, 420, 422 and 444
        { MONOCHROME_12, MAIN_12,       MAIN_422_12,       MAIN_444_12       }, // 12-bit inter for 400, 420, 422 and 444
        { MONOCHROME_16, NONE,          NONE,              MAIN_444_16       }  // 16-bit inter for 400, 420, 422 and 444 (the latter is non standard used for development)
    },
    {
        { NONE,          MAIN_INTRA,    NONE,              MAIN_444_INTRA    }, // 8-bit  intra for 400, 420, 422 and 444
        { NONE,          MAIN_10_INTRA, MAIN_422_10_INTRA, MAIN_444_10_INTRA }, // 10-bit intra for 400, 420, 422 and 444
        { NONE,          MAIN_12_INTRA, MAIN_422_12_INTRA, MAIN_444_12_INTRA }, // 12-bit intra for 400, 420, 422 and 444
        { NONE,          NONE,          NONE,              MAIN_444_16_INTRA }  // 16-bit intra for 400, 420, 422 and 444
    }
};

static const struct MapStrToTier
{
  const char* str;
  Level::Tier value;
}
strToTier[] =
{
  {"main", Level::MAIN},
  {"high", Level::HIGH},
};

static const struct MapStrToLevel
{
  const char* str;
  Level::Name value;
}
strToLevel[] =
{
  {"none",Level::NONE},
  {"1",   Level::LEVEL1},
  {"2",   Level::LEVEL2},
  {"2.1", Level::LEVEL2_1},
  {"3",   Level::LEVEL3},
  {"3.1", Level::LEVEL3_1},
  {"4",   Level::LEVEL4},
  {"4.1", Level::LEVEL4_1},
  {"5",   Level::LEVEL5},
  {"5.1", Level::LEVEL5_1},
  {"5.2", Level::LEVEL5_2},
  {"6",   Level::LEVEL6},
  {"6.1", Level::LEVEL6_1},
  {"6.2", Level::LEVEL6_2},
  {"8.5", Level::LEVEL8_5},
};

#if U0132_TARGET_BITS_SATURATION
uint32_t g_uiMaxCpbSize[2][21] =
{
  //         LEVEL1,        LEVEL2,LEVEL2_1,     LEVEL3, LEVEL3_1,      LEVEL4, LEVEL4_1,       LEVEL5,  LEVEL5_1,  LEVEL5_2,    LEVEL6,  LEVEL6_1,  LEVEL6_2
  { 0, 0, 0, 350000, 0, 0, 1500000, 3000000, 0, 6000000, 10000000, 0, 12000000, 20000000, 0,  25000000,  40000000,  60000000,  60000000, 120000000, 240000000 },
  { 0, 0, 0,      0, 0, 0,       0,       0, 0,       0,        0, 0, 30000000, 50000000, 0, 100000000, 160000000, 240000000, 240000000, 480000000, 800000000 }
};
#endif

static const struct MapStrToCostMode
{
  const char* str;
  CostMode    value;
}
strToCostMode[] =
{
  {"lossy",                     COST_STANDARD_LOSSY},
  {"sequence_level_lossless",   COST_SEQUENCE_LEVEL_LOSSLESS},
  {"lossless",                  COST_LOSSLESS_CODING},
  {"mixed_lossless_lossy",      COST_MIXED_LOSSLESS_LOSSY_CODING}
};

static const struct MapStrToScalingListMode
{
  const char* str;
  ScalingListMode value;
}
strToScalingListMode[] =
{
  {"0",       SCALING_LIST_OFF},
  {"1",       SCALING_LIST_DEFAULT},
  {"2",       SCALING_LIST_FILE_READ},
  {"off",     SCALING_LIST_OFF},
  {"default", SCALING_LIST_DEFAULT},
  {"file",    SCALING_LIST_FILE_READ}
};

template<typename T, typename P>
static std::string enumToString(P map[], uint32_t mapLen, const T val)
{
  for (uint32_t i = 0; i < mapLen; i++)
  {
    if (val == map[i].value)
    {
      return map[i].str;
    }
  }
  return std::string();
}

template<typename T, typename P>
static istream& readStrToEnum(P map[], uint32_t mapLen, istream &in, T &val)
{
  string str;
  in >> str;

  for (uint32_t i = 0; i < mapLen; i++)
  {
    if (str == map[i].str)
    {
      val = map[i].value;
      goto found;
    }
  }
  /* not found */
  in.setstate(ios::failbit);
found:
  return in;
}

//inline to prevent compiler warnings for "unused static function"

static inline istream& operator >> (istream &in, ExtendedProfileName &profile)
{
  return readStrToEnum(strToExtendedProfile, sizeof(strToExtendedProfile)/sizeof(*strToExtendedProfile), in, profile);
}

namespace Level
{
  static inline istream& operator >> (istream &in, Tier &tier)
  {
    return readStrToEnum(strToTier, sizeof(strToTier)/sizeof(*strToTier), in, tier);
  }

  static inline istream& operator >> (istream &in, Name &level)
  {
    return readStrToEnum(strToLevel, sizeof(strToLevel)/sizeof(*strToLevel), in, level);
  }
}

static inline istream& operator >> (istream &in, CostMode &mode)
{
  return readStrToEnum(strToCostMode, sizeof(strToCostMode)/sizeof(*strToCostMode), in, mode);
}

static inline istream& operator >> (istream &in, ScalingListMode &mode)
{
  return readStrToEnum(strToScalingListMode, sizeof(strToScalingListMode)/sizeof(*strToScalingListMode), in, mode);
}

template <class T>
struct SMultiValueInput
{
  const T              minValIncl;
  const T              maxValIncl;
  const std::size_t    minNumValuesIncl;
  const std::size_t    maxNumValuesIncl; // Use 0 for unlimited
        std::vector<T> values;
  SMultiValueInput() : minValIncl(0), maxValIncl(0), minNumValuesIncl(0), maxNumValuesIncl(0), values() { }
  SMultiValueInput(std::vector<T> &defaults) : minValIncl(0), maxValIncl(0), minNumValuesIncl(0), maxNumValuesIncl(0), values(defaults) { }
  SMultiValueInput(const T &minValue, const T &maxValue, std::size_t minNumberValues=0, std::size_t maxNumberValues=0)
    : minValIncl(minValue), maxValIncl(maxValue), minNumValuesIncl(minNumberValues), maxNumValuesIncl(maxNumberValues), values()  { }
  SMultiValueInput(const T &minValue, const T &maxValue, std::size_t minNumberValues, std::size_t maxNumberValues, const T* defValues, const uint32_t numDefValues)
    : minValIncl(minValue), maxValIncl(maxValue), minNumValuesIncl(minNumberValues), maxNumValuesIncl(maxNumberValues), values(defValues, defValues+numDefValues)  { }
  SMultiValueInput<T> &operator=(const std::vector<T> &userValues) { values=userValues; return *this; }
  SMultiValueInput<T> &operator=(const SMultiValueInput<T> &userValues) { values=userValues.values; return *this; }

  T readValue(const char *&pStr, bool &bSuccess);

  istream& readValues(std::istream &in);
};

template <class T>
static inline istream& operator >> (std::istream &in, SMultiValueInput<T> &values)
{
  return values.readValues(in);
}

template<>
uint32_t SMultiValueInput<uint32_t>::readValue(const char *&pStr, bool &bSuccess)
{
  char *eptr;
  uint32_t val=strtoul(pStr, &eptr, 0);
  pStr=eptr;
  bSuccess=!(*eptr!=0 && !isspace(*eptr) && *eptr!=',') && !(val<minValIncl || val>maxValIncl);
  return val;
}

template<>
int SMultiValueInput<int>::readValue(const char *&pStr, bool &bSuccess)
{
  char *eptr;
  int val=strtol(pStr, &eptr, 0);
  pStr=eptr;
  bSuccess=!(*eptr!=0 && !isspace(*eptr) && *eptr!=',') && !(val<minValIncl || val>maxValIncl);
  return val;
}

template<>
double SMultiValueInput<double>::readValue(const char *&pStr, bool &bSuccess)
{
  char *eptr;
  double val=strtod(pStr, &eptr);
  pStr=eptr;
  bSuccess=!(*eptr!=0 && !isspace(*eptr) && *eptr!=',') && !(val<minValIncl || val>maxValIncl);
  return val;
}

template<>
bool SMultiValueInput<bool>::readValue(const char *&pStr, bool &bSuccess)
{
  char *eptr;
  int val=strtol(pStr, &eptr, 0);
  pStr=eptr;
  bSuccess=!(*eptr!=0 && !isspace(*eptr) && *eptr!=',') && !(val<int(minValIncl) || val>int(maxValIncl));
  return val!=0;
}

template <class T>
istream& SMultiValueInput<T>::readValues(std::istream &in)
{
  values.clear();
  string str;
  while (!in.eof())
  {
    string tmp; in >> tmp; str+=" " + tmp;
  }
  if (!str.empty())
  {
    const char *pStr=str.c_str();
    // soak up any whitespace
    for(;isspace(*pStr);pStr++);

    while (*pStr != 0)
    {
      bool bSuccess=true;
      T val=readValue(pStr, bSuccess);
      if (!bSuccess)
      {
        in.setstate(ios::failbit);
        break;
      }

      if (maxNumValuesIncl != 0 && values.size() >= maxNumValuesIncl)
      {
        in.setstate(ios::failbit);
        break;
      }
      values.push_back(val);
      // soak up any whitespace and up to 1 comma.
      for(;isspace(*pStr);pStr++);
      if (*pStr == ',')
      {
        pStr++;
      }
      for(;isspace(*pStr);pStr++);
    }
  }
  if (values.size() < minNumValuesIncl)
  {
    in.setstate(ios::failbit);
  }
  return in;
}

#if QP_SWITCHING_FOR_PARALLEL
template <class T>
static inline istream& operator >> (std::istream &in, EncAppCfg::OptionalValue<T> &value)
{
  in >> std::ws;
  if (in.eof())
  {
    value.bPresent = false;
  }
  else
  {
    in >> value.value;
    value.bPresent = true;
  }
  return in;
}
#endif

static void
automaticallySelectRExtProfile(const bool bUsingGeneralRExtTools,
                               const bool bUsingChromaQPAdjustment,
                               const bool bUsingExtendedPrecision,
                               const bool bIntraConstraintFlag,
                               uint32_t &bitDepthConstraint,
                               ChromaFormat &chromaFormatConstraint,
                               const int  maxBitDepth,
                               const ChromaFormat chromaFormat)
{
  // Try to choose profile, according to table in Q1013.
  uint32_t trialBitDepthConstraint=maxBitDepth;
  if (trialBitDepthConstraint<8)
  {
    trialBitDepthConstraint=8;
  }
  else if (trialBitDepthConstraint==9 || trialBitDepthConstraint==11)
  {
    trialBitDepthConstraint++;
  }
  else if (trialBitDepthConstraint>12)
  {
    trialBitDepthConstraint=16;
  }

  // both format and bit depth constraints are unspecified
  if (bUsingExtendedPrecision || trialBitDepthConstraint==16)
  {
    bitDepthConstraint = 16;
    chromaFormatConstraint = (!bIntraConstraintFlag && chromaFormat==CHROMA_400) ? CHROMA_400 : CHROMA_444;
  }
  else if (bUsingGeneralRExtTools)
  {
    if (chromaFormat == CHROMA_400 && !bIntraConstraintFlag)
    {
      bitDepthConstraint = 16;
      chromaFormatConstraint = CHROMA_400;
    }
    else
    {
      bitDepthConstraint = trialBitDepthConstraint;
      chromaFormatConstraint = CHROMA_444;
    }
  }
  else if (chromaFormat == CHROMA_400)
  {
    if (bIntraConstraintFlag)
    {
      chromaFormatConstraint = CHROMA_420; // there is no intra 4:0:0 profile.
      bitDepthConstraint     = trialBitDepthConstraint;
    }
    else
    {
      chromaFormatConstraint = CHROMA_400;
      bitDepthConstraint     = trialBitDepthConstraint == 8 ? 8 : 12;
    }
  }
  else
  {
    bitDepthConstraint = trialBitDepthConstraint;
    chromaFormatConstraint = chromaFormat;
    if (bUsingChromaQPAdjustment && chromaFormat == CHROMA_420)
    {
      chromaFormatConstraint = CHROMA_422; // 4:2:0 cannot use the chroma qp tool.
    }
    if (chromaFormatConstraint == CHROMA_422 && bitDepthConstraint == 8)
    {
      bitDepthConstraint = 10; // there is no 8-bit 4:2:2 profile.
    }
    if (chromaFormatConstraint == CHROMA_420 && !bIntraConstraintFlag)
    {
      bitDepthConstraint = 12; // there is no 8 or 10-bit 4:2:0 inter RExt profile.
    }
  }
}
// ====================================================================================================================
// Public member functions
// ====================================================================================================================

/** \param  argc        number of arguments
    \param  argv        array of arguments
    \retval             true when success
 */
bool EncAppCfg::parseCfg( int argc, char* argv[] )
{
  bool do_help = false;

  int tmpChromaFormat;
  int tmpInputChromaFormat;
  int tmpConstraintChromaFormat;
  int tmpWeightedPredictionMethod;
  int tmpFastInterSearchMode;
  int tmpMotionEstimationSearchMethod;
  int tmpSliceMode;
  int tmpDecodedPictureHashSEIMappedType;
  string inputColourSpaceConvert;
  string inputPathPrefix;
  ExtendedProfileName extendedProfile;
  int saoOffsetBitShift[MAX_NUM_CHANNEL_TYPE];

  // Multi-value input fields:                                // minval, maxval (incl), min_entries, max_entries (incl) [, default values, number of default values]
  SMultiValueInput<uint32_t> cfg_ColumnWidth                     (0, std::numeric_limits<uint32_t>::max(), 0, std::numeric_limits<uint32_t>::max());
  SMultiValueInput<uint32_t> cfg_RowHeight                       (0, std::numeric_limits<uint32_t>::max(), 0, std::numeric_limits<uint32_t>::max());
  SMultiValueInput<int>  cfg_startOfCodedInterval            (std::numeric_limits<int>::min(), std::numeric_limits<int>::max(), 0, 1<<16);
  SMultiValueInput<int>  cfg_codedPivotValue                 (std::numeric_limits<int>::min(), std::numeric_limits<int>::max(), 0, 1<<16);
  SMultiValueInput<int>  cfg_targetPivotValue                (std::numeric_limits<int>::min(), std::numeric_limits<int>::max(), 0, 1<<16);

  SMultiValueInput<uint32_t> cfg_SliceIdx                    (0, std::numeric_limits<uint32_t>::max(), 0, std::numeric_limits<uint32_t>::max());
  SMultiValueInput<uint32_t> cfg_SignalledSliceId            (0, std::numeric_limits<uint32_t>::max(), 0, std::numeric_limits<uint32_t>::max());

  SMultiValueInput<double> cfg_adIntraLambdaModifier         (0, std::numeric_limits<double>::max(), 0, MAX_TLAYER); ///< Lambda modifier for Intra pictures, one for each temporal layer. If size>temporalLayer, then use [temporalLayer], else if size>0, use [size()-1], else use m_adLambdaModifier.

#if SHARP_LUMA_DELTA_QP
  const int defaultLumaLevelTodQp_QpChangePoints[]   =  {-3,  -2,  -1,   0,   1,   2,   3,   4,   5,   6};
  const int defaultLumaLevelTodQp_LumaChangePoints[] =  { 0, 301, 367, 434, 501, 567, 634, 701, 767, 834};
  SMultiValueInput<int>  cfg_lumaLeveltoDQPMappingQP         (-MAX_QP, MAX_QP,                    0, LUMA_LEVEL_TO_DQP_LUT_MAXSIZE, defaultLumaLevelTodQp_QpChangePoints,   sizeof(defaultLumaLevelTodQp_QpChangePoints  )/sizeof(int));
  SMultiValueInput<int>  cfg_lumaLeveltoDQPMappingLuma       (0, std::numeric_limits<int>::max(), 0, LUMA_LEVEL_TO_DQP_LUT_MAXSIZE, defaultLumaLevelTodQp_LumaChangePoints, sizeof(defaultLumaLevelTodQp_LumaChangePoints)/sizeof(int));
  uint32_t lumaLevelToDeltaQPMode;
#endif
#if JVET_O0650_SIGNAL_CHROMAQP_MAPPING_TABLE
  const int qpInVals[] = { 25, 33, 43 };                // qpInVal values used to derive the chroma QP mapping table used in VTM-5.0
  const int qpOutVals[] = { 25, 32, 37 };               // qpOutVal values used to derive the chroma QP mapping table used in VTM-5.0
  SMultiValueInput<int> cfg_qpInValCb                   (MIN_QP_VALUE_FOR_16_BIT, MAX_QP, 0, MAX_NUM_QP_VALUES, qpInVals, sizeof(qpInVals)/sizeof(int));
  SMultiValueInput<int> cfg_qpOutValCb                  (MIN_QP_VALUE_FOR_16_BIT, MAX_QP, 0, MAX_NUM_QP_VALUES, qpOutVals, sizeof(qpOutVals) / sizeof(int));
  const int zeroVector[] = { 0 };
  SMultiValueInput<int> cfg_qpInValCr                   (MIN_QP_VALUE_FOR_16_BIT, MAX_QP, 0, MAX_NUM_QP_VALUES, zeroVector, 1);
  SMultiValueInput<int> cfg_qpOutValCr                  (MIN_QP_VALUE_FOR_16_BIT, MAX_QP, 0, MAX_NUM_QP_VALUES, zeroVector, 1);
  SMultiValueInput<int> cfg_qpInValCbCr                 (MIN_QP_VALUE_FOR_16_BIT, MAX_QP, 0, MAX_NUM_QP_VALUES, zeroVector, 1);
  SMultiValueInput<int> cfg_qpOutValCbCr                (MIN_QP_VALUE_FOR_16_BIT, MAX_QP, 0, MAX_NUM_QP_VALUES, zeroVector, 1);
#endif
  const uint32_t defaultInputKneeCodes[3]  = { 600, 800, 900 };
  const uint32_t defaultOutputKneeCodes[3] = { 100, 250, 450 };
  SMultiValueInput<uint32_t> cfg_kneeSEIInputKneePointValue      (1,  999, 0, 999, defaultInputKneeCodes,  sizeof(defaultInputKneeCodes )/sizeof(uint32_t));
  SMultiValueInput<uint32_t> cfg_kneeSEIOutputKneePointValue     (0, 1000, 0, 999, defaultOutputKneeCodes, sizeof(defaultOutputKneeCodes)/sizeof(uint32_t));
  const int defaultPrimaryCodes[6]     = { 0,50000, 0,0, 50000,0 };
  const int defaultWhitePointCode[2]   = { 16667, 16667 };
  SMultiValueInput<int>  cfg_DisplayPrimariesCode            (0, 50000, 6, 6, defaultPrimaryCodes,   sizeof(defaultPrimaryCodes  )/sizeof(int));
  SMultiValueInput<int>  cfg_DisplayWhitePointCode           (0, 50000, 2, 2, defaultWhitePointCode, sizeof(defaultWhitePointCode)/sizeof(int));

  SMultiValueInput<bool> cfg_timeCodeSeiTimeStampFlag        (0,  1, 0, MAX_TIMECODE_SEI_SETS);
  SMultiValueInput<bool> cfg_timeCodeSeiNumUnitFieldBasedFlag(0,  1, 0, MAX_TIMECODE_SEI_SETS);
  SMultiValueInput<int>  cfg_timeCodeSeiCountingType         (0,  6, 0, MAX_TIMECODE_SEI_SETS);
  SMultiValueInput<bool> cfg_timeCodeSeiFullTimeStampFlag    (0,  1, 0, MAX_TIMECODE_SEI_SETS);
  SMultiValueInput<bool> cfg_timeCodeSeiDiscontinuityFlag    (0,  1, 0, MAX_TIMECODE_SEI_SETS);
  SMultiValueInput<bool> cfg_timeCodeSeiCntDroppedFlag       (0,  1, 0, MAX_TIMECODE_SEI_SETS);
  SMultiValueInput<int>  cfg_timeCodeSeiNumberOfFrames       (0,511, 0, MAX_TIMECODE_SEI_SETS);
  SMultiValueInput<int>  cfg_timeCodeSeiSecondsValue         (0, 59, 0, MAX_TIMECODE_SEI_SETS);
  SMultiValueInput<int>  cfg_timeCodeSeiMinutesValue         (0, 59, 0, MAX_TIMECODE_SEI_SETS);
  SMultiValueInput<int>  cfg_timeCodeSeiHoursValue           (0, 23, 0, MAX_TIMECODE_SEI_SETS);
  SMultiValueInput<bool> cfg_timeCodeSeiSecondsFlag          (0,  1, 0, MAX_TIMECODE_SEI_SETS);
  SMultiValueInput<bool> cfg_timeCodeSeiMinutesFlag          (0,  1, 0, MAX_TIMECODE_SEI_SETS);
  SMultiValueInput<bool> cfg_timeCodeSeiHoursFlag            (0,  1, 0, MAX_TIMECODE_SEI_SETS);
  SMultiValueInput<int>  cfg_timeCodeSeiTimeOffsetLength     (0, 31, 0, MAX_TIMECODE_SEI_SETS);
  SMultiValueInput<int>  cfg_timeCodeSeiTimeOffsetValue      (std::numeric_limits<int>::min(), std::numeric_limits<int>::max(), 0, MAX_TIMECODE_SEI_SETS);
#if LUMA_ADAPTIVE_DEBLOCKING_FILTER_QP_OFFSET
  const int defaultLadfQpOffset[3] = { 1, 0, 1 };
  const int defaultLadfIntervalLowerBound[2] = { 350, 833 };
  SMultiValueInput<int>  cfg_LadfQpOffset                    ( -MAX_QP, MAX_QP, 2, MAX_LADF_INTERVALS, defaultLadfQpOffset, 3 );
  SMultiValueInput<int>  cfg_LadfIntervalLowerBound          ( 0, std::numeric_limits<int>::max(), 1, MAX_LADF_INTERVALS - 1, defaultLadfIntervalLowerBound, 2 );
#endif
  SMultiValueInput<unsigned> cfg_virtualBoundariesPosX       (0, std::numeric_limits<uint32_t>::max(), 0, 3);
  SMultiValueInput<unsigned> cfg_virtualBoundariesPosY       (0, std::numeric_limits<uint32_t>::max(), 0, 3);
  int warnUnknowParameter = 0;

#if ENABLE_TRACING
  string sTracingRule;
  string sTracingFile;
  bool   bTracingChannelsList = false;
#endif
#if ENABLE_SIMD_OPT
  std::string ignore;
#endif

  bool sdr = false;

  po::Options opts;
  opts.addOptions()
  ("help",                                            do_help,                                          false, "this help text")
  ("c",    po::parseConfigFile, "configuration file name")
  ("WarnUnknowParameter,w",                           warnUnknowParameter,                                  0, "warn for unknown configuration parameters instead of failing")
  ("isSDR",                                           sdr,                                              false, "compatibility")
#if ENABLE_SIMD_OPT
  ("SIMD",                                            ignore,                                      string(""), "SIMD extension to use (SCALAR, SSE41, SSE42, AVX, AVX2, AVX512), default: the highest supported extension\n")
#endif
  // File, I/O and source parameters
  ("InputFile,i",                                     m_inputFileName,                             string(""), "Original YUV input file name")
  ("InputPathPrefix,-ipp",                            inputPathPrefix,                             string(""), "pathname to prepend to input filename")
  ("BitstreamFile,b",                                 m_bitstreamFileName,                         string(""), "Bitstream output file name")
  ("ReconFile,o",                                     m_reconFileName,                             string(""), "Reconstructed YUV output file name")
  ("SourceWidth,-wdt",                                m_iSourceWidth,                                       0, "Source picture width")
  ("SourceHeight,-hgt",                               m_iSourceHeight,                                      0, "Source picture height")
  ("InputBitDepth",                                   m_inputBitDepth[CHANNEL_TYPE_LUMA],                   8, "Bit-depth of input file")
  ("OutputBitDepth",                                  m_outputBitDepth[CHANNEL_TYPE_LUMA],                  0, "Bit-depth of output file (default:InternalBitDepth)")
  ("MSBExtendedBitDepth",                             m_MSBExtendedBitDepth[CHANNEL_TYPE_LUMA],             0, "bit depth of luma component after addition of MSBs of value 0 (used for synthesising High Dynamic Range source material). (default:InputBitDepth)")
  ("InternalBitDepth",                                m_internalBitDepth[CHANNEL_TYPE_LUMA],                0, "Bit-depth the codec operates at. (default: MSBExtendedBitDepth). If different to MSBExtendedBitDepth, source data will be converted")
  ("InputBitDepthC",                                  m_inputBitDepth[CHANNEL_TYPE_CHROMA],                 0, "As per InputBitDepth but for chroma component. (default:InputBitDepth)")
  ("OutputBitDepthC",                                 m_outputBitDepth[CHANNEL_TYPE_CHROMA],                0, "As per OutputBitDepth but for chroma component. (default: use luma output bit-depth)")
  ("MSBExtendedBitDepthC",                            m_MSBExtendedBitDepth[CHANNEL_TYPE_CHROMA],           0, "As per MSBExtendedBitDepth but for chroma component. (default:MSBExtendedBitDepth)")
  ("InternalBitDepthC",                               m_internalBitDepth[CHANNEL_TYPE_CHROMA],              0, "As per InternalBitDepth but for chroma component. (default:InternalBitDepth)")
  ("ExtendedPrecision",                               m_extendedPrecisionProcessingFlag,                false, "Increased internal accuracies to support high bit depths (not valid in V1 profiles)")
  ("HighPrecisionPredictionWeighting",                m_highPrecisionOffsetsEnabledFlag,                false, "Use high precision option for weighted prediction (not valid in V1 profiles)")
  ("InputColourSpaceConvert",                         inputColourSpaceConvert,                     string(""), "Colour space conversion to apply to input video. Permitted values are (empty string=UNCHANGED) " + getListOfColourSpaceConverts(true))
  ("SNRInternalColourSpace",                          m_snrInternalColourSpace,                         false, "If true, then no colour space conversion is applied prior to SNR, otherwise inverse of input is applied.")
  ("OutputInternalColourSpace",                       m_outputInternalColourSpace,                      false, "If true, then no colour space conversion is applied for reconstructed video, otherwise inverse of input is applied.")
  ("InputChromaFormat",                               tmpInputChromaFormat,                               420, "InputChromaFormatIDC")
  ("MSEBasedSequencePSNR",                            m_printMSEBasedSequencePSNR,                      false, "0 (default) emit sequence PSNR only as a linear average of the frame PSNRs, 1 = also emit a sequence PSNR based on an average of the frame MSEs")
  ("PrintHexPSNR",                                    m_printHexPsnr,                                   false, "0 (default) don't emit hexadecimal PSNR for each frame, 1 = also emit hexadecimal PSNR values")
  ("PrintFrameMSE",                                   m_printFrameMSE,                                  false, "0 (default) emit only bit count and PSNRs for each frame, 1 = also emit MSE values")
  ("PrintSequenceMSE",                                m_printSequenceMSE,                               false, "0 (default) emit only bit rate and PSNRs for the whole sequence, 1 = also emit MSE values")
  ("CabacZeroWordPaddingEnabled",                     m_cabacZeroWordPaddingEnabled,                     true, "0 do not add conforming cabac-zero-words to bit streams, 1 (default) = add cabac-zero-words as required")
  ("ChromaFormatIDC,-cf",                             tmpChromaFormat,                                      0, "ChromaFormatIDC (400|420|422|444 or set 0 (default) for same as InputChromaFormat)")
  ("ConformanceMode",                                 m_conformanceWindowMode,                              0, "Deprecated alias of ConformanceWindowMode")
  ("ConformanceWindowMode",                           m_conformanceWindowMode,                              0, "Window conformance mode (0: no window, 1:automatic padding, 2:padding, 3:conformance")
  ("HorizontalPadding,-pdx",                          m_aiPad[0],                                           0, "Horizontal source padding for conformance window mode 2")
  ("VerticalPadding,-pdy",                            m_aiPad[1],                                           0, "Vertical source padding for conformance window mode 2")
  ("ConfLeft",                                        m_confWinLeft,                                        0, "Deprecated alias of ConfWinLeft")
  ("ConfRight",                                       m_confWinRight,                                       0, "Deprecated alias of ConfWinRight")
  ("ConfTop",                                         m_confWinTop,                                         0, "Deprecated alias of ConfWinTop")
  ("ConfBottom",                                      m_confWinBottom,                                      0, "Deprecated alias of ConfWinBottom")
  ("ConfWinLeft",                                     m_confWinLeft,                                        0, "Left offset for window conformance mode 3")
  ("ConfWinRight",                                    m_confWinRight,                                       0, "Right offset for window conformance mode 3")
  ("ConfWinTop",                                      m_confWinTop,                                         0, "Top offset for window conformance mode 3")
  ("ConfWinBottom",                                   m_confWinBottom,                                      0, "Bottom offset for window conformance mode 3")
  ("AccessUnitDelimiter",                             m_AccessUnitDelimiter,                            false, "Enable Access Unit Delimiter NALUs")
  ("FrameRate,-fr",                                   m_iFrameRate,                                         0, "Frame rate")
  ("FrameSkip,-fs",                                   m_FrameSkip,                                         0u, "Number of frames to skip at start of input YUV")
  ("TemporalSubsampleRatio,-ts",                      m_temporalSubsampleRatio,                            1u, "Temporal sub-sample ratio when reading input YUV")
  ("FramesToBeEncoded,f",                             m_framesToBeEncoded,                                  0, "Number of frames to be encoded (default=all)")
  ("ClipInputVideoToRec709Range",                     m_bClipInputVideoToRec709Range,                   false, "If true then clip input video to the Rec. 709 Range on loading when InternalBitDepth is less than MSBExtendedBitDepth")
  ("ClipOutputVideoToRec709Range",                    m_bClipOutputVideoToRec709Range,                  false, "If true then clip output video to the Rec. 709 Range on saving when OutputBitDepth is less than InternalBitDepth")
  ("PYUV",                                            m_packedYUVMode,                                  false, "If true then output 10-bit and 12-bit YUV data as 5-byte and 3-byte (respectively) packed YUV data. Ignored for interlaced output.")
  ("SummaryOutFilename",                              m_summaryOutFilename,                          string(), "Filename to use for producing summary output file. If empty, do not produce a file.")
  ("SummaryPicFilenameBase",                          m_summaryPicFilenameBase,                      string(), "Base filename to use for producing summary picture output files. The actual filenames used will have I.txt, P.txt and B.txt appended. If empty, do not produce a file.")
  ("SummaryVerboseness",                              m_summaryVerboseness,                                0u, "Specifies the level of the verboseness of the text output")
  ("Verbosity,v",                                     m_verbosity,                               (int)VERBOSE, "Specifies the level of the verboseness")

  //Field coding parameters
  ("FieldCoding",                                     m_isField,                                        false, "Signals if it's a field based coding")
  ("TopFieldFirst, Tff",                              m_isTopFieldFirst,                                false, "In case of field based coding, signals whether if it's a top field first or not")
  ("EfficientFieldIRAPEnabled",                       m_bEfficientFieldIRAPEnabled,                      true, "Enable to code fields in a specific, potentially more efficient, order.")
  ("HarmonizeGopFirstFieldCoupleEnabled",             m_bHarmonizeGopFirstFieldCoupleEnabled,            true, "Enables harmonization of Gop first field couple")

  // Profile and level
  ("Profile",                                         extendedProfile,                                   NONE, "Profile name to use for encoding. Use main (for main), main10 (for main10), main-still-picture, main-RExt (for Range Extensions profile), any of the RExt specific profile names, or none")
  ("Level",                                           m_level,                                    Level::NONE, "Level limit to be used, eg 5.1, or none")
  ("Tier",                                            m_levelTier,                                Level::MAIN, "Tier to use for interpretation of --Level (main or high only)")
  ("SubProfile",                                      m_subProfile,                                        0u, "Sub-profile idc")
  ("EnableDecodingParameterSet",                      m_decodingParameterSetEnabled,                    false, "Enables writing of Decoding Parameter Set")
  ("MaxBitDepthConstraint",                           m_bitDepthConstraint,                                0u, "Bit depth to use for profile-constraint for RExt profiles. 0=automatically choose based upon other parameters")
  ("MaxChromaFormatConstraint",                       tmpConstraintChromaFormat,                            0, "Chroma-format to use for the profile-constraint for RExt profiles. 0=automatically choose based upon other parameters")
  ("IntraConstraintFlag",                             m_intraConstraintFlag,                            false, "Value of general_intra_constraint_flag to use for RExt profiles (not used if an explicit RExt sub-profile is specified)")
  ("OnePictureOnlyConstraintFlag",                    m_onePictureOnlyConstraintFlag,                   false, "Value of general_one_picture_only_constraint_flag to use for RExt profiles (not used if an explicit RExt sub-profile is specified)")
  ("LowerBitRateConstraintFlag",                      m_lowerBitRateConstraintFlag,                      true, "Value of general_lower_bit_rate_constraint_flag to use for RExt profiles")

  ("ProgressiveSource",                               m_progressiveSourceFlag,                          false, "Indicate that source is progressive")
  ("InterlacedSource",                                m_interlacedSourceFlag,                           false, "Indicate that source is interlaced")
  ("NonPackedSource",                                 m_nonPackedConstraintFlag,                        false, "Indicate that source does not contain frame packing")
  ("FrameOnly",                                       m_frameOnlyConstraintFlag,                        false, "Indicate that the bitstream contains only frames")
  ("CTUSize",                                         m_uiCTUSize,                                       128u, "CTUSize (specifies the CTU size if QTBT is on) [default: 128]")
  ("EnablePartitionConstraintsOverride",              m_SplitConsOverrideEnabledFlag,                    true, "Enable partition constraints override")
  ("MinQTISlice",                                     m_uiMinQT[0],                                        8u, "MinQTISlice")
  ("MinQTLumaISlice",                                 m_uiMinQT[0],                                        8u, "MinQTLumaISlice")
  ("MinQTChromaISlice",                               m_uiMinQT[2],                                        4u, "MinQTChromaISlice")
  ("MinQTNonISlice",                                  m_uiMinQT[1],                                        8u, "MinQTNonISlice")
  ("MaxBTDepth",                                      m_uiMaxBTDepth,                                      3u, "MaxBTDepth")
  ("MaxBTDepthI",                                     m_uiMaxBTDepthI,                                     3u, "MaxBTDepthI")
  ("MaxBTDepthISliceL",                               m_uiMaxBTDepthI,                                     3u, "MaxBTDepthISliceL")
  ("MaxBTDepthISliceC",                               m_uiMaxBTDepthIChroma,                               3u, "MaxBTDepthISliceC")
  ("DualITree",                                       m_dualTree,                                       false, "Use separate QTBT trees for intra slice luma and chroma channel types")
  ( "LFNST",                                          m_LFNST,                                          false, "Enable LFNST (0:off, 1:on)  [default: off]" )
  ( "FastLFNST",                                      m_useFastLFNST,                                   false, "Fast methods for LFNST" )
  ("SubPuMvp",                                       m_SubPuMvpMode,                                       0, "Enable Sub-PU temporal motion vector prediction (0:off, 1:ATMVP, 2:STMVP, 3:ATMVP+STMVP)  [default: off]")
  ("MMVD",                                           m_MMVD,                                            true, "Enable Merge mode with Motion Vector Difference (0:off, 1:on)  [default: 1]")
  ("Affine",                                         m_Affine,                                         false, "Enable affine prediction (0:off, 1:on)  [default: off]")
  ("AffineType",                                     m_AffineType,                                     true,  "Enable affine type prediction (0:off, 1:on)  [default: on]" )
#if JVET_O0070_PROF
  ("PROF",                                           m_PROF,                                           false, "Enable Prediction refinement with optical flow for affine mode (0:off, 1:on)  [default: off]")
#endif
  ("BIO",                                            m_BIO,                                             false, "Enable bi-directional optical flow")
  ("IMV",                                             m_ImvMode,                                            1, "Adaptive MV precision Mode (IMV)\n"
                                                                                                               "\t0: disabled\n"
                                                                                                               "\t1: enabled (1/2-Pel, Full-Pel and 4-PEL)\n")
  ("IMV4PelFast",                                     m_Imv4PelFast,                                        1, "Fast 4-Pel Adaptive MV precision Mode 0:disabled, 1:enabled)  [default: 1]")
  ("LMChroma",                                        m_LMChroma,                                           1, " LMChroma prediction "
                                                                                                               "\t0:  Disable LMChroma\n"
                                                                                                               "\t1:  Enable LMChroma\n")
  ("CclmCollocatedChroma",                            m_cclmCollocatedChromaFlag,                       false, "Specifies the location of the top-left downsampled luma sample in cross-component linear model intra prediction relative to the top-left luma sample\n"
                                                                                                               "\t0:  horizontally co-sited, vertically shifted by 0.5 units of luma samples\n"
                                                                                                               "\t1:  collocated\n")
  ("MTS",                                             m_MTS,                                                0, "Multiple Transform Set (MTS)\n"
    "\t0:  Disable MTS\n"
    "\t1:  Enable only Intra MTS\n"
    "\t2:  Enable only Inter MTS\n"
    "\t3:  Enable both Intra & Inter MTS\n")
  ("MTSIntraMaxCand",                                 m_MTSIntraMaxCand,                                    3, "Number of additional candidates to test in encoder search for MTS in intra slices\n")
  ("MTSInterMaxCand",                                 m_MTSInterMaxCand,                                    4, "Number of additional candidates to test in encoder search for MTS in inter slices\n")
  ("MTSImplicit",                                     m_MTSImplicit,                                        0, "Enable implicit MTS (when explicit MTS is off)\n")
  ( "SBT",                                            m_SBT,                                            false, "Enable Sub-Block Transform for inter blocks\n" )
  ( "ISP",                                            m_ISP,                                            false, "Enable Intra Sub-Partitions\n" )
  ("SMVD",                                            m_SMVD,                                           false, "Enable Symmetric MVD\n")
  ("CompositeLTReference",                            m_compositeRefEnabled,                            false, "Enable Composite Long Term Reference Frame")
  ("GBi",                                             m_GBi,                                            false, "Enable Generalized Bi-prediction(GBi)")
  ("GBiFast",                                         m_GBiFast,                                        false, "Fast methods for Generalized Bi-prediction(GBi)\n")
#if LUMA_ADAPTIVE_DEBLOCKING_FILTER_QP_OFFSET
  ("LADF",                                            m_LadfEnabed,                                     false, "Luma adaptive deblocking filter QP Offset(L0414)")
  ("LadfNumIntervals",                                m_LadfNumIntervals,                                   3, "LADF number of intervals (2-5, inclusive)")
  ("LadfQpOffset",                                    cfg_LadfQpOffset,                      cfg_LadfQpOffset, "LADF QP offset")
  ("LadfIntervalLowerBound",                          cfg_LadfIntervalLowerBound,  cfg_LadfIntervalLowerBound, "LADF lower bound for 2nd lowest interval")
#endif
  ("MHIntra",                                         m_MHIntra,                                        false, "Enable MHIntra mode")
  ("Triangle",                                        m_Triangle,                                       false, "Enable triangular shape motion vector prediction (0:off, 1:on)")
  ("HashME",                                          m_HashME,                                         false, "Enable hash motion estimation (0:off, 1:on)")

  ("AllowDisFracMMVD",                                m_allowDisFracMMVD,                               false, "Disable fractional MVD in MMVD mode adaptively")
  ("AffineAmvr",                                      m_AffineAmvr,                                     false, "Eanble AMVR for affine inter mode")
  ("AffineAmvrEncOpt",                                m_AffineAmvrEncOpt,                               false, "Enable encoder optimization of affine AMVR")
  ("DMVR",                                            m_DMVR,                                           false, "Decoder-side Motion Vector Refinement")
  ("MmvdDisNum",                                      m_MmvdDisNum,                                     8,     "Number of MMVD Distance Entries")
<<<<<<< HEAD
  ( "RDPCM",                                          m_RdpcmMode,                                       false, "RDPCM")
#if JVET_O0119_BASE_PALETTE_444
  ("PLT",                                             m_PLTMode,                                           0u, "PLTMode (0x1:enabled, 0x0:disabled)  [default: disabled]")
=======
  ( "RDPCM",                                         m_RdpcmMode,                                       false, "RDPCM")
#if JVET_O0376_SPS_JOINTCBCR_FLAG
  ("JointCbCr",                                       m_JointCbCrMode,                                  false, "Enable joint coding of chroma residuals (JointCbCr, 0:off, 1:on)")
>>>>>>> 767dca73
#endif
  ( "IBC",                                            m_IBCMode,                                           0u, "IBCMode (0x1:enabled, 0x0:disabled)  [default: disabled]")
  ( "IBCLocalSearchRangeX",                           m_IBCLocalSearchRangeX,                            128u, "Search range of IBC local search in x direction")
  ( "IBCLocalSearchRangeY",                           m_IBCLocalSearchRangeY,                            128u, "Search range of IBC local search in y direction")
  ( "IBCHashSearch",                                  m_IBCHashSearch,                                     1u, "Hash based IBC search")
  ( "IBCHashSearchMaxCand",                           m_IBCHashSearchMaxCand,                            256u, "Max candidates for hash based IBC search")
  ( "IBCHashSearchRange4SmallBlk",                    m_IBCHashSearchRange4SmallBlk,                     256u, "Small block search range in based IBC search")
  ( "IBCFastMethod",                                  m_IBCFastMethod,                                     6u, "Fast methods for IBC")

  ("WrapAround",                                      m_wrapAround,                                     false, "Enable horizontal wrap-around motion compensation for inter prediction (0:off, 1:on)  [default: off]")
  ("WrapAroundOffset",                                m_wrapAroundOffset,                                  0u, "Offset in luma samples used for computing the horizontal wrap-around position")

  // ADD_NEW_TOOL : (encoder app) add parsing parameters here
  ("LoopFilterAcrossVirtualBoundariesDisabledFlag",   m_loopFilterAcrossVirtualBoundariesDisabledFlag,  false, "Disable in-loop filtering operations across the virtual boundaries (0:off, 1:on)  [default: off]")
  ("NumVerVirtualBoundaries",                         m_numVerVirtualBoundaries,                           0u, "Number of vertical virtual boundaries (0-3, inclusive)")
  ("NumHorVirtualBoundaries",                         m_numHorVirtualBoundaries,                           0u, "Number of horizontal virtual boundaries (0-3, inclusive)")
  ("VirtualBoundariesPosX",                           cfg_virtualBoundariesPosX,    cfg_virtualBoundariesPosX, "Locations of the vertical virtual boundaries in units of luma samples")
  ("VirtualBoundariesPosY",                           cfg_virtualBoundariesPosY,    cfg_virtualBoundariesPosY, "Locations of the horizontal virtual boundaries in units of luma samples")
  ("EncDbOpt",                                        m_encDbOpt,                                       false, "Encoder optimization with deblocking filter")
#if JVET_O0432_LMCS_ENCODER
  ("LMCSEnable",                                      m_lumaReshapeEnable,                              false, "Enable LMCS (luma mapping with chroma scaling")
  ("LMCSSignalType",                                  m_reshapeSignalType,                                 0u, "Input signal type: 0:SDR, 1:HDR-PQ, 2:HDR-HLG")
  ("LMCSUpdateCtrl",                                  m_updateCtrl,                                         0, "LMCS model update control: 0:RA, 1:AI, 2:LDB/LDP")
  ("LMCSAdpOption",                                   m_adpOption,                                          0, "LMCS adaptation options: 0:automatic(default),"
                                                                                                               "1: rsp both (CW66 for QP<=22), 2: rsp TID0 (for all QP),"
                                                                                                               "3: rsp inter(CW66 for QP<=22), 4: rsp inter(for all QP).")
  ("LMCSInitialCW",                                   m_initialCW,                                         0u, "LMCS initial total codeword (0~1023) when LMCSAdpOption > 0")
#else
  ("LumaReshapeEnable",                               m_lumaReshapeEnable,                              false, "Enable Reshaping for Luma Channel")
  ("ReshapeSignalType",                               m_reshapeSignalType,                                 0u, "Input signal type: 0: SDR, 1:PQ, 2:HLG")
#endif
  ("IntraCMD",                                        m_intraCMD,                                          0u, "IntraChroma MD: 0: none, 1:fixed to default wPSNR weight")
  ("LCTUFast",                                        m_useFastLCTU,                                    false, "Fast methods for large CTU")
  ("FastMrg",                                         m_useFastMrg,                                     false, "Fast methods for inter merge")
  ("PBIntraFast",                                     m_usePbIntraFast,                                 false, "Fast assertion if the intra mode is probable")
  ("AMaxBT",                                          m_useAMaxBT,                                      false, "Adaptive maximal BT-size")
  ("E0023FastEnc",                                    m_e0023FastEnc,                                    true, "Fast encoding setting for QTBT (proposal E0023)")
  ("ContentBasedFastQtbt",                            m_contentBasedFastQtbt,                           false, "Signal based QTBT speed-up")
  ("UseNonLinearAlfLuma",                             m_useNonLinearAlfLuma,                             true, "Non-linear adaptive loop filters for Luma Channel")
  ("UseNonLinearAlfChroma",                           m_useNonLinearAlfChroma,                           true, "Non-linear adaptive loop filters for Chroma Channels")
#if JVET_O0090_ALF_CHROMA_FILTER_ALTERNATIVES_CTB
  ("MaxNumAlfAlternativesChroma",                     m_maxNumAlfAlternativesChroma,
                                                                    (unsigned)MAX_NUM_ALF_ALTERNATIVES_CHROMA, std::string("Maximum number of alternative Chroma filters (1-") + std::to_string(MAX_NUM_ALF_ALTERNATIVES_CHROMA) + std::string (", inclusive)") )
#endif
  ("MIP",                                             m_MIP,                                             true,  "Enable MIP (matrix-based intra prediction)")
  ("FastMIP",                                         m_useFastMIP,                                     false,  "Fast encoder search for MIP (matrix-based intra prediction)")
  // Unit definition parameters
  ("MaxCUWidth",                                      m_uiMaxCUWidth,                                     64u)
  ("MaxCUHeight",                                     m_uiMaxCUHeight,                                    64u)
  // todo: remove defaults from MaxCUSize
  ("MaxCUSize,s",                                     m_uiMaxCUWidth,                                     64u, "Maximum CU size")
  ("MaxCUSize,s",                                     m_uiMaxCUHeight,                                    64u, "Maximum CU size")
  ("MaxPartitionDepth,h",                             m_uiMaxCUDepth,                                      4u, "CU depth")

#if MAX_TB_SIZE_SIGNALLING
  ("Log2MaxTbSize",                                   m_log2MaxTbSize,                                      6, "Maximum transform block size in logarithm base 2 (Default: 6)")
#endif

  // Coding structure paramters
  ("IntraPeriod,-ip",                                 m_iIntraPeriod,                                      -1, "Intra period in frames, (-1: only first frame)")
  ("DecodingRefreshType,-dr",                         m_iDecodingRefreshType,                               0, "Intra refresh type (0:none 1:CRA 2:IDR 3:RecPointSEI)")
  ("GOPSize,g",                                       m_iGOPSize,                                           1, "GOP size of temporal structure")
  ("ReWriteParamSets",                                m_rewriteParamSets,                           false, "Enable rewriting of Parameter sets before every (intra) random access point")
  //Alias with same name as in HM
  ("ReWriteParamSetsFlag",                            m_rewriteParamSets,                           false, "Alias for ReWriteParamSets")
  ("IDRRefParamList",                                 m_idrRefParamList,                            false, "Enable indication of reference picture list syntax elements in slice headers of IDR pictures")
  // motion search options
  ("DisableIntraInInter",                             m_bDisableIntraPUsInInterSlices,                  false, "Flag to disable intra PUs in inter slices")
  ("FastSearch",                                      tmpMotionEstimationSearchMethod,  int(MESEARCH_DIAMOND), "0:Full search 1:Diamond 2:Selective 3:Enhanced Diamond")
  ("SearchRange,-sr",                                 m_iSearchRange,                                      96, "Motion search range")
  ("BipredSearchRange",                               m_bipredSearchRange,                                  4, "Motion search range for bipred refinement")
  ("MinSearchWindow",                                 m_minSearchWindow,                                    8, "Minimum motion search window size for the adaptive window ME")
  ("RestrictMESampling",                              m_bRestrictMESampling,                            false, "Restrict ME Sampling for selective inter motion search")
  ("ClipForBiPredMEEnabled",                          m_bClipForBiPredMeEnabled,                        false, "Enables clipping in the Bi-Pred ME. It is disabled to reduce encoder run-time")
  ("FastMEAssumingSmootherMVEnabled",                 m_bFastMEAssumingSmootherMVEnabled,                true, "Enables fast ME assuming a smoother MV.")

  ("HadamardME",                                      m_bUseHADME,                                       true, "Hadamard ME for fractional-pel")
  ("ASR",                                             m_bUseASR,                                        false, "Adaptive motion search range");
  opts.addOptions()

  // Mode decision parameters
  ("LambdaModifier0,-LM0",                            m_adLambdaModifier[ 0 ],                  ( double )1.0, "Lambda modifier for temporal layer 0. If LambdaModifierI is used, this will not affect intra pictures")
  ("LambdaModifier1,-LM1",                            m_adLambdaModifier[ 1 ],                  ( double )1.0, "Lambda modifier for temporal layer 1. If LambdaModifierI is used, this will not affect intra pictures")
  ("LambdaModifier2,-LM2",                            m_adLambdaModifier[ 2 ],                  ( double )1.0, "Lambda modifier for temporal layer 2. If LambdaModifierI is used, this will not affect intra pictures")
  ("LambdaModifier3,-LM3",                            m_adLambdaModifier[ 3 ],                  ( double )1.0, "Lambda modifier for temporal layer 3. If LambdaModifierI is used, this will not affect intra pictures")
  ("LambdaModifier4,-LM4",                            m_adLambdaModifier[ 4 ],                  ( double )1.0, "Lambda modifier for temporal layer 4. If LambdaModifierI is used, this will not affect intra pictures")
  ("LambdaModifier5,-LM5",                            m_adLambdaModifier[ 5 ],                  ( double )1.0, "Lambda modifier for temporal layer 5. If LambdaModifierI is used, this will not affect intra pictures")
  ("LambdaModifier6,-LM6",                            m_adLambdaModifier[ 6 ],                  ( double )1.0, "Lambda modifier for temporal layer 6. If LambdaModifierI is used, this will not affect intra pictures")
  ("LambdaModifierI,-LMI",                            cfg_adIntraLambdaModifier,    cfg_adIntraLambdaModifier, "Lambda modifiers for Intra pictures, comma separated, up to one the number of temporal layer. If entry for temporalLayer exists, then use it, else if some are specified, use the last, else use the standard LambdaModifiers.")
  ("IQPFactor,-IQF",                                  m_dIntraQpFactor,                                  -1.0, "Intra QP Factor for Lambda Computation. If negative, the default will scale lambda based on GOP size (unless LambdaFromQpEnable then IntraQPOffset is used instead)")

  /* Quantization parameters */
#if QP_SWITCHING_FOR_PARALLEL
  ("QP,q",                                            m_iQP,                                               30, "Qp value")
  ("QPIncrementFrame,-qpif",                          m_qpIncrementAtSourceFrame,   OptionalValue<uint32_t>(), "If a source file frame number is specified, the internal QP will be incremented for all POCs associated with source frames >= frame number. If empty, do not increment.")
#else
  ("QP,q",                                            m_fQP,                                             30.0, "Qp value, if value is float, QP is switched once during encoding")
#endif
#if X0038_LAMBDA_FROM_QP_CAPABILITY
  ("IntraQPOffset",                                   m_intraQPOffset,                                      0, "Qp offset value for intra slice, typically determined based on GOP size")
  ("LambdaFromQpEnable",                              m_lambdaFromQPEnable,                             false, "Enable flag for derivation of lambda from QP")
#endif
  ("DeltaQpRD,-dqr",                                  m_uiDeltaQpRD,                                       0u, "max dQp offset for slice")
  ("MaxDeltaQP,d",                                    m_iMaxDeltaQP,                                        0, "max dQp offset for block")
  ("MaxCuDQPSubdiv,-dqd",                             m_cuQpDeltaSubdiv,                                    0, "Maximum subdiv for CU luma Qp adjustment")
  ("MaxCuChromaQpOffsetSubdiv",                       m_cuChromaQpOffsetSubdiv,                            -1, "Maximum subdiv for CU chroma Qp adjustment - set less than 0 to disable")
  ("FastDeltaQP",                                     m_bFastDeltaQP,                                   false, "Fast Delta QP Algorithm")
#if SHARP_LUMA_DELTA_QP
  ("LumaLevelToDeltaQPMode",                          lumaLevelToDeltaQPMode,                              0u, "Luma based Delta QP 0(default): not used. 1: Based on CTU average, 2: Based on Max luma in CTU")
#if !WCG_EXT
  ("LumaLevelToDeltaQPMaxValWeight",                  m_lumaLevelToDeltaQPMapping.maxMethodWeight,        1.0, "Weight of block max luma val when LumaLevelToDeltaQPMode = 2")
#endif
  ("LumaLevelToDeltaQPMappingLuma",                   cfg_lumaLeveltoDQPMappingLuma,  cfg_lumaLeveltoDQPMappingLuma, "Luma to Delta QP Mapping - luma thresholds")
  ("LumaLevelToDeltaQPMappingDQP",                    cfg_lumaLeveltoDQPMappingQP,  cfg_lumaLeveltoDQPMappingQP, "Luma to Delta QP Mapping - DQP values")
#endif
#if JVET_O0650_SIGNAL_CHROMAQP_MAPPING_TABLE
  ("UseIdentityTableForNon420Chroma",                 m_useIdentityTableForNon420Chroma,                 true, "True: Indicates that 422/444 chroma uses identity chroma QP mapping tables; False: explicit Qp table may be specified in config")
  ("SameCQPTablesForAllChroma",                       m_chromaQpMappingTableParams.m_sameCQPTableForAllChromaFlag,                        true, "0: Different tables for Cb, Cr and joint Cb-Cr components, 1 (default): Same tables for all three chroma components")
  ("QpInValCb",                                       cfg_qpInValCb,                            cfg_qpInValCb, "Input coordinates for the QP table for Cb component")
  ("QpOutValCb",                                      cfg_qpOutValCb,                          cfg_qpOutValCb, "Output coordinates for the QP table for Cb component")
  ("QpInValCr",                                       cfg_qpInValCr,                            cfg_qpInValCr, "Input coordinates for the QP table for Cr component")
  ("QpOutValCr",                                      cfg_qpOutValCr,                          cfg_qpOutValCr, "Output coordinates for the QP table for Cr component")
  ("QpInValCbCr",                                     cfg_qpInValCbCr,                        cfg_qpInValCbCr, "Input coordinates for the QP table for joint Cb-Cr component")
  ("QpOutValCbCr",                                    cfg_qpOutValCbCr,                      cfg_qpOutValCbCr, "Output coordinates for the QP table for joint Cb-Cr component")
#endif
  ("CbQpOffset,-cbqpofs",                             m_cbQpOffset,                                         0, "Chroma Cb QP Offset")
  ("CrQpOffset,-crqpofs",                             m_crQpOffset,                                         0, "Chroma Cr QP Offset")
  ("CbQpOffsetDualTree",                              m_cbQpOffsetDualTree,                                 0, "Chroma Cb QP Offset for dual tree")
  ("CrQpOffsetDualTree",                              m_crQpOffsetDualTree,                                 0, "Chroma Cr QP Offset for dual tree")
  ("CbCrQpOffset,-cbcrqpofs",                         m_cbCrQpOffset,                                      -1, "QP Offset for joint Cb-Cr mode")
  ("CbCrQpOffsetDualTree",                            m_cbCrQpOffsetDualTree,                               0, "QP Offset for joint Cb-Cr mode in dual tree")
#if ER_CHROMA_QP_WCG_PPS
  ("WCGPPSEnable",                                    m_wcgChromaQpControl.enabled,                     false, "1: Enable the WCG PPS chroma modulation scheme. 0 (default) disabled")
  ("WCGPPSCbQpScale",                                 m_wcgChromaQpControl.chromaCbQpScale,               1.0, "WCG PPS Chroma Cb QP Scale")
  ("WCGPPSCrQpScale",                                 m_wcgChromaQpControl.chromaCrQpScale,               1.0, "WCG PPS Chroma Cr QP Scale")
  ("WCGPPSChromaQpScale",                             m_wcgChromaQpControl.chromaQpScale,                 0.0, "WCG PPS Chroma QP Scale")
  ("WCGPPSChromaQpOffset",                            m_wcgChromaQpControl.chromaQpOffset,                0.0, "WCG PPS Chroma QP Offset")
#endif
#if W0038_CQP_ADJ
  ("SliceChromaQPOffsetPeriodicity",                  m_sliceChromaQpOffsetPeriodicity,                    0u, "Used in conjunction with Slice Cb/Cr QpOffsetIntraOrPeriodic. Use 0 (default) to disable periodic nature.")
  ("SliceCbQpOffsetIntraOrPeriodic",                  m_sliceChromaQpOffsetIntraOrPeriodic[0],              0, "Chroma Cb QP Offset at slice level for I slice or for periodic inter slices as defined by SliceChromaQPOffsetPeriodicity. Replaces offset in the GOP table.")
  ("SliceCrQpOffsetIntraOrPeriodic",                  m_sliceChromaQpOffsetIntraOrPeriodic[1],              0, "Chroma Cr QP Offset at slice level for I slice or for periodic inter slices as defined by SliceChromaQPOffsetPeriodicity. Replaces offset in the GOP table.")
#endif

  ("AdaptiveQP,-aq",                                  m_bUseAdaptiveQP,                                 false, "QP adaptation based on a psycho-visual model")
  ("MaxQPAdaptationRange,-aqr",                       m_iQPAdaptationRange,                                 6, "QP adaptation range")
#if ENABLE_QPA
  ("PerceptQPA,-qpa",                                 m_bUsePerceptQPA,                                 false, "perceptually motivated input-adaptive QP modification (default: 0 = off, ignored if -aq is set)")
  ("WPSNR,-wpsnr",                                    m_bUseWPSNR,                                      false, "output perceptually weighted peak SNR (WPSNR) instead of PSNR")
#endif
  ("dQPFile,m",                                       m_dQPFileName,                               string(""), "dQP file name")
  ("RDOQ",                                            m_useRDOQ,                                         true)
  ("RDOQTS",                                          m_useRDOQTS,                                       true)
#if T0196_SELECTIVE_RDOQ
  ("SelectiveRDOQ",                                   m_useSelectiveRDOQ,                               false, "Enable selective RDOQ")
#endif
  ("RDpenalty",                                       m_rdPenalty,                                          0, "RD-penalty for 32x32 TU for intra in non-intra slices. 0:disabled  1:RD-penalty  2:maximum RD-penalty")

  // Deblocking filter parameters
  ("LoopFilterDisable",                               m_bLoopFilterDisable,                             false)
  ("LoopFilterOffsetInPPS",                           m_loopFilterOffsetInPPS,                           true)
  ("LoopFilterBetaOffset_div2",                       m_loopFilterBetaOffsetDiv2,                           0)
  ("LoopFilterTcOffset_div2",                         m_loopFilterTcOffsetDiv2,                             0)
#if W0038_DB_OPT
  ("DeblockingFilterMetric",                          m_deblockingFilterMetric,                             0)
#else
  ("DeblockingFilterMetric",                          m_DeblockingFilterMetric,                         false)
#endif
  // Coding tools
  ("CrossComponentPrediction",                        m_crossComponentPredictionEnabledFlag,            false, "Enable the use of cross-component prediction (not valid in V1 profiles)")
  ("ReconBasedCrossCPredictionEstimate",              m_reconBasedCrossCPredictionEstimate,             false, "When determining the alpha value for cross-component prediction, use the decoded residual rather than the pre-transform encoder-side residual")
  ("SaoLumaOffsetBitShift",                           saoOffsetBitShift[CHANNEL_TYPE_LUMA],                 0, "Specify the luma SAO bit-shift. If negative, automatically calculate a suitable value based upon bit depth and initial QP")
  ("SaoChromaOffsetBitShift",                         saoOffsetBitShift[CHANNEL_TYPE_CHROMA],               0, "Specify the chroma SAO bit-shift. If negative, automatically calculate a suitable value based upon bit depth and initial QP")
  ("TransformSkip",                                   m_useTransformSkip,                               false, "Intra transform skipping")
  ("TransformSkipFast",                               m_useTransformSkipFast,                           false, "Fast encoder search for transform skipping, winner takes it all mode.")
  ("TransformSkipLog2MaxSize",                        m_log2MaxTransformSkipBlockSize,                     5U, "Specify transform-skip maximum size. Minimum 2, Maximum 5. (not valid in V1 profiles)")
#if JVET_O1136_TS_BDPCM_SIGNALLING
  ("BDPCM",                                           m_useBDPCM,                                       false, "BDPCM")
#endif
  ("ISPFast",                                         m_useFastISP,                                     false, "Fast encoder search for ISP")
  ("ImplicitResidualDPCM",                            m_rdpcmEnabledFlag[RDPCM_SIGNAL_IMPLICIT],        false, "Enable implicitly signalled residual DPCM for intra (also known as sample-adaptive intra predict) (not valid in V1 profiles)")
  ("ExplicitResidualDPCM",                            m_rdpcmEnabledFlag[RDPCM_SIGNAL_EXPLICIT],        false, "Enable explicitly signalled residual DPCM for inter (not valid in V1 profiles)")
  ("ResidualRotation",                                m_transformSkipRotationEnabledFlag,               false, "Enable rotation of transform-skipped and transquant-bypassed TUs through 180 degrees prior to entropy coding (not valid in V1 profiles)")
  ("SingleSignificanceMapContext",                    m_transformSkipContextEnabledFlag,                false, "Enable, for transform-skipped and transquant-bypassed TUs, the selection of a single significance map context variable for all coefficients (not valid in V1 profiles)")
  ("GolombRiceParameterAdaptation",                   m_persistentRiceAdaptationEnabledFlag,            false, "Enable the adaptation of the Golomb-Rice parameter over the course of each slice")
  ("AlignCABACBeforeBypass",                          m_cabacBypassAlignmentEnabledFlag,                false, "Align the CABAC engine to a defined fraction of a bit prior to coding bypass data. Must be 1 in high bit rate profile, 0 otherwise")
  ("SAO",                                             m_bUseSAO,                                         true, "Enable Sample Adaptive Offset")
  ("TestSAODisableAtPictureLevel",                    m_bTestSAODisableAtPictureLevel,                  false, "Enables the testing of disabling SAO at the picture level after having analysed all blocks")
  ("SaoEncodingRate",                                 m_saoEncodingRate,                                 0.75, "When >0 SAO early picture termination is enabled for luma and chroma")
  ("SaoEncodingRateChroma",                           m_saoEncodingRateChroma,                            0.5, "The SAO early picture termination rate to use for chroma (when m_SaoEncodingRate is >0). If <=0, use results for luma")
  ("MaxNumOffsetsPerPic",                             m_maxNumOffsetsPerPic,                             2048, "Max number of SAO offset per picture (Default: 2048)")
  ("SAOLcuBoundary",                                  m_saoCtuBoundary,                                 false, "0: right/bottom CTU boundary areas skipped from SAO parameter estimation, 1: non-deblocked pixels are used for those areas")
#if K0238_SAO_GREEDY_MERGE_ENCODING
  ("SAOGreedyEnc",                                    m_saoGreedyMergeEnc,                              false, "SAO greedy merge encoding algorithm")
#endif
  ("SliceMode",                                       tmpSliceMode,                            int(NO_SLICES), "0: Disable all Recon slice limits, 1: (deprecated #CTU), 2: (deprecated #bytes), 3:specify tiles per slice, 4: one brick per slice")
  ("SliceArgument",                                   m_sliceArgument,                                      0, "Depending on SliceMode being:"
                                                                                                               "\t1: max number of CTUs per slice"
                                                                                                               "\t2: max number of bytes per slice"
                                                                                                               "\t3: max number of tiles per slice")
  ("LFCrossSliceBoundaryFlag",                        m_bLFCrossSliceBoundaryFlag,                       true)

  ("ConstrainedIntraPred",                            m_bUseConstrainedIntraPred,                       false, "Constrained Intra Prediction")
  ("FastUDIUseMPMEnabled",                            m_bFastUDIUseMPMEnabled,                           true, "If enabled, adapt intra direction search, accounting for MPM")
  ("FastMEForGenBLowDelayEnabled",                    m_bFastMEForGenBLowDelayEnabled,                   true, "If enabled use a fast ME for generalised B Low Delay slices")
  ("UseBLambdaForNonKeyLowDelayPictures",             m_bUseBLambdaForNonKeyLowDelayPictures,            true, "Enables use of B-Lambda for non-key low-delay pictures")
  ("PCMEnabledFlag",                                  m_usePCM,                                         false)
  ("PCMLog2MaxSize",                                  m_pcmLog2MaxSize,                                    5u)
  ("PCMLog2MinSize",                                  m_uiPCMLog2MinSize,                                  3u)

  ("PCMInputBitDepthFlag",                            m_bPCMInputBitDepthFlag,                           true)
  ("PCMFilterDisableFlag",                            m_bPCMFilterDisableFlag,                          false)
  ("IntraReferenceSmoothing",                         m_enableIntraReferenceSmoothing,                   true, "0: Disable use of intra reference smoothing (not valid in V1 profiles). 1: Enable use of intra reference smoothing (same as V1)")
  ("WeightedPredP,-wpP",                              m_useWeightedPred,                                false, "Use weighted prediction in P slices")
  ("WeightedPredB,-wpB",                              m_useWeightedBiPred,                              false, "Use weighted (bidirectional) prediction in B slices")
  ("WeightedPredMethod,-wpM",                         tmpWeightedPredictionMethod, int(WP_PER_PICTURE_WITH_SIMPLE_DC_COMBINED_COMPONENT), "Weighted prediction method")
  ("Log2ParallelMergeLevel",                          m_log2ParallelMergeLevel,                            2u, "Parallel merge estimation region")
    //deprecated copies of renamed tile parameters
  ("UniformSpacingIdc",                               m_tileUniformSpacingFlag,                         false,      "deprecated alias of TileUniformSpacing")
  ("TileUniformSpacing",                              m_tileUniformSpacingFlag,                         false,      "Indicates that tile columns and rows are distributed uniformly")
  ("NumTileColumnsMinus1",                            m_numTileColumnsMinus1,                               0,          "Number of tile columns in a picture minus 1")
  ("NumTileRowsMinus1",                               m_numTileRowsMinus1,                                  0,          "Number of rows in a picture minus 1")
  ("TileColumnWidthArray",                            cfg_ColumnWidth,                        cfg_ColumnWidth, "Array containing tile column width values in units of CTU")
  ("TileRowHeightArray",                              cfg_RowHeight,                            cfg_RowHeight, "Array containing tile row height values in units of CTU")
  ("LFCrossTileBoundaryFlag",                         m_bLFCrossTileBoundaryFlag,                        true, "1: cross-tile-boundary loop filtering. 0:non-cross-tile-boundary loop filtering")
  ("WaveFrontSynchro",                                m_entropyCodingSyncEnabledFlag,                   false, "0: entropy coding sync disabled; 1 entropy coding sync enabled")

  ("RectSliceFlag",                                   m_rectSliceFlag,                                  true, "Rectangular slice flag")
  ("NumRectSlicesInPicMinus1",                        m_numSlicesInPicMinus1,                              0, "Number slices in pic minus 1")
  ("LoopFilterAcrossTileGroupsEnabledFlag",           m_loopFilterAcrossSlicesEnabledFlag,              false, "Loop Filter Across Tile Groups Flag")
  ("SignalledIdFlag",                                 m_signalledSliceIdFlag,                           false, "Signalled Slice ID Flag")
  ("SignalledSliceIdLengthMinus1",                    m_signalledSliceIdLengthMinus1,                       0, "Signalled Tile Group Length minus 1")
  ("RectSlicesBoundaryArray",                         cfg_SliceIdx,                              cfg_SliceIdx, "Rectangular slices boundaries in Pic")
  ("SignalledSliceId",                                cfg_SignalledSliceId,                       cfg_SliceIdx, "Signalled rectangular slice ID")

  ("ScalingList",                                     m_useScalingListId,                    SCALING_LIST_OFF, "0/off: no scaling list, 1/default: default scaling lists, 2/file: scaling lists specified in ScalingListFile")
  ("ScalingListFile",                                 m_scalingListFileName,                       string(""), "Scaling list file name. Use an empty string to produce help.")
  ("DepQuant",                                        m_depQuantEnabledFlag,                                          true )
  ("SignHideFlag,-SBH",                               m_signDataHidingEnabledFlag,                                    false )
  ("MaxNumMergeCand",                                 m_maxNumMergeCand,                                   5u, "Maximum number of merge candidates")
  ("MaxNumAffineMergeCand",                           m_maxNumAffineMergeCand,                             5u, "Maximum number of affine merge candidates")
  ("MaxNumTriangleCand",                              m_maxNumTriangleCand,                                5u, "Maximum number of triangle candidates")
#if JVET_O0455_IBC_MAX_MERGE_NUM
  ("MaxNumIBCMergeCand",                              m_maxNumIBCMergeCand,                                6u, "Maximum number of IBC merge candidates")
#endif
    /* Misc. */
  ("SEIDecodedPictureHash,-dph",                      tmpDecodedPictureHashSEIMappedType,                   0, "Control generation of decode picture hash SEI messages\n"
                                                                                                               "\t3: checksum\n"
                                                                                                               "\t2: CRC\n"
                                                                                                               "\t1: use MD5\n"
                                                                                                               "\t0: disable")
  ("TMVPMode",                                        m_TMVPModeId,                                         1, "TMVP mode 0: TMVP disable for all slices. 1: TMVP enable for all slices (default) 2: TMVP enable for certain slices only")
  ("FEN",                                             tmpFastInterSearchMode,   int(FASTINTERSEARCH_DISABLED), "fast encoder setting")
  ("ECU",                                             m_bUseEarlyCU,                                    false, "Early CU setting")
  ("FDM",                                             m_useFastDecisionForMerge,                         true, "Fast decision for Merge RD Cost")
  ("CFM",                                             m_bUseCbfFastMode,                                false, "Cbf fast mode setting")
  ("ESD",                                             m_useEarlySkipDetection,                          false, "Early SKIP detection setting")
  ( "RateControl",                                    m_RCEnableRateControl,                            false, "Rate control: enable rate control" )
  ( "TargetBitrate",                                  m_RCTargetBitrate,                                    0, "Rate control: target bit-rate" )
  ( "KeepHierarchicalBit",                            m_RCKeepHierarchicalBit,                              0, "Rate control: 0: equal bit allocation; 1: fixed ratio bit allocation; 2: adaptive ratio bit allocation" )
  ( "LCULevelRateControl",                            m_RCLCULevelRC,                                    true, "Rate control: true: CTU level RC; false: picture level RC" )
  ( "RCLCUSeparateModel",                             m_RCUseLCUSeparateModel,                           true, "Rate control: use CTU level separate R-lambda model" )
  ( "InitialQP",                                      m_RCInitialQP,                                        0, "Rate control: initial QP" )
  ( "RCForceIntraQP",                                 m_RCForceIntraQP,                                 false, "Rate control: force intra QP to be equal to initial QP" )
#if U0132_TARGET_BITS_SATURATION
  ( "RCCpbSaturation",                                m_RCCpbSaturationEnabled,                         false, "Rate control: enable target bits saturation to avoid CPB overflow and underflow" )
  ( "RCCpbSize",                                      m_RCCpbSize,                                         0u, "Rate control: CPB size" )
  ( "RCInitialCpbFullness",                           m_RCInitialCpbFullness,                             0.9, "Rate control: initial CPB fullness" )
#endif
  ("TransquantBypassEnable",                          m_TransquantBypassEnabledFlag,                    false, "transquant_bypass_enabled_flag indicator in PPS")
  ("TransquantBypassEnableFlag",                      m_TransquantBypassEnabledFlag,                    false, "deprecated and obsolete, but still needed for compatibility reasons")
  ("CUTransquantBypassFlagForce",                     m_CUTransquantBypassFlagForce,                    false, "Force transquant bypass mode, when transquant_bypass_enabled_flag is enabled")
  ("CostMode",                                        m_costMode,                         COST_STANDARD_LOSSY, "Use alternative cost functions: choose between 'lossy', 'sequence_level_lossless', 'lossless' (which forces QP to " MACRO_TO_STRING(LOSSLESS_AND_MIXED_LOSSLESS_RD_COST_TEST_QP) ") and 'mixed_lossless_lossy' (which used QP'=" MACRO_TO_STRING(LOSSLESS_AND_MIXED_LOSSLESS_RD_COST_TEST_QP_PRIME) " for pre-estimates of transquant-bypass blocks).")
  ("RecalculateQPAccordingToLambda",                  m_recalculateQPAccordingToLambda,                 false, "Recalculate QP values according to lambda values. Do not suggest to be enabled in all intra case")
  ("SEIActiveParameterSets",                          m_activeParameterSetsSEIEnabled,                      0, "Enable generation of active parameter sets SEI messages");
  opts.addOptions()
  ("VuiParametersPresent,-vui",                       m_vuiParametersPresentFlag,                       false, "Enable generation of vui_parameters()")
  ("AspectRatioInfoPresent",                          m_aspectRatioInfoPresentFlag,                     false, "Signals whether aspect_ratio_idc is present")
  ("AspectRatioIdc",                                  m_aspectRatioIdc,                                     0, "aspect_ratio_idc")
  ("SarWidth",                                        m_sarWidth,                                           0, "horizontal size of the sample aspect ratio")
  ("SarHeight",                                       m_sarHeight,                                          0, "vertical size of the sample aspect ratio")
  ("ColourDescriptionPresent",                        m_colourDescriptionPresentFlag,                   false, "Signals whether colour_primaries, transfer_characteristics and matrix_coefficients are present")
  ("ColourPrimaries",                                 m_colourPrimaries,                                    2, "Indicates chromaticity coordinates of the source primaries")
  ("TransferCharacteristics",                         m_transferCharacteristics,                            2, "Indicates the opto-electronic transfer characteristics of the source")
  ("MatrixCoefficients",                              m_matrixCoefficients,                                 2, "Describes the matrix coefficients used in deriving luma and chroma from RGB primaries")
  ("ChromaLocInfoPresent",                            m_chromaLocInfoPresentFlag,                       false, "Signals whether chroma_sample_loc_type_top_field and chroma_sample_loc_type_bottom_field are present")
  ("ChromaSampleLocTypeTopField",                     m_chromaSampleLocTypeTopField,                        0, "Specifies the location of chroma samples for top field")
  ("ChromaSampleLocTypeBottomField",                  m_chromaSampleLocTypeBottomField,                     0, "Specifies the location of chroma samples for bottom field")
  ("ChromaSampleLocType",                             m_chromaSampleLocType,                                0, "Specifies the location of chroma samples for progressive content")
  ("OverscanInfoPresent",                             m_overscanInfoPresentFlag,                        false, "Indicates whether conformant decoded pictures are suitable for display using overscan\n")
  ("OverscanAppropriate",                             m_overscanAppropriateFlag,                        false, "Indicates whether conformant decoded pictures are suitable for display using overscan\n")
  ("VideoSignalTypePresent",                          m_videoSignalTypePresentFlag,                     false, "Signals whether video_format, video_full_range_flag, and colour_description_present_flag are present")
  ("VideoFullRange",                                  m_videoFullRangeFlag,                             false, "Indicates the black level and range of luma and chroma signals");
  opts.addOptions()
  ("SEIColourRemappingInfoFileRoot,-cri",             m_colourRemapSEIFileRoot,                    string(""), "Colour Remapping Information SEI parameters root file name (wo num ext)")
  ("SEIRecoveryPoint",                                m_recoveryPointSEIEnabled,                        false, "Control generation of recovery point SEI messages")
  ("SEIBufferingPeriod",                              m_bufferingPeriodSEIEnabled,                      false, "Control generation of buffering period SEI messages")
  ("SEIPictureTiming",                                m_pictureTimingSEIEnabled,                        false, "Control generation of picture timing SEI messages")
  ("SEIToneMappingInfo",                              m_toneMappingInfoSEIEnabled,                      false, "Control generation of Tone Mapping SEI messages")
  ("SEIToneMapId",                                    m_toneMapId,                                          0, "Specifies Id of Tone Mapping SEI message for a given session")
  ("SEIToneMapCancelFlag",                            m_toneMapCancelFlag,                              false, "Indicates that Tone Mapping SEI message cancels the persistence or follows")
  ("SEIToneMapPersistenceFlag",                       m_toneMapPersistenceFlag,                          true, "Specifies the persistence of the Tone Mapping SEI message")
  ("SEIToneMapCodedDataBitDepth",                     m_toneMapCodedDataBitDepth,                           8, "Specifies Coded Data BitDepth of Tone Mapping SEI messages")
  ("SEIToneMapTargetBitDepth",                        m_toneMapTargetBitDepth,                              8, "Specifies Output BitDepth of Tone mapping function")
  ("SEIToneMapModelId",                               m_toneMapModelId,                                     0, "Specifies Model utilized for mapping coded data into target_bit_depth range\n"
                                                                                                               "\t0:  linear mapping with clipping\n"
                                                                                                               "\t1:  sigmoidal mapping\n"
                                                                                                               "\t2:  user-defined table mapping\n"
                                                                                                               "\t3:  piece-wise linear mapping\n"
                                                                                                               "\t4:  luminance dynamic range information ")
  ("SEIToneMapMinValue",                              m_toneMapMinValue,                                    0, "Specifies the minimum value in mode 0")
  ("SEIToneMapMaxValue",                              m_toneMapMaxValue,                                 1023, "Specifies the maximum value in mode 0")
  ("SEIToneMapSigmoidMidpoint",                       m_sigmoidMidpoint,                                  512, "Specifies the centre point in mode 1")
  ("SEIToneMapSigmoidWidth",                          m_sigmoidWidth,                                     960, "Specifies the distance between 5% and 95% values of the target_bit_depth in mode 1")
  ("SEIToneMapStartOfCodedInterval",                  cfg_startOfCodedInterval,      cfg_startOfCodedInterval, "Array of user-defined mapping table")
  ("SEIToneMapNumPivots",                             m_numPivots,                                          0, "Specifies the number of pivot points in mode 3")
  ("SEIToneMapCodedPivotValue",                       cfg_codedPivotValue,                cfg_codedPivotValue, "Array of pivot point")
  ("SEIToneMapTargetPivotValue",                      cfg_targetPivotValue,              cfg_targetPivotValue, "Array of pivot point")
  ("SEIToneMapCameraIsoSpeedIdc",                     m_cameraIsoSpeedIdc,                                  0, "Indicates the camera ISO speed for daylight illumination")
  ("SEIToneMapCameraIsoSpeedValue",                   m_cameraIsoSpeedValue,                              400, "Specifies the camera ISO speed for daylight illumination of Extended_ISO")
  ("SEIToneMapExposureIndexIdc",                      m_exposureIndexIdc,                                   0, "Indicates the exposure index setting of the camera")
  ("SEIToneMapExposureIndexValue",                    m_exposureIndexValue,                               400, "Specifies the exposure index setting of the camera of Extended_ISO")
  ("SEIToneMapExposureCompensationValueSignFlag",     m_exposureCompensationValueSignFlag,               false, "Specifies the sign of ExposureCompensationValue")
  ("SEIToneMapExposureCompensationValueNumerator",    m_exposureCompensationValueNumerator,                 0, "Specifies the numerator of ExposureCompensationValue")
  ("SEIToneMapExposureCompensationValueDenomIdc",     m_exposureCompensationValueDenomIdc,                  2, "Specifies the denominator of ExposureCompensationValue")
  ("SEIToneMapRefScreenLuminanceWhite",               m_refScreenLuminanceWhite,                          350, "Specifies reference screen brightness setting in units of candela per square metre")
  ("SEIToneMapExtendedRangeWhiteLevel",               m_extendedRangeWhiteLevel,                          800, "Indicates the luminance dynamic range")
  ("SEIToneMapNominalBlackLevelLumaCodeValue",        m_nominalBlackLevelLumaCodeValue,                    16, "Specifies luma sample value of the nominal black level assigned decoded pictures")
  ("SEIToneMapNominalWhiteLevelLumaCodeValue",        m_nominalWhiteLevelLumaCodeValue,                   235, "Specifies luma sample value of the nominal white level assigned decoded pictures")
  ("SEIToneMapExtendedWhiteLevelLumaCodeValue",       m_extendedWhiteLevelLumaCodeValue,                  300, "Specifies luma sample value of the extended dynamic range assigned decoded pictures")
  ("SEIChromaResamplingFilterHint",                   m_chromaResamplingFilterSEIenabled,               false, "Control generation of the chroma sampling filter hint SEI message")
  ("SEIChromaResamplingHorizontalFilterType",         m_chromaResamplingHorFilterIdc,                       2, "Defines the Index of the chroma sampling horizontal filter\n"
                                                                                                               "\t0: unspecified  - Chroma filter is unknown or is determined by the application"
                                                                                                               "\t1: User-defined - Filter coefficients are specified in the chroma sampling filter hint SEI message"
                                                                                                               "\t2: Standards-defined - ITU-T Rec. T.800 | ISO/IEC15444-1, 5/3 filter")
  ("SEIChromaResamplingVerticalFilterType",           m_chromaResamplingVerFilterIdc,                         2, "Defines the Index of the chroma sampling vertical filter\n"
                                                                                                               "\t0: unspecified  - Chroma filter is unknown or is determined by the application"
                                                                                                               "\t1: User-defined - Filter coefficients are specified in the chroma sampling filter hint SEI message"
                                                                                                               "\t2: Standards-defined - ITU-T Rec. T.800 | ISO/IEC15444-1, 5/3 filter")
  ("SEIFramePacking",                                 m_framePackingSEIEnabled,                         false, "Control generation of frame packing SEI messages")
  ("SEIFramePackingType",                             m_framePackingSEIType,                                0, "Define frame packing arrangement\n"
                                                                                                               "\t3: side by side - frames are displayed horizontally\n"
                                                                                                               "\t4: top bottom - frames are displayed vertically\n"
                                                                                                               "\t5: frame alternation - one frame is alternated with the other")
  ("SEIFramePackingId",                               m_framePackingSEIId,                                  0, "Id of frame packing SEI message for a given session")
  ("SEIFramePackingQuincunx",                         m_framePackingSEIQuincunx,                            0, "Indicate the presence of a Quincunx type video frame")
  ("SEIFramePackingInterpretation",                   m_framePackingSEIInterpretation,                      0, "Indicate the interpretation of the frame pair\n"
                                                                                                               "\t0: unspecified\n"
                                                                                                               "\t1: stereo pair, frame0 represents left view\n"
                                                                                                               "\t2: stereo pair, frame0 represents right view")
  ("SEISegmentedRectFramePacking",                    m_segmentedRectFramePackingSEIEnabled,            false, "Controls generation of segmented rectangular frame packing SEI messages")
  ("SEISegmentedRectFramePackingCancel",              m_segmentedRectFramePackingSEICancel,             false, "If equal to 1, cancels the persistence of any previous SRFPA SEI message")
  ("SEISegmentedRectFramePackingType",                m_segmentedRectFramePackingSEIType,                   0, "Specifies the arrangement of the frames in the reconstructed picture")
  ("SEISegmentedRectFramePackingPersistence",         m_segmentedRectFramePackingSEIPersistence,        false, "If equal to 0, the SEI applies to the current frame only")
  ("SEIDisplayOrientation",                           m_displayOrientationSEIAngle,                         0, "Control generation of display orientation SEI messages\n"
                                                                                                               "\tN: 0 < N < (2^16 - 1) enable display orientation SEI message with anticlockwise_rotation = N and display_orientation_repetition_period = 1\n"
                                                                                                               "\t0: disable")
  ("SEITemporalLevel0Index",                          m_temporalLevel0IndexSEIEnabled,                  false, "Control generation of temporal level 0 index SEI messages")
  ("SEIGradualDecodingRefreshInfo",                   m_gradualDecodingRefreshInfoEnabled,              false, "Control generation of gradual decoding refresh information SEI message")
  ("SEINoDisplay",                                    m_noDisplaySEITLayer,                                 0, "Control generation of no display SEI message\n"
                                                                                                               "\tN: 0 < N enable no display SEI message for temporal layer N or higher\n"
                                                                                                               "\t0: disable")
  ("SEIDecodingUnitInfo",                             m_decodingUnitInfoSEIEnabled,                     false, "Control generation of decoding unit information SEI message.")
  ("SEISOPDescription",                               m_SOPDescriptionSEIEnabled,                       false, "Control generation of SOP description SEI messages")
  ("SEIScalableNesting",                              m_scalableNestingSEIEnabled,                      false, "Control generation of scalable nesting SEI messages")
  ("SEITempMotionConstrainedTileSets",                m_tmctsSEIEnabled,                                false, "Control generation of temporal motion constrained tile sets SEI message")
  ("SEITimeCodeEnabled",                              m_timeCodeSEIEnabled,                             false, "Control generation of time code information SEI message")
  ("SEITimeCodeNumClockTs",                           m_timeCodeSEINumTs,                                   0, "Number of clock time sets [0..3]")
  ("SEITimeCodeTimeStampFlag",                        cfg_timeCodeSeiTimeStampFlag,          cfg_timeCodeSeiTimeStampFlag,         "Time stamp flag associated to each time set")
  ("SEITimeCodeFieldBasedFlag",                       cfg_timeCodeSeiNumUnitFieldBasedFlag,  cfg_timeCodeSeiNumUnitFieldBasedFlag, "Field based flag associated to each time set")
  ("SEITimeCodeCountingType",                         cfg_timeCodeSeiCountingType,           cfg_timeCodeSeiCountingType,          "Counting type associated to each time set")
  ("SEITimeCodeFullTsFlag",                           cfg_timeCodeSeiFullTimeStampFlag,      cfg_timeCodeSeiFullTimeStampFlag,     "Full time stamp flag associated to each time set")
  ("SEITimeCodeDiscontinuityFlag",                    cfg_timeCodeSeiDiscontinuityFlag,      cfg_timeCodeSeiDiscontinuityFlag,     "Discontinuity flag associated to each time set")
  ("SEITimeCodeCntDroppedFlag",                       cfg_timeCodeSeiCntDroppedFlag,         cfg_timeCodeSeiCntDroppedFlag,        "Counter dropped flag associated to each time set")
  ("SEITimeCodeNumFrames",                            cfg_timeCodeSeiNumberOfFrames,         cfg_timeCodeSeiNumberOfFrames,        "Number of frames associated to each time set")
  ("SEITimeCodeSecondsValue",                         cfg_timeCodeSeiSecondsValue,           cfg_timeCodeSeiSecondsValue,          "Seconds value for each time set")
  ("SEITimeCodeMinutesValue",                         cfg_timeCodeSeiMinutesValue,           cfg_timeCodeSeiMinutesValue,          "Minutes value for each time set")
  ("SEITimeCodeHoursValue",                           cfg_timeCodeSeiHoursValue,             cfg_timeCodeSeiHoursValue,            "Hours value for each time set")
  ("SEITimeCodeSecondsFlag",                          cfg_timeCodeSeiSecondsFlag,            cfg_timeCodeSeiSecondsFlag,           "Flag to signal seconds value presence in each time set")
  ("SEITimeCodeMinutesFlag",                          cfg_timeCodeSeiMinutesFlag,            cfg_timeCodeSeiMinutesFlag,           "Flag to signal minutes value presence in each time set")
  ("SEITimeCodeHoursFlag",                            cfg_timeCodeSeiHoursFlag,              cfg_timeCodeSeiHoursFlag,             "Flag to signal hours value presence in each time set")
  ("SEITimeCodeOffsetLength",                         cfg_timeCodeSeiTimeOffsetLength,       cfg_timeCodeSeiTimeOffsetLength,      "Time offset length associated to each time set")
  ("SEITimeCodeTimeOffset",                           cfg_timeCodeSeiTimeOffsetValue,        cfg_timeCodeSeiTimeOffsetValue,       "Time offset associated to each time set")
  ("SEIKneeFunctionInfo",                             m_kneeSEIEnabled,                                 false, "Control generation of Knee function SEI messages")
  ("SEIKneeFunctionId",                               m_kneeSEIId,                                          0, "Specifies Id of Knee function SEI message for a given session")
  ("SEIKneeFunctionCancelFlag",                       m_kneeSEICancelFlag,                              false, "Indicates that Knee function SEI message cancels the persistence or follows")
  ("SEIKneeFunctionPersistenceFlag",                  m_kneeSEIPersistenceFlag,                          true, "Specifies the persistence of the Knee function SEI message")
  ("SEIKneeFunctionInputDrange",                      m_kneeSEIInputDrange,                              1000, "Specifies the peak luminance level for the input picture of Knee function SEI messages")
  ("SEIKneeFunctionInputDispLuminance",               m_kneeSEIInputDispLuminance,                        100, "Specifies the expected display brightness for the input picture of Knee function SEI messages")
  ("SEIKneeFunctionOutputDrange",                     m_kneeSEIOutputDrange,                             4000, "Specifies the peak luminance level for the output picture of Knee function SEI messages")
  ("SEIKneeFunctionOutputDispLuminance",              m_kneeSEIOutputDispLuminance,                       800, "Specifies the expected display brightness for the output picture of Knee function SEI messages")
  ("SEIKneeFunctionNumKneePointsMinus1",              m_kneeSEINumKneePointsMinus1,                         2, "Specifies the number of knee points - 1")
  ("SEIKneeFunctionInputKneePointValue",              cfg_kneeSEIInputKneePointValue,   cfg_kneeSEIInputKneePointValue, "Array of input knee point")
  ("SEIKneeFunctionOutputKneePointValue",             cfg_kneeSEIOutputKneePointValue, cfg_kneeSEIOutputKneePointValue, "Array of output knee point")
  ("SEIMasteringDisplayColourVolume",                 m_masteringDisplay.colourVolumeSEIEnabled,         false, "Control generation of mastering display colour volume SEI messages")
  ("SEIMasteringDisplayMaxLuminance",                 m_masteringDisplay.maxLuminance,                  10000u, "Specifies the mastering display maximum luminance value in units of 1/10000 candela per square metre (32-bit code value)")
  ("SEIMasteringDisplayMinLuminance",                 m_masteringDisplay.minLuminance,                      0u, "Specifies the mastering display minimum luminance value in units of 1/10000 candela per square metre (32-bit code value)")
  ("SEIMasteringDisplayPrimaries",                    cfg_DisplayPrimariesCode,       cfg_DisplayPrimariesCode, "Mastering display primaries for all three colour planes in CIE xy coordinates in increments of 1/50000 (results in the ranges 0 to 50000 inclusive)")
  ("SEIMasteringDisplayWhitePoint",                   cfg_DisplayWhitePointCode,     cfg_DisplayWhitePointCode, "Mastering display white point CIE xy coordinates in normalised increments of 1/50000 (e.g. 0.333 = 16667)")
#if U0033_ALTERNATIVE_TRANSFER_CHARACTERISTICS_SEI
  ("SEIPreferredTransferCharacterisics",              m_preferredTransferCharacteristics,                   -1, "Value for the preferred_transfer_characteristics field of the Alternative transfer characteristics SEI which will override the corresponding entry in the VUI. If negative, do not produce the respective SEI message")
#endif
  ("SEIGreenMetadataType",                            m_greenMetadataType,                                  0u, "Value for the green_metadata_type specifies the type of metadata that is present in the SEI message. If green_metadata_type is 1, then metadata enabling quality recovery after low-power encoding is present")
  ("SEIXSDMetricType",                                m_xsdMetricType,                                      0u, "Value for the xsd_metric_type indicates the type of the objective quality metric. PSNR is the only type currently supported")
  ("MCTSEncConstraint",                               m_MCTSEncConstraint,                               false, "For MCTS, constrain motion vectors at tile boundaries")
#if ENABLE_TRACING
  ("TraceChannelsList",                               bTracingChannelsList,                              false, "List all available tracing channels")
  ("TraceRule",                                       sTracingRule,                               string( "" ), "Tracing rule (ex: \"D_CABAC:poc==8\" or \"D_REC_CB_LUMA:poc==8\")")
  ("TraceFile",                                       sTracingFile,                               string( "" ), "Tracing file")
#endif

  ("DebugBitstream",                                  m_decodeBitstreams[0],             string( "" ), "Assume the frames up to POC DebugPOC will be the same as in this bitstream. Load those frames from the bitstream instead of encoding them." )
  ("DebugPOC",                                        m_switchPOC,                                 -1, "If DebugBitstream is present, load frames up to this POC from this bitstream. Starting with DebugPOC, return to normal encoding." )
  ("DecodeBitstream1",                                m_decodeBitstreams[0],             string( "" ), "Assume the frames up to POC DebugPOC will be the same as in this bitstream. Load those frames from the bitstream instead of encoding them." )
  ("DecodeBitstream2",                                m_decodeBitstreams[1],             string( "" ), "Assume the frames up to POC DebugPOC will be the same as in this bitstream. Load those frames from the bitstream instead of encoding them." )
  ("SwitchPOC",                                       m_switchPOC,                                 -1, "If DebugBitstream is present, load frames up to this POC from this bitstream. Starting with DebugPOC, return to normal encoding." )
  ("SwitchDQP",                                       m_switchDQP,                                  0, "delta QP applied to picture with switchPOC and subsequent pictures." )
  ("FastForwardToPOC",                                m_fastForwardToPOC,                          -1, "Get to encoding the specified POC as soon as possible by skipping temporal layers irrelevant for the specified POC." )
  ("StopAfterFFtoPOC",                                m_stopAfterFFtoPOC,                       false, "If using fast forward to POC, after the POC of interest has been hit, stop further encoding.")
  ("ForceDecodeBitstream1",                           m_forceDecodeBitstream1,                  false, "force decoding of bitstream 1 - use this only if you are realy sure about what you are doing ")
  ("DecodeBitstream2ModPOCAndType",                   m_bs2ModPOCAndType,                       false, "Modify POC and NALU-type of second input bitstream, to use second BS as closing I-slice")
  ("NumSplitThreads",                                 m_numSplitThreads,                            1, "Number of threads used to parallelize splitting")
  ("ForceSingleSplitThread",                          m_forceSplitSequential,                   false, "Force single thread execution even if taking the parallelized path")
  ("NumWppThreads",                                   m_numWppThreads,                              1, "Number of threads used to run WPP-style parallelization")
  ("NumWppExtraLines",                                m_numWppExtraLines,                           0, "Number of additional wpp lines to switch when threads are blocked")
  ("DebugCTU",                                        m_debugCTU,                                  -1, "If DebugBitstream is present, load frames up to this POC from this bitstream. Starting with DebugPOC-frame at CTUline containin debug CTU.")
#if ENABLE_WPP_PARALLELISM
  ("EnsureWppBitEqual",                               m_ensureWppBitEqual,                       true, "Ensure the results are equal to results with WPP-style parallelism, even if WPP is off")
#else
  ("EnsureWppBitEqual",                               m_ensureWppBitEqual,                      false, "Ensure the results are equal to results with WPP-style parallelism, even if WPP is off")
#endif
  ( "ALF",                                             m_alf,                                    true, "Adpative Loop Filter\n" )
    ;

#if EXTENSION_360_VIDEO
  TExt360AppEncCfg::TExt360AppEncCfgContext ext360CfgContext;
  m_ext360.addOptions(opts, ext360CfgContext);
#endif

  for(int i=1; i<MAX_GOP+1; i++)
  {
    std::ostringstream cOSS;
    cOSS<<"Frame"<<i;
    opts.addOptions()(cOSS.str(), m_GOPList[i-1], GOPEntry());
  }

  for(int i=1; i<MAX_TILES+1; i++)
  {
    std::ostringstream cOSS;
    cOSS<<"BrickSplit"<<i;
    opts.addOptions()(cOSS.str(), m_brickSplits[i-1], BrickSplit());
  }

  po::setDefaults(opts);
  po::ErrorReporter err;
  const list<const char*>& argv_unhandled = po::scanArgv(opts, argc, (const char**) argv, err);

  for (int i = 0; m_GOPList[i].m_POC != -1 && i < MAX_GOP + 1; i++)
  {
    m_RPLList0[i].m_POC = m_RPLList1[i].m_POC = m_GOPList[i].m_POC;
    m_RPLList0[i].m_temporalId = m_RPLList1[i].m_temporalId = m_GOPList[i].m_temporalId;
    m_RPLList0[i].m_refPic = m_RPLList1[i].m_refPic = m_GOPList[i].m_refPic;
    m_RPLList0[i].m_sliceType = m_RPLList1[i].m_sliceType = m_GOPList[i].m_sliceType;
    m_RPLList0[i].m_isEncoded = m_RPLList1[i].m_isEncoded = m_GOPList[i].m_isEncoded;

    m_RPLList0[i].m_numRefPicsActive = m_GOPList[i].m_numRefPicsActive0;
    m_RPLList1[i].m_numRefPicsActive = m_GOPList[i].m_numRefPicsActive1;
    m_RPLList0[i].m_numRefPics = m_GOPList[i].m_numRefPics0;
    m_RPLList1[i].m_numRefPics = m_GOPList[i].m_numRefPics1;
    for (int j = 0; j < m_GOPList[i].m_numRefPics0; j++)
      m_RPLList0[i].m_deltaRefPics[j] = m_GOPList[i].m_deltaRefPics0[j];
    for (int j = 0; j < m_GOPList[i].m_numRefPics1; j++)
      m_RPLList1[i].m_deltaRefPics[j] = m_GOPList[i].m_deltaRefPics1[j];
  }

  if (m_compositeRefEnabled)
  {
    for (int i = 0; i < m_iGOPSize; i++)
    {
      m_GOPList[i].m_POC *= 2;
      m_RPLList0[i].m_POC *= 2;
      m_RPLList1[i].m_POC *= 2;
      for (int j = 0; j < m_RPLList0[i].m_numRefPics; j++)
      {
        m_RPLList0[i].m_deltaRefPics[j] *= 2;
      }
      for (int j = 0; j < m_RPLList1[i].m_numRefPics; j++)
      {
        m_RPLList1[i].m_deltaRefPics[j] *= 2;
      }
    }
  }

  for (list<const char*>::const_iterator it = argv_unhandled.begin(); it != argv_unhandled.end(); it++)
  {
    msg( ERROR, "Unhandled argument ignored: `%s'\n", *it);
  }

  if (argc == 1 || do_help)
  {
    /* argc == 1: no options have been specified */
    po::doHelp(cout, opts);
    return false;
  }

  if (err.is_errored)
  {
    if (!warnUnknowParameter)
    {
      /* error report has already been printed on stderr */
      return false;
    }
  }

  g_verbosity = MsgLevel( m_verbosity );


  /*
   * Set any derived parameters
   */
#if EXTENSION_360_VIDEO
  m_inputFileWidth = m_iSourceWidth;
  m_inputFileHeight = m_iSourceHeight;
  m_ext360.setMaxCUInfo(m_uiCTUSize, 1 << MIN_CU_LOG2);
#endif

  if (!inputPathPrefix.empty() && inputPathPrefix.back() != '/' && inputPathPrefix.back() != '\\' )
  {
    inputPathPrefix += "/";
  }
  m_inputFileName   = inputPathPrefix + m_inputFileName;
  m_framesToBeEncoded = ( m_framesToBeEncoded + m_temporalSubsampleRatio - 1 ) / m_temporalSubsampleRatio;
  m_adIntraLambdaModifier = cfg_adIntraLambdaModifier.values;
  if(m_isField)
  {
    //Frame height
    m_iSourceHeightOrg = m_iSourceHeight;
    //Field height
    m_iSourceHeight = m_iSourceHeight >> 1;
    //number of fields to encode
    m_framesToBeEncoded *= 2;
  }

  if( !m_tileUniformSpacingFlag && m_numTileColumnsMinus1 > 0 )
  {
    if (cfg_ColumnWidth.values.size() > m_numTileColumnsMinus1)
    {
      EXIT( "Error: The number of columns whose width are defined is larger than the allowed number of columns." );
    }
    else if (cfg_ColumnWidth.values.size() < m_numTileColumnsMinus1)
    {
      EXIT( "Error: The width of some columns is not defined." );
    }
    else
    {
      m_tileColumnWidth.resize(m_numTileColumnsMinus1);
      for(uint32_t i=0; i<cfg_ColumnWidth.values.size(); i++)
      {
        m_tileColumnWidth[i]=cfg_ColumnWidth.values[i];
      }
    }
  }
  else
  {
    m_tileColumnWidth.clear();
  }

  if( !m_tileUniformSpacingFlag && m_numTileRowsMinus1 > 0 )
  {
    if (cfg_RowHeight.values.size() > m_numTileRowsMinus1)
    {
      EXIT( "Error: The number of rows whose height are defined is larger than the allowed number of rows." );
    }
    else if (cfg_RowHeight.values.size() < m_numTileRowsMinus1)
    {
      EXIT( "Error: The height of some rows is not defined." );
    }
    else
    {
      m_tileRowHeight.resize(m_numTileRowsMinus1);
      for(uint32_t i=0; i<cfg_RowHeight.values.size(); i++)
      {
        m_tileRowHeight[i]=cfg_RowHeight.values[i];
      }
    }
  }
  else
  {
    m_tileRowHeight.clear();
  }

  /* rules for input, output and internal bitdepths as per help text */
  if (m_MSBExtendedBitDepth[CHANNEL_TYPE_LUMA  ] == 0)
  {
    m_MSBExtendedBitDepth[CHANNEL_TYPE_LUMA  ] = m_inputBitDepth      [CHANNEL_TYPE_LUMA  ];
  }
  if (m_MSBExtendedBitDepth[CHANNEL_TYPE_CHROMA] == 0)
  {
    m_MSBExtendedBitDepth[CHANNEL_TYPE_CHROMA] = m_MSBExtendedBitDepth[CHANNEL_TYPE_LUMA  ];
  }
  if (m_internalBitDepth   [CHANNEL_TYPE_LUMA  ] == 0)
  {
    m_internalBitDepth   [CHANNEL_TYPE_LUMA  ] = m_MSBExtendedBitDepth[CHANNEL_TYPE_LUMA  ];
  }
  if (m_internalBitDepth   [CHANNEL_TYPE_CHROMA] == 0)
  {
    m_internalBitDepth   [CHANNEL_TYPE_CHROMA] = m_internalBitDepth   [CHANNEL_TYPE_LUMA  ];
  }
  if (m_inputBitDepth      [CHANNEL_TYPE_CHROMA] == 0)
  {
    m_inputBitDepth      [CHANNEL_TYPE_CHROMA] = m_inputBitDepth      [CHANNEL_TYPE_LUMA  ];
  }
  if (m_outputBitDepth     [CHANNEL_TYPE_LUMA  ] == 0)
  {
    m_outputBitDepth     [CHANNEL_TYPE_LUMA  ] = m_internalBitDepth   [CHANNEL_TYPE_LUMA  ];
  }
  if (m_outputBitDepth     [CHANNEL_TYPE_CHROMA] == 0)
  {
    m_outputBitDepth     [CHANNEL_TYPE_CHROMA] = m_outputBitDepth     [CHANNEL_TYPE_LUMA  ];
  }

  m_InputChromaFormatIDC = numberToChromaFormat(tmpInputChromaFormat);
  m_chromaFormatIDC      = ((tmpChromaFormat == 0) ? (m_InputChromaFormatIDC) : (numberToChromaFormat(tmpChromaFormat)));
#if EXTENSION_360_VIDEO
  m_ext360.processOptions(ext360CfgContext);
#endif

  CHECK( !( tmpWeightedPredictionMethod >= 0 && tmpWeightedPredictionMethod <= WP_PER_PICTURE_WITH_HISTOGRAM_AND_PER_COMPONENT_AND_CLIPPING_AND_EXTENSION ), "Error in cfg" );
  m_weightedPredictionMethod = WeightedPredictionMethod(tmpWeightedPredictionMethod);

  CHECK( tmpFastInterSearchMode<0 || tmpFastInterSearchMode>FASTINTERSEARCH_MODE3, "Error in cfg" );
  m_fastInterSearchMode = FastInterSearchMode(tmpFastInterSearchMode);

  CHECK( tmpMotionEstimationSearchMethod < 0 || tmpMotionEstimationSearchMethod >= MESEARCH_NUMBER_OF_METHODS, "Error in cfg" );
  m_motionEstimationSearchMethod=MESearchMethod(tmpMotionEstimationSearchMethod);

  if (extendedProfile >= 1000 && extendedProfile <= 12316)
  {
    m_profile = Profile::MAINREXT;
    if (m_bitDepthConstraint != 0 || tmpConstraintChromaFormat != 0)
    {
      EXIT( "Error: The bit depth and chroma format constraints are not used when an explicit RExt profile is specified");
    }
    m_bitDepthConstraint           = (extendedProfile%100);
    m_intraConstraintFlag          = ((extendedProfile%10000)>=2000);
    m_onePictureOnlyConstraintFlag = (extendedProfile >= 10000);
    switch ((extendedProfile/100)%10)
    {
      case 0:  tmpConstraintChromaFormat=400; break;
      case 1:  tmpConstraintChromaFormat=420; break;
      case 2:  tmpConstraintChromaFormat=422; break;
      default: tmpConstraintChromaFormat=444; break;
    }
  }
  else
  {
    m_profile = Profile::Name(extendedProfile);
  }

  if (m_profile == Profile::HIGHTHROUGHPUTREXT )
  {
    if (m_bitDepthConstraint == 0)
    {
      m_bitDepthConstraint = 16;
    }
    m_chromaFormatConstraint = (tmpConstraintChromaFormat == 0) ? CHROMA_444 : numberToChromaFormat(tmpConstraintChromaFormat);
  }
  else if (m_profile == Profile::MAINREXT)
  {
    if (m_bitDepthConstraint == 0 && tmpConstraintChromaFormat == 0)
    {
      // produce a valid combination, if possible.
      const bool bUsingGeneralRExtTools  = m_transformSkipRotationEnabledFlag        ||
                                           m_transformSkipContextEnabledFlag         ||
                                           m_rdpcmEnabledFlag[RDPCM_SIGNAL_IMPLICIT] ||
                                           m_rdpcmEnabledFlag[RDPCM_SIGNAL_EXPLICIT] ||
                                           !m_enableIntraReferenceSmoothing          ||
                                           m_persistentRiceAdaptationEnabledFlag     ||
                                           m_log2MaxTransformSkipBlockSize!=2;
      const bool bUsingChromaQPAdjustment= m_cuChromaQpOffsetSubdiv >= 0;
      const bool bUsingExtendedPrecision = m_extendedPrecisionProcessingFlag;
      if (m_onePictureOnlyConstraintFlag)
      {
        m_chromaFormatConstraint = CHROMA_444;
        if (m_intraConstraintFlag != true)
        {
          EXIT( "Error: Intra constraint flag must be true when one_picture_only_constraint_flag is true");
        }
        const int maxBitDepth = m_chromaFormatIDC==CHROMA_400 ? m_internalBitDepth[CHANNEL_TYPE_LUMA] : std::max(m_internalBitDepth[CHANNEL_TYPE_LUMA], m_internalBitDepth[CHANNEL_TYPE_CHROMA]);
        m_bitDepthConstraint = maxBitDepth>8 ? 16:8;
      }
      else
      {
        m_chromaFormatConstraint = NUM_CHROMA_FORMAT;
        automaticallySelectRExtProfile(bUsingGeneralRExtTools,
                                       bUsingChromaQPAdjustment,
                                       bUsingExtendedPrecision,
                                       m_intraConstraintFlag,
                                       m_bitDepthConstraint,
                                       m_chromaFormatConstraint,
                                       m_chromaFormatIDC==CHROMA_400 ? m_internalBitDepth[CHANNEL_TYPE_LUMA] : std::max(m_internalBitDepth[CHANNEL_TYPE_LUMA], m_internalBitDepth[CHANNEL_TYPE_CHROMA]),
                                       m_chromaFormatIDC);
      }
    }
    else if (m_bitDepthConstraint == 0 || tmpConstraintChromaFormat == 0)
    {
      EXIT( "Error: The bit depth and chroma format constraints must either both be specified or both be configured automatically");
    }
    else
    {
      m_chromaFormatConstraint = numberToChromaFormat(tmpConstraintChromaFormat);
    }
  }
  else
  {
    m_chromaFormatConstraint = (tmpConstraintChromaFormat == 0) ? m_chromaFormatIDC : numberToChromaFormat(tmpConstraintChromaFormat);
    m_bitDepthConstraint     = ( ( m_profile == Profile::MAIN10 || m_profile == Profile::NEXT ) ? 10 : 8 );
  }


  m_inputColourSpaceConvert = stringToInputColourSpaceConvert(inputColourSpaceConvert, true);

  switch (m_conformanceWindowMode)
  {
  case 0:
    {
      // no conformance or padding
      m_confWinLeft = m_confWinRight = m_confWinTop = m_confWinBottom = 0;
      m_aiPad[1] = m_aiPad[0] = 0;
      break;
    }
  case 1:
    {
      // automatic padding to minimum CU size
      int minCuSize = m_uiMaxCUHeight >> (m_uiMaxCUDepth - 1);
      if (m_iSourceWidth % minCuSize)
      {
        m_aiPad[0] = m_confWinRight  = ((m_iSourceWidth / minCuSize) + 1) * minCuSize - m_iSourceWidth;
        m_iSourceWidth  += m_confWinRight;
      }
      if (m_iSourceHeight % minCuSize)
      {
        m_aiPad[1] = m_confWinBottom = ((m_iSourceHeight / minCuSize) + 1) * minCuSize - m_iSourceHeight;
        m_iSourceHeight += m_confWinBottom;
        if ( m_isField )
        {
          m_iSourceHeightOrg += m_confWinBottom << 1;
          m_aiPad[1] = m_confWinBottom << 1;
        }
      }
      if (m_aiPad[0] % SPS::getWinUnitX(m_chromaFormatIDC) != 0)
      {
        EXIT( "Error: picture width is not an integer multiple of the specified chroma subsampling");
      }
      if (m_aiPad[1] % SPS::getWinUnitY(m_chromaFormatIDC) != 0)
      {
        EXIT( "Error: picture height is not an integer multiple of the specified chroma subsampling");
      }
      break;
    }
  case 2:
    {
      //padding
      m_iSourceWidth  += m_aiPad[0];
      m_iSourceHeight += m_aiPad[1];
      m_confWinRight  = m_aiPad[0];
      m_confWinBottom = m_aiPad[1];
      break;
    }
  case 3:
    {
      // conformance
      if ((m_confWinLeft == 0) && (m_confWinRight == 0) && (m_confWinTop == 0) && (m_confWinBottom == 0))
      {
        msg( ERROR, "Warning: Conformance window enabled, but all conformance window parameters set to zero\n");
      }
      if ((m_aiPad[1] != 0) || (m_aiPad[0]!=0))
      {
        msg( ERROR, "Warning: Conformance window enabled, padding parameters will be ignored\n");
      }
      m_aiPad[1] = m_aiPad[0] = 0;
      break;
    }
  }

  if (tmpSliceMode<0 || tmpSliceMode>=int(NUMBER_OF_SLICE_CONSTRAINT_MODES))
  {
    EXIT( "Error: bad slice mode");
  }
  m_sliceMode = SliceConstraint(tmpSliceMode);
  if (m_sliceMode==FIXED_NUMBER_OF_CTU || m_sliceMode==FIXED_NUMBER_OF_BYTES)
  {
    // note: slice mode 2 can be re-enabled using scan order tiles
    EXIT( "Error: slice mode 1 (fixed number of CTUs) and 2 (fixed number of bytes) are no longer supported");
  }



  m_topLeftBrickIdx.clear();
  m_bottomRightBrickIdx.clear();
  m_sliceId.clear();

  bool singleTileInPicFlag = (m_numTileRowsMinus1 == 0 && m_numTileColumnsMinus1 == 0);

  if (!singleTileInPicFlag)
  {
    //if (!m_singleBrickPerSliceFlag && m_rectSliceFlag)
    if (m_sliceMode != 0 && m_sliceMode != 4 && m_rectSliceFlag)
    {
      int numSlicesInPic = m_numSlicesInPicMinus1 + 1;

      if (cfg_SliceIdx.values.size() > numSlicesInPic * 2)
      {
        EXIT("Error: The number of slice indices (RectSlicesBoundaryInPic) is greater than the NumSlicesInPicMinus1.");
      }
      else if (cfg_SliceIdx.values.size() < numSlicesInPic * 2)
      {
        EXIT("Error: The number of slice indices (RectSlicesBoundaryInPic) is less than the NumSlicesInPicMinus1.");
      }
      else
      {
        m_topLeftBrickIdx.resize(numSlicesInPic);
        m_bottomRightBrickIdx.resize(numSlicesInPic);
        for (uint32_t i = 0; i < numSlicesInPic; ++i)
        {
          m_topLeftBrickIdx[i] = cfg_SliceIdx.values[i * 2];
          m_bottomRightBrickIdx[i] = cfg_SliceIdx.values[i * 2 + 1];
        }
        //Validating the correctness of rectangular slice structure
        int **brickToSlice = (int **)malloc(sizeof(int *) * (m_numTileRowsMinus1 + 1));
        for (int i = 0; i <= m_numTileRowsMinus1; i++)
        {
          brickToSlice[i] = (int *)malloc(sizeof(int) * (m_numTileColumnsMinus1 + 1));
          memset(brickToSlice[i], -1, sizeof(int) * ((m_numTileColumnsMinus1 + 1)));
        }

        //Check overlap case
        for (int sliceIdx = 0; sliceIdx < numSlicesInPic; sliceIdx++)
        {
          int sliceStartRow = m_topLeftBrickIdx[sliceIdx] / (m_numTileColumnsMinus1 + 1);
          int sliceEndRow   = m_bottomRightBrickIdx[sliceIdx] / (m_numTileColumnsMinus1 + 1);
          int sliceStartCol = m_topLeftBrickIdx[sliceIdx] % (m_numTileColumnsMinus1 + 1);
          int sliceEndCol   = m_bottomRightBrickIdx[sliceIdx] % (m_numTileColumnsMinus1 + 1);
          for (int i = 0; i <= m_numTileRowsMinus1; i++)
          {
            for (int j = 0; j <= m_numTileColumnsMinus1; j++)
            {
              if (i >= sliceStartRow && i <= sliceEndRow && j >= sliceStartCol && j <= sliceEndCol)
              {
                if (brickToSlice[i][j] != -1)
                {
                  msg(ERROR, "Error: Values given in RectSlicesBoundaryInPic have conflict! Rectangular slice shall not have overlapped tile(s)\n");
                  EXIT(1);
                }
                else
                {
                  brickToSlice[i][j] = sliceIdx;
                }
              }
            }
          }
          //Check violation to number of tiles per slice
          if (m_sliceMode == 3 && m_rectSliceFlag)
          {
            if ((sliceEndRow - sliceStartRow + 1) * (sliceEndCol - sliceStartCol + 1) > m_sliceArgument)
            {
              EXIT("Error: One or more slices contain more tiles than the defined number of tiles per slice");
            }
            if ((sliceEndRow - sliceStartRow + 1) * (sliceEndCol - sliceStartCol + 1) < m_sliceArgument)
            {
              //Allow less number of tiles only when the rectangular slice is at the right most or bottom most of the picture
              if (sliceEndRow != m_numTileRowsMinus1 || sliceEndCol != m_numTileColumnsMinus1)
              {
                EXIT("Error: One or more slices that is not at the picture boundary contain less tiles than the defined number of tiles per slice");
              }
            }
          }
        }
        //Check gap case
        for (int i = 0; i <= m_numTileRowsMinus1; i++)
        {
          for (int j = 0; j <= m_numTileColumnsMinus1; j++)
          {
            if (brickToSlice[i][j] == -1)
            {
              EXIT("Error: Values given in RectSlicesBoundaryInPic have conflict! Rectangular slice shall not have gap");
            }
          }
        }

        for (int i = 0; i <= m_numTileRowsMinus1; i++)
        {
          free(brickToSlice[i]);
          brickToSlice[i] = 0;
        }
        free(brickToSlice);
        brickToSlice = 0;
      }
    }      // (!m_singleBrickPerSliceFlag && m_rectSliceFlag)
  }        // !singleTileInPicFlag

  if (m_rectSliceFlag && m_signalledSliceIdFlag)
  {
    int numSlicesInPic = m_numSlicesInPicMinus1 + 1;

    if (cfg_SignalledSliceId.values.size() > numSlicesInPic)
    {
      EXIT("Error: The number of Slice Ids are greater than the m_signalledTileGroupIdLengthMinus1.");
    }
    else if (cfg_SignalledSliceId.values.size() < numSlicesInPic)
    {
      EXIT("Error: The number of Slice Ids are less than the m_signalledTileGroupIdLengthMinus1.");
    }
    else
    {
      m_sliceId.resize(numSlicesInPic);
      for (uint32_t i = 0; i < cfg_SignalledSliceId.values.size(); ++i)
      {
        m_sliceId[i] = cfg_SignalledSliceId.values[i];
      }
    }
  }
  else if (m_rectSliceFlag)
  {
    int numSlicesInPic = m_numSlicesInPicMinus1 + 1;
    m_sliceId.resize(numSlicesInPic);
    for (uint32_t i = 0; i < numSlicesInPic; ++i)
    {
      m_sliceId[i] = i;
    }
  }

  if (tmpDecodedPictureHashSEIMappedType<0 || tmpDecodedPictureHashSEIMappedType>=int(NUMBER_OF_HASHTYPES))
  {
    EXIT( "Error: bad checksum mode");
  }
  // Need to map values to match those of the SEI message:
  if (tmpDecodedPictureHashSEIMappedType==0)
  {
    m_decodedPictureHashSEIType=HASHTYPE_NONE;
  }
  else
  {
    m_decodedPictureHashSEIType=HashType(tmpDecodedPictureHashSEIMappedType-1);
  }

  // allocate slice-based dQP values
  m_aidQP = new int[ m_framesToBeEncoded + m_iGOPSize + 1 ];
  ::memset( m_aidQP, 0, sizeof(int)*( m_framesToBeEncoded + m_iGOPSize + 1 ) );

#if QP_SWITCHING_FOR_PARALLEL
  if (m_qpIncrementAtSourceFrame.bPresent)
  {
    uint32_t switchingPOC = 0;
    if (m_qpIncrementAtSourceFrame.value > m_FrameSkip)
    {
      // if switch source frame (ssf) = 10, and frame skip (fs)=2 and temporal subsample ratio (tsr) =1, then
      //    for this simulation switch at POC 8 (=10-2).
      // if ssf=10, fs=2, tsr=2, then for this simulation, switch at POC 4 (=(10-2)/2): POC0=Src2, POC1=Src4, POC2=Src6, POC3=Src8, POC4=Src10
      switchingPOC = (m_qpIncrementAtSourceFrame.value - m_FrameSkip) / m_temporalSubsampleRatio;
    }
    for (uint32_t i = switchingPOC; i<(m_framesToBeEncoded + m_iGOPSize + 1); i++)
    {
      m_aidQP[i] = 1;
    }
  }
#else
  // handling of floating-point QP values
  // if QP is not integer, sequence is split into two sections having QP and QP+1
  m_iQP = (int)( m_fQP );
  if ( m_iQP < m_fQP )
  {
    int iSwitchPOC = (int)( m_framesToBeEncoded - (m_fQP - m_iQP)*m_framesToBeEncoded + 0.5 );

    iSwitchPOC = (int)( (double)iSwitchPOC / m_iGOPSize + 0.5 )*m_iGOPSize;
    for ( int i=iSwitchPOC; i<m_framesToBeEncoded + m_iGOPSize + 1; i++ )
    {
      m_aidQP[i] = 1;
    }
  }
#endif

  for(uint32_t ch=0; ch<MAX_NUM_CHANNEL_TYPE; ch++)
  {
    if (saoOffsetBitShift[ch]<0)
    {
      if (m_internalBitDepth[ch]>10)
      {
        m_log2SaoOffsetScale[ch]=uint32_t(Clip3<int>(0, m_internalBitDepth[ch]-10, int(m_internalBitDepth[ch]-10 + 0.165*m_iQP - 3.22 + 0.5) ) );
      }
      else
      {
        m_log2SaoOffsetScale[ch]=0;
      }
    }
    else
    {
      m_log2SaoOffsetScale[ch]=uint32_t(saoOffsetBitShift[ch]);
    }
  }

#if SHARP_LUMA_DELTA_QP
  CHECK( lumaLevelToDeltaQPMode >= LUMALVL_TO_DQP_NUM_MODES, "Error in cfg" );

  m_lumaLevelToDeltaQPMapping.mode=LumaLevelToDQPMode(lumaLevelToDeltaQPMode);

  if (m_lumaLevelToDeltaQPMapping.mode)
  {
    CHECK(  cfg_lumaLeveltoDQPMappingLuma.values.size() != cfg_lumaLeveltoDQPMappingQP.values.size(), "Error in cfg" );
    m_lumaLevelToDeltaQPMapping.mapping.resize(cfg_lumaLeveltoDQPMappingLuma.values.size());
    for(uint32_t i=0; i<cfg_lumaLeveltoDQPMappingLuma.values.size(); i++)
    {
      m_lumaLevelToDeltaQPMapping.mapping[i]=std::pair<int,int>(cfg_lumaLeveltoDQPMappingLuma.values[i], cfg_lumaLeveltoDQPMappingQP.values[i]);
    }
  }
#endif
#if JVET_O0650_SIGNAL_CHROMAQP_MAPPING_TABLE

  CHECK(cfg_qpInValCb.values.size() != cfg_qpOutValCb.values.size(), "Chroma QP table for Cb is incomplete.");
  CHECK(cfg_qpInValCr.values.size() != cfg_qpOutValCr.values.size(), "Chroma QP table for Cr is incomplete.");
  CHECK(cfg_qpInValCbCr.values.size() != cfg_qpOutValCbCr.values.size(), "Chroma QP table for CbCr is incomplete.");
  if (m_useIdentityTableForNon420Chroma && m_chromaFormatIDC != CHROMA_420) 
  {
    m_chromaQpMappingTableParams.m_sameCQPTableForAllChromaFlag = true;
    cfg_qpInValCb.values = { 0 };
    cfg_qpInValCr.values = { 0 };
    cfg_qpInValCbCr.values = { 0 };
  }
  m_chromaQpMappingTableParams.m_deltaQpInValMinus1[0].resize(cfg_qpInValCb.values.size());
  m_chromaQpMappingTableParams.m_deltaQpOutVal[0].resize(cfg_qpOutValCb.values.size());
  m_chromaQpMappingTableParams.m_numPtsInCQPTableMinus1[0] = (int)cfg_qpOutValCb.values.size()-1;
  int qpBdOffsetC = 6 * (m_internalBitDepth[CHANNEL_TYPE_CHROMA] - 8);
  for (int i = 0; i < cfg_qpInValCb.values.size(); i++)
  {
    CHECK(cfg_qpInValCb.values[i] < -qpBdOffsetC || cfg_qpInValCb.values[i] > MAX_QP, "Some entries cfg_qpInValCb are out of valid range of -qpBdOffsetC to 63, inclusive.");
    CHECK(cfg_qpOutValCb.values[i] < -qpBdOffsetC || cfg_qpOutValCb.values[i] > MAX_QP, "Some entries cfg_qpOutValCb are out of valid range of -qpBdOffsetC to 63, inclusive.");
    m_chromaQpMappingTableParams.m_deltaQpInValMinus1[0][i] = (i == 0) ? cfg_qpInValCb.values[i] + qpBdOffsetC : cfg_qpInValCb.values[i] - cfg_qpInValCb.values[i - 1] - 1;
    m_chromaQpMappingTableParams.m_deltaQpOutVal[0][i] = (i == 0) ? cfg_qpOutValCb.values[i] + qpBdOffsetC : cfg_qpOutValCb.values[i] - cfg_qpOutValCb.values[i - 1];
  }
  if (!m_chromaQpMappingTableParams.m_sameCQPTableForAllChromaFlag)
  {
    m_chromaQpMappingTableParams.m_deltaQpInValMinus1[1].resize(cfg_qpInValCr.values.size());
    m_chromaQpMappingTableParams.m_deltaQpOutVal[1].resize(cfg_qpOutValCr.values.size());
    m_chromaQpMappingTableParams.m_numPtsInCQPTableMinus1[1] = (int)cfg_qpOutValCr.values.size()-1;
    for (int i = 0; i < cfg_qpInValCb.values.size(); i++)
    {
      CHECK(cfg_qpInValCr.values[i] < -qpBdOffsetC || cfg_qpInValCr.values[i] > MAX_QP, "Some entries cfg_qpInValCr are out of valid range of -qpBdOffsetC to 63, inclusive.");
      CHECK(cfg_qpOutValCr.values[i] < -qpBdOffsetC || cfg_qpOutValCr.values[i] > MAX_QP, "Some entries cfg_qpOutValCr are out of valid range of -qpBdOffsetC to 63, inclusive.");
      m_chromaQpMappingTableParams.m_deltaQpInValMinus1[1][i] = (i == 0) ? cfg_qpInValCr.values[i] + qpBdOffsetC : cfg_qpInValCr.values[i] - cfg_qpInValCr.values[i - 1] - 1;
      m_chromaQpMappingTableParams.m_deltaQpOutVal[1][i] = (i == 0) ? cfg_qpOutValCr.values[i] + qpBdOffsetC : cfg_qpOutValCr.values[i] - cfg_qpOutValCr.values[i - 1];
    }
    m_chromaQpMappingTableParams.m_deltaQpInValMinus1[2].resize(cfg_qpInValCbCr.values.size());
    m_chromaQpMappingTableParams.m_deltaQpOutVal[2].resize(cfg_qpOutValCbCr.values.size());
    m_chromaQpMappingTableParams.m_numPtsInCQPTableMinus1[2] = (int)cfg_qpOutValCbCr.values.size()-1;
    for (int i = 0; i < cfg_qpInValCbCr.values.size(); i++)
    {
      CHECK(cfg_qpInValCbCr.values[i] < -qpBdOffsetC || cfg_qpInValCbCr.values[i] > MAX_QP, "Some entries cfg_qpInValCbCr are out of valid range of -qpBdOffsetC to 63, inclusive.");
      CHECK(cfg_qpOutValCbCr.values[i] < -qpBdOffsetC || cfg_qpOutValCbCr.values[i] > MAX_QP, "Some entries cfg_qpOutValCbCr are out of valid range of -qpBdOffsetC to 63, inclusive.");
      m_chromaQpMappingTableParams.m_deltaQpInValMinus1[2][i] = (i == 0) ? cfg_qpInValCbCr.values[i] + qpBdOffsetC : cfg_qpInValCbCr.values[i] - cfg_qpInValCbCr.values[i - 1] - 1;
      m_chromaQpMappingTableParams.m_deltaQpOutVal[2][i] = (i == 0) ? cfg_qpOutValCbCr.values[i] + qpBdOffsetC : cfg_qpOutValCbCr.values[i] - cfg_qpOutValCbCr.values[i - 1];
    }
  }
#endif

#if LUMA_ADAPTIVE_DEBLOCKING_FILTER_QP_OFFSET
  if ( m_LadfEnabed )
  {
    CHECK( m_LadfNumIntervals != cfg_LadfQpOffset.values.size(), "size of LadfQpOffset must be equal to LadfNumIntervals");
    CHECK( m_LadfNumIntervals - 1 != cfg_LadfIntervalLowerBound.values.size(), "size of LadfIntervalLowerBound must be equal to LadfNumIntervals - 1");
    m_LadfQpOffset = cfg_LadfQpOffset.values;
    m_LadfIntervalLowerBound[0] = 0;
    for (int k = 1; k < m_LadfNumIntervals; k++)
    {
      m_LadfIntervalLowerBound[k] = cfg_LadfIntervalLowerBound.values[k - 1];
    }
  }
#endif

  if ( m_loopFilterAcrossVirtualBoundariesDisabledFlag )
  {
    CHECK( m_numVerVirtualBoundaries > 3, "Number of vertical virtual boundaries must be comprised between 0 and 3 included" );
    CHECK( m_numHorVirtualBoundaries > 3, "Number of horizontal virtual boundaries must be comprised between 0 and 3 included" );
    CHECK( m_numVerVirtualBoundaries != cfg_virtualBoundariesPosX.values.size(), "Size of VirtualBoundariesPosX must be equal to NumVerVirtualBoundaries");
    CHECK( m_numHorVirtualBoundaries != cfg_virtualBoundariesPosY.values.size(), "Size of VirtualBoundariesPosY must be equal to NumHorVirtualBoundaries");
    m_virtualBoundariesPosX = cfg_virtualBoundariesPosX.values;
    if (m_numVerVirtualBoundaries > 1)
    {
      sort(m_virtualBoundariesPosX.begin(), m_virtualBoundariesPosX.end());
    }
    for (unsigned i = 0; i < m_numVerVirtualBoundaries; i++)
    {
      CHECK( m_virtualBoundariesPosX[i] == 0 || m_virtualBoundariesPosX[i] >= m_iSourceWidth, "The vertical virtual boundary must be within the picture" );
      CHECK( m_virtualBoundariesPosX[i] % 8, "The vertical virtual boundary must be a multiple of 8 luma samples" );
      if (i > 0)
      {
        CHECK( m_virtualBoundariesPosX[i] - m_virtualBoundariesPosX[i-1] < m_uiCTUSize, "The distance between any two vertical virtual boundaries shall be greater than or equal to the CTU size" );
      }
    }
    m_virtualBoundariesPosY = cfg_virtualBoundariesPosY.values;
    if (m_numHorVirtualBoundaries > 1)
    {
      sort(m_virtualBoundariesPosY.begin(), m_virtualBoundariesPosY.end());
    }
    for (unsigned i = 0; i < m_numHorVirtualBoundaries; i++)
    {
      CHECK( m_virtualBoundariesPosY[i] == 0 || m_virtualBoundariesPosY[i] >= m_iSourceHeight, "The horizontal virtual boundary must be within the picture" );
      CHECK( m_virtualBoundariesPosY[i] % 8, "The horizontal virtual boundary must be a multiple of 8 luma samples" );
      if (i > 0)
      {
        CHECK( m_virtualBoundariesPosY[i] - m_virtualBoundariesPosY[i-1] < m_uiCTUSize, "The distance between any two horizontal virtual boundaries shall be greater than or equal to the CTU size" );
      }
    }
  }

#if JVET_O0090_ALF_CHROMA_FILTER_ALTERNATIVES_CTB
  if ( m_alf )
  {
    CHECK( m_maxNumAlfAlternativesChroma < 1 || m_maxNumAlfAlternativesChroma > MAX_NUM_ALF_ALTERNATIVES_CHROMA, std::string("The maximum number of ALF Chroma filter alternatives must be in the range (1-") + std::to_string(MAX_NUM_ALF_ALTERNATIVES_CHROMA) + std::string (", inclusive)") );
  }

#endif
  // reading external dQP description from file
  if ( !m_dQPFileName.empty() )
  {
    FILE* fpt=fopen( m_dQPFileName.c_str(), "r" );
    if ( fpt )
    {
      int iValue;
      int iPOC = 0;
      while ( iPOC < m_framesToBeEncoded )
      {
        if ( fscanf(fpt, "%d", &iValue ) == EOF )
        {
          break;
        }
        m_aidQP[ iPOC ] = iValue;
        iPOC++;
      }
      fclose(fpt);
    }
  }

  if( m_masteringDisplay.colourVolumeSEIEnabled )
  {
    for(uint32_t idx=0; idx<6; idx++)
    {
      m_masteringDisplay.primaries[idx/2][idx%2] = uint16_t((cfg_DisplayPrimariesCode.values.size() > idx) ? cfg_DisplayPrimariesCode.values[idx] : 0);
    }
    for(uint32_t idx=0; idx<2; idx++)
    {
      m_masteringDisplay.whitePoint[idx] = uint16_t((cfg_DisplayWhitePointCode.values.size() > idx) ? cfg_DisplayWhitePointCode.values[idx] : 0);
    }
  }

  if( m_toneMappingInfoSEIEnabled && !m_toneMapCancelFlag )
  {
    if( m_toneMapModelId == 2 && !cfg_startOfCodedInterval.values.empty() )
    {
      const uint32_t num = 1u<< m_toneMapTargetBitDepth;
      m_startOfCodedInterval = new int[num];
      for(uint32_t i=0; i<num; i++)
      {
        m_startOfCodedInterval[i] = cfg_startOfCodedInterval.values.size() > i ? cfg_startOfCodedInterval.values[i] : 0;
      }
    }
    else
    {
      m_startOfCodedInterval = NULL;
    }
    if( ( m_toneMapModelId == 3 ) && ( m_numPivots > 0 ) )
    {
      if( !cfg_codedPivotValue.values.empty() && !cfg_targetPivotValue.values.empty() )
      {
        m_codedPivotValue  = new int[m_numPivots];
        m_targetPivotValue = new int[m_numPivots];
        for(uint32_t i=0; i<m_numPivots; i++)
        {
          m_codedPivotValue[i]  = cfg_codedPivotValue.values.size()  > i ? cfg_codedPivotValue.values [i] : 0;
          m_targetPivotValue[i] = cfg_targetPivotValue.values.size() > i ? cfg_targetPivotValue.values[i] : 0;
        }
      }
    }
    else
    {
      m_codedPivotValue = NULL;
      m_targetPivotValue = NULL;
    }
  }

  if( m_kneeSEIEnabled && !m_kneeSEICancelFlag )
  {
    CHECK(!( m_kneeSEINumKneePointsMinus1 >= 0 && m_kneeSEINumKneePointsMinus1 < 999 ), "Inconsistent config");
    m_kneeSEIInputKneePoint  = new int[m_kneeSEINumKneePointsMinus1+1];
    m_kneeSEIOutputKneePoint = new int[m_kneeSEINumKneePointsMinus1+1];
    for(int i=0; i<(m_kneeSEINumKneePointsMinus1+1); i++)
    {
      m_kneeSEIInputKneePoint[i]  = cfg_kneeSEIInputKneePointValue.values.size()  > i ? cfg_kneeSEIInputKneePointValue.values[i]  : 1;
      m_kneeSEIOutputKneePoint[i] = cfg_kneeSEIOutputKneePointValue.values.size() > i ? cfg_kneeSEIOutputKneePointValue.values[i] : 0;
    }
  }

  if(m_timeCodeSEIEnabled)
  {
    for(int i = 0; i < m_timeCodeSEINumTs && i < MAX_TIMECODE_SEI_SETS; i++)
    {
      m_timeSetArray[i].clockTimeStampFlag    = cfg_timeCodeSeiTimeStampFlag        .values.size()>i ? cfg_timeCodeSeiTimeStampFlag        .values [i] : false;
      m_timeSetArray[i].numUnitFieldBasedFlag = cfg_timeCodeSeiNumUnitFieldBasedFlag.values.size()>i ? cfg_timeCodeSeiNumUnitFieldBasedFlag.values [i] : 0;
      m_timeSetArray[i].countingType          = cfg_timeCodeSeiCountingType         .values.size()>i ? cfg_timeCodeSeiCountingType         .values [i] : 0;
      m_timeSetArray[i].fullTimeStampFlag     = cfg_timeCodeSeiFullTimeStampFlag    .values.size()>i ? cfg_timeCodeSeiFullTimeStampFlag    .values [i] : 0;
      m_timeSetArray[i].discontinuityFlag     = cfg_timeCodeSeiDiscontinuityFlag    .values.size()>i ? cfg_timeCodeSeiDiscontinuityFlag    .values [i] : 0;
      m_timeSetArray[i].cntDroppedFlag        = cfg_timeCodeSeiCntDroppedFlag       .values.size()>i ? cfg_timeCodeSeiCntDroppedFlag       .values [i] : 0;
      m_timeSetArray[i].numberOfFrames        = cfg_timeCodeSeiNumberOfFrames       .values.size()>i ? cfg_timeCodeSeiNumberOfFrames       .values [i] : 0;
      m_timeSetArray[i].secondsValue          = cfg_timeCodeSeiSecondsValue         .values.size()>i ? cfg_timeCodeSeiSecondsValue         .values [i] : 0;
      m_timeSetArray[i].minutesValue          = cfg_timeCodeSeiMinutesValue         .values.size()>i ? cfg_timeCodeSeiMinutesValue         .values [i] : 0;
      m_timeSetArray[i].hoursValue            = cfg_timeCodeSeiHoursValue           .values.size()>i ? cfg_timeCodeSeiHoursValue           .values [i] : 0;
      m_timeSetArray[i].secondsFlag           = cfg_timeCodeSeiSecondsFlag          .values.size()>i ? cfg_timeCodeSeiSecondsFlag          .values [i] : 0;
      m_timeSetArray[i].minutesFlag           = cfg_timeCodeSeiMinutesFlag          .values.size()>i ? cfg_timeCodeSeiMinutesFlag          .values [i] : 0;
      m_timeSetArray[i].hoursFlag             = cfg_timeCodeSeiHoursFlag            .values.size()>i ? cfg_timeCodeSeiHoursFlag            .values [i] : 0;
      m_timeSetArray[i].timeOffsetLength      = cfg_timeCodeSeiTimeOffsetLength     .values.size()>i ? cfg_timeCodeSeiTimeOffsetLength     .values [i] : 0;
      m_timeSetArray[i].timeOffsetValue       = cfg_timeCodeSeiTimeOffsetValue      .values.size()>i ? cfg_timeCodeSeiTimeOffsetValue      .values [i] : 0;
    }
  }

  m_reshapeCW.binCW.resize(3);
  m_reshapeCW.rspFps = m_iFrameRate;
#if !JVET_O0432_LMCS_ENCODER
  m_reshapeCW.rspIntraPeriod = m_iIntraPeriod;
#endif
  m_reshapeCW.rspPicSize = m_iSourceWidth*m_iSourceHeight;
  m_reshapeCW.rspFpsToIp = std::max(16, 16 * (int)(round((double)m_iFrameRate /16.0)));
  m_reshapeCW.rspBaseQP = m_iQP;
#if JVET_O0432_LMCS_ENCODER
  m_reshapeCW.updateCtrl = m_updateCtrl;
  m_reshapeCW.adpOption = m_adpOption;
  m_reshapeCW.initialCW = m_initialCW;
#endif
#if ENABLE_TRACING
  g_trace_ctx = tracing_init(sTracingFile, sTracingRule);
  if( bTracingChannelsList && g_trace_ctx )
  {
    std::string sChannelsList;
    g_trace_ctx->getChannelsList( sChannelsList );
    msg( INFO, "\n Using tracing channels:\n\n%s\n", sChannelsList.c_str() );
  }
#endif

#if ENABLE_QPA
  if (m_bUsePerceptQPA && !m_bUseAdaptiveQP && m_dualTree && (m_cbQpOffsetDualTree != 0 || m_crQpOffsetDualTree != 0))
  {
    msg( WARNING, "*************************************************************************\n" );
    msg( WARNING, "* WARNING: chroma QPA on, ignoring nonzero dual-tree chroma QP offsets! *\n" );
    msg( WARNING, "*************************************************************************\n" );
  }

#if ENABLE_QPA_SUB_CTU
 #if QP_SWITCHING_FOR_PARALLEL
  if ((m_iQP < 38) && m_bUsePerceptQPA && !m_bUseAdaptiveQP && (m_iSourceWidth <= 2048) && (m_iSourceHeight <= 1280)
 #else
  if (((int)m_fQP < 38) && m_bUsePerceptQPA && !m_bUseAdaptiveQP && (m_iSourceWidth <= 2048) && (m_iSourceHeight <= 1280)
 #endif
#if MAX_TB_SIZE_SIGNALLING
      && ((1 << (m_log2MaxTbSize + 1)) == m_uiCTUSize) && (m_iSourceWidth > 512 || m_iSourceHeight > 320))
#else
    && ((1 << (MAX_TB_LOG2_SIZEY + 1)) == m_uiCTUSize) && (m_iSourceWidth > 512 || m_iSourceHeight > 320))
#endif
  {
    m_cuQpDeltaSubdiv = 2;
  }
#else
 #if QP_SWITCHING_FOR_PARALLEL
  if( ( m_iQP < 38 ) && ( m_iGOPSize > 4 ) && m_bUsePerceptQPA && !m_bUseAdaptiveQP && ( m_iSourceHeight <= 1280 ) && ( m_iSourceWidth <= 2048 ) )
 #else
  if( ( ( int ) m_fQP < 38 ) && ( m_iGOPSize > 4 ) && m_bUsePerceptQPA && !m_bUseAdaptiveQP && ( m_iSourceHeight <= 1280 ) && ( m_iSourceWidth <= 2048 ) )
 #endif
  {
    msg( WARNING, "*************************************************************************\n" );
    msg( WARNING, "* WARNING: QPA on with large CTU for <=HD sequences, limiting CTU size! *\n" );
    msg( WARNING, "*************************************************************************\n" );

    m_uiCTUSize = m_uiMaxCUWidth;
#if MAX_TB_SIZE_SIGNALLING
    if( ( 1u << m_log2MaxTbSize         ) > m_uiCTUSize ) m_log2MaxTbSize--;
#endif
  }
#endif
#endif // ENABLE_QPA

  const int minCuSize = 1 << MIN_CU_LOG2;
  m_uiMaxCodingDepth = 0;
  while( ( m_uiCTUSize >> m_uiMaxCodingDepth ) > minCuSize )
  {
    m_uiMaxCodingDepth++;
  }
  m_uiLog2DiffMaxMinCodingBlockSize = m_uiMaxCodingDepth;
  m_uiMaxCUWidth = m_uiMaxCUHeight = m_uiCTUSize;
  m_uiMaxCUDepth = m_uiMaxCodingDepth;

  // check validity of input parameters
  if( xCheckParameter() )
  {
    // return check failed
    return false;
  }

  // print-out parameters
  xPrintParameter();

  return true;
}


// ====================================================================================================================
// Private member functions
// ====================================================================================================================

bool EncAppCfg::xCheckParameter()
{
  msg( NOTICE, "\n" );
  if (m_decodedPictureHashSEIType==HASHTYPE_NONE)
  {
    msg( DETAILS, "******************************************************************\n");
    msg( DETAILS, "** WARNING: --SEIDecodedPictureHash is now disabled by default. **\n");
    msg( DETAILS, "**          Automatic verification of decoded pictures by a     **\n");
    msg( DETAILS, "**          decoder requires this option to be enabled.         **\n");
    msg( DETAILS, "******************************************************************\n");
  }
  if( m_profile==Profile::NONE )
  {
    msg( DETAILS, "***************************************************************************\n");
    msg( DETAILS, "** WARNING: For conforming bitstreams a valid Profile value must be set! **\n");
    msg( DETAILS, "***************************************************************************\n");
  }
  if( m_level==Level::NONE )
  {
    msg( DETAILS, "***************************************************************************\n");
    msg( DETAILS, "** WARNING: For conforming bitstreams a valid Level value must be set!   **\n");
    msg( DETAILS, "***************************************************************************\n");
  }

  bool check_failed = false; /* abort if there is a fatal configuration problem */
#define xConfirmPara(a,b) check_failed |= confirmPara(a,b)


  if( m_profile != Profile::NEXT )
  {
    THROW( "Next profile with an alternative partitioner has to be enabled if HEVC_USE_RQT is off!" );
#if ENABLE_WPP_PARALLELISM
    xConfirmPara( m_numWppThreads > 1, "WPP-style parallelization only supported with NEXT profile" );
#endif
    xConfirmPara( m_LMChroma, "LMChroma only allowed with NEXT profile" );
    xConfirmPara( m_ImvMode, "IMV is only allowed with NEXT profile" );
#if JVET_O0119_BASE_PALETTE_444
    xConfirmPara( m_PLTMode, "PLT Mode only allowed with NEXT profile");
#endif
    xConfirmPara(m_IBCMode, "IBC Mode only allowed with NEXT profile");
    xConfirmPara( m_HashME, "Hash motion estimation only allowed with NEXT profile" );
    xConfirmPara( m_useFastLCTU, "Fast large CTU can only be applied when encoding with NEXT profile" );
    xConfirmPara( m_MTS, "MTS only allowed with NEXT profile" );
    xConfirmPara( m_MTSIntraMaxCand, "MTS only allowed with NEXT profile" );
    xConfirmPara( m_MTSInterMaxCand, "MTS only allowed with NEXT profile" );
    xConfirmPara( m_SMVD, "SMVD is only allowed with NEXT profile" );
    xConfirmPara( m_compositeRefEnabled, "Composite Reference Frame is only allowed with NEXT profile" );
    xConfirmPara( m_GBi, "GBi is only allowed with NEXT profile" );
    xConfirmPara( m_GBiFast, "GBiFast is only allowed with NEXT profile" );
    xConfirmPara( m_Triangle, "Triangle is only allowed with NEXT profile" );
    xConfirmPara(m_DMVR, "DMVR only allowed with NEXT profile");
    xConfirmPara(m_MmvdDisNum, "Number of distance MMVD entry setting only allowed with NEXT profile");
    xConfirmPara(m_RdpcmMode, "RDPCM only allowed with NEXT profile");
#if JVET_O0376_SPS_JOINTCBCR_FLAG
    xConfirmPara(m_JointCbCrMode, "JointCbCr only allowed with NEXT profile");
#endif
    // ADD_NEW_TOOL : (parameter check) add a check for next tools here
  }
  else
  {
    if( m_depQuantEnabledFlag )
    {
      xConfirmPara( !m_useRDOQ || !m_useRDOQTS, "RDOQ and RDOQTS must be equal to 1 if dependent quantization is enabled" );
      xConfirmPara( m_signDataHidingEnabledFlag, "SignHideFlag must be equal to 0 if dependent quantization is enabled" );
    }

  }

  if( m_wrapAround )
  {
    xConfirmPara( m_wrapAroundOffset <= m_uiCTUSize + (m_uiMaxCUWidth >> m_uiLog2DiffMaxMinCodingBlockSize), "Wrap-around offset must be greater than CtbSizeY + MinCbSize" );
    xConfirmPara( m_wrapAroundOffset > m_iSourceWidth, "Wrap-around offset must not be greater than the source picture width" );
    int minCUSize =  m_uiCTUSize >> m_uiLog2DiffMaxMinCodingBlockSize;
    xConfirmPara( m_wrapAroundOffset % minCUSize != 0, "Wrap-around offset must be an integer multiple of the specified minimum CU size" );
  }

#if ENABLE_SPLIT_PARALLELISM
  xConfirmPara( m_numSplitThreads < 1, "Number of used threads cannot be smaller than 1" );
  xConfirmPara( m_numSplitThreads > PARL_SPLIT_MAX_NUM_THREADS, "Number of used threads cannot be higher than the number of actual jobs" );
#if _MSC_VER && ENABLE_WPP_PARALLELISM
  xConfirmPara( m_numSplitThreads > 1 && m_numSplitThreads != NUM_SPLIT_THREADS_IF_MSVC, "Due to poor implementation by Microsoft, NumSplitThreads cannot be set dynamically on runtime!" );
#endif
#else
  xConfirmPara( m_numSplitThreads != 1, "ENABLE_SPLIT_PARALLELISM is disabled, numSplitThreads has to be 1" );
#endif

#if ENABLE_WPP_PARALLELISM
  xConfirmPara( m_numWppThreads < 1, "Number of threads used for WPP-style parallelization cannot be smaller than 1" );
  xConfirmPara( m_numWppThreads > PARL_WPP_MAX_NUM_THREADS, "Number of threads used for WPP-style parallelization cannot be bigger than PARL_WPP_MAX_NUM_THREADS" );
  xConfirmPara( !m_ensureWppBitEqual && m_numWppThreads > 1, "WPP bit equality is implied when using WPP-style parallelism" );
#if ENABLE_WPP_STATIC_LINK
  xConfirmPara( m_numWppExtraLines != 0, "WPP-style extra lines out of range" );
#else
  xConfirmPara( m_numWppExtraLines < 0, "WPP-style extra lines out of range" );
#endif
#else
  xConfirmPara( m_numWppThreads != 1, "ENABLE_WPP_PARALLELISM is disabled, numWppThreads has to be 1" );
  xConfirmPara( m_ensureWppBitEqual, "ENABLE_WPP_PARALLELISM is disabled, cannot ensure being WPP bit-equal" );
#endif


#if SHARP_LUMA_DELTA_QP && ENABLE_QPA
  xConfirmPara( m_bUsePerceptQPA && m_lumaLevelToDeltaQPMapping.mode >= 2, "QPA and SharpDeltaQP mode 2 cannot be used together" );
  if( m_bUsePerceptQPA && m_lumaLevelToDeltaQPMapping.mode == LUMALVL_TO_DQP_AVG_METHOD )
  {
    msg( WARNING, "*********************************************************************************\n" );
    msg( WARNING, "** WARNING: Applying custom luma-based QPA with activity-based perceptual QPA! **\n" );
    msg( WARNING, "*********************************************************************************\n" );

    m_lumaLevelToDeltaQPMapping.mode = LUMALVL_TO_DQP_NUM_MODES; // special QPA mode
  }
#endif


  xConfirmPara( m_useAMaxBT && !m_SplitConsOverrideEnabledFlag, "AMaxBt can only be used with PartitionConstriantsOverride enabled" );


  xConfirmPara(m_bitstreamFileName.empty(), "A bitstream file name must be specified (BitstreamFile)");
  const uint32_t maxBitDepth=(m_chromaFormatIDC==CHROMA_400) ? m_internalBitDepth[CHANNEL_TYPE_LUMA] : std::max(m_internalBitDepth[CHANNEL_TYPE_LUMA], m_internalBitDepth[CHANNEL_TYPE_CHROMA]);
  xConfirmPara(m_bitDepthConstraint<maxBitDepth, "The internalBitDepth must not be greater than the bitDepthConstraint value");
  xConfirmPara(m_chromaFormatConstraint<m_chromaFormatIDC, "The chroma format used must not be greater than the chromaFormatConstraint value");

  if (m_profile==Profile::MAINREXT || m_profile==Profile::HIGHTHROUGHPUTREXT)
  {
    xConfirmPara(m_lowerBitRateConstraintFlag==false && m_intraConstraintFlag==false, "The lowerBitRateConstraint flag cannot be false when intraConstraintFlag is false");
    xConfirmPara(m_cabacBypassAlignmentEnabledFlag && m_profile!=Profile::HIGHTHROUGHPUTREXT, "AlignCABACBeforeBypass must not be enabled unless the high throughput profile is being used.");
    if (m_profile == Profile::MAINREXT)
    {
      const uint32_t intraIdx = m_intraConstraintFlag ? 1:0;
      const uint32_t bitDepthIdx = (m_bitDepthConstraint == 8 ? 0 : (m_bitDepthConstraint ==10 ? 1 : (m_bitDepthConstraint == 12 ? 2 : (m_bitDepthConstraint == 16 ? 3 : 4 ))));
      const uint32_t chromaFormatIdx = uint32_t(m_chromaFormatConstraint);
      const bool bValidProfile = (bitDepthIdx > 3 || chromaFormatIdx>3) ? false : (validRExtProfileNames[intraIdx][bitDepthIdx][chromaFormatIdx] != NONE);
      xConfirmPara(!bValidProfile, "Invalid intra constraint flag, bit depth constraint flag and chroma format constraint flag combination for a RExt profile");
      const bool bUsingGeneralRExtTools  = m_transformSkipRotationEnabledFlag        ||
                                           m_transformSkipContextEnabledFlag         ||
                                           m_rdpcmEnabledFlag[RDPCM_SIGNAL_IMPLICIT] ||
                                           m_rdpcmEnabledFlag[RDPCM_SIGNAL_EXPLICIT] ||
                                           !m_enableIntraReferenceSmoothing          ||
                                           m_persistentRiceAdaptationEnabledFlag     ||
                                           m_log2MaxTransformSkipBlockSize!=2;
      const bool bUsingChromaQPTool      = m_cuChromaQpOffsetSubdiv >= 0;
      const bool bUsingExtendedPrecision = m_extendedPrecisionProcessingFlag;

      xConfirmPara((m_chromaFormatConstraint==CHROMA_420 || m_chromaFormatConstraint==CHROMA_400) && bUsingChromaQPTool, "CU Chroma QP adjustment cannot be used for 4:0:0 or 4:2:0 RExt profiles");
      xConfirmPara(m_bitDepthConstraint != 16 && bUsingExtendedPrecision, "Extended precision can only be used in 16-bit RExt profiles");
      if (!(m_chromaFormatConstraint == CHROMA_400 && m_bitDepthConstraint == 16) && m_chromaFormatConstraint!=CHROMA_444)
      {
        xConfirmPara(bUsingGeneralRExtTools, "Combination of tools and profiles are not possible in the specified RExt profile.");
      }
      xConfirmPara( m_onePictureOnlyConstraintFlag && m_chromaFormatConstraint!=CHROMA_444, "chroma format constraint must be 4:4:4 when one-picture-only constraint flag is 1");
      xConfirmPara( m_onePictureOnlyConstraintFlag && m_bitDepthConstraint != 8 && m_bitDepthConstraint != 16, "bit depth constraint must be 8 or 16 when one-picture-only constraint flag is 1");
      xConfirmPara( m_onePictureOnlyConstraintFlag && m_framesToBeEncoded > 1, "Number of frames to be encoded must be 1 when one-picture-only constraint flag is 1.");

      if (!m_intraConstraintFlag && m_bitDepthConstraint==16 && m_chromaFormatConstraint==CHROMA_444)
      {
        msg( WARNING, "********************************************************************************************************\n");
        msg( WARNING, "** WARNING: The RExt constraint flags describe a non standard combination (used for development only) **\n");
        msg( WARNING, "********************************************************************************************************\n");
      }
    }
    else
    {
      xConfirmPara( m_chromaFormatConstraint != CHROMA_444, "chroma format constraint must be 4:4:4 in the High Throughput 4:4:4 16-bit Intra profile.");
      xConfirmPara( m_bitDepthConstraint     != 16,         "bit depth constraint must be 4:4:4 in the High Throughput 4:4:4 16-bit Intra profile.");
      xConfirmPara( m_intraConstraintFlag    != 1,          "intra constraint flag must be 1 in the High Throughput 4:4:4 16-bit Intra profile.");
    }
  }
  else
  {
    xConfirmPara(m_bitDepthConstraint!=((m_profile==Profile::MAIN10 || m_profile==Profile::NEXT)?10:8), "BitDepthConstraint must be 8 for MAIN profile and 10 for MAIN10 profile.");
    xConfirmPara(m_chromaFormatConstraint!=CHROMA_420 && m_profile!=Profile::NEXT, "ChromaFormatConstraint must be 420 for non main-RExt and non-Next profiles.");
    xConfirmPara(m_intraConstraintFlag==true, "IntraConstraintFlag must be false for non main_RExt profiles.");
    xConfirmPara(m_lowerBitRateConstraintFlag==false, "LowerBitrateConstraintFlag must be true for non main-RExt profiles.");
    xConfirmPara(m_profile == Profile::MAINSTILLPICTURE && m_framesToBeEncoded > 1, "Number of frames to be encoded must be 1 when main still picture profile is used.");

    xConfirmPara(m_crossComponentPredictionEnabledFlag==true, "CrossComponentPrediction must not be used for non main-RExt profiles.");
    xConfirmPara(m_log2MaxTransformSkipBlockSize>=6, "Transform Skip Log2 Max Size must be less or equal to 5.");
    xConfirmPara(m_transformSkipRotationEnabledFlag==true, "UseResidualRotation must not be enabled for non main-RExt profiles.");
    xConfirmPara(m_transformSkipContextEnabledFlag==true, "UseSingleSignificanceMapContext must not be enabled for non main-RExt profiles.");
    xConfirmPara(m_rdpcmEnabledFlag[RDPCM_SIGNAL_IMPLICIT]==true, "ImplicitResidualDPCM must not be enabled for non main-RExt profiles.");
    xConfirmPara(m_rdpcmEnabledFlag[RDPCM_SIGNAL_EXPLICIT]==true, "ExplicitResidualDPCM must not be enabled for non main-RExt profiles.");
    xConfirmPara(m_persistentRiceAdaptationEnabledFlag==true, "GolombRiceParameterAdaption must not be enabled for non main-RExt profiles.");
    xConfirmPara(m_extendedPrecisionProcessingFlag==true, "UseExtendedPrecision must not be enabled for non main-RExt profiles.");
    xConfirmPara(m_highPrecisionOffsetsEnabledFlag==true, "UseHighPrecisionPredictionWeighting must not be enabled for non main-RExt profiles.");
    xConfirmPara(m_enableIntraReferenceSmoothing==false, "EnableIntraReferenceSmoothing must be enabled for non main-RExt profiles.");
    xConfirmPara(m_cabacBypassAlignmentEnabledFlag, "AlignCABACBeforeBypass cannot be enabled for non main-RExt profiles.");
  }


  // check range of parameters
  xConfirmPara( m_inputBitDepth[CHANNEL_TYPE_LUMA  ] < 8,                                   "InputBitDepth must be at least 8" );
  xConfirmPara( m_inputBitDepth[CHANNEL_TYPE_CHROMA] < 8,                                   "InputBitDepthC must be at least 8" );

#if !RExt__HIGH_BIT_DEPTH_SUPPORT
  if (m_extendedPrecisionProcessingFlag)
  {
    for (uint32_t channelType = 0; channelType < MAX_NUM_CHANNEL_TYPE; channelType++)
    {
      xConfirmPara((m_internalBitDepth[channelType] > 8) , "Model is not configured to support high enough internal accuracies - enable RExt__HIGH_BIT_DEPTH_SUPPORT to use increased precision internal data types etc...");
    }
  }
  else
  {
    for (uint32_t channelType = 0; channelType < MAX_NUM_CHANNEL_TYPE; channelType++)
    {
      xConfirmPara((m_internalBitDepth[channelType] > 12) , "Model is not configured to support high enough internal accuracies - enable RExt__HIGH_BIT_DEPTH_SUPPORT to use increased precision internal data types etc...");
    }
  }
#endif

  xConfirmPara( (m_MSBExtendedBitDepth[CHANNEL_TYPE_LUMA  ] < m_inputBitDepth[CHANNEL_TYPE_LUMA  ]), "MSB-extended bit depth for luma channel (--MSBExtendedBitDepth) must be greater than or equal to input bit depth for luma channel (--InputBitDepth)" );
  xConfirmPara( (m_MSBExtendedBitDepth[CHANNEL_TYPE_CHROMA] < m_inputBitDepth[CHANNEL_TYPE_CHROMA]), "MSB-extended bit depth for chroma channel (--MSBExtendedBitDepthC) must be greater than or equal to input bit depth for chroma channel (--InputBitDepthC)" );

  xConfirmPara( m_log2SaoOffsetScale[CHANNEL_TYPE_LUMA]   > (m_internalBitDepth[CHANNEL_TYPE_LUMA  ]<10?0:(m_internalBitDepth[CHANNEL_TYPE_LUMA  ]-10)), "SaoLumaOffsetBitShift must be in the range of 0 to InternalBitDepth-10, inclusive");
  xConfirmPara( m_log2SaoOffsetScale[CHANNEL_TYPE_CHROMA] > (m_internalBitDepth[CHANNEL_TYPE_CHROMA]<10?0:(m_internalBitDepth[CHANNEL_TYPE_CHROMA]-10)), "SaoChromaOffsetBitShift must be in the range of 0 to InternalBitDepthC-10, inclusive");

  xConfirmPara( m_chromaFormatIDC >= NUM_CHROMA_FORMAT,                                     "ChromaFormatIDC must be either 400, 420, 422 or 444" );
  std::string sTempIPCSC="InputColourSpaceConvert must be empty, "+getListOfColourSpaceConverts(true);
  xConfirmPara( m_inputColourSpaceConvert >= NUMBER_INPUT_COLOUR_SPACE_CONVERSIONS,         sTempIPCSC.c_str() );
  xConfirmPara( m_InputChromaFormatIDC >= NUM_CHROMA_FORMAT,                                "InputChromaFormatIDC must be either 400, 420, 422 or 444" );
  xConfirmPara( m_iFrameRate <= 0,                                                          "Frame rate must be more than 1" );
  xConfirmPara( m_temporalSubsampleRatio < 1,                                               "Temporal subsample rate must be no less than 1" );
  xConfirmPara( m_framesToBeEncoded <= 0,                                                   "Total Number Of Frames encoded must be more than 0" );
  xConfirmPara( m_framesToBeEncoded < m_switchPOC,                                          "debug POC out of range" );

  xConfirmPara( m_iGOPSize < 1 ,                                                            "GOP Size must be greater or equal to 1" );
  xConfirmPara( m_iGOPSize > 1 &&  m_iGOPSize % 2,                                          "GOP Size must be a multiple of 2, if GOP Size is greater than 1" );
  xConfirmPara( (m_iIntraPeriod > 0 && m_iIntraPeriod < m_iGOPSize) || m_iIntraPeriod == 0, "Intra period must be more than GOP size, or -1 , not 0" );
  xConfirmPara( m_iDecodingRefreshType < 0 || m_iDecodingRefreshType > 3,                   "Decoding Refresh Type must be comprised between 0 and 3 included" );
  if(m_iDecodingRefreshType == 3)
  {
    xConfirmPara( !m_recoveryPointSEIEnabled,                                               "When using RecoveryPointSEI messages as RA points, recoveryPointSEI must be enabled" );
  }

  if (m_isField)
  {
    if (!m_pictureTimingSEIEnabled)
    {
      msg( WARNING, "****************************************************************************\n");
      msg( WARNING, "** WARNING: Picture Timing SEI should be enabled for field coding!        **\n");
      msg( WARNING, "****************************************************************************\n");
    }
  }

  if(m_crossComponentPredictionEnabledFlag && (m_chromaFormatIDC != CHROMA_444))
  {
    msg( WARNING, "****************************************************************************\n");
    msg( WARNING, "** WARNING: Cross-component prediction is specified for 4:4:4 format only **\n");
    msg( WARNING, "****************************************************************************\n");

    m_crossComponentPredictionEnabledFlag = false;
  }

  if ( m_CUTransquantBypassFlagForce && m_bUseHADME )
  {
    msg( WARNING, "****************************************************************************\n");
    msg( WARNING, "** WARNING: --HadamardME has been disabled due to the enabling of         **\n");
    msg( WARNING, "**          --CUTransquantBypassFlagForce                                 **\n");
    msg( WARNING, "****************************************************************************\n");

    m_bUseHADME = false; // this has been disabled so that the lambda is calculated slightly differently for lossless modes (as a result of JCTVC-R0104).
  }

  xConfirmPara (m_log2MaxTransformSkipBlockSize < 2, "Transform Skip Log2 Max Size must be at least 2 (4x4)");


  if( m_SubPuMvpMode == 3 && m_maxNumMergeCand < 7 )
  {
    msg( WARNING, "****************************************************************************\n" );
    msg( WARNING, "** WARNING: Allowing less than 7 merge candidates, although both          **\n" );
    msg( WARNING, "**          advanced sup-pu temporal merging modes are enabled.           **\n" );
    msg( WARNING, "****************************************************************************\n" );
  }
  else if( m_SubPuMvpMode != 0 && m_maxNumMergeCand < 6 )
  {
    msg( WARNING, "****************************************************************************\n" );
    msg( WARNING, "** WARNING: Allowing less than 6 merge candidates, although               **\n" );
    msg( WARNING, "**          an advanced sup-pu temporal merging mode is enabled.          **\n" );
    msg( WARNING, "****************************************************************************\n" );
  }
  xConfirmPara( m_iQP < -6 * (m_internalBitDepth[CHANNEL_TYPE_LUMA] - 8) || m_iQP > MAX_QP, "QP exceeds supported range (-QpBDOffsety to 63)" );
#if W0038_DB_OPT
  xConfirmPara( m_deblockingFilterMetric!=0 && (m_bLoopFilterDisable || m_loopFilterOffsetInPPS), "If DeblockingFilterMetric is non-zero then both LoopFilterDisable and LoopFilterOffsetInPPS must be 0");
#else
  xConfirmPara( m_DeblockingFilterMetric && (m_bLoopFilterDisable || m_loopFilterOffsetInPPS), "If DeblockingFilterMetric is true then both LoopFilterDisable and LoopFilterOffsetInPPS must be 0");
#endif
  xConfirmPara( m_loopFilterBetaOffsetDiv2 < -6 || m_loopFilterBetaOffsetDiv2 > 6,          "Loop Filter Beta Offset div. 2 exceeds supported range (-6 to 6)" );
  xConfirmPara( m_loopFilterTcOffsetDiv2 < -6 || m_loopFilterTcOffsetDiv2 > 6,              "Loop Filter Tc Offset div. 2 exceeds supported range (-6 to 6)" );
  xConfirmPara( m_iSearchRange < 0 ,                                                        "Search Range must be more than 0" );
  xConfirmPara( m_bipredSearchRange < 0 ,                                                   "Bi-prediction refinement search range must be more than 0" );
  xConfirmPara( m_minSearchWindow < 0,                                                      "Minimum motion search window size for the adaptive window ME must be greater than or equal to 0" );
  xConfirmPara( m_iMaxDeltaQP > MAX_DELTA_QP,                                               "Absolute Delta QP exceeds supported range (0 to 7)" );
#if ENABLE_QPA
  xConfirmPara( m_bUsePerceptQPA && m_uiDeltaQpRD > 0,                                      "Perceptual QPA cannot be used together with slice-level multiple-QP optimization" );
#endif
#if SHARP_LUMA_DELTA_QP
  xConfirmPara( m_lumaLevelToDeltaQPMapping.mode && m_uiDeltaQpRD > 0,                      "Luma-level-based Delta QP cannot be used together with slice level multiple-QP optimization\n" );
#endif
  if (m_lumaLevelToDeltaQPMapping.mode && m_lumaReshapeEnable)
  {
    msg(WARNING, "For HDR-PQ, reshaper should be used mutual-exclusively with Luma-level-based Delta QP. If use luma DQP, turn reshaper off.\n");
    m_lumaReshapeEnable = false;
  }
  if (!m_lumaReshapeEnable)
  {
    m_reshapeSignalType = RESHAPE_SIGNAL_NULL;
    m_intraCMD = 0;
  }
  if (m_lumaReshapeEnable && m_reshapeSignalType == RESHAPE_SIGNAL_PQ)
  {
    m_intraCMD = 1;
  }
#if JVET_O0432_LMCS_ENCODER
  else if (m_lumaReshapeEnable && (m_reshapeSignalType == RESHAPE_SIGNAL_SDR || m_reshapeSignalType == RESHAPE_SIGNAL_HLG))
#else
  else if (m_lumaReshapeEnable && m_reshapeSignalType == RESHAPE_SIGNAL_SDR)
#endif
  {
    m_intraCMD = 0;
  }
  else
  {
    m_lumaReshapeEnable = false;
  }
#if JVET_O0432_LMCS_ENCODER
  if (m_lumaReshapeEnable)
  {
    xConfirmPara(m_updateCtrl < 0, "Min. LMCS Update Control is 0");
    xConfirmPara(m_updateCtrl > 2, "Max. LMCS Update Control is 2");
    xConfirmPara(m_adpOption < 0, "Min. LMCS Adaptation Option is 0");
    xConfirmPara(m_adpOption > 4, "Max. LMCS Adaptation Option is 4");
    xConfirmPara(m_initialCW < 0, "Min. Initial Total Codeword is 0");
    xConfirmPara(m_initialCW > 1023, "Max. Initial Total Codeword is 1023");
    if (m_updateCtrl > 0 && m_adpOption > 2) { m_adpOption -= 2; }
  }
#endif

  xConfirmPara( m_cbQpOffset < -12,   "Min. Chroma Cb QP Offset is -12" );
  xConfirmPara( m_cbQpOffset >  12,   "Max. Chroma Cb QP Offset is  12" );
  xConfirmPara( m_crQpOffset < -12,   "Min. Chroma Cr QP Offset is -12" );
  xConfirmPara( m_crQpOffset >  12,   "Max. Chroma Cr QP Offset is  12" );
  xConfirmPara( m_cbQpOffsetDualTree < -12,   "Min. Chroma Cb QP Offset for dual tree is -12" );
  xConfirmPara( m_cbQpOffsetDualTree >  12,   "Max. Chroma Cb QP Offset for dual tree is  12" );
  xConfirmPara( m_crQpOffsetDualTree < -12,   "Min. Chroma Cr QP Offset for dual tree is -12" );
  xConfirmPara( m_crQpOffsetDualTree >  12,   "Max. Chroma Cr QP Offset for dual tree is  12" );
#if JVET_O0376_SPS_JOINTCBCR_FLAG
  if (m_JointCbCrMode && (m_chromaFormatIDC == CHROMA_400))
  {
    msg( WARNING, "****************************************************************************\n");
    msg( WARNING, "** WARNING: --JointCbCr has been disabled due to the chromaFormat is 400       **\n");
    msg( WARNING, "****************************************************************************\n");
    m_JointCbCrMode = false;
  }
  if (m_JointCbCrMode)
  {
    xConfirmPara( m_cbCrQpOffset < -12, "Min. Joint Cb-Cr QP Offset is -12");
    xConfirmPara( m_cbCrQpOffset >  12, "Max. Joint Cb-Cr QP Offset is  12");
    xConfirmPara( m_cbCrQpOffsetDualTree < -12, "Min. Joint Cb-Cr QP Offset for dual tree is -12");
    xConfirmPara( m_cbCrQpOffsetDualTree >  12, "Max. Joint Cb-Cr QP Offset for dual tree is  12");
  }
#else
  xConfirmPara( m_cbCrQpOffset < -12, "Min. Joint Cb-Cr QP Offset is -12");
  xConfirmPara( m_cbCrQpOffset >  12, "Max. Joint Cb-Cr QP Offset is  12");
  xConfirmPara( m_cbCrQpOffsetDualTree < -12, "Min. Joint Cb-Cr QP Offset for dual tree is -12");
  xConfirmPara( m_cbCrQpOffsetDualTree >  12, "Max. Joint Cb-Cr QP Offset for dual tree is  12");
#endif
  xConfirmPara( m_iQPAdaptationRange <= 0,                                                  "QP Adaptation Range must be more than 0" );
  if (m_iDecodingRefreshType == 2)
  {
    xConfirmPara( m_iIntraPeriod > 0 && m_iIntraPeriod <= m_iGOPSize ,                      "Intra period must be larger than GOP size for periodic IDR pictures");
  }
  xConfirmPara( m_uiMaxCUDepth > MAX_CU_DEPTH,                                              "MaxPartitionDepth exceeds predefined MAX_CU_DEPTH limit");
  xConfirmPara( m_uiMaxCUWidth > MAX_CU_SIZE,                                               "MaxCUWith exceeds predefined MAX_CU_SIZE limit");

  xConfirmPara( m_uiMinQT[0] < 1<<MIN_CU_LOG2,                                              "Minimum QT size should be larger than or equal to 4");
  xConfirmPara( m_uiMinQT[1] < 1<<MIN_CU_LOG2,                                              "Minimum QT size should be larger than or equal to 4");
  xConfirmPara( m_uiCTUSize < 16,                                                           "Maximum partition width size should be larger than or equal to 16");
  xConfirmPara( m_uiCTUSize < 16,                                                           "Maximum partition height size should be larger than or equal to 16");
#if !JVET_O0640_PICTURE_SIZE_CONSTRAINT
  xConfirmPara( (m_iSourceWidth  % (1<<MIN_CU_LOG2))!=0,                                    "Resulting coded frame width must be a multiple of the minimum unit size");
  xConfirmPara( (m_iSourceHeight % (1<<MIN_CU_LOG2))!=0,                                    "Resulting coded frame height must be a multiple of the minimum unit size");
  xConfirmPara( (m_iSourceWidth  % (1<<MIN_CU_LOG2))!=0,                                    "Resulting coded frame width must be a multiple of the minimum unit size");
  xConfirmPara( (m_iSourceHeight % (1<<MIN_CU_LOG2))!=0,                                    "Resulting coded frame height must be a multiple of the minimum unit size");
  xConfirmPara( (m_iSourceWidth  % (1<<MIN_CU_LOG2))!=0,                                    "Resulting coded frame width must be a multiple of the minimum unit size");
  xConfirmPara( (m_iSourceHeight % (1<<MIN_CU_LOG2))!=0,                                    "Resulting coded frame height must be a multiple of the minimum unit size");
#endif
  xConfirmPara( m_uiMaxCUDepth < 1,                                                         "MaxPartitionDepth must be greater than zero");
  xConfirmPara( (m_uiMaxCUWidth  >> m_uiMaxCUDepth) < 4,                                    "Minimum partition width size should be larger than or equal to 8");
  xConfirmPara( (m_uiMaxCUHeight >> m_uiMaxCUDepth) < 4,                                    "Minimum partition height size should be larger than or equal to 8");
  xConfirmPara( m_uiMaxCUWidth < 16,                                                        "Maximum partition width size should be larger than or equal to 16");
  xConfirmPara( m_uiMaxCUHeight < 16,                                                       "Maximum partition height size should be larger than or equal to 16");
#if JVET_O0640_PICTURE_SIZE_CONSTRAINT
  xConfirmPara( (m_iSourceWidth  % (std::max(8, int(m_uiMaxCUWidth  >> (m_uiMaxCUDepth - 1))))) != 0, "Resulting coded frame width must be a multiple of Max(8, the minimum CU size)");
  xConfirmPara( (m_iSourceHeight % (std::max(8, int(m_uiMaxCUHeight >> (m_uiMaxCUDepth - 1))))) != 0, "Resulting coded frame height must be a multiple of Max(8, the minimum CU size)");
#else
  xConfirmPara( (m_iSourceWidth  % (m_uiMaxCUWidth  >> (m_uiMaxCUDepth-1)))!=0,             "Resulting coded frame width must be a multiple of the minimum CU size");
  xConfirmPara( (m_iSourceHeight % (m_uiMaxCUHeight >> (m_uiMaxCUDepth-1)))!=0,             "Resulting coded frame height must be a multiple of the minimum CU size");
#endif
#if MAX_TB_SIZE_SIGNALLING
  xConfirmPara( m_log2MaxTbSize > 6, "Log2MaxTbSize must be 6 or smaller." );
#endif
#if JVET_O0545_MAX_TB_SIGNALLING
  xConfirmPara( m_log2MaxTbSize < 5,  "Log2MaxTbSize must be 5 or greater." );
#endif
  xConfirmPara( m_maxNumMergeCand < 1,  "MaxNumMergeCand must be 1 or greater.");
  xConfirmPara( m_maxNumMergeCand > MRG_MAX_NUM_CANDS, "MaxNumMergeCand must be no more than MRG_MAX_NUM_CANDS." );
  xConfirmPara( m_maxNumTriangleCand > TRIANGLE_MAX_NUM_UNI_CANDS, "MaxNumTriangleCand must be no more than TRIANGLE_MAX_NUM_UNI_CANDS." );
  xConfirmPara( m_maxNumTriangleCand > m_maxNumMergeCand, "MaxNumTriangleCand must be no more than MaxNumMergeCand." );
  xConfirmPara( 0 < m_maxNumTriangleCand && m_maxNumTriangleCand < 2, "MaxNumTriangleCand must be no less than 2 unless MaxNumTriangleCand is 0." );
#if JVET_O0455_IBC_MAX_MERGE_NUM
  xConfirmPara( m_maxNumIBCMergeCand < 1, "MaxNumIBCMergeCand must be 1 or greater." );
  xConfirmPara( m_maxNumIBCMergeCand > IBC_MRG_MAX_NUM_CANDS, "MaxNumIBCMergeCand must be no more than IBC_MRG_MAX_NUM_CANDS." );
#endif 
  xConfirmPara( m_maxNumAffineMergeCand < 1, "MaxNumAffineMergeCand must be 1 or greater." );
  xConfirmPara( m_maxNumAffineMergeCand > AFFINE_MRG_MAX_NUM_CANDS, "MaxNumAffineMergeCand must be no more than AFFINE_MRG_MAX_NUM_CANDS." );
  if ( m_Affine == 0 )
  {
    m_maxNumAffineMergeCand = m_SubPuMvpMode;
#if JVET_O0070_PROF
    if (m_PROF) msg(WARNING, "PROF is forcefully disabled when Affine is off \n");
    m_PROF = false;
#endif
  }

  xConfirmPara( m_MTS < 0 || m_MTS > 3, "MTS must be greater than 0 smaller than 4" );
  xConfirmPara( m_MTSIntraMaxCand < 0 || m_MTSIntraMaxCand > 5, "m_MTSIntraMaxCand must be greater than 0 and smaller than 6" );
  xConfirmPara( m_MTSInterMaxCand < 0 || m_MTSInterMaxCand > 5, "m_MTSInterMaxCand must be greater than 0 and smaller than 6" );
  xConfirmPara( m_MTS != 0 && m_MTSImplicit != 0, "Both explicit and implicit MTS cannot be enabled at the same time" );
  if( m_usePCM)
  {
    for (uint32_t channelType = 0; channelType < MAX_NUM_CHANNEL_TYPE; channelType++)
    {
      xConfirmPara(((m_MSBExtendedBitDepth[channelType] > m_internalBitDepth[channelType]) && m_bPCMInputBitDepthFlag), "PCM bit depth cannot be greater than internal bit depth (PCMInputBitDepthFlag cannot be used when InputBitDepth or MSBExtendedBitDepth > InternalBitDepth)");
    }
    xConfirmPara(  m_uiPCMLog2MinSize < 3,                                      "PCMLog2MinSize must be 3 or greater.");
    xConfirmPara(  m_uiPCMLog2MinSize > 5,                                      "PCMLog2MinSize must be 5 or smaller.");
    xConfirmPara(  m_pcmLog2MaxSize > 5,                                        "PCMLog2MaxSize must be 5 or smaller.");
    xConfirmPara(  m_pcmLog2MaxSize < m_uiPCMLog2MinSize,                       "PCMLog2MaxSize must be equal to or greater than m_uiPCMLog2MinSize.");
  }

  if (m_sliceMode!=NO_SLICES)
  {
    xConfirmPara( m_sliceArgument < 1 ,         "SliceArgument should be larger than or equal to 1" );
  }


  bool tileFlag = (m_numTileColumnsMinus1 > 0 || m_numTileRowsMinus1 > 0 );
  if (m_profile!=Profile::HIGHTHROUGHPUTREXT)
  {
    xConfirmPara( tileFlag && m_entropyCodingSyncEnabledFlag, "Tiles and entropy-coding-sync (Wavefronts) can not be applied together, except in the High Throughput Intra 4:4:4 16 profile");
  }

  xConfirmPara( m_iSourceWidth  % SPS::getWinUnitX(m_chromaFormatIDC) != 0, "Picture width must be an integer multiple of the specified chroma subsampling");
  xConfirmPara( m_iSourceHeight % SPS::getWinUnitY(m_chromaFormatIDC) != 0, "Picture height must be an integer multiple of the specified chroma subsampling");

  xConfirmPara( m_aiPad[0] % SPS::getWinUnitX(m_chromaFormatIDC) != 0, "Horizontal padding must be an integer multiple of the specified chroma subsampling");
  xConfirmPara( m_aiPad[1] % SPS::getWinUnitY(m_chromaFormatIDC) != 0, "Vertical padding must be an integer multiple of the specified chroma subsampling");

  xConfirmPara( m_confWinLeft   % SPS::getWinUnitX(m_chromaFormatIDC) != 0, "Left conformance window offset must be an integer multiple of the specified chroma subsampling");
  xConfirmPara( m_confWinRight  % SPS::getWinUnitX(m_chromaFormatIDC) != 0, "Right conformance window offset must be an integer multiple of the specified chroma subsampling");
  xConfirmPara( m_confWinTop    % SPS::getWinUnitY(m_chromaFormatIDC) != 0, "Top conformance window offset must be an integer multiple of the specified chroma subsampling");
  xConfirmPara( m_confWinBottom % SPS::getWinUnitY(m_chromaFormatIDC) != 0, "Bottom conformance window offset must be an integer multiple of the specified chroma subsampling");


  // max CU width and height should be power of 2
  uint32_t ui = m_uiMaxCUWidth;
  while(ui)
  {
    ui >>= 1;
    if( (ui & 1) == 1)
    {
      xConfirmPara( ui != 1 , "Width should be 2^n");
    }
  }
  ui = m_uiMaxCUHeight;
  while(ui)
  {
    ui >>= 1;
    if( (ui & 1) == 1)
    {
      xConfirmPara( ui != 1 , "Height should be 2^n");
    }
  }

  /* if this is an intra-only sequence, ie IntraPeriod=1, don't verify the GOP structure
   * This permits the ability to omit a GOP structure specification */
  if (m_iIntraPeriod == 1 && m_GOPList[0].m_POC == -1)
  {
    m_GOPList[0] = GOPEntry();
    m_GOPList[0].m_QPFactor = 1;
    m_GOPList[0].m_betaOffsetDiv2 = 0;
    m_GOPList[0].m_tcOffsetDiv2 = 0;
    m_GOPList[0].m_POC = 1;
    m_RPLList0[0] = RPLEntry();
    m_RPLList1[0] = RPLEntry();
    m_RPLList0[0].m_POC = m_RPLList1[0].m_POC = 1;
    m_RPLList0[0].m_numRefPicsActive = 4;
    m_GOPList[0].m_numRefPicsActive0 = 4;
  }
  else
  {
    xConfirmPara( m_intraConstraintFlag, "IntraConstraintFlag cannot be 1 for inter sequences");
  }

  int multipleFactor = m_compositeRefEnabled ? 2 : 1;
  bool verifiedGOP=false;
  bool errorGOP=false;
  int checkGOP=1;
  int numRefs = m_isField ? 2 : 1;
  int refList[MAX_NUM_REF_PICS+1];
  refList[0]=0;
  if(m_isField)
  {
    refList[1] = 1;
  }
  bool isOK[MAX_GOP];
  for(int i=0; i<MAX_GOP; i++)
  {
    isOK[i]=false;
  }
  int numOK=0;
  xConfirmPara( m_iIntraPeriod >=0&&(m_iIntraPeriod%m_iGOPSize!=0), "Intra period must be a multiple of GOPSize, or -1" );

  for(int i=0; i<m_iGOPSize; i++)
  {
    if (m_GOPList[i].m_POC == m_iGOPSize * multipleFactor)
    {
      xConfirmPara( m_GOPList[i].m_temporalId!=0 , "The last frame in each GOP must have temporal ID = 0 " );
    }
  }

  if ( (m_iIntraPeriod != 1) && !m_loopFilterOffsetInPPS && (!m_bLoopFilterDisable) )
  {
    for(int i=0; i<m_iGOPSize; i++)
    {
      xConfirmPara( (m_GOPList[i].m_betaOffsetDiv2 + m_loopFilterBetaOffsetDiv2) < -6 || (m_GOPList[i].m_betaOffsetDiv2 + m_loopFilterBetaOffsetDiv2) > 6, "Loop Filter Beta Offset div. 2 for one of the GOP entries exceeds supported range (-6 to 6)" );
      xConfirmPara( (m_GOPList[i].m_tcOffsetDiv2 + m_loopFilterTcOffsetDiv2) < -6 || (m_GOPList[i].m_tcOffsetDiv2 + m_loopFilterTcOffsetDiv2) > 6, "Loop Filter Tc Offset div. 2 for one of the GOP entries exceeds supported range (-6 to 6)" );
    }
  }

#if W0038_CQP_ADJ
  for(int i=0; i<m_iGOPSize; i++)
  {
    xConfirmPara( abs(m_GOPList[i].m_CbQPoffset               ) > 12, "Cb QP Offset for one of the GOP entries exceeds supported range (-12 to 12)" );
    xConfirmPara( abs(m_GOPList[i].m_CbQPoffset + m_cbQpOffset) > 12, "Cb QP Offset for one of the GOP entries, when combined with the PPS Cb offset, exceeds supported range (-12 to 12)" );
    xConfirmPara( abs(m_GOPList[i].m_CrQPoffset               ) > 12, "Cr QP Offset for one of the GOP entries exceeds supported range (-12 to 12)" );
    xConfirmPara( abs(m_GOPList[i].m_CrQPoffset + m_crQpOffset) > 12, "Cr QP Offset for one of the GOP entries, when combined with the PPS Cr offset, exceeds supported range (-12 to 12)" );
  }
  xConfirmPara( abs(m_sliceChromaQpOffsetIntraOrPeriodic[0]                 ) > 12, "Intra/periodic Cb QP Offset exceeds supported range (-12 to 12)" );
  xConfirmPara( abs(m_sliceChromaQpOffsetIntraOrPeriodic[0]  + m_cbQpOffset ) > 12, "Intra/periodic Cb QP Offset, when combined with the PPS Cb offset, exceeds supported range (-12 to 12)" );
  xConfirmPara( abs(m_sliceChromaQpOffsetIntraOrPeriodic[1]                 ) > 12, "Intra/periodic Cr QP Offset exceeds supported range (-12 to 12)" );
  xConfirmPara( abs(m_sliceChromaQpOffsetIntraOrPeriodic[1]  + m_crQpOffset ) > 12, "Intra/periodic Cr QP Offset, when combined with the PPS Cr offset, exceeds supported range (-12 to 12)" );
#endif

  int extraRPLs = 0;
  //start looping through frames in coding order until we can verify that the GOP structure is correct.
  while (!verifiedGOP && !errorGOP)
  {
    int curGOP = (checkGOP - 1) % m_iGOPSize;
    int curPOC = ((checkGOP - 1) / m_iGOPSize)*m_iGOPSize * multipleFactor + m_RPLList0[curGOP].m_POC;
    if (m_RPLList0[curGOP].m_POC < 0 || m_RPLList1[curGOP].m_POC < 0)
    {
      msg(WARNING, "\nError: found fewer Reference Picture Sets than GOPSize\n");
      errorGOP = true;
    }
    else
    {
      //check that all reference pictures are available, or have a POC < 0 meaning they might be available in the next GOP.
      bool beforeI = false;
      for (int i = 0; i< m_RPLList0[curGOP].m_numRefPics; i++)
      {
        int absPOC = curPOC - m_RPLList0[curGOP].m_deltaRefPics[i];
        if (absPOC < 0)
        {
          beforeI = true;
        }
        else
        {
          bool found = false;
          for (int j = 0; j<numRefs; j++)
          {
            if (refList[j] == absPOC)
            {
              found = true;
              for (int k = 0; k<m_iGOPSize; k++)
              {
                if (absPOC % (m_iGOPSize * multipleFactor) == m_RPLList0[k].m_POC % (m_iGOPSize * multipleFactor))
                {
                  if (m_RPLList0[k].m_temporalId == m_RPLList0[curGOP].m_temporalId)
                  {
                    m_RPLList0[k].m_refPic = true;
                  }
                }
              }
            }
          }
          if (!found)
          {
            msg(WARNING, "\nError: ref pic %d is not available for GOP frame %d\n", m_RPLList0[curGOP].m_deltaRefPics[i], curGOP + 1);
            errorGOP = true;
          }
        }
      }
      if (!beforeI && !errorGOP)
      {
        //all ref frames were present
        if (!isOK[curGOP])
        {
          numOK++;
          isOK[curGOP] = true;
          if (numOK == m_iGOPSize)
          {
            verifiedGOP = true;
          }
        }
      }
      else
      {
        //create a new RPLEntry for this frame containing all the reference pictures that were available (POC > 0)
        m_RPLList0[m_iGOPSize + extraRPLs] = m_RPLList0[curGOP];
        m_RPLList1[m_iGOPSize + extraRPLs] = m_RPLList1[curGOP];
        int newRefs0 = 0;
        for (int i = 0; i< m_RPLList0[curGOP].m_numRefPics; i++)
        {
          int absPOC = curPOC - m_RPLList0[curGOP].m_deltaRefPics[i];
          if (absPOC >= 0)
          {
            m_RPLList0[m_iGOPSize + extraRPLs].m_deltaRefPics[newRefs0] = m_RPLList0[curGOP].m_deltaRefPics[i];
            newRefs0++;
          }
        }
        int numPrefRefs0 = m_RPLList0[curGOP].m_numRefPicsActive;

        int newRefs1 = 0;
        for (int i = 0; i< m_RPLList1[curGOP].m_numRefPics; i++)
        {
          int absPOC = curPOC - m_RPLList1[curGOP].m_deltaRefPics[i];
          if (absPOC >= 0)
          {
            m_RPLList1[m_iGOPSize + extraRPLs].m_deltaRefPics[newRefs1] = m_RPLList1[curGOP].m_deltaRefPics[i];
            newRefs1++;
          }
        }
        int numPrefRefs1 = m_RPLList1[curGOP].m_numRefPicsActive;

        for (int offset = -1; offset>-checkGOP; offset--)
        {
          //step backwards in coding order and include any extra available pictures we might find useful to replace the ones with POC < 0.
          int offGOP = (checkGOP - 1 + offset) % m_iGOPSize;
          int offPOC = ((checkGOP - 1 + offset) / m_iGOPSize)*(m_iGOPSize * multipleFactor) + m_RPLList0[offGOP].m_POC;
          if (offPOC >= 0 && m_RPLList0[offGOP].m_temporalId <= m_RPLList0[curGOP].m_temporalId)
          {
            bool newRef = false;
            for (int i = 0; i<(newRefs0 + newRefs1); i++)
            {
              if (refList[i] == offPOC)
              {
                newRef = true;
              }
            }
            for (int i = 0; i<newRefs0; i++)
            {
              if (m_RPLList0[m_iGOPSize + extraRPLs].m_deltaRefPics[i] == curPOC - offPOC)
              {
                newRef = false;
              }
            }
            if (newRef)
            {
              int insertPoint = newRefs0;
              //this picture can be added, find appropriate place in list and insert it.
              if (m_RPLList0[offGOP].m_temporalId == m_RPLList0[curGOP].m_temporalId)
              {
                m_RPLList0[offGOP].m_refPic = true;
              }
              for (int j = 0; j<newRefs0; j++)
              {
                if (m_RPLList0[m_iGOPSize + extraRPLs].m_deltaRefPics[j] > curPOC - offPOC && curPOC - offPOC > 0)
                {
                  insertPoint = j;
                  break;
                }
              }
              int prev = curPOC - offPOC;
              for (int j = insertPoint; j<newRefs0 + 1; j++)
              {
                int newPrev = m_RPLList0[m_iGOPSize + extraRPLs].m_deltaRefPics[j];
                m_RPLList0[m_iGOPSize + extraRPLs].m_deltaRefPics[j] = prev;
                prev = newPrev;
              }
              newRefs0++;
            }
          }
          if (newRefs0 >= numPrefRefs0)
          {
            break;
          }
        }

        for (int offset = -1; offset>-checkGOP; offset--)
        {
          //step backwards in coding order and include any extra available pictures we might find useful to replace the ones with POC < 0.
          int offGOP = (checkGOP - 1 + offset) % m_iGOPSize;
          int offPOC = ((checkGOP - 1 + offset) / m_iGOPSize)*(m_iGOPSize * multipleFactor) + m_RPLList1[offGOP].m_POC;
          if (offPOC >= 0 && m_RPLList1[offGOP].m_temporalId <= m_RPLList1[curGOP].m_temporalId)
          {
            bool newRef = false;
            for (int i = 0; i<(newRefs0 + newRefs1); i++)
            {
              if (refList[i] == offPOC)
              {
                newRef = true;
              }
            }
            for (int i = 0; i<newRefs1; i++)
            {
              if (m_RPLList1[m_iGOPSize + extraRPLs].m_deltaRefPics[i] == curPOC - offPOC)
              {
                newRef = false;
              }
            }
            if (newRef)
            {
              int insertPoint = newRefs1;
              //this picture can be added, find appropriate place in list and insert it.
              if (m_RPLList1[offGOP].m_temporalId == m_RPLList1[curGOP].m_temporalId)
              {
                m_RPLList1[offGOP].m_refPic = true;
              }
              for (int j = 0; j<newRefs1; j++)
              {
                if (m_RPLList1[m_iGOPSize + extraRPLs].m_deltaRefPics[j] > curPOC - offPOC && curPOC - offPOC > 0)
                {
                  insertPoint = j;
                  break;
                }
              }
              int prev = curPOC - offPOC;
              for (int j = insertPoint; j<newRefs1 + 1; j++)
              {
                int newPrev = m_RPLList1[m_iGOPSize + extraRPLs].m_deltaRefPics[j];
                m_RPLList1[m_iGOPSize + extraRPLs].m_deltaRefPics[j] = prev;
                prev = newPrev;
              }
              newRefs1++;
            }
          }
          if (newRefs1 >= numPrefRefs1)
          {
            break;
          }
        }

        m_RPLList0[m_iGOPSize + extraRPLs].m_numRefPics = newRefs0;
        m_RPLList0[m_iGOPSize + extraRPLs].m_numRefPicsActive = min(m_RPLList0[m_iGOPSize + extraRPLs].m_numRefPics, m_RPLList0[m_iGOPSize + extraRPLs].m_numRefPicsActive);
        m_RPLList1[m_iGOPSize + extraRPLs].m_numRefPics = newRefs1;
        m_RPLList1[m_iGOPSize + extraRPLs].m_numRefPicsActive = min(m_RPLList1[m_iGOPSize + extraRPLs].m_numRefPics, m_RPLList1[m_iGOPSize + extraRPLs].m_numRefPicsActive);
        curGOP = m_iGOPSize + extraRPLs;
        extraRPLs++;
      }
      numRefs = 0;
      for (int i = 0; i< m_RPLList0[curGOP].m_numRefPics; i++)
      {
        int absPOC = curPOC - m_RPLList0[curGOP].m_deltaRefPics[i];
        if (absPOC >= 0)
        {
          refList[numRefs] = absPOC;
          numRefs++;
        }
      }
      for (int i = 0; i< m_RPLList1[curGOP].m_numRefPics; i++)
      {
        int absPOC = curPOC - m_RPLList1[curGOP].m_deltaRefPics[i];
        if (absPOC >= 0)
        {
          bool alreadyExist = false;
          for (int j = 0; !alreadyExist && j < numRefs; j++)
          {
            if (refList[j] == absPOC)
            {
              alreadyExist = true;
            }
          }
          if (!alreadyExist)
          {
            refList[numRefs] = absPOC;
            numRefs++;
          }
        }
      }
      refList[numRefs] = curPOC;
      numRefs++;
    }
    checkGOP++;
  }
  xConfirmPara(errorGOP, "Invalid GOP structure given");

  m_maxTempLayer = 1;

  for(int i=0; i<m_iGOPSize; i++)
  {
    if(m_GOPList[i].m_temporalId >= m_maxTempLayer)
    {
      m_maxTempLayer = m_GOPList[i].m_temporalId+1;
    }
    xConfirmPara(m_GOPList[i].m_sliceType!='B' && m_GOPList[i].m_sliceType!='P' && m_GOPList[i].m_sliceType!='I', "Slice type must be equal to B or P or I");
  }
  for(int i=0; i<MAX_TLAYER; i++)
  {
    m_numReorderPics[i] = 0;
    m_maxDecPicBuffering[i] = 1;
  }
  for(int i=0; i<m_iGOPSize; i++)
  {
    int numRefPic = m_RPLList0[i].m_numRefPics;
    for (int tmp = 0; tmp < m_RPLList1[i].m_numRefPics; tmp++)
    {
      bool notSame = true;
      for (int jj = 0; notSame && jj < m_RPLList0[i].m_numRefPics; jj++)
      {
        if (m_RPLList1[i].m_deltaRefPics[tmp] == m_RPLList0[i].m_deltaRefPics[jj]) notSame = false;
      }
      if (notSame) numRefPic++;
    }
    if (numRefPic + 1 > m_maxDecPicBuffering[m_GOPList[i].m_temporalId])
    {
      m_maxDecPicBuffering[m_GOPList[i].m_temporalId] = numRefPic + 1;
    }
    int highestDecodingNumberWithLowerPOC = 0;
    for(int j=0; j<m_iGOPSize; j++)
    {
      if(m_GOPList[j].m_POC <= m_GOPList[i].m_POC)
      {
        highestDecodingNumberWithLowerPOC = j;
      }
    }
    int numReorder = 0;
    for(int j=0; j<highestDecodingNumberWithLowerPOC; j++)
    {
      if(m_GOPList[j].m_temporalId <= m_GOPList[i].m_temporalId &&
        m_GOPList[j].m_POC > m_GOPList[i].m_POC)
      {
        numReorder++;
      }
    }
    if(numReorder > m_numReorderPics[m_GOPList[i].m_temporalId])
    {
      m_numReorderPics[m_GOPList[i].m_temporalId] = numReorder;
    }
  }

  for(int i=0; i<MAX_TLAYER-1; i++)
  {
    // a lower layer can not have higher value of m_numReorderPics than a higher layer
    if(m_numReorderPics[i+1] < m_numReorderPics[i])
    {
      m_numReorderPics[i+1] = m_numReorderPics[i];
    }
    // the value of num_reorder_pics[ i ] shall be in the range of 0 to max_dec_pic_buffering[ i ] - 1, inclusive
    if(m_numReorderPics[i] > m_maxDecPicBuffering[i] - 1)
    {
      m_maxDecPicBuffering[i] = m_numReorderPics[i] + 1;
    }
    // a lower layer can not have higher value of m_uiMaxDecPicBuffering than a higher layer
    if(m_maxDecPicBuffering[i+1] < m_maxDecPicBuffering[i])
    {
      m_maxDecPicBuffering[i+1] = m_maxDecPicBuffering[i];
    }
  }

  // the value of num_reorder_pics[ i ] shall be in the range of 0 to max_dec_pic_buffering[ i ] -  1, inclusive
  if(m_numReorderPics[MAX_TLAYER-1] > m_maxDecPicBuffering[MAX_TLAYER-1] - 1)
  {
    m_maxDecPicBuffering[MAX_TLAYER-1] = m_numReorderPics[MAX_TLAYER-1] + 1;
  }


  for (int i=0; i<MAX_TILES; i++)
  {
    if (m_brickSplits[i].m_tileIdx>=0)
    {
      m_brickSplitMap[m_brickSplits[i].m_tileIdx] = m_brickSplits[i];
      // ToDo: check that brick dimensions don't exceed tile dimensions
    }
  }

  if ((m_MCTSEncConstraint) && (m_bLFCrossTileBoundaryFlag))
  {
    printf("Warning: Constrained Encoding for Motion Constrained Tile Sets (MCTS) is enabled. Disabling filtering across tile boundaries!\n");
    m_bLFCrossTileBoundaryFlag = false;
  }
  if ((m_MCTSEncConstraint) && (m_TMVPModeId))
  {
    printf("Warning: Constrained Encoding for Motion Constrained Tile Sets (MCTS) is enabled. Disabling TMVP!\n");
    m_TMVPModeId = 0;
  }

  if ((m_MCTSEncConstraint) && ( m_alf ))
  {
    printf("Warning: Constrained Encoding for Motion Constrained Tile Sets (MCTS) is enabled. Disabling ALF!\n");
    m_alf = false;
  }
  if( ( m_MCTSEncConstraint ) && ( m_BIO ) )
  {
    printf( "Warning: Constrained Encoding for Motion Constrained Tile Sets (MCTS) is enabled. Disabling BIO!\n" );
    m_BIO = false;
  }

  if (m_toneMappingInfoSEIEnabled)
  {
    xConfirmPara( m_toneMapCodedDataBitDepth < 8 || m_toneMapCodedDataBitDepth > 14 , "SEIToneMapCodedDataBitDepth must be in rage 8 to 14");
    xConfirmPara( m_toneMapTargetBitDepth < 1 || (m_toneMapTargetBitDepth > 16 && m_toneMapTargetBitDepth < 255) , "SEIToneMapTargetBitDepth must be in rage 1 to 16 or equal to 255");
    xConfirmPara( m_toneMapModelId < 0 || m_toneMapModelId > 4 , "SEIToneMapModelId must be in rage 0 to 4");
    xConfirmPara( m_cameraIsoSpeedValue == 0, "SEIToneMapCameraIsoSpeedValue shall not be equal to 0");
    xConfirmPara( m_exposureIndexValue  == 0, "SEIToneMapExposureIndexValue shall not be equal to 0");
    xConfirmPara( m_extendedRangeWhiteLevel < 100, "SEIToneMapExtendedRangeWhiteLevel should be greater than or equal to 100");
    xConfirmPara( m_nominalBlackLevelLumaCodeValue >= m_nominalWhiteLevelLumaCodeValue, "SEIToneMapNominalWhiteLevelLumaCodeValue shall be greater than SEIToneMapNominalBlackLevelLumaCodeValue");
    xConfirmPara( m_extendedWhiteLevelLumaCodeValue < m_nominalWhiteLevelLumaCodeValue, "SEIToneMapExtendedWhiteLevelLumaCodeValue shall be greater than or equal to SEIToneMapNominalWhiteLevelLumaCodeValue");
  }

  if (m_kneeSEIEnabled && !m_kneeSEICancelFlag)
  {
    xConfirmPara( m_kneeSEINumKneePointsMinus1 < 0 || m_kneeSEINumKneePointsMinus1 > 998, "SEIKneeFunctionNumKneePointsMinus1 must be in the range of 0 to 998");
    for ( uint32_t i=0; i<=m_kneeSEINumKneePointsMinus1; i++ )
    {
      xConfirmPara( m_kneeSEIInputKneePoint[i] < 1 || m_kneeSEIInputKneePoint[i] > 999, "SEIKneeFunctionInputKneePointValue must be in the range of 1 to 999");
      xConfirmPara( m_kneeSEIOutputKneePoint[i] < 0 || m_kneeSEIOutputKneePoint[i] > 1000, "SEIKneeFunctionInputKneePointValue must be in the range of 0 to 1000");
      if ( i > 0 )
      {
        xConfirmPara( m_kneeSEIInputKneePoint[i-1] >= m_kneeSEIInputKneePoint[i],  "The i-th SEIKneeFunctionInputKneePointValue must be greater than the (i-1)-th value");
        xConfirmPara( m_kneeSEIOutputKneePoint[i-1] > m_kneeSEIOutputKneePoint[i],  "The i-th SEIKneeFunctionOutputKneePointValue must be greater than or equal to the (i-1)-th value");
      }
    }
  }

  if (m_chromaResamplingFilterSEIenabled)
  {
    xConfirmPara( (m_chromaFormatIDC == CHROMA_400 ), "chromaResamplingFilterSEI is not allowed to be present when ChromaFormatIDC is equal to zero (4:0:0)" );
    xConfirmPara(m_vuiParametersPresentFlag && m_chromaLocInfoPresentFlag && (m_chromaSampleLocTypeTopField != m_chromaSampleLocTypeBottomField ), "When chromaResamplingFilterSEI is enabled, ChromaSampleLocTypeTopField has to be equal to ChromaSampleLocTypeBottomField" );
  }

  if ( m_RCEnableRateControl )
  {
    if ( m_RCForceIntraQP )
    {
      if ( m_RCInitialQP == 0 )
      {
        msg( WARNING, "\nInitial QP for rate control is not specified. Reset not to use force intra QP!" );
        m_RCForceIntraQP = false;
      }
    }
    xConfirmPara( m_uiDeltaQpRD > 0, "Rate control cannot be used together with slice level multiple-QP optimization!\n" );
#if U0132_TARGET_BITS_SATURATION
    if ((m_RCCpbSaturationEnabled) && (m_level!=Level::NONE) && (m_profile!=Profile::NONE))
    {
      uint32_t uiLevelIdx = (m_level / 10) + (uint32_t)((m_level % 10) / 3);    // (m_level / 30)*3 + ((m_level % 10) / 3);
      xConfirmPara(m_RCCpbSize > g_uiMaxCpbSize[m_levelTier][uiLevelIdx], "RCCpbSize should be smaller than or equal to Max CPB size according to tier and level");
      xConfirmPara(m_RCInitialCpbFullness > 1, "RCInitialCpbFullness should be smaller than or equal to 1");
    }
#endif
  }
#if U0132_TARGET_BITS_SATURATION
  else
  {
    xConfirmPara( m_RCCpbSaturationEnabled != 0, "Target bits saturation cannot be processed without Rate control" );
  }
#endif

  xConfirmPara(!m_TransquantBypassEnabledFlag && m_CUTransquantBypassFlagForce, "CUTransquantBypassFlagForce cannot be 1 when TransquantBypassEnableFlag is 0");

  xConfirmPara(m_log2ParallelMergeLevel < 2, "Log2ParallelMergeLevel should be larger than or equal to 2");

  if (m_framePackingSEIEnabled)
  {
    xConfirmPara(m_framePackingSEIType < 3 || m_framePackingSEIType > 5 , "SEIFramePackingType must be in rage 3 to 5");
  }

  if (m_segmentedRectFramePackingSEIEnabled)
  {
    xConfirmPara(m_framePackingSEIEnabled , "SEISegmentedRectFramePacking must be 0 when SEIFramePacking is 1");
  }

  if((m_numTileColumnsMinus1 <= 0) && (m_numTileRowsMinus1 <= 0) && m_tmctsSEIEnabled)
  {
    msg( WARNING, "Warning: SEITempMotionConstrainedTileSets is set to false to disable temporal motion-constrained tile sets SEI message because there are no tiles enabled.\n");
    m_tmctsSEIEnabled = false;
  }

  if(m_timeCodeSEIEnabled)
  {
    xConfirmPara(m_timeCodeSEINumTs > MAX_TIMECODE_SEI_SETS, "Number of time sets cannot exceed 3");
  }

#if U0033_ALTERNATIVE_TRANSFER_CHARACTERISTICS_SEI
  xConfirmPara(m_preferredTransferCharacteristics > 255, "transfer_characteristics_idc should not be greater than 255.");
#endif
  xConfirmPara( unsigned(m_ImvMode) > 1, "ImvMode exceeds range (0 to 1)" );
  xConfirmPara( m_decodeBitstreams[0] == m_bitstreamFileName, "Debug bitstream and the output bitstream cannot be equal.\n" );
  xConfirmPara( m_decodeBitstreams[1] == m_bitstreamFileName, "Decode2 bitstream and the output bitstream cannot be equal.\n" );
  xConfirmPara(unsigned(m_LMChroma) > 1, "LMMode exceeds range (0 to 1)");
#if EXTENSION_360_VIDEO
  check_failed |= m_ext360.verifyParameters();
#endif

#undef xConfirmPara
  return check_failed;
}

const char *profileToString(const Profile::Name profile)
{
  static const uint32_t numberOfProfiles = sizeof(strToProfile)/sizeof(*strToProfile);

  for (uint32_t profileIndex = 0; profileIndex < numberOfProfiles; profileIndex++)
  {
    if (strToProfile[profileIndex].value == profile)
    {
      return strToProfile[profileIndex].str;
    }
  }

  //if we get here, we didn't find this profile in the list - so there is an error
  EXIT( "ERROR: Unknown profile \"" << profile << "\" in profileToString" );
  return "";
}

void EncAppCfg::xPrintParameter()
{
  //msg( DETAILS, "\n" );
  msg( DETAILS, "Input          File                    : %s\n", m_inputFileName.c_str() );
  msg( DETAILS, "Bitstream      File                    : %s\n", m_bitstreamFileName.c_str() );
  msg( DETAILS, "Reconstruction File                    : %s\n", m_reconFileName.c_str() );
  msg( DETAILS, "Real     Format                        : %dx%d %gHz\n", m_iSourceWidth - m_confWinLeft - m_confWinRight, m_iSourceHeight - m_confWinTop - m_confWinBottom, (double)m_iFrameRate / m_temporalSubsampleRatio );
  msg( DETAILS, "Internal Format                        : %dx%d %gHz\n", m_iSourceWidth, m_iSourceHeight, (double)m_iFrameRate / m_temporalSubsampleRatio );
  msg( DETAILS, "Sequence PSNR output                   : %s\n", ( m_printMSEBasedSequencePSNR ? "Linear average, MSE-based" : "Linear average only" ) );
  msg( DETAILS, "Hexadecimal PSNR output                : %s\n", ( m_printHexPsnr ? "Enabled" : "Disabled" ) );
  msg( DETAILS, "Sequence MSE output                    : %s\n", ( m_printSequenceMSE ? "Enabled" : "Disabled" ) );
  msg( DETAILS, "Frame MSE output                       : %s\n", ( m_printFrameMSE ? "Enabled" : "Disabled" ) );
  msg( DETAILS, "Cabac-zero-word-padding                : %s\n", ( m_cabacZeroWordPaddingEnabled ? "Enabled" : "Disabled" ) );
  if (m_isField)
  {
    msg( DETAILS, "Frame/Field                            : Field based coding\n" );
    msg( DETAILS, "Field index                            : %u - %d (%d fields)\n", m_FrameSkip, m_FrameSkip + m_framesToBeEncoded - 1, m_framesToBeEncoded );
    msg( DETAILS, "Field Order                            : %s field first\n", m_isTopFieldFirst ? "Top" : "Bottom" );

  }
  else
  {
    msg( DETAILS, "Frame/Field                            : Frame based coding\n" );
    msg( DETAILS, "Frame index                            : %u - %d (%d frames)\n", m_FrameSkip, m_FrameSkip + m_framesToBeEncoded - 1, m_framesToBeEncoded );
  }
  if (m_profile == Profile::MAINREXT)
  {
    ExtendedProfileName validProfileName;
    if (m_onePictureOnlyConstraintFlag)
    {
      validProfileName = m_bitDepthConstraint == 8 ? MAIN_444_STILL_PICTURE : (m_bitDepthConstraint == 16 ? MAIN_444_16_STILL_PICTURE : NONE);
    }
    else
    {
      const uint32_t intraIdx = m_intraConstraintFlag ? 1:0;
      const uint32_t bitDepthIdx = (m_bitDepthConstraint == 8 ? 0 : (m_bitDepthConstraint ==10 ? 1 : (m_bitDepthConstraint == 12 ? 2 : (m_bitDepthConstraint == 16 ? 3 : 4 ))));
      const uint32_t chromaFormatIdx = uint32_t(m_chromaFormatConstraint);
      validProfileName = (bitDepthIdx > 3 || chromaFormatIdx>3) ? NONE : validRExtProfileNames[intraIdx][bitDepthIdx][chromaFormatIdx];
    }
    std::string rextSubProfile;
    if (validProfileName!=NONE)
    {
      rextSubProfile=enumToString(strToExtendedProfile, sizeof(strToExtendedProfile)/sizeof(*strToExtendedProfile), validProfileName);
    }
    if (rextSubProfile == "main_444_16")
    {
      rextSubProfile="main_444_16 [NON STANDARD]";
    }
    msg( DETAILS, "Profile                                : %s (%s)\n", profileToString(m_profile), (rextSubProfile.empty())?"INVALID REXT PROFILE":rextSubProfile.c_str() );
  }
  else
  {
    msg( DETAILS, "Profile                                : %s\n", profileToString(m_profile) );
  }
  msg( DETAILS, "CU size / depth / total-depth          : %d / %d / %d\n", m_uiMaxCUWidth, m_uiMaxCUDepth, m_uiMaxCodingDepth );
#if MAX_TB_SIZE_SIGNALLING
  msg( DETAILS, "Max TB size                            : %d \n", 1 << m_log2MaxTbSize );
#endif
  msg( DETAILS, "Min PCM size                           : %d\n", 1 << m_uiPCMLog2MinSize);
  msg( DETAILS, "Motion search range                    : %d\n", m_iSearchRange );
  msg( DETAILS, "Intra period                           : %d\n", m_iIntraPeriod );
  msg( DETAILS, "Decoding refresh type                  : %d\n", m_iDecodingRefreshType );
#if QP_SWITCHING_FOR_PARALLEL
  if (m_qpIncrementAtSourceFrame.bPresent)
  {
    msg( DETAILS, "QP                                     : %d (incrementing internal QP at source frame %d)\n", m_iQP, m_qpIncrementAtSourceFrame.value);
  }
  else
  {
    msg( DETAILS, "QP                                     : %d\n", m_iQP);
  }
#else
  msg( DETAILS, "QP                                     : %5.2f\n", m_fQP );
#endif
  msg( DETAILS, "Max dQP signaling subdiv               : %d\n", m_cuQpDeltaSubdiv);

  msg( DETAILS, "Cb QP Offset (dual tree)               : %d (%d)\n", m_cbQpOffset, m_cbQpOffsetDualTree);
  msg( DETAILS, "Cr QP Offset (dual tree)               : %d (%d)\n", m_crQpOffset, m_crQpOffsetDualTree);
  msg( DETAILS, "QP adaptation                          : %d (range=%d)\n", m_bUseAdaptiveQP, (m_bUseAdaptiveQP ? m_iQPAdaptationRange : 0) );
  msg( DETAILS, "GOP size                               : %d\n", m_iGOPSize );
  msg( DETAILS, "Input bit depth                        : (Y:%d, C:%d)\n", m_inputBitDepth[CHANNEL_TYPE_LUMA], m_inputBitDepth[CHANNEL_TYPE_CHROMA] );
  msg( DETAILS, "MSB-extended bit depth                 : (Y:%d, C:%d)\n", m_MSBExtendedBitDepth[CHANNEL_TYPE_LUMA], m_MSBExtendedBitDepth[CHANNEL_TYPE_CHROMA] );
  msg( DETAILS, "Internal bit depth                     : (Y:%d, C:%d)\n", m_internalBitDepth[CHANNEL_TYPE_LUMA], m_internalBitDepth[CHANNEL_TYPE_CHROMA] );
  msg( DETAILS, "PCM sample bit depth                   : (Y:%d, C:%d)\n", m_bPCMInputBitDepthFlag ? m_MSBExtendedBitDepth[CHANNEL_TYPE_LUMA] : m_internalBitDepth[CHANNEL_TYPE_LUMA],
                                                                    m_bPCMInputBitDepthFlag ? m_MSBExtendedBitDepth[CHANNEL_TYPE_CHROMA] : m_internalBitDepth[CHANNEL_TYPE_CHROMA] );
  msg( DETAILS, "Intra reference smoothing              : %s\n", (m_enableIntraReferenceSmoothing           ? "Enabled" : "Disabled") );
  msg( DETAILS, "cu_chroma_qp_offset_subdiv             : %d\n", m_cuChromaQpOffsetSubdiv);
  msg( DETAILS, "extended_precision_processing_flag     : %s\n", (m_extendedPrecisionProcessingFlag         ? "Enabled" : "Disabled") );
  msg( DETAILS, "implicit_rdpcm_enabled_flag            : %s\n", (m_rdpcmEnabledFlag[RDPCM_SIGNAL_IMPLICIT] ? "Enabled" : "Disabled") );
  msg( DETAILS, "explicit_rdpcm_enabled_flag            : %s\n", (m_rdpcmEnabledFlag[RDPCM_SIGNAL_EXPLICIT] ? "Enabled" : "Disabled") );
  msg( DETAILS, "transform_skip_rotation_enabled_flag   : %s\n", (m_transformSkipRotationEnabledFlag        ? "Enabled" : "Disabled") );
  msg( DETAILS, "transform_skip_context_enabled_flag    : %s\n", (m_transformSkipContextEnabledFlag         ? "Enabled" : "Disabled") );
  msg( DETAILS, "cross_component_prediction_enabled_flag: %s\n", (m_crossComponentPredictionEnabledFlag     ? (m_reconBasedCrossCPredictionEstimate ? "Enabled (reconstructed-residual-based estimate)" : "Enabled (encoder-side-residual-based estimate)") : "Disabled") );
  msg( DETAILS, "high_precision_offsets_enabled_flag    : %s\n", (m_highPrecisionOffsetsEnabledFlag         ? "Enabled" : "Disabled") );
  msg( DETAILS, "persistent_rice_adaptation_enabled_flag: %s\n", (m_persistentRiceAdaptationEnabledFlag     ? "Enabled" : "Disabled") );
  msg( DETAILS, "cabac_bypass_alignment_enabled_flag    : %s\n", (m_cabacBypassAlignmentEnabledFlag         ? "Enabled" : "Disabled") );
  if (m_bUseSAO)
  {
    msg( DETAILS, "log2_sao_offset_scale_luma             : %d\n", m_log2SaoOffsetScale[CHANNEL_TYPE_LUMA] );
    msg( DETAILS, "log2_sao_offset_scale_chroma           : %d\n", m_log2SaoOffsetScale[CHANNEL_TYPE_CHROMA] );
  }

  switch (m_costMode)
  {
    case COST_STANDARD_LOSSY:               msg( DETAILS, "Cost function:                         : Lossy coding (default)\n"); break;
    case COST_SEQUENCE_LEVEL_LOSSLESS:      msg( DETAILS, "Cost function:                         : Sequence_level_lossless coding\n"); break;
    case COST_LOSSLESS_CODING:              msg( DETAILS, "Cost function:                         : Lossless coding with fixed QP of %d\n", LOSSLESS_AND_MIXED_LOSSLESS_RD_COST_TEST_QP); break;
    case COST_MIXED_LOSSLESS_LOSSY_CODING:  msg( DETAILS, "Cost function:                         : Mixed_lossless_lossy coding with QP'=%d for lossless evaluation\n", LOSSLESS_AND_MIXED_LOSSLESS_RD_COST_TEST_QP_PRIME); break;
    default:                                msg( DETAILS, "Cost function:                         : Unknown\n"); break;
  }

  msg( DETAILS, "RateControl                            : %d\n", m_RCEnableRateControl );
  msg( DETAILS, "WPMethod                               : %d\n", int(m_weightedPredictionMethod));

  if(m_RCEnableRateControl)
  {
    msg( DETAILS, "TargetBitrate                          : %d\n", m_RCTargetBitrate );
    msg( DETAILS, "KeepHierarchicalBit                    : %d\n", m_RCKeepHierarchicalBit );
    msg( DETAILS, "LCULevelRC                             : %d\n", m_RCLCULevelRC );
    msg( DETAILS, "UseLCUSeparateModel                    : %d\n", m_RCUseLCUSeparateModel );
    msg( DETAILS, "InitialQP                              : %d\n", m_RCInitialQP );
    msg( DETAILS, "ForceIntraQP                           : %d\n", m_RCForceIntraQP );
#if U0132_TARGET_BITS_SATURATION
    msg( DETAILS, "CpbSaturation                          : %d\n", m_RCCpbSaturationEnabled );
    if (m_RCCpbSaturationEnabled)
    {
      msg( DETAILS, "CpbSize                                : %d\n", m_RCCpbSize);
      msg( DETAILS, "InitalCpbFullness                      : %.2f\n", m_RCInitialCpbFullness);
    }
#endif
  }

  msg( DETAILS, "Max Num Merge Candidates               : %d\n", m_maxNumMergeCand );
  msg( DETAILS, "Max Num Affine Merge Candidates        : %d\n", m_maxNumAffineMergeCand );
  msg( DETAILS, "Max Num Triangle Merge Candidates      : %d\n", m_maxNumTriangleCand );
#if JVET_O0455_IBC_MAX_MERGE_NUM
  msg( DETAILS, "Max Num IBC Merge Candidates           : %d\n", m_maxNumIBCMergeCand );
#endif
  msg( DETAILS, "\n");

  msg( VERBOSE, "TOOL CFG: ");
  msg( VERBOSE, "IBD:%d ", ((m_internalBitDepth[CHANNEL_TYPE_LUMA] > m_MSBExtendedBitDepth[CHANNEL_TYPE_LUMA]) || (m_internalBitDepth[CHANNEL_TYPE_CHROMA] > m_MSBExtendedBitDepth[CHANNEL_TYPE_CHROMA])));
  msg( VERBOSE, "HAD:%d ", m_bUseHADME                          );
  msg( VERBOSE, "RDQ:%d ", m_useRDOQ                            );
  msg( VERBOSE, "RDQTS:%d ", m_useRDOQTS                        );
  msg( VERBOSE, "RDpenalty:%d ", m_rdPenalty                    );
#if SHARP_LUMA_DELTA_QP
  msg( VERBOSE, "LQP:%d ", m_lumaLevelToDeltaQPMapping.mode     );
#endif
  msg( VERBOSE, "SQP:%d ", m_uiDeltaQpRD                        );
  msg( VERBOSE, "ASR:%d ", m_bUseASR                            );
  msg( VERBOSE, "MinSearchWindow:%d ", m_minSearchWindow        );
  msg( VERBOSE, "RestrictMESampling:%d ", m_bRestrictMESampling );
  msg( VERBOSE, "FEN:%d ", int(m_fastInterSearchMode)           );
  msg( VERBOSE, "ECU:%d ", m_bUseEarlyCU                        );
  msg( VERBOSE, "FDM:%d ", m_useFastDecisionForMerge            );
  msg( VERBOSE, "CFM:%d ", m_bUseCbfFastMode                    );
  msg( VERBOSE, "ESD:%d ", m_useEarlySkipDetection              );
  msg( VERBOSE, "TransformSkip:%d ",     m_useTransformSkip     );
  msg( VERBOSE, "TransformSkipFast:%d ", m_useTransformSkipFast );
  msg( VERBOSE, "TransformSkipLog2MaxSize:%d ", m_log2MaxTransformSkipBlockSize);
#if JVET_O1136_TS_BDPCM_SIGNALLING
  msg( VERBOSE, "BDPCM:%d ", m_useBDPCM                         );
#endif
  msg( VERBOSE, "Slice: M=%d ", int(m_sliceMode));
  if (m_sliceMode!=NO_SLICES)
  {
    msg( VERBOSE, "A=%d ", m_sliceArgument);
  }
  msg( VERBOSE, "Tiles:%dx%d ", m_numTileColumnsMinus1 + 1, m_numTileRowsMinus1 + 1 );
  msg( VERBOSE, "MCTS:%d ", m_MCTSEncConstraint );
  msg( VERBOSE, "CIP:%d ", m_bUseConstrainedIntraPred);
  msg( VERBOSE, "SAO:%d ", (m_bUseSAO)?(1):(0));
  msg( VERBOSE, "ALF:%d ", m_alf ? 1 : 0 );
  msg( VERBOSE, "PCM:%d ", (m_usePCM && (1<<m_uiPCMLog2MinSize) <= m_uiMaxCUWidth)? 1 : 0);

  if (m_TransquantBypassEnabledFlag && m_CUTransquantBypassFlagForce)
  {
    msg( VERBOSE, "TransQuantBypassEnabled: =1");
  }
  else
  {
    msg( VERBOSE, "TransQuantBypassEnabled:%d ", (m_TransquantBypassEnabledFlag)? 1:0 );
  }

  msg( VERBOSE, "WPP:%d ", (int)m_useWeightedPred);
  msg( VERBOSE, "WPB:%d ", (int)m_useWeightedBiPred);
  msg( VERBOSE, "PME:%d ", m_log2ParallelMergeLevel);
  const int iWaveFrontSubstreams = m_entropyCodingSyncEnabledFlag ? (m_iSourceHeight + m_uiMaxCUHeight - 1) / m_uiMaxCUHeight : 1;
  msg( VERBOSE, " WaveFrontSynchro:%d WaveFrontSubstreams:%d", m_entropyCodingSyncEnabledFlag?1:0, iWaveFrontSubstreams);
  msg( VERBOSE, " ScalingList:%d ", m_useScalingListId );
  msg( VERBOSE, "TMVPMode:%d ", m_TMVPModeId     );

  msg( VERBOSE, " DQ:%d ", m_depQuantEnabledFlag);
  msg( VERBOSE, " SignBitHidingFlag:%d ", m_signDataHidingEnabledFlag);
  msg( VERBOSE, "RecalQP:%d ", m_recalculateQPAccordingToLambda ? 1 : 0 );

  if( m_profile == Profile::NEXT )
  {
    msg( VERBOSE, "\nNEXT TOOL CFG: " );
    msg( VERBOSE, "LFNST:%d ", m_LFNST );
    msg( VERBOSE, "MMVD:%d ", m_MMVD);
    msg( VERBOSE, "Affine:%d ", m_Affine );
    if ( m_Affine )
    {
      msg( VERBOSE, "AffineType:%d ", m_AffineType );
    }
#if JVET_O0070_PROF
    msg(VERBOSE, "PROF:%d ", m_PROF);
#endif
    msg(VERBOSE, "SubPuMvp:%d+%d ", m_SubPuMvpMode & 1, (m_SubPuMvpMode & 2) == 2);
    msg( VERBOSE, "DualITree:%d ", m_dualTree );
    msg( VERBOSE, "IMV:%d ", m_ImvMode );
    msg( VERBOSE, "BIO:%d ", m_BIO );
    msg( VERBOSE, "LMChroma:%d ", m_LMChroma );
    if( m_LMChroma && m_chromaFormatIDC == CHROMA_420 )
    {
      msg( VERBOSE, "CclmCollocatedChroma:%d ", m_cclmCollocatedChromaFlag );
    }
    msg( VERBOSE, "MTS: %1d(intra) %1d(inter) ", m_MTS & 1, ( m_MTS >> 1 ) & 1 );
    msg( VERBOSE, "SBT:%d ", m_SBT );
    msg( VERBOSE, "ISP:%d ", m_ISP );
    msg( VERBOSE, "SMVD:%d ", m_SMVD );
    msg( VERBOSE, "CompositeLTReference:%d ", m_compositeRefEnabled);
    msg( VERBOSE, "GBi:%d ", m_GBi );
    msg( VERBOSE, "GBiFast:%d ", m_GBiFast );
#if LUMA_ADAPTIVE_DEBLOCKING_FILTER_QP_OFFSET
    msg( VERBOSE, "LADF:%d ", m_LadfEnabed );
#endif
    msg(VERBOSE, "MHIntra:%d ", m_MHIntra);
    msg( VERBOSE, "Triangle:%d ", m_Triangle );
    m_allowDisFracMMVD = m_MMVD ? m_allowDisFracMMVD : false;
    if ( m_MMVD )
      msg(VERBOSE, "AllowDisFracMMVD:%d ", m_allowDisFracMMVD);
    msg( VERBOSE, "AffineAmvr:%d ", m_AffineAmvr );
    m_AffineAmvrEncOpt = m_AffineAmvr ? m_AffineAmvrEncOpt : false;
    msg( VERBOSE, "AffineAmvrEncOpt:%d ", m_AffineAmvrEncOpt );
    msg(VERBOSE, "DMVR:%d ", m_DMVR);
    msg(VERBOSE, "MmvdDisNum:%d ", m_MmvdDisNum);
    msg(VERBOSE, "RDPCM:%d ", m_RdpcmMode );
#if JVET_O0376_SPS_JOINTCBCR_FLAG
    msg(VERBOSE, "JointCbCr:%d ", m_JointCbCrMode);
#endif
  }
#if JVET_O0119_BASE_PALETTE_444
    m_PLTMode = ( m_chromaFormatIDC == CHROMA_444) ? m_PLTMode : 0u;
    msg(VERBOSE, "PLT:%d ", m_PLTMode);
#endif
    msg(VERBOSE, "IBC:%d ", m_IBCMode);
  msg( VERBOSE, "HashME:%d ", m_HashME );
  msg( VERBOSE, "WrapAround:%d ", m_wrapAround);
  if( m_wrapAround )
  {
    msg( VERBOSE, "WrapAroundOffset:%d ", m_wrapAroundOffset );
  }
  // ADD_NEW_TOOL (add some output indicating the usage of tools)
  msg(VERBOSE, "LoopFilterAcrossVirtualBoundaries:%d ", m_loopFilterAcrossVirtualBoundariesDisabledFlag);
  if ( m_loopFilterAcrossVirtualBoundariesDisabledFlag )
  {
    msg(VERBOSE, "vertical virtual boundaries:[");
    for (unsigned i = 0; i < m_numVerVirtualBoundaries; i++)
    {
      msg(VERBOSE, " %d", m_virtualBoundariesPosX[i]);
    }
    msg(VERBOSE, " ] horizontal virtual boundaries:[");
    for (unsigned i = 0; i < m_numHorVirtualBoundaries; i++)
    {
      msg(VERBOSE, " %d", m_virtualBoundariesPosY[i]);
    }
    msg(VERBOSE, " ] ");
  }
    msg(VERBOSE, "Reshape:%d ", m_lumaReshapeEnable);
    if (m_lumaReshapeEnable)
    {
#if JVET_O0432_LMCS_ENCODER
      msg(VERBOSE, "(Signal:%s ", m_reshapeSignalType == 0 ? "SDR" : (m_reshapeSignalType == 2 ? "HDR-HLG" : "HDR-PQ"));
      msg(VERBOSE, "Opt:%d", m_adpOption);
      if (m_adpOption > 0) { msg(VERBOSE, " CW:%d", m_initialCW); }
#else
      msg(VERBOSE, "(Sigal:%s ", m_reshapeSignalType==0? "SDR" : "HDR-PQ");
#endif
      msg(VERBOSE, ") ");
    }
    msg(VERBOSE, "MIP:%d ", m_MIP);
    msg(VERBOSE, "EncDbOpt:%d ", m_encDbOpt);
  msg( VERBOSE, "\nFAST TOOL CFG: " );
  msg( VERBOSE, "LCTUFast:%d ", m_useFastLCTU );
  msg( VERBOSE, "FastMrg:%d ", m_useFastMrg );
  msg( VERBOSE, "PBIntraFast:%d ", m_usePbIntraFast );
  if( m_ImvMode ) msg( VERBOSE, "IMV4PelFast:%d ", m_Imv4PelFast );
  if( m_MTS ) msg( VERBOSE, "MTSMaxCand: %1d(intra) %1d(inter) ", m_MTSIntraMaxCand, m_MTSInterMaxCand );
  if( m_ISP ) msg( VERBOSE, "ISPFast:%d ", m_useFastISP );
  if( m_LFNST ) msg( VERBOSE, "FastLFNST:%d ", m_useFastLFNST );
  msg( VERBOSE, "AMaxBT:%d ", m_useAMaxBT );
  msg( VERBOSE, "E0023FastEnc:%d ", m_e0023FastEnc );
  msg( VERBOSE, "ContentBasedFastQtbt:%d ", m_contentBasedFastQtbt );
  msg( VERBOSE, "UseNonLinearAlfLuma:%d ", m_useNonLinearAlfLuma );
  msg( VERBOSE, "UseNonLinearAlfChroma:%d ", m_useNonLinearAlfChroma );
#if JVET_O0090_ALF_CHROMA_FILTER_ALTERNATIVES_CTB
  msg( VERBOSE, "MaxNumAlfAlternativesChroma:%d ", m_maxNumAlfAlternativesChroma );
#endif
  if( m_MIP ) msg(VERBOSE, "FastMIP:%d ", m_useFastMIP);

  msg( VERBOSE, "NumSplitThreads:%d ", m_numSplitThreads );
  if( m_numSplitThreads > 1 )
  {
    msg( VERBOSE, "ForceSingleSplitThread:%d ", m_forceSplitSequential );
  }
  msg( VERBOSE, "NumWppThreads:%d+%d ", m_numWppThreads, m_numWppExtraLines );
  msg( VERBOSE, "EnsureWppBitEqual:%d ", m_ensureWppBitEqual );

#if EXTENSION_360_VIDEO
  m_ext360.outputConfigurationSummary();
#endif

  msg( VERBOSE, "\n\n");

  msg( NOTICE, "\n");

  fflush( stdout );
}

bool confirmPara(bool bflag, const char* message)
{
  if (!bflag)
  {
    return false;
  }

  msg( ERROR, "Error: %s\n",message);
  return true;
}

//! \}<|MERGE_RESOLUTION|>--- conflicted
+++ resolved
@@ -916,15 +916,12 @@
   ("AffineAmvrEncOpt",                                m_AffineAmvrEncOpt,                               false, "Enable encoder optimization of affine AMVR")
   ("DMVR",                                            m_DMVR,                                           false, "Decoder-side Motion Vector Refinement")
   ("MmvdDisNum",                                      m_MmvdDisNum,                                     8,     "Number of MMVD Distance Entries")
-<<<<<<< HEAD
   ( "RDPCM",                                          m_RdpcmMode,                                       false, "RDPCM")
 #if JVET_O0119_BASE_PALETTE_444
   ("PLT",                                             m_PLTMode,                                           0u, "PLTMode (0x1:enabled, 0x0:disabled)  [default: disabled]")
-=======
-  ( "RDPCM",                                         m_RdpcmMode,                                       false, "RDPCM")
+#endif
 #if JVET_O0376_SPS_JOINTCBCR_FLAG
   ("JointCbCr",                                       m_JointCbCrMode,                                  false, "Enable joint coding of chroma residuals (JointCbCr, 0:off, 1:on)")
->>>>>>> 767dca73
 #endif
   ( "IBC",                                            m_IBCMode,                                           0u, "IBCMode (0x1:enabled, 0x0:disabled)  [default: disabled]")
   ( "IBCLocalSearchRangeX",                           m_IBCLocalSearchRangeX,                            128u, "Search range of IBC local search in x direction")
