/* The copyright in this software is being made available under the BSD
 * License, included below. This software may be subject to other third party
 * and contributor rights, including patent rights, and no such rights are
 * granted under this license.
 *
 * Copyright (c) 2010-2019, ITU/ISO/IEC
 * All rights reserved.
 *
 * Redistribution and use in source and binary forms, with or without
 * modification, are permitted provided that the following conditions are met:
 *
 *  * Redistributions of source code must retain the above copyright notice,
 *    this list of conditions and the following disclaimer.
 *  * Redistributions in binary form must reproduce the above copyright notice,
 *    this list of conditions and the following disclaimer in the documentation
 *    and/or other materials provided with the distribution.
 *  * Neither the name of the ITU/ISO/IEC nor the names of its contributors may
 *    be used to endorse or promote products derived from this software without
 *    specific prior written permission.
 *
 * THIS SOFTWARE IS PROVIDED BY THE COPYRIGHT HOLDERS AND CONTRIBUTORS "AS IS"
 * AND ANY EXPRESS OR IMPLIED WARRANTIES, INCLUDING, BUT NOT LIMITED TO, THE
 * IMPLIED WARRANTIES OF MERCHANTABILITY AND FITNESS FOR A PARTICULAR PURPOSE
 * ARE DISCLAIMED. IN NO EVENT SHALL THE COPYRIGHT HOLDER OR CONTRIBUTORS
 * BE LIABLE FOR ANY DIRECT, INDIRECT, INCIDENTAL, SPECIAL, EXEMPLARY, OR
 * CONSEQUENTIAL DAMAGES (INCLUDING, BUT NOT LIMITED TO, PROCUREMENT OF
 * SUBSTITUTE GOODS OR SERVICES; LOSS OF USE, DATA, OR PROFITS; OR BUSINESS
 * INTERRUPTION) HOWEVER CAUSED AND ON ANY THEORY OF LIABILITY, WHETHER IN
 * CONTRACT, STRICT LIABILITY, OR TORT (INCLUDING NEGLIGENCE OR OTHERWISE)
 * ARISING IN ANY WAY OUT OF THE USE OF THIS SOFTWARE, EVEN IF ADVISED OF
 * THE POSSIBILITY OF SUCH DAMAGE.
 */

/** \file     EncAppCfg.h
    \brief    Handle encoder configuration parameters (header)
*/

#ifndef __ENCAPPCFG__
#define __ENCAPPCFG__

#include "CommonLib/CommonDef.h"

#include "EncoderLib/EncCfg.h"
#if EXTENSION_360_VIDEO
#include "AppEncHelper360/TExt360AppEncCfg.h"
#endif
#include <sstream>
#include <vector>
//! \ingroup EncoderApp
//! \{

// ====================================================================================================================
// Class definition
// ====================================================================================================================

/// encoder configuration class
class EncAppCfg
{
#if QP_SWITCHING_FOR_PARALLEL
public:
  template <class T>
  struct OptionalValue
  {
    bool bPresent;
    T    value;
    OptionalValue() : bPresent(false), value() { }
  };
#endif

protected:
  // file I/O
  std::string m_inputFileName;                                ///< source file name
  std::string m_bitstreamFileName;                            ///< output bitstream file
  std::string m_reconFileName;                                ///< output reconstruction file

  // Lambda modifiers
  double    m_adLambdaModifier[ MAX_TLAYER ];                 ///< Lambda modifier array for each temporal layer
  std::vector<double> m_adIntraLambdaModifier;                ///< Lambda modifier for Intra pictures, one for each temporal layer. If size>temporalLayer, then use [temporalLayer], else if size>0, use [size()-1], else use m_adLambdaModifier.
  double    m_dIntraQpFactor;                                 ///< Intra Q Factor. If negative, use a default equation: 0.57*(1.0 - Clip3( 0.0, 0.5, 0.05*(double)(isField ? (GopSize-1)/2 : GopSize-1) ))

  // source specification
  int       m_iFrameRate;                                     ///< source frame-rates (Hz)
  uint32_t      m_FrameSkip;                                      ///< number of skipped frames from the beginning
  uint32_t      m_temporalSubsampleRatio;                         ///< temporal subsample ratio, 2 means code every two frames
  int       m_iSourceWidth;                                   ///< source width in pixel
  int       m_iSourceHeight;                                  ///< source height in pixel (when interlaced = field height)
#if EXTENSION_360_VIDEO
  int       m_inputFileWidth;                                 ///< width of image in input file  (this is equivalent to sourceWidth,  if sourceWidth  is not subsequently altered due to padding)
  int       m_inputFileHeight;                                ///< height of image in input file (this is equivalent to sourceHeight, if sourceHeight is not subsequently altered due to padding)
#endif
  int       m_iSourceHeightOrg;                               ///< original source height in pixel (when interlaced = frame height)

  bool      m_isField;                                        ///< enable field coding
  bool      m_isTopFieldFirst;
  bool      m_bEfficientFieldIRAPEnabled;                     ///< enable an efficient field IRAP structure.
  bool      m_bHarmonizeGopFirstFieldCoupleEnabled;

  int       m_conformanceWindowMode;
  int       m_confWinLeft;
  int       m_confWinRight;
  int       m_confWinTop;
  int       m_confWinBottom;
  int       m_framesToBeEncoded;                              ///< number of encoded frames
  int       m_aiPad[2];                                       ///< number of padded pixels for width and height
  bool      m_AccessUnitDelimiter;                            ///< add Access Unit Delimiter NAL units
  InputColourSpaceConversion m_inputColourSpaceConvert;       ///< colour space conversion to apply to input video
  bool      m_snrInternalColourSpace;                       ///< if true, then no colour space conversion is applied for snr calculation, otherwise inverse of input is applied.
  bool      m_outputInternalColourSpace;                    ///< if true, then no colour space conversion is applied for reconstructed video, otherwise inverse of input is applied.
  ChromaFormat m_InputChromaFormatIDC;

  bool      m_printMSEBasedSequencePSNR;
  bool      m_printHexPsnr;
  bool      m_printFrameMSE;
  bool      m_printSequenceMSE;
  bool      m_cabacZeroWordPaddingEnabled;
  bool      m_bClipInputVideoToRec709Range;
  bool      m_bClipOutputVideoToRec709Range;
  bool      m_packedYUVMode;                                  ///< If true, output 10-bit and 12-bit YUV data as 5-byte and 3-byte (respectively) packed YUV data

  bool      m_bIntraOnlyConstraintFlag;
  uint32_t  m_maxBitDepthConstraintIdc;
  uint32_t  m_maxChromaFormatConstraintIdc;
  bool      m_bFrameConstraintFlag;
  bool      m_bNoQtbttDualTreeIntraConstraintFlag;
  bool      m_noPartitionConstraintsOverrideConstraintFlag;
  bool      m_bNoSaoConstraintFlag;
  bool      m_bNoAlfConstraintFlag;
  bool      m_bNoPcmConstraintFlag;
  bool      m_bNoRefWraparoundConstraintFlag;
  bool      m_bNoTemporalMvpConstraintFlag;
  bool      m_bNoSbtmvpConstraintFlag;
  bool      m_bNoAmvrConstraintFlag;
  bool      m_bNoBdofConstraintFlag;
  bool      m_noDmvrConstraintFlag;
  bool      m_bNoCclmConstraintFlag;
  bool      m_bNoMtsConstraintFlag;
  bool      m_noSbtConstraintFlag;
  bool      m_bNoAffineMotionConstraintFlag;
  bool      m_bNoGbiConstraintFlag;
  bool      m_noIbcConstraintFlag;
  bool      m_bNoMhIntraConstraintFlag;
  bool      m_noFPelMmvdConstraintFlag;
  bool      m_bNoTriangleConstraintFlag;
  bool      m_bNoLadfConstraintFlag;
  bool      m_noTransformSkipConstraintFlag;
#if JVET_O1136_TS_BDPCM_SIGNALLING
  bool      m_noBDPCMConstraintFlag;
#endif
#if JVET_O0376_SPS_JOINTCBCR_FLAG
  bool      m_noJointCbCrConstraintFlag;
#endif
  bool      m_bNoQpDeltaConstraintFlag;
  bool      m_bNoDepQuantConstraintFlag;
  bool      m_bNoSignDataHidingConstraintFlag;

  // profile/level
  Profile::Name m_profile;
  Level::Tier   m_levelTier;
  Level::Name   m_level;
  uint32_t      m_subProfile;
  uint32_t          m_bitDepthConstraint;
  ChromaFormat  m_chromaFormatConstraint;
  bool          m_intraConstraintFlag;
  bool          m_onePictureOnlyConstraintFlag;
  bool          m_lowerBitRateConstraintFlag;
  bool          m_progressiveSourceFlag;
  bool          m_interlacedSourceFlag;
  bool          m_nonPackedConstraintFlag;
  bool          m_frameOnlyConstraintFlag;

  // coding structure
  int       m_iIntraPeriod;                                   ///< period of I-slice (random access period)
  int       m_iDecodingRefreshType;                           ///< random access type
  int       m_iGOPSize;                                       ///< GOP size of hierarchical structure
  bool      m_rewriteParamSets;                              ///< Flag to enable rewriting of parameter sets at random access points
  RPLEntry  m_RPLList0[MAX_GOP];                               ///< the RPL entries from the config file
  RPLEntry  m_RPLList1[MAX_GOP];                               ///< the RPL entries from the config file
  bool      m_idrRefParamList;                                ///< indicates if reference picture list syntax elements are present in slice headers of IDR pictures 
  GOPEntry  m_GOPList[MAX_GOP];                               ///< the coding structure entries from the config file
  BrickSplit    m_brickSplits[MAX_TILES];
  BrickSplitMap m_brickSplitMap;
  int       m_numReorderPics[MAX_TLAYER];                     ///< total number of reorder pictures
  int       m_maxDecPicBuffering[MAX_TLAYER];                 ///< total number of pictures in the decoded picture buffer
  bool      m_crossComponentPredictionEnabledFlag;            ///< flag enabling the use of cross-component prediction
  bool      m_reconBasedCrossCPredictionEstimate;             ///< causes the alpha calculation in encoder search to be based on the decoded residual rather than the pre-transform encoder-side residual
  uint32_t      m_log2SaoOffsetScale[MAX_NUM_CHANNEL_TYPE];       ///< number of bits for the upward bit shift operation on the decoded SAO offsets
  bool      m_useTransformSkip;                               ///< flag for enabling intra transform skipping
  bool      m_useTransformSkipFast;                           ///< flag for enabling fast intra transform skipping
#if JVET_O1136_TS_BDPCM_SIGNALLING
  bool      m_useBDPCM;
#endif
  uint32_t      m_log2MaxTransformSkipBlockSize;                  ///< transform-skip maximum size (minimum of 2)
  bool      m_transformSkipRotationEnabledFlag;               ///< control flag for transform-skip/transquant-bypass residual rotation
  bool      m_transformSkipContextEnabledFlag;                ///< control flag for transform-skip/transquant-bypass single significance map context
  bool      m_rdpcmEnabledFlag[NUMBER_OF_RDPCM_SIGNALLING_MODES];///< control flags for residual DPCM
  bool      m_persistentRiceAdaptationEnabledFlag;            ///< control flag for Golomb-Rice parameter adaptation over each slice
  bool      m_cabacBypassAlignmentEnabledFlag;
  bool      m_ISP;
  bool      m_useFastISP;                                    ///< flag for enabling fast methods for ISP

  // coding quality
#if QP_SWITCHING_FOR_PARALLEL
  OptionalValue<uint32_t> m_qpIncrementAtSourceFrame;             ///< Optional source frame number at which all subsequent frames are to use an increased internal QP.
#else
  double    m_fQP;                                            ///< QP value of key-picture (floating point)
#endif
  int       m_iQP;                                            ///< QP value of key-picture (integer)
#if JVET_O0650_SIGNAL_CHROMAQP_MAPPING_TABLE
  bool      m_useIdentityTableForNon420Chroma;
  ChromaQpMappingTableParams m_chromaQpMappingTableParams;
#endif
#if X0038_LAMBDA_FROM_QP_CAPABILITY
  int       m_intraQPOffset;                                  ///< QP offset for intra slice (integer)
  bool      m_lambdaFromQPEnable;                             ///< enable flag for QP:lambda fix
#endif
  std::string m_dQPFileName;                                  ///< QP offset for each slice (initialized from external file)
  int*      m_aidQP;                                          ///< array of slice QP values
  int       m_iMaxDeltaQP;                                    ///< max. |delta QP|
  uint32_t      m_uiDeltaQpRD;                                    ///< dQP range for multi-pass slice QP optimization
  int       m_cuQpDeltaSubdiv;                                ///< Maximum subdiv for CU luma Qp adjustment (0:default)
  int       m_cuChromaQpOffsetSubdiv;                         ///< If negative, then do not apply chroma qp offsets.
  bool      m_bFastDeltaQP;                                   ///< Fast Delta QP (false:default)

  int       m_cbQpOffset;                                     ///< Chroma Cb QP Offset (0:default)
  int       m_crQpOffset;                                     ///< Chroma Cr QP Offset (0:default)
  int       m_cbQpOffsetDualTree;                             ///< Chroma Cb QP Offset for dual tree (overwrite m_cbQpOffset for dual tree)
  int       m_crQpOffsetDualTree;                             ///< Chroma Cr QP Offset for dual tree (overwrite m_crQpOffset for dual tree)
  int       m_cbCrQpOffset;                                   ///< QP Offset for joint Cb-Cr mode
  int       m_cbCrQpOffsetDualTree;                           ///< QP Offset for joint Cb-Cr mode (overwrite m_cbCrQpOffset for dual tree)
#if ER_CHROMA_QP_WCG_PPS
  WCGChromaQPControl m_wcgChromaQpControl;                    ///< Wide-colour-gamut chroma QP control.
#endif
#if W0038_CQP_ADJ
  uint32_t      m_sliceChromaQpOffsetPeriodicity;                 ///< Used in conjunction with Slice Cb/Cr QpOffsetIntraOrPeriodic. Use 0 (default) to disable periodic nature.
  int       m_sliceChromaQpOffsetIntraOrPeriodic[2/*Cb,Cr*/]; ///< Chroma Cb QP Offset at slice level for I slice or for periodic inter slices as defined by SliceChromaQPOffsetPeriodicity. Replaces offset in the GOP table.
#endif
#if SHARP_LUMA_DELTA_QP
  LumaLevelToDeltaQPMapping m_lumaLevelToDeltaQPMapping;      ///< mapping from luma level to Delta QP.
#endif
  SEIMasteringDisplay m_masteringDisplay;

  bool      m_bUseAdaptiveQP;                                 ///< Flag for enabling QP adaptation based on a psycho-visual model
  int       m_iQPAdaptationRange;                             ///< dQP range by QP adaptation
#if ENABLE_QPA
  bool      m_bUsePerceptQPA;                                 ///< Flag to enable perceptually motivated input-adaptive QP modification
  bool      m_bUseWPSNR;                                      ///< Flag to output perceptually weighted peak SNR (WPSNR) instead of PSNR
#endif
  int       m_maxTempLayer;                                   ///< Max temporal layer

  // coding unit (CU) definition
  unsigned  m_uiCTUSize;
  bool      m_SplitConsOverrideEnabledFlag;
  unsigned  m_uiMinQT[3]; // 0: I slice luma; 1: P/B slice; 2: I slice chroma
  unsigned  m_uiMaxBTDepth;
  unsigned  m_uiMaxBTDepthI;
  unsigned  m_uiMaxBTDepthIChroma;
  bool      m_dualTree;
  bool      m_LFNST;
  bool      m_useFastLFNST;
  int       m_SubPuMvpMode;
  bool      m_Affine;
  bool      m_AffineType;
#if JVET_O0070_PROF
  bool      m_PROF;
#endif
  bool      m_BIO;
  int       m_LMChroma;
  bool      m_cclmCollocatedChromaFlag;
  int       m_MTS;                                            ///< XZ: Multiple Transform Set
  int       m_MTSIntraMaxCand;                                ///< XZ: Number of additional candidates to test
  int       m_MTSInterMaxCand;                                ///< XZ: Number of additional candidates to test
  int       m_MTSImplicit;
  bool      m_SBT;                                            ///< Sub-Block Transform for inter blocks

  bool      m_SMVD;
  bool      m_compositeRefEnabled;
  bool      m_GBi;
  bool      m_GBiFast;
#if LUMA_ADAPTIVE_DEBLOCKING_FILTER_QP_OFFSET
  bool      m_LadfEnabed;
  int       m_LadfNumIntervals;
  std::vector<int> m_LadfQpOffset;
  int       m_LadfIntervalLowerBound[MAX_LADF_INTERVALS];
#endif

  bool      m_MHIntra;
  bool      m_Triangle;
  bool      m_HashME;
  bool      m_allowDisFracMMVD;
  bool      m_AffineAmvr;
  bool      m_AffineAmvrEncOpt;
  bool      m_DMVR;
  bool      m_MMVD;
  int       m_MmvdDisNum;
  bool      m_RdpcmMode;
<<<<<<< HEAD
#if JVET_O0119_BASE_PALETTE_444
  unsigned  m_PLTMode;
=======
#if JVET_O0376_SPS_JOINTCBCR_FLAG
  bool      m_JointCbCrMode;
>>>>>>> 767dca73
#endif
  unsigned  m_IBCMode;
  unsigned  m_IBCLocalSearchRangeX;
  unsigned  m_IBCLocalSearchRangeY;
  unsigned  m_IBCHashSearch;
  unsigned  m_IBCHashSearchMaxCand;
  unsigned  m_IBCHashSearchRange4SmallBlk;
  unsigned  m_IBCFastMethod;

  bool      m_wrapAround;
  unsigned  m_wrapAroundOffset;

  // ADD_NEW_TOOL : (encoder app) add tool enabling flags and associated parameters here
  bool      m_loopFilterAcrossVirtualBoundariesDisabledFlag;
  unsigned  m_numVerVirtualBoundaries;
  unsigned  m_numHorVirtualBoundaries;
  std::vector<unsigned> m_virtualBoundariesPosX;
  std::vector<unsigned> m_virtualBoundariesPosY;
  bool      m_lumaReshapeEnable;
  uint32_t  m_reshapeSignalType;
  uint32_t  m_intraCMD;
  ReshapeCW m_reshapeCW;
#if JVET_O0432_LMCS_ENCODER
  int       m_updateCtrl;
  int       m_adpOption;
  uint32_t  m_initialCW;
#endif
  bool      m_encDbOpt;
  unsigned  m_uiMaxCUWidth;                                   ///< max. CU width in pixel
  unsigned  m_uiMaxCUHeight;                                  ///< max. CU height in pixel
  unsigned  m_uiMaxCUDepth;                                   ///< max. CU depth (as specified by command line)
  unsigned  m_uiMaxCodingDepth;                               ///< max. total CU depth - includes depth of transform-block structure
  unsigned  m_uiLog2DiffMaxMinCodingBlockSize;                ///< difference between largest and smallest CU depth

  bool      m_useFastLCTU;
  bool      m_usePbIntraFast;
  bool      m_useAMaxBT;
  bool      m_useFastMrg;
  bool      m_e0023FastEnc;
  bool      m_contentBasedFastQtbt;
  bool      m_useNonLinearAlfLuma;
  bool      m_useNonLinearAlfChroma;
#if JVET_O0090_ALF_CHROMA_FILTER_ALTERNATIVES_CTB
  unsigned  m_maxNumAlfAlternativesChroma;
#endif
  bool      m_MIP;
  bool      m_useFastMIP;


  int       m_numSplitThreads;
  bool      m_forceSplitSequential;
  int       m_numWppThreads;
  int       m_numWppExtraLines;
  bool      m_ensureWppBitEqual;

#if MAX_TB_SIZE_SIGNALLING
  int       m_log2MaxTbSize;
#endif
  // coding tools (bit-depth)
  int       m_inputBitDepth   [MAX_NUM_CHANNEL_TYPE];         ///< bit-depth of input file
  int       m_outputBitDepth  [MAX_NUM_CHANNEL_TYPE];         ///< bit-depth of output file
  int       m_MSBExtendedBitDepth[MAX_NUM_CHANNEL_TYPE];      ///< bit-depth of input samples after MSB extension
  int       m_internalBitDepth[MAX_NUM_CHANNEL_TYPE];         ///< bit-depth codec operates at (input/output files will be converted)
  bool      m_extendedPrecisionProcessingFlag;
  bool      m_highPrecisionOffsetsEnabledFlag;

  //coding tools (chroma format)
  ChromaFormat m_chromaFormatIDC;

  // coding tools (PCM bit-depth)
  bool      m_bPCMInputBitDepthFlag;                          ///< 0: PCM bit-depth is internal bit-depth. 1: PCM bit-depth is input bit-depth.

  // coding tool (SAO)
  bool      m_bUseSAO;
  bool      m_bTestSAODisableAtPictureLevel;
  double    m_saoEncodingRate;                                ///< When >0 SAO early picture termination is enabled for luma and chroma
  double    m_saoEncodingRateChroma;                          ///< The SAO early picture termination rate to use for chroma (when m_SaoEncodingRate is >0). If <=0, use results for luma.
  int       m_maxNumOffsetsPerPic;                            ///< SAO maximun number of offset per picture
  bool      m_saoCtuBoundary;                                 ///< SAO parameter estimation using non-deblocked pixels for CTU bottom and right boundary areas
#if K0238_SAO_GREEDY_MERGE_ENCODING
  bool      m_saoGreedyMergeEnc;                              ///< SAO greedy merge encoding algorithm
#endif
  // coding tools (loop filter)
  bool      m_bLoopFilterDisable;                             ///< flag for using deblocking filter
  bool      m_loopFilterOffsetInPPS;                         ///< offset for deblocking filter in 0 = slice header, 1 = PPS
  int       m_loopFilterBetaOffsetDiv2;                     ///< beta offset for deblocking filter
  int       m_loopFilterTcOffsetDiv2;                       ///< tc offset for deblocking filter
#if W0038_DB_OPT
  int       m_deblockingFilterMetric;                         ///< blockiness metric in encoder
#else
  bool      m_DeblockingFilterMetric;                         ///< blockiness metric in encoder
#endif
  // coding tools (PCM)
  bool      m_usePCM;                                         ///< flag for using IPCM
  uint32_t      m_pcmLog2MaxSize;                                 ///< log2 of maximum PCM block size
  uint32_t      m_uiPCMLog2MinSize;                               ///< log2 of minimum PCM block size
  bool      m_bPCMFilterDisableFlag;                          ///< PCM filter disable flag
  bool      m_enableIntraReferenceSmoothing;                  ///< flag for enabling(default)/disabling intra reference smoothing/filtering

  // coding tools (encoder-only parameters)
  bool      m_bUseASR;                                        ///< flag for using adaptive motion search range
  bool      m_bUseHADME;                                      ///< flag for using HAD in sub-pel ME
  bool      m_useRDOQ;                                       ///< flag for using RD optimized quantization
  bool      m_useRDOQTS;                                     ///< flag for using RD optimized quantization for transform skip
#if T0196_SELECTIVE_RDOQ
  bool      m_useSelectiveRDOQ;                               ///< flag for using selective RDOQ
#endif
  int       m_rdPenalty;                                      ///< RD-penalty for 32x32 TU for intra in non-intra slices (0: no RD-penalty, 1: RD-penalty, 2: maximum RD-penalty)
  bool      m_bDisableIntraPUsInInterSlices;                  ///< Flag for disabling intra predicted PUs in inter slices.
  MESearchMethod m_motionEstimationSearchMethod;
  bool      m_bRestrictMESampling;                            ///< Restrict sampling for the Selective ME
  int       m_iSearchRange;                                   ///< ME search range
  int       m_bipredSearchRange;                              ///< ME search range for bipred refinement
  int       m_minSearchWindow;                                ///< ME minimum search window size for the Adaptive Window ME
  bool      m_bClipForBiPredMeEnabled;                        ///< Enables clipping for Bi-Pred ME.
  bool      m_bFastMEAssumingSmootherMVEnabled;               ///< Enables fast ME assuming a smoother MV.
  FastInterSearchMode m_fastInterSearchMode;                  ///< Parameter that controls fast encoder settings
  bool      m_bUseEarlyCU;                                    ///< flag for using Early CU setting
  bool      m_useFastDecisionForMerge;                        ///< flag for using Fast Decision Merge RD-Cost
  bool      m_bUseCbfFastMode;                                ///< flag for using Cbf Fast PU Mode Decision
  bool      m_useEarlySkipDetection;                          ///< flag for using Early SKIP Detection
  SliceConstraint m_sliceMode;
  int             m_sliceArgument;                            ///< argument according to selected slice mode

  bool      m_bLFCrossSliceBoundaryFlag;  ///< 1: filter across slice boundaries 0: do not filter across slice boundaries

  bool      m_bLFCrossTileBoundaryFlag;   ///< 1: filter across tile boundaries  0: do not filter across tile boundaries
  bool      m_tileUniformSpacingFlag;
  int       m_numTileColumnsMinus1;
  int       m_numTileRowsMinus1;
  std::vector<int> m_tileColumnWidth;
  std::vector<int> m_tileRowHeight;
  bool      m_entropyCodingSyncEnabledFlag;

  bool      m_rectSliceFlag;
  int       m_numSlicesInPicMinus1;
  std::vector<int> m_topLeftBrickIdx;
  std::vector<int> m_bottomRightBrickIdx;
  bool      m_loopFilterAcrossSlicesEnabledFlag;
  bool      m_signalledSliceIdFlag;
  int       m_signalledSliceIdLengthMinus1;
  std::vector<int> m_sliceId;

  bool      m_bUseConstrainedIntraPred;                       ///< flag for using constrained intra prediction
  bool      m_bFastUDIUseMPMEnabled;
  bool      m_bFastMEForGenBLowDelayEnabled;
  bool      m_bUseBLambdaForNonKeyLowDelayPictures;

  HashType  m_decodedPictureHashSEIType;                      ///< Checksum mode for decoded picture hash SEI message
  bool      m_recoveryPointSEIEnabled;
  bool      m_bufferingPeriodSEIEnabled;
  bool      m_pictureTimingSEIEnabled;
  bool      m_toneMappingInfoSEIEnabled;
  bool      m_chromaResamplingFilterSEIenabled;
  int       m_chromaResamplingHorFilterIdc;
  int       m_chromaResamplingVerFilterIdc;
  int       m_toneMapId;
  bool      m_toneMapCancelFlag;
  bool      m_toneMapPersistenceFlag;
  int       m_toneMapCodedDataBitDepth;
  int       m_toneMapTargetBitDepth;
  int       m_toneMapModelId;
  int       m_toneMapMinValue;
  int       m_toneMapMaxValue;
  int       m_sigmoidMidpoint;
  int       m_sigmoidWidth;
  int       m_numPivots;
  int       m_cameraIsoSpeedIdc;
  int       m_cameraIsoSpeedValue;
  int       m_exposureIndexIdc;
  int       m_exposureIndexValue;
  bool      m_exposureCompensationValueSignFlag;
  int       m_exposureCompensationValueNumerator;
  int       m_exposureCompensationValueDenomIdc;
  int       m_refScreenLuminanceWhite;
  int       m_extendedRangeWhiteLevel;
  int       m_nominalBlackLevelLumaCodeValue;
  int       m_nominalWhiteLevelLumaCodeValue;
  int       m_extendedWhiteLevelLumaCodeValue;
  int*      m_startOfCodedInterval;
  int*      m_codedPivotValue;
  int*      m_targetPivotValue;
  bool      m_framePackingSEIEnabled;
  int       m_framePackingSEIType;
  int       m_framePackingSEIId;
  int       m_framePackingSEIQuincunx;
  int       m_framePackingSEIInterpretation;
  bool      m_segmentedRectFramePackingSEIEnabled;
  bool      m_segmentedRectFramePackingSEICancel;
  int       m_segmentedRectFramePackingSEIType;
  bool      m_segmentedRectFramePackingSEIPersistence;
  int       m_displayOrientationSEIAngle;
  bool      m_temporalLevel0IndexSEIEnabled;
  bool      m_gradualDecodingRefreshInfoEnabled;
  int       m_noDisplaySEITLayer;
  bool      m_decodingUnitInfoSEIEnabled;
  bool      m_SOPDescriptionSEIEnabled;
  bool      m_scalableNestingSEIEnabled;
  bool      m_tmctsSEIEnabled;
  bool      m_timeCodeSEIEnabled;
  int       m_timeCodeSEINumTs;
  SEITimeSet m_timeSetArray[MAX_TIMECODE_SEI_SETS];
  bool      m_kneeSEIEnabled;
  int       m_kneeSEIId;
  bool      m_kneeSEICancelFlag;
  bool      m_kneeSEIPersistenceFlag;
  int       m_kneeSEIInputDrange;
  int       m_kneeSEIInputDispLuminance;
  int       m_kneeSEIOutputDrange;
  int       m_kneeSEIOutputDispLuminance;
  int       m_kneeSEINumKneePointsMinus1;
  int*      m_kneeSEIInputKneePoint;
  int*      m_kneeSEIOutputKneePoint;
#if U0033_ALTERNATIVE_TRANSFER_CHARACTERISTICS_SEI
  int       m_preferredTransferCharacteristics;
#endif
  uint32_t      m_greenMetadataType;
  uint32_t      m_xsdMetricType;

  bool      m_MCTSEncConstraint;

  // weighted prediction
  bool      m_useWeightedPred;                    ///< Use of weighted prediction in P slices
  bool      m_useWeightedBiPred;                  ///< Use of bi-directional weighted prediction in B slices
  WeightedPredictionMethod m_weightedPredictionMethod;

  uint32_t      m_log2ParallelMergeLevel;                         ///< Parallel merge estimation region
  uint32_t      m_maxNumMergeCand;                                ///< Max number of merge candidates
  uint32_t      m_maxNumAffineMergeCand;                          ///< Max number of affine merge candidates
  uint32_t      m_maxNumTriangleCand;
#if JVET_O0455_IBC_MAX_MERGE_NUM
  uint32_t      m_maxNumIBCMergeCand;                             ///< Max number of IBC merge candidates
#endif

  int       m_TMVPModeId;
  bool      m_depQuantEnabledFlag;
  bool      m_signDataHidingEnabledFlag;
  bool      m_RCEnableRateControl;                ///< enable rate control or not
  int       m_RCTargetBitrate;                    ///< target bitrate when rate control is enabled
  int       m_RCKeepHierarchicalBit;              ///< 0: equal bit allocation; 1: fixed ratio bit allocation; 2: adaptive ratio bit allocation
  bool      m_RCLCULevelRC;                       ///< true: LCU level rate control; false: picture level rate control NOTE: code-tidy - rename to m_RCCtuLevelRC
  bool      m_RCUseLCUSeparateModel;              ///< use separate R-lambda model at LCU level                        NOTE: code-tidy - rename to m_RCUseCtuSeparateModel
  int       m_RCInitialQP;                        ///< inital QP for rate control
  bool      m_RCForceIntraQP;                     ///< force all intra picture to use initial QP or not
#if U0132_TARGET_BITS_SATURATION
  bool      m_RCCpbSaturationEnabled;             ///< enable target bits saturation to avoid CPB overflow and underflow
  uint32_t      m_RCCpbSize;                          ///< CPB size
  double    m_RCInitialCpbFullness;               ///< initial CPB fullness
#endif
  ScalingListMode m_useScalingListId;                         ///< using quantization matrix
  std::string m_scalingListFileName;                          ///< quantization matrix file name
  bool      m_TransquantBypassEnabledFlag;                    ///< transquant_bypass_enabled_flag setting in PPS.
  bool      m_CUTransquantBypassFlagForce;                    ///< if transquant_bypass_enabled_flag, then, if true, all CU transquant bypass flags will be set to true.
  CostMode  m_costMode;                                       ///< Cost mode to use

  bool      m_recalculateQPAccordingToLambda;                 ///< recalculate QP value according to the lambda value
  int       m_activeParameterSetsSEIEnabled;

  bool      m_decodingParameterSetEnabled;                   ///< enable decoding parameter set

  bool      m_vuiParametersPresentFlag;                       ///< enable generation of VUI parameters
  bool      m_aspectRatioInfoPresentFlag;                     ///< Signals whether aspect_ratio_idc is present
  int       m_aspectRatioIdc;                                 ///< aspect_ratio_idc
  int       m_sarWidth;                                       ///< horizontal size of the sample aspect ratio
  int       m_sarHeight;                                      ///< vertical size of the sample aspect ratio
  bool      m_colourDescriptionPresentFlag;                   ///< Signals whether colour_primaries, transfer_characteristics and matrix_coefficients are present
  int       m_colourPrimaries;                                ///< Indicates chromaticity coordinates of the source primaries
  int       m_transferCharacteristics;                        ///< Indicates the opto-electronic transfer characteristics of the source
  int       m_matrixCoefficients;                             ///< Describes the matrix coefficients used in deriving luma and chroma from RGB primaries
  bool      m_chromaLocInfoPresentFlag;                       ///< Signals whether chroma_sample_loc_type_top_field and chroma_sample_loc_type_bottom_field are present
  int       m_chromaSampleLocTypeTopField;                    ///< Specifies the location of chroma samples for top field
  int       m_chromaSampleLocTypeBottomField;                 ///< Specifies the location of chroma samples for bottom field
  int       m_chromaSampleLocType;                            ///< Specifies the location of chroma samples for progressive content
  bool      m_overscanInfoPresentFlag;                        ///< Signals whether overscan_appropriate_flag is present
  bool      m_overscanAppropriateFlag;                        ///< Indicates whether conformant decoded pictures are suitable for display using overscan
  bool      m_videoSignalTypePresentFlag;                     ///< Signals whether video_format, video_full_range_flag, and colour_description_present_flag are present
  bool      m_videoFullRangeFlag;                             ///< Indicates the black level and range of luma and chroma signals
  int       m_ImvMode;                                        ///< imv mode
  int       m_Imv4PelFast;                                    ///< imv 4-Pel fast mode
  std::string m_colourRemapSEIFileRoot;

  std::string m_summaryOutFilename;                           ///< filename to use for producing summary output file.
  std::string m_summaryPicFilenameBase;                       ///< Base filename to use for producing summary picture output files. The actual filenames used will have I.txt, P.txt and B.txt appended.
  uint32_t        m_summaryVerboseness;                           ///< Specifies the level of the verboseness of the text output.

  int         m_verbosity;

  std::string m_decodeBitstreams[2];                          ///< filename for decode bitstreams.
  int         m_debugCTU;
  int         m_switchPOC;                                    ///< dbg poc.
  int         m_switchDQP;                                    ///< switch DQP.
  int         m_fastForwardToPOC;                             ///< get to encoding the specified POC as soon as possible by skipping temporal layers irrelevant for the specified POC
  bool        m_stopAfterFFtoPOC;
  bool        m_bs2ModPOCAndType;
  bool        m_forceDecodeBitstream1;

  bool        m_alf;                                          ///> Adaptive Loop Filter

#if EXTENSION_360_VIDEO
  TExt360AppEncCfg m_ext360;
  friend class TExt360AppEncCfg;
  friend class TExt360AppEncTop;
#endif


  // internal member functions
  bool  xCheckParameter ();                                   ///< check validity of configuration values
  void  xPrintParameter ();                                   ///< print configuration values
  void  xPrintUsage     ();                                   ///< print usage
public:
  EncAppCfg();
  virtual ~EncAppCfg();

public:
  void  create    ();                                         ///< create option handling class
  void  destroy   ();                                         ///< destroy option handling class
  bool  parseCfg  ( int argc, char* argv[] );                ///< parse configuration file to fill member variables

};// END CLASS DEFINITION EncAppCfg

//! \}

#endif // __ENCAPPCFG__
<|MERGE_RESOLUTION|>--- conflicted
+++ resolved
@@ -293,13 +293,11 @@
   bool      m_MMVD;
   int       m_MmvdDisNum;
   bool      m_RdpcmMode;
-<<<<<<< HEAD
 #if JVET_O0119_BASE_PALETTE_444
   unsigned  m_PLTMode;
-=======
+#endif
 #if JVET_O0376_SPS_JOINTCBCR_FLAG
   bool      m_JointCbCrMode;
->>>>>>> 767dca73
 #endif
   unsigned  m_IBCMode;
   unsigned  m_IBCLocalSearchRangeX;
