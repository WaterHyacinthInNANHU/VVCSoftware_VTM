/* The copyright in this software is being made available under the BSD
 * License, included below. This software may be subject to other third party
 * and contributor rights, including patent rights, and no such rights are
 * granted under this license.
 *
 * Copyright (c) 2010-2022, ITU/ISO/IEC
 * All rights reserved.
 *
 * Redistribution and use in source and binary forms, with or without
 * modification, are permitted provided that the following conditions are met:
 *
 *  * Redistributions of source code must retain the above copyright notice,
 *    this list of conditions and the following disclaimer.
 *  * Redistributions in binary form must reproduce the above copyright notice,
 *    this list of conditions and the following disclaimer in the documentation
 *    and/or other materials provided with the distribution.
 *  * Neither the name of the ITU/ISO/IEC nor the names of its contributors may
 *    be used to endorse or promote products derived from this software without
 *    specific prior written permission.
 *
 * THIS SOFTWARE IS PROVIDED BY THE COPYRIGHT HOLDERS AND CONTRIBUTORS "AS IS"
 * AND ANY EXPRESS OR IMPLIED WARRANTIES, INCLUDING, BUT NOT LIMITED TO, THE
 * IMPLIED WARRANTIES OF MERCHANTABILITY AND FITNESS FOR A PARTICULAR PURPOSE
 * ARE DISCLAIMED. IN NO EVENT SHALL THE COPYRIGHT HOLDER OR CONTRIBUTORS
 * BE LIABLE FOR ANY DIRECT, INDIRECT, INCIDENTAL, SPECIAL, EXEMPLARY, OR
 * CONSEQUENTIAL DAMAGES (INCLUDING, BUT NOT LIMITED TO, PROCUREMENT OF
 * SUBSTITUTE GOODS OR SERVICES; LOSS OF USE, DATA, OR PROFITS; OR BUSINESS
 * INTERRUPTION) HOWEVER CAUSED AND ON ANY THEORY OF LIABILITY, WHETHER IN
 * CONTRACT, STRICT LIABILITY, OR TORT (INCLUDING NEGLIGENCE OR OTHERWISE)
 * ARISING IN ANY WAY OUT OF THE USE OF THIS SOFTWARE, EVEN IF ADVISED OF
 * THE POSSIBILITY OF SUCH DAMAGE.
 */

/** \file     EncAppCfg.h
    \brief    Handle encoder configuration parameters (header)
*/

#ifndef __ENCAPPCFG__
#define __ENCAPPCFG__

#include "CommonLib/CommonDef.h"
#include "EncoderLib/EncCfgParam.h"

#include <map>
template <class T1, class T2>
static inline std::istream& operator >> (std::istream &in, std::map<T1, T2> &map);

#include "Utilities/program_options_lite.h"

#include "EncoderLib/EncCfg.h"
#if EXTENSION_360_VIDEO
#include "AppEncHelper360/TExt360AppEncCfg.h"
#endif

#if JVET_O0756_CALCULATE_HDRMETRICS
#include "HDRLib/inc/DistortionMetric.H"
#endif
namespace po = df::program_options_lite;

#include <sstream>
#include <vector>
//! \ingroup EncoderApp
//! \{

// ====================================================================================================================
// Class definition
// ====================================================================================================================

/// encoder configuration class
class EncAppCfg
{
public:
  template <class T>
  struct OptionalValue
  {
    bool bPresent;
    T    value;
    OptionalValue() : bPresent(false), value() { }
  };

protected:
  // file I/O
  std::string m_inputFileName;                                ///< source file name
  std::string m_bitstreamFileName;                            ///< output bitstream file
  std::string m_reconFileName;                                ///< output reconstruction file

  // Lambda modifiers
  double    m_adLambdaModifier[ MAX_TLAYER ];                 ///< Lambda modifier array for each temporal layer
  std::vector<double> m_adIntraLambdaModifier;                ///< Lambda modifier for Intra pictures, one for each temporal layer. If size>temporalLayer, then use [temporalLayer], else if size>0, use [size()-1], else use m_adLambdaModifier.
  double    m_dIntraQpFactor;                                 ///< Intra Q Factor. If negative, use a default equation: 0.57*(1.0 - Clip3( 0.0, 0.5, 0.05*(double)(isField ? (GopSize-1)/2 : GopSize-1) ))

  // source specification
  int           m_frameRate;                                      ///< source frame-rates (Hz)
  uint32_t      m_frameSkip;                                      ///< number of skipped frames from the beginning
  uint32_t      m_temporalSubsampleRatio;                         ///< temporal subsample ratio, 2 means code every two frames
  int       m_sourceWidth;                                   ///< source width in pixel
  int       m_sourceHeight;                                  ///< source height in pixel (when interlaced = field height)
#if EXTENSION_360_VIDEO
  int       m_inputFileWidth;                                 ///< width of image in input file  (this is equivalent to sourceWidth,  if sourceWidth  is not subsequently altered due to padding)
  int       m_inputFileHeight;                                ///< height of image in input file (this is equivalent to sourceHeight, if sourceHeight is not subsequently altered due to padding)
#endif
  int       m_iSourceHeightOrg;                               ///< original source height in pixel (when interlaced = frame height)

  bool      m_isField;                                        ///< enable field coding
  bool      m_isTopFieldFirst;
  bool      m_efficientFieldIRAPEnabled;   ///< enable an efficient field IRAP structure.
  bool      m_harmonizeGopFirstFieldCoupleEnabled;

  int       m_conformanceWindowMode;
  int       m_confWinLeft;
  int       m_confWinRight;
  int       m_confWinTop;
  int       m_confWinBottom;
  int       m_sourcePadding[2];                                       ///< number of padded pixels for width and height
  int       m_firstValidFrame;
  int       m_lastValidFrame;
  int       m_framesToBeEncoded;                              ///< number of encoded frames
  bool      m_AccessUnitDelimiter;                            ///< add Access Unit Delimiter NAL units
  bool      m_enablePictureHeaderInSliceHeader;               ///< Enable Picture Header in Slice Header

  InputColourSpaceConversion m_inputColourSpaceConvert;       ///< colour space conversion to apply to input video
  bool      m_snrInternalColourSpace;                       ///< if true, then no colour space conversion is applied for snr calculation, otherwise inverse of input is applied.
  bool      m_outputInternalColourSpace;                    ///< if true, then no colour space conversion is applied for reconstructed video, otherwise inverse of input is applied.
  ChromaFormat               m_inputChromaFormatIDC;

  bool      m_printMSEBasedSequencePSNR;
  bool      m_printHexPsnr;
  bool      m_printFrameMSE;
  bool      m_printSequenceMSE;
  bool      m_printMSSSIM;
  bool      m_printWPSNR;
  bool      m_cabacZeroWordPaddingEnabled;
  bool      m_clipInputVideoToRec709Range;
  bool      m_clipOutputVideoToRec709Range;
  bool      m_packedYUVMode;                                  ///< If true, output 10-bit and 12-bit YUV data as 5-byte and 3-byte (respectively) packed YUV data

  bool      m_gciPresentFlag;
  bool      m_bIntraOnlyConstraintFlag;
  uint32_t  m_maxBitDepthConstraintIdc;
  int       m_maxChromaFormatConstraintIdc;
  bool      m_allLayersIndependentConstraintFlag;
  bool      m_noMrlConstraintFlag;
  bool      m_noIspConstraintFlag;
  bool      m_noMipConstraintFlag;
  bool      m_noLfnstConstraintFlag;
  bool      m_noMmvdConstraintFlag;
  bool      m_noSmvdConstraintFlag;
  bool      m_noProfConstraintFlag;
  bool      m_noPaletteConstraintFlag;
  bool      m_noActConstraintFlag;
  bool      m_noLmcsConstraintFlag;
  bool      m_noExplicitScaleListConstraintFlag;
  bool      m_noVirtualBoundaryConstraintFlag;
  bool      m_noMttConstraintFlag;
  bool      m_noChromaQpOffsetConstraintFlag;
  bool      m_noQtbttDualTreeIntraConstraintFlag;
  int       m_maxLog2CtuSizeConstraintIdc;
  bool      m_noPartitionConstraintsOverrideConstraintFlag;
  bool      m_noSaoConstraintFlag;
  bool      m_noAlfConstraintFlag;
  bool      m_noCCAlfConstraintFlag;
  bool      m_noWeightedPredictionConstraintFlag;
  bool      m_noRefWraparoundConstraintFlag;
  bool      m_noTemporalMvpConstraintFlag;
  bool      m_noSbtmvpConstraintFlag;
  bool      m_noAmvrConstraintFlag;
  bool      m_noBdofConstraintFlag;
  bool      m_noDmvrConstraintFlag;
  bool      m_noCclmConstraintFlag;
  bool      m_noMtsConstraintFlag;
  bool      m_noSbtConstraintFlag;
  bool      m_noAffineMotionConstraintFlag;
  bool      m_noBcwConstraintFlag;
  bool      m_noIbcConstraintFlag;
  bool      m_noCiipConstraintFlag;
  bool      m_noGeoConstraintFlag;
  bool      m_noLadfConstraintFlag;
  bool      m_noTransformSkipConstraintFlag;
  bool      m_noLumaTransformSize64ConstraintFlag;
  bool      m_noBDPCMConstraintFlag;
  bool      m_noJointCbCrConstraintFlag;
  bool      m_noCuQpDeltaConstraintFlag;
  bool      m_noDepQuantConstraintFlag;
  bool      m_noSignDataHidingConstraintFlag;
  bool      m_noTrailConstraintFlag;
  bool      m_noStsaConstraintFlag;
  bool      m_noRaslConstraintFlag;
  bool      m_noRadlConstraintFlag;
  bool      m_noIdrConstraintFlag;
  bool      m_noCraConstraintFlag;
  bool      m_noGdrConstraintFlag;
  bool      m_noApsConstraintFlag;
  bool      m_allRapPicturesFlag;
  bool      m_noExtendedPrecisionProcessingConstraintFlag;
  bool      m_noTsResidualCodingRiceConstraintFlag;
  bool      m_noRrcRiceExtensionConstraintFlag;
  bool      m_noPersistentRiceAdaptationConstraintFlag;
  bool      m_noReverseLastSigCoeffConstraintFlag;

  // profile/level
  Profile::Name m_profile;
  Level::Tier   m_levelTier;
  Level::Name   m_level;
  bool          m_frameOnlyConstraintFlag;
  bool          m_multiLayerEnabledFlag;
  std::vector<uint32_t>  m_subProfile;
  uint8_t      m_numSubProfile;

  uint32_t          m_bitDepthConstraint;
  ChromaFormat  m_chromaFormatConstraint;
  bool          m_onePictureOnlyConstraintFlag;
  bool          m_intraOnlyConstraintFlag;
  bool          m_nonPackedConstraintFlag;
  bool          m_nonProjectedConstraintFlag;
  bool          m_noRprConstraintFlag;
  bool          m_noResChangeInClvsConstraintFlag;
  bool          m_oneTilePerPicConstraintFlag;
  bool          m_picHeaderInSliceHeaderConstraintFlag;
  bool          m_oneSlicePerPicConstraintFlag;
  bool          m_noIdrRplConstraintFlag;
  bool          m_noRectSliceConstraintFlag;
  bool          m_oneSlicePerSubpicConstraintFlag;
  bool          m_noSubpicInfoConstraintFlag;
  // coding structure
  int m_intraPeriod;   ///< period of I-slice (random access period)
#if GDR_ENABLED
  bool      m_gdrEnabled;
  int       m_gdrPocStart;
  int       m_gdrPeriod;
  int       m_gdrInterval;
  bool      m_gdrNoHash;
#endif
  int       m_intraRefreshType;                               ///< random access type
  int       m_gopSize;                                        ///< GOP size of hierarchical structure
  int       m_drapPeriod;                                     ///< period of dependent RAP pictures
  int       m_edrapPeriod;                                    ///< period of extended dependent RAP pictures
  bool      m_rewriteParamSets;                              ///< Flag to enable rewriting of parameter sets at random access points
  RPLEntry  m_RPLList0[MAX_GOP];                               ///< the RPL entries from the config file
  RPLEntry  m_RPLList1[MAX_GOP];                               ///< the RPL entries from the config file
  bool      m_idrRefParamList;                                ///< indicates if reference picture list syntax elements are present in slice headers of IDR pictures
  GOPEntry  m_GOPList[MAX_GOP];                               ///< the coding structure entries from the config file
  int       m_maxNumReorderPics[MAX_TLAYER];                  ///< total number of reorder pictures
  int       m_maxDecPicBuffering[MAX_TLAYER];                 ///< total number of pictures in the decoded picture buffer
  bool      m_reconBasedCrossCPredictionEstimate;             ///< causes the alpha calculation in encoder search to be based on the decoded residual rather than the pre-transform encoder-side residual
  bool      m_useTransformSkip;                               ///< flag for enabling intra transform skipping
  bool      m_useTransformSkipFast;                           ///< flag for enabling fast intra transform skipping
  bool      m_useBDPCM;
  uint32_t      m_log2MaxTransformSkipBlockSize;                  ///< transform-skip maximum size (minimum of 2)
  bool      m_transformSkipRotationEnabledFlag;               ///< control flag for transform-skip/transquant-bypass residual rotation
  bool      m_transformSkipContextEnabledFlag;                ///< control flag for transform-skip/transquant-bypass single significance map context
  bool      m_rrcRiceExtensionEnableFlag;                        ///< control flag for enabling extension of the Golomb-Rice parameter derivation for RRC
  bool      m_persistentRiceAdaptationEnabledFlag;            ///< control flag for Golomb-Rice parameter adaptation over each slice
  bool      m_cabacBypassAlignmentEnabledFlag;
  bool      m_ISP;
  bool      m_useFastISP;                                    ///< flag for enabling fast methods for ISP
  int       m_fastAdaptCostPredMode;                         ///< mode for cost prediction, 0..2
  bool      m_disableFastDecisionTT;                         ///< flag for disabling fast decision for TT from BT

  // coding quality
  OptionalValue<uint32_t> m_qpIncrementAtSourceFrame;             ///< Optional source frame number at which all subsequent frames are to use an increased internal QP.
  int       m_iQP;                                            ///< QP value of key-picture (integer)
  bool      m_useIdentityTableForNon420Chroma;
  ChromaQpMappingTableParams m_chromaQpMappingTableParams;
  int       m_intraQPOffset;                                  ///< QP offset for intra slice (integer)
  bool      m_lambdaFromQPEnable;                             ///< enable flag for QP:lambda fix
  std::string m_dQPFileName;                                  ///< QP offset for each slice (initialized from external file)

  FrameDeltaQps m_frameDeltaQps;   // array of frame delta QP values

  int       m_iMaxDeltaQP;                                    ///< max. |delta QP|
  uint32_t  m_uiDeltaQpRD;                                    ///< dQP range for multi-pass slice QP optimization
  int       m_cuQpDeltaSubdiv;                                ///< Maximum subdiv for CU luma Qp adjustment (0:default)
  int       m_cuChromaQpOffsetSubdiv;                         ///< If negative, then do not apply chroma qp offsets.
  std::vector<ChromaQpAdj> m_cuChromaQpOffsetList;            ///< Local chroma QP offsets list (to be signalled in PPS)
  bool      m_cuChromaQpOffsetEnabled;                        ///< Enable local chroma QP offsets (slice level flag)
  bool      m_bFastDeltaQP;                                   ///< Fast Delta QP (false:default)

  int       m_cbQpOffset;                                     ///< Chroma Cb QP Offset (0:default)
  int       m_crQpOffset;                                     ///< Chroma Cr QP Offset (0:default)
  int       m_cbQpOffsetDualTree;                             ///< Chroma Cb QP Offset for dual tree (overwrite m_cbQpOffset for dual tree)
  int       m_crQpOffsetDualTree;                             ///< Chroma Cr QP Offset for dual tree (overwrite m_crQpOffset for dual tree)
  int       m_cbCrQpOffset;                                   ///< QP Offset for joint Cb-Cr mode
  int       m_cbCrQpOffsetDualTree;                           ///< QP Offset for joint Cb-Cr mode (overwrite m_cbCrQpOffset for dual tree)
#if ER_CHROMA_QP_WCG_PPS
  WCGChromaQPControl m_wcgChromaQpControl;                    ///< Wide-colour-gamut chroma QP control.
#endif
#if W0038_CQP_ADJ
  uint32_t      m_sliceChromaQpOffsetPeriodicity;                 ///< Used in conjunction with Slice Cb/Cr QpOffsetIntraOrPeriodic. Use 0 (default) to disable periodic nature.
  int       m_sliceChromaQpOffsetIntraOrPeriodic[2/*Cb,Cr*/]; ///< Chroma Cb QP Offset at slice level for I slice or for periodic inter slices as defined by SliceChromaQPOffsetPeriodicity. Replaces offset in the GOP table.
#endif
#if SHARP_LUMA_DELTA_QP
  LumaLevelToDeltaQPMapping m_lumaLevelToDeltaQPMapping;      ///< mapping from luma level to Delta QP.
#endif
  SEIMasteringDisplay m_masteringDisplay;
  bool      m_smoothQPReductionEnable;
  double    m_smoothQPReductionThresholdIntra;
  double    m_smoothQPReductionModelScaleIntra;
  double    m_smoothQPReductionModelOffsetIntra;
  int       m_smoothQPReductionLimitIntra;
  double    m_smoothQPReductionThresholdInter;
  double    m_smoothQPReductionModelScaleInter;
  double    m_smoothQPReductionModelOffsetInter;
  int       m_smoothQPReductionLimitInter;
  int       m_smoothQPReductionPeriodicity;

  bool      m_bUseAdaptiveQP;                                 ///< Flag for enabling QP adaptation based on a psycho-visual model
  int       m_iQPAdaptationRange;                             ///< dQP range by QP adaptation
#if ENABLE_QPA
  bool      m_bUsePerceptQPA;                                 ///< Flag to enable perceptually motivated input-adaptive QP modification
  bool      m_bUseWPSNR;                                      ///< Flag to output perceptually weighted peak SNR (WPSNR) instead of PSNR
#endif
  int       m_maxTempLayer;                                   ///< Max temporal layer
  bool      m_isLowDelay;

  // coding unit (CU) definition
  unsigned              m_ctuSize;
  bool m_subPicInfoPresentFlag;
  unsigned m_numSubPics;
  bool m_subPicSameSizeFlag;
  std::vector<uint32_t> m_subPicCtuTopLeftX;
  std::vector<uint32_t> m_subPicCtuTopLeftY;
  std::vector<uint32_t> m_subPicWidth;
  std::vector<uint32_t> m_subPicHeight;
  std::vector<bool>     m_subPicTreatedAsPicFlag;
  std::vector<bool>     m_loopFilterAcrossSubpicEnabledFlag;
  bool m_subPicIdMappingExplicitlySignalledFlag;
  bool m_subPicIdMappingInSpsFlag;
  unsigned m_subPicIdLen;
  std::vector<uint16_t> m_subPicId;
  bool      m_SplitConsOverrideEnabledFlag;
  unsigned              m_minQt[3];   // 0: I slice luma; 1: P/B slice; 2: I slice chroma
  unsigned  m_uiMaxMTTHierarchyDepth;
  unsigned  m_uiMaxMTTHierarchyDepthI;
  unsigned  m_uiMaxMTTHierarchyDepthIChroma;
  unsigned              m_maxBt[3];
  unsigned              m_maxTt[3];
  int       m_ttFastSkip;
  double    m_ttFastSkipThr;
  bool      m_dualTree;
  bool      m_LFNST;
  bool      m_useFastLFNST;
  bool      m_sbTmvpEnableFlag;
  bool      m_Affine;
  bool      m_AffineType;
  bool      m_adaptBypassAffineMe;
  bool      m_PROF;
  bool      m_BIO;
  int       m_LMChroma;
  bool      m_horCollocatedChromaFlag;
  bool      m_verCollocatedChromaFlag;

  int       m_mtsMode;                                        ///< XZ: Multiple Transform Set
  int       m_MTSIntraMaxCand;                                ///< XZ: Number of additional candidates to test
  int       m_MTSInterMaxCand;                                ///< XZ: Number of additional candidates to test
  int       m_mtsImplicitIntra;

  bool      m_SBT;                                            ///< Sub-Block Transform for inter blocks
  int       m_SBTFast64WidthTh;
  bool      m_SMVD;
  bool      m_compositeRefEnabled;
  bool      m_bcw;
  bool      m_BcwFast;
  bool      m_LadfEnabed;
  int       m_LadfNumIntervals;
  std::vector<int> m_LadfQpOffset;
  int       m_LadfIntervalLowerBound[MAX_LADF_INTERVALS];

  bool      m_ciip;
  bool      m_Geo;
  bool      m_HashME;
  bool      m_allowDisFracMMVD;
  bool      m_AffineAmvr;
  bool      m_AffineAmvrEncOpt;
  bool      m_AffineAmvp;
  bool      m_DMVR;
  bool      m_MMVD;
  int       m_MmvdDisNum;
  bool      m_rgbFormat;
  bool      m_useColorTrans;
  unsigned  m_PLTMode;
  bool      m_jointCbCrMode;
  bool      m_useChromaTS;
  unsigned  m_IBCMode;
  unsigned  m_IBCLocalSearchRangeX;
  unsigned  m_IBCLocalSearchRangeY;
  unsigned  m_IBCHashSearch;
  unsigned  m_IBCHashSearchMaxCand;
  unsigned  m_IBCHashSearchRange4SmallBlk;
  unsigned  m_IBCFastMethod;

  bool      m_wrapAround;
  unsigned  m_wrapAroundOffset;

  // ADD_NEW_TOOL : (encoder app) add tool enabling flags and associated parameters here
  bool      m_virtualBoundariesEnabledFlag;
  bool      m_virtualBoundariesPresentFlag;
  unsigned  m_numVerVirtualBoundaries;
  unsigned  m_numHorVirtualBoundaries;
  std::vector<unsigned> m_virtualBoundariesPosX;
  std::vector<unsigned> m_virtualBoundariesPosY;
  bool      m_lmcsEnabled;
  uint32_t  m_reshapeSignalType;
  uint32_t  m_intraCMD;
  ReshapeCW m_reshapeCW;
  int       m_updateCtrl;
  int       m_adpOption;
  uint32_t  m_initialCW;
  int       m_CSoffset;
  bool      m_encDbOpt;
  unsigned              m_maxCuWidth;                                      ///< max. CU width in pixel
  unsigned              m_maxCuHeight;                                     ///< max. CU height in pixel
  unsigned m_log2MinCuSize;                                   ///< min. CU size log2

  bool      m_useFastLCTU;
  bool      m_usePbIntraFast;
  bool      m_useAMaxBT;
  bool      m_useFastMrg;
  bool      m_e0023FastEnc;
  bool      m_contentBasedFastQtbt;
  bool      m_useNonLinearAlfLuma;
  bool      m_useNonLinearAlfChroma;
  unsigned  m_maxNumAlfAlternativesChroma;
  bool      m_MRL;
  bool      m_MIP;
  bool      m_useFastMIP;
  int       m_fastLocalDualTreeMode;

  int       m_log2MaxTbSize;
  // coding tools (bit-depth)
  int       m_inputBitDepth   [MAX_NUM_CHANNEL_TYPE];         ///< bit-depth of input file
  int       m_outputBitDepth  [MAX_NUM_CHANNEL_TYPE];         ///< bit-depth of output file
  int       m_msbExtendedBitDepth[MAX_NUM_CHANNEL_TYPE];      ///< bit-depth of input samples after MSB extension
  int       m_internalBitDepth[MAX_NUM_CHANNEL_TYPE];         ///< bit-depth codec operates at (input/output files will be converted)
  bool      m_extendedPrecisionProcessingFlag;
  bool      m_tsrcRicePresentFlag;
  bool      m_reverseLastSigCoeffEnabledFlag;
  bool      m_highPrecisionOffsetsEnabledFlag;

  //coding tools (chroma format)
  ChromaFormat m_chromaFormatIDC;


  // coding tool (SAO)
  bool      m_useSao;
  bool      m_saoTrueOrg;
  bool      m_bTestSAODisableAtPictureLevel;
  double    m_saoEncodingRate;                                ///< When >0 SAO early picture termination is enabled for luma and chroma
  double    m_saoEncodingRateChroma;                          ///< The SAO early picture termination rate to use for chroma (when m_SaoEncodingRate is >0). If <=0, use results for luma.
  int       m_maxNumOffsetsPerPic;                            ///< SAO maximun number of offset per picture
  bool      m_saoCtuBoundary;                                 ///< SAO parameter estimation using non-deblocked pixels for CTU bottom and right boundary areas
  bool      m_saoGreedyMergeEnc;                              ///< SAO greedy merge encoding algorithm
  // coding tools (loop filter)
  bool      m_deblockingFilterDisable;                        ///< flag for using deblocking filter
  bool      m_deblockingFilterOffsetInPPS;                    ///< offset for deblocking filter in 0 = slice header, 1 = PPS
  int       m_deblockingFilterBetaOffsetDiv2;                 ///< beta offset for deblocking filter
  int       m_deblockingFilterTcOffsetDiv2;                   ///< tc offset for deblocking filter
  int       m_deblockingFilterCbBetaOffsetDiv2;               ///< beta offset for Cb deblocking filter
  int       m_deblockingFilterCbTcOffsetDiv2;                 ///< tc offset for Cb deblocking filter
  int       m_deblockingFilterCrBetaOffsetDiv2;               ///< beta offset for Cr deblocking filter
  int       m_deblockingFilterCrTcOffsetDiv2;                 ///< tc offset for Cr deblocking filter
  int       m_deblockingFilterMetric;                         ///< blockiness metric in encoder

  // coding tools (encoder-only parameters)
  bool      m_bUseASR;                                        ///< flag for using adaptive motion search range
  bool      m_bUseHADME;                                      ///< flag for using HAD in sub-pel ME
  bool      m_useRDOQ;                                       ///< flag for using RD optimized quantization
  bool      m_useRDOQTS;                                     ///< flag for using RD optimized quantization for transform skip
  bool      m_useSelectiveRDOQ;                               ///< flag for using selective RDOQ
  int       m_rdPenalty;                                      ///< RD-penalty for 32x32 TU for intra in non-intra slices (0: no RD-penalty, 1: RD-penalty, 2: maximum RD-penalty)
  bool      m_bDisableIntraPUsInInterSlices;                  ///< Flag for disabling intra predicted PUs in inter slices.
  MESearchMethod m_motionEstimationSearchMethod;
  bool      m_bRestrictMESampling;                            ///< Restrict sampling for the Selective ME
  int       m_iSearchRange;                                   ///< ME search range
  int       m_bipredSearchRange;                              ///< ME search range for bipred refinement
  int       m_minSearchWindow;                                ///< ME minimum search window size for the Adaptive Window ME
  bool      m_bClipForBiPredMeEnabled;                        ///< Enables clipping for Bi-Pred ME.
  bool      m_bFastMEAssumingSmootherMVEnabled;               ///< Enables fast ME assuming a smoother MV.
  FastInterSearchMode m_fastInterSearchMode;                  ///< Parameter that controls fast encoder settings
  bool      m_bUseEarlyCU;                                    ///< flag for using Early CU setting
  bool      m_useFastDecisionForMerge;                        ///< flag for using Fast Decision Merge RD-Cost
  bool      m_useEarlySkipDetection;                          ///< flag for using Early SKIP Detection
  bool      m_picPartitionFlag;                               ///< enable picture partitioning (0: single tile, single slice, 1: multiple tiles/slices can be used)
  bool      m_mixedLossyLossless;                             ///< enable mixed lossy/lossless coding
  std::vector<uint16_t> m_sliceLosslessArray;                 ///< Slice lossless array
  std::vector<uint32_t> m_tileColumnWidth;                    ///< tile column widths in units of CTUs (last column width will be repeated uniformly to cover any remaining picture width)
  std::vector<uint32_t> m_tileRowHeight;                      ///< tile row heights in units of CTUs (last row height will be repeated uniformly to cover any remaining picture height)
  bool      m_rasterSliceFlag;                                ///< indicates if using raster-scan or rectangular slices (0: rectangular, 1: raster-scan)
  std::vector<uint32_t> m_rectSlicePos;                       ///< rectangular slice positions (pairs of top-left CTU address followed by bottom-right CTU address)
  int       m_rectSliceFixedWidth;                            ///< fixed rectangular slice width in units of tiles (0: disable this feature and use RectSlicePositions instead)
  int       m_rectSliceFixedHeight;                           ///< fixed rectangular slice height in units of tiles (0: disable this feature and use RectSlicePositions instead)
  std::vector<uint32_t> m_rasterSliceSize;                    ///< raster-scan slice sizes in units of tiles (last size will be repeated uniformly to cover any remaining tiles in the picture)
  bool      m_disableLFCrossTileBoundaryFlag;                 ///< 0: filter across tile boundaries  1: do not filter across tile boundaries
  bool      m_disableLFCrossSliceBoundaryFlag;                ///< 0: filter across slice boundaries 1: do not filter across slice boundaries
  uint32_t  m_numSlicesInPic;                                 ///< derived number of rectangular slices in the picture (raster-scan slice specified at slice level)
  bool      m_tileIdxDeltaPresentFlag;                        ///< derived tile index delta present flag
  std::vector<RectSlice> m_rectSlices;                        ///< derived list of rectangular slice signalling parameters
  uint32_t  m_numTileCols;                                    ///< derived number of tile columns
  uint32_t  m_numTileRows;                                    ///< derived number of tile rows
  bool      m_singleSlicePerSubPicFlag;
  bool      m_entropyCodingSyncEnabledFlag;
  bool      m_entryPointPresentFlag;                          ///< flag for the presence of entry points

  bool      m_bFastUDIUseMPMEnabled;
  bool      m_bFastMEForGenBLowDelayEnabled;
  bool      m_bUseBLambdaForNonKeyLowDelayPictures;

  HashType  m_decodedPictureHashSEIType;                      ///< Checksum mode for decoded picture hash SEI message
  HashType  m_subpicDecodedPictureHashType;
  bool      m_bufferingPeriodSEIEnabled;
  bool      m_pictureTimingSEIEnabled;
  bool      m_bpDeltasGOPStructure;
  bool      m_decodingUnitInfoSEIEnabled;
  bool      m_scalableNestingSEIEnabled;
  bool      m_frameFieldInfoSEIEnabled;
  bool      m_framePackingSEIEnabled;
  int       m_framePackingSEIType;
  int       m_framePackingSEIId;
  int       m_framePackingSEIQuincunx;
  int       m_framePackingSEIInterpretation;
  bool      m_doSEIEnabled;
  bool      m_doSEICancelFlag;
  bool      m_doSEIPersistenceFlag;
  int       m_doSEITransformType;
  bool      m_parameterSetsInclusionIndicationSEIEnabled;
  int       m_selfContainedClvsFlag;
  int       m_preferredTransferCharacteristics;

  // film grain characterstics sei
  bool      m_fgcSEIEnabled;
  bool      m_fgcSEICancelFlag;
  bool      m_fgcSEIPersistenceFlag;
  uint32_t  m_fgcSEIModelID;
  bool      m_fgcSEISepColourDescPresentFlag;
  uint32_t  m_fgcSEIBlendingModeID;
  uint32_t  m_fgcSEILog2ScaleFactor;
  bool      m_fgcSEICompModelPresent[MAX_NUM_COMPONENT];
  bool      m_fgcSEIAnalysisEnabled;
  std::string m_fgcSEIExternalMask;
  std::string m_fgcSEIExternalDenoised;
  int       m_fgcSEITemporalFilterPastRefs;
  int       m_fgcSEITemporalFilterFutureRefs;
  std::map<int, double> m_fgcSEITemporalFilterStrengths;
  bool      m_fgcSEIPerPictureSEI;
  uint32_t  m_fgcSEINumModelValuesMinus1          [MAX_NUM_COMPONENT];
  uint32_t  m_fgcSEINumIntensityIntervalMinus1    [MAX_NUM_COMPONENT];
  uint32_t  m_fgcSEIIntensityIntervalLowerBound   [MAX_NUM_COMPONENT][MAX_NUM_INTENSITIES];
  uint32_t  m_fgcSEIIntensityIntervalUpperBound   [MAX_NUM_COMPONENT][MAX_NUM_INTENSITIES];
  uint32_t  m_fgcSEICompModelValue                [MAX_NUM_COMPONENT][MAX_NUM_INTENSITIES][MAX_NUM_MODEL_VALUES];
  // content light level SEI
  bool      m_cllSEIEnabled;
  uint32_t  m_cllSEIMaxContentLevel;
  uint32_t  m_cllSEIMaxPicAvgLevel;
  // ambient viewing environment sei
  bool      m_aveSEIEnabled;
  uint32_t  m_aveSEIAmbientIlluminance;
  uint32_t  m_aveSEIAmbientLightX;
  uint32_t  m_aveSEIAmbientLightY;
  // colour tranform information sei
  bool      m_ctiSEIEnabled;
  uint32_t  m_ctiSEIId;
  bool      m_ctiSEISignalInfoFlag;
  bool      m_ctiSEIFullRangeFlag;
  uint32_t  m_ctiSEIPrimaries;
  uint32_t  m_ctiSEITransferFunction;
  uint32_t  m_ctiSEIMatrixCoefs;
  bool      m_ctiSEICrossComponentFlag;
  bool      m_ctiSEICrossComponentInferred;
  uint32_t  m_ctiSEINumberChromaLut;
  int       m_ctiSEIChromaOffset;
  LutModel  m_ctiSEILut[MAX_NUM_COMPONENT];
  // content colour volume sei
  bool      m_ccvSEIEnabled;
  bool      m_ccvSEICancelFlag;
  bool      m_ccvSEIPersistenceFlag;
  bool      m_ccvSEIPrimariesPresentFlag;
  bool      m_ccvSEIMinLuminanceValuePresentFlag;
  bool      m_ccvSEIMaxLuminanceValuePresentFlag;
  bool      m_ccvSEIAvgLuminanceValuePresentFlag;
  double    m_ccvSEIPrimariesX[MAX_NUM_COMPONENT];
  double    m_ccvSEIPrimariesY[MAX_NUM_COMPONENT];
  double    m_ccvSEIMinLuminanceValue;
  double    m_ccvSEIMaxLuminanceValue;
  double    m_ccvSEIAvgLuminanceValue;
  // scalability dimension information sei
  bool              m_sdiSEIEnabled;
  int               m_sdiSEIMaxLayersMinus1;
  bool              m_sdiSEIMultiviewInfoFlag;
  bool              m_sdiSEIAuxiliaryInfoFlag;
  int               m_sdiSEIViewIdLenMinus1;
  std::vector<uint32_t>  m_sdiSEILayerId;
  std::vector<uint32_t>  m_sdiSEIViewIdVal;
  std::vector<uint32_t>  m_sdiSEIAuxId;
  std::vector<uint32_t>  m_sdiSEINumAssociatedPrimaryLayersMinus1;
  // multiview acquisition information sei
  bool              m_maiSEIEnabled;
  bool              m_maiSEIIntrinsicParamFlag;
  bool              m_maiSEIExtrinsicParamFlag;
  int               m_maiSEINumViewsMinus1;
  bool              m_maiSEIIntrinsicParamsEqualFlag;
  int               m_maiSEIPrecFocalLength;
  int               m_maiSEIPrecPrincipalPoint;
  int               m_maiSEIPrecSkewFactor;
  std::vector<bool> m_maiSEISignFocalLengthX;
  std::vector<uint32_t>  m_maiSEIExponentFocalLengthX;
  std::vector<uint32_t>  m_maiSEIMantissaFocalLengthX;
  std::vector<bool>      m_maiSEISignFocalLengthY;
  std::vector<uint32_t>  m_maiSEIExponentFocalLengthY;
  std::vector<uint32_t>  m_maiSEIMantissaFocalLengthY;
  std::vector<bool>      m_maiSEISignPrincipalPointX;
  std::vector<uint32_t>  m_maiSEIExponentPrincipalPointX;
  std::vector<uint32_t>  m_maiSEIMantissaPrincipalPointX;
  std::vector<bool>      m_maiSEISignPrincipalPointY;
  std::vector<uint32_t>  m_maiSEIExponentPrincipalPointY;
  std::vector<uint32_t>  m_maiSEIMantissaPrincipalPointY;
  std::vector<bool>      m_maiSEISignSkewFactor;
  std::vector<uint32_t>  m_maiSEIExponentSkewFactor;
  std::vector<uint32_t>  m_maiSEIMantissaSkewFactor;
  int               m_maiSEIPrecRotationParam;
  int               m_maiSEIPrecTranslationParam;
  // multiview acquisition information sei
  bool              m_mvpSEIEnabled;
  int               m_mvpSEINumViewsMinus1;
  std::vector<uint32_t>  m_mvpSEIViewPosition;
  // alpha channel information sei
  bool      m_aciSEIEnabled;
  bool      m_aciSEICancelFlag;
  int       m_aciSEIUseIdc;
  int       m_aciSEIBitDepthMinus8;
  int       m_aciSEITransparentValue;
  int       m_aciSEIOpaqueValue;
  bool      m_aciSEIIncrFlag;
  bool      m_aciSEIClipFlag;
  bool      m_aciSEIClipTypeFlag;
  // depth representation information sei
  bool      m_driSEIEnabled;
  bool      m_driSEIZNearFlag;
  bool      m_driSEIZFarFlag;
  bool      m_driSEIDMinFlag;
  bool      m_driSEIDMaxFlag;
  double    m_driSEIZNear;
  double    m_driSEIZFar;
  double    m_driSEIDMin;
  double    m_driSEIDMax;
  int       m_driSEIDepthRepresentationType;
  int       m_driSEIDisparityRefViewId;
  int       m_driSEINonlinearNumMinus1;
  std::vector<uint32_t> m_driSEINonlinearModel;

  bool      m_erpSEIEnabled;
  bool      m_erpSEICancelFlag;
  bool      m_erpSEIPersistenceFlag;
  bool      m_erpSEIGuardBandFlag;
  uint32_t  m_erpSEIGuardBandType;
  uint32_t  m_erpSEILeftGuardBandWidth;
  uint32_t  m_erpSEIRightGuardBandWidth;

  bool      m_sphereRotationSEIEnabled;
  bool      m_sphereRotationSEICancelFlag;
  bool      m_sphereRotationSEIPersistenceFlag;
  int       m_sphereRotationSEIYaw;
  int       m_sphereRotationSEIPitch;
  int       m_sphereRotationSEIRoll;

  bool      m_omniViewportSEIEnabled;
  uint32_t  m_omniViewportSEIId;
  bool      m_omniViewportSEICancelFlag;
  bool      m_omniViewportSEIPersistenceFlag;
  uint32_t  m_omniViewportSEICntMinus1;
  std::vector<int>      m_omniViewportSEIAzimuthCentre;
  std::vector<int>      m_omniViewportSEIElevationCentre;
  std::vector<int>      m_omniViewportSEITiltCentre;
  std::vector<uint32_t> m_omniViewportSEIHorRange;
  std::vector<uint32_t> m_omniViewportSEIVerRange;
  std::string           m_arSEIFileRoot;  // Annotated region SEI - initialized from external file
  bool                  m_rwpSEIEnabled;
  bool                  m_rwpSEIRwpCancelFlag;
  bool                  m_rwpSEIRwpPersistenceFlag;
  bool                  m_rwpSEIConstituentPictureMatchingFlag;
  int                   m_rwpSEINumPackedRegions;
  int                   m_rwpSEIProjPictureWidth;
  int                   m_rwpSEIProjPictureHeight;
  int                   m_rwpSEIPackedPictureWidth;
  int                   m_rwpSEIPackedPictureHeight;
  std::vector<uint8_t>  m_rwpSEIRwpTransformType;
  std::vector<bool>     m_rwpSEIRwpGuardBandFlag;
  std::vector<uint32_t> m_rwpSEIProjRegionWidth;
  std::vector<uint32_t> m_rwpSEIProjRegionHeight;
  std::vector<uint32_t> m_rwpSEIRwpSEIProjRegionTop;
  std::vector<uint32_t> m_rwpSEIProjRegionLeft;
  std::vector<uint16_t> m_rwpSEIPackedRegionWidth;
  std::vector<uint16_t> m_rwpSEIPackedRegionHeight;
  std::vector<uint16_t> m_rwpSEIPackedRegionTop;
  std::vector<uint16_t> m_rwpSEIPackedRegionLeft;
  std::vector<uint8_t>  m_rwpSEIRwpLeftGuardBandWidth;
  std::vector<uint8_t>  m_rwpSEIRwpRightGuardBandWidth;
  std::vector<uint8_t>  m_rwpSEIRwpTopGuardBandHeight;
  std::vector<uint8_t>  m_rwpSEIRwpBottomGuardBandHeight;
  std::vector<bool>     m_rwpSEIRwpGuardBandNotUsedForPredFlag;
  std::vector<uint8_t>  m_rwpSEIRwpGuardBandType;

  bool                 m_gcmpSEIEnabled;
  bool                 m_gcmpSEICancelFlag;
  bool                 m_gcmpSEIPersistenceFlag;
  uint32_t             m_gcmpSEIPackingType;
  uint32_t             m_gcmpSEIMappingFunctionType;
  std::vector<uint8_t> m_gcmpSEIFaceIndex;
  std::vector<uint8_t> m_gcmpSEIFaceRotation;
  std::vector<double>  m_gcmpSEIFunctionCoeffU;
  std::vector<bool>    m_gcmpSEIFunctionUAffectedByVFlag;
  std::vector<double>  m_gcmpSEIFunctionCoeffV;
  std::vector<bool>    m_gcmpSEIFunctionVAffectedByUFlag;
  bool                 m_gcmpSEIGuardBandFlag;
  uint32_t             m_gcmpSEIGuardBandType;
  bool                 m_gcmpSEIGuardBandBoundaryExteriorFlag;
  uint32_t             m_gcmpSEIGuardBandSamplesMinus1;

  EncCfgParam::CfgSEISubpictureLevel m_cfgSubpictureLevelInfoSEI;

  bool                  m_nnPostFilterSEICharacteristicsEnabled;
  int                   m_nnPostFilterSEICharacteristicsNumFilters;
  uint32_t              m_nnPostFilterSEICharacteristicsId[MAX_NUM_NN_POST_FILTERS];
  uint32_t              m_nnPostFilterSEICharacteristicsModeIdc[MAX_NUM_NN_POST_FILTERS];
  bool                  m_nnPostFilterSEICharacteristicsPurposeAndFormattingFlag[MAX_NUM_NN_POST_FILTERS];
  uint32_t              m_nnPostFilterSEICharacteristicsPurpose[MAX_NUM_NN_POST_FILTERS];
  bool                  m_nnPostFilterSEICharacteristicsOutSubCFlag[MAX_NUM_NN_POST_FILTERS];
  uint32_t              m_nnPostFilterSEICharacteristicsPicWidthInLumaSamples[MAX_NUM_NN_POST_FILTERS];
  uint32_t              m_nnPostFilterSEICharacteristicsPicHeightInLumaSamples[MAX_NUM_NN_POST_FILTERS];
  uint32_t              m_nnPostFilterSEICharacteristicsInpTensorBitDepthMinus8[MAX_NUM_NN_POST_FILTERS];
  uint32_t              m_nnPostFilterSEICharacteristicsOutTensorBitDepthMinus8[MAX_NUM_NN_POST_FILTERS];
  bool                  m_nnPostFilterSEICharacteristicsComponentLastFlag[MAX_NUM_NN_POST_FILTERS];
  uint32_t              m_nnPostFilterSEICharacteristicsInpSampleIdc[MAX_NUM_NN_POST_FILTERS];
  uint32_t              m_nnPostFilterSEICharacteristicsAuxInpIdc[MAX_NUM_NN_POST_FILTERS];
  bool                  m_nnPostFilterSEICharacteristicsSepColDescriptionFlag[MAX_NUM_NN_POST_FILTERS];
  uint32_t              m_nnPostFilterSEICharacteristicsColPrimaries[MAX_NUM_NN_POST_FILTERS];
  uint32_t              m_nnPostFilterSEICharacteristicsTransCharacteristics[MAX_NUM_NN_POST_FILTERS];
  uint32_t              m_nnPostFilterSEICharacteristicsMatrixCoeffs[MAX_NUM_NN_POST_FILTERS];
  uint32_t              m_nnPostFilterSEICharacteristicsInpOrderIdc[MAX_NUM_NN_POST_FILTERS];
  uint32_t              m_nnPostFilterSEICharacteristicsOutSampleIdc[MAX_NUM_NN_POST_FILTERS];
  uint32_t              m_nnPostFilterSEICharacteristicsOutOrderIdc[MAX_NUM_NN_POST_FILTERS];
  bool                  m_nnPostFilterSEICharacteristicsConstantPatchSizeFlag[MAX_NUM_NN_POST_FILTERS];
  uint32_t              m_nnPostFilterSEICharacteristicsPatchWidthMinus1[MAX_NUM_NN_POST_FILTERS];
  uint32_t              m_nnPostFilterSEICharacteristicsPatchHeightMinus1[MAX_NUM_NN_POST_FILTERS];
  uint32_t              m_nnPostFilterSEICharacteristicsOverlap[MAX_NUM_NN_POST_FILTERS];
  uint32_t              m_nnPostFilterSEICharacteristicsPaddingType[MAX_NUM_NN_POST_FILTERS];
  uint32_t              m_nnPostFilterSEICharacteristicsLumaPadding[MAX_NUM_NN_POST_FILTERS];
  uint32_t              m_nnPostFilterSEICharacteristicsCbPadding[MAX_NUM_NN_POST_FILTERS];
  uint32_t              m_nnPostFilterSEICharacteristicsCrPadding[MAX_NUM_NN_POST_FILTERS];
  std::string           m_nnPostFilterSEICharacteristicsPayloadFilename[MAX_NUM_NN_POST_FILTERS];
  uint32_t              m_nnPostFilterSEICharacteristicsComplexityIdc[MAX_NUM_NN_POST_FILTERS];
  std::string           m_nnPostFilterSEICharacteristicsUriTag[MAX_NUM_NN_POST_FILTERS];
  std::string           m_nnPostFilterSEICharacteristicsUri[MAX_NUM_NN_POST_FILTERS];
  uint32_t              m_nnPostFilterSEICharacteristicsParameterTypeIdc[MAX_NUM_NN_POST_FILTERS];
  uint32_t              m_nnPostFilterSEICharacteristicsLog2ParameterBitLengthMinus3[MAX_NUM_NN_POST_FILTERS];
  uint32_t              m_nnPostFilterSEICharacteristicsNumParametersIdc[MAX_NUM_NN_POST_FILTERS];
  uint32_t              m_nnPostFilterSEICharacteristicsNumKmacOperationsIdc[MAX_NUM_NN_POST_FILTERS];
  bool                  m_nnPostFilterSEIActivationEnabled;
  uint32_t              m_nnPostFilterSEIActivationId;

  bool                  m_poSEIEnabled;
  std::vector<uint16_t> m_poSEIPayloadType;
  std::vector<uint8_t>  m_poSEIProcessingOrder;
  uint32_t              m_numofSEIMessages;

  bool                  m_constrainedRaslEncoding;

  bool                  m_sampleAspectRatioInfoSEIEnabled;
  bool                  m_sariCancelFlag;
  bool                  m_sariPersistenceFlag;
  int                   m_sariAspectRatioIdc;
  int                   m_sariSarWidth;
  int                   m_sariSarHeight;

<<<<<<< HEAD
#if JVET_T0056_SEI_MANIFEST
  bool      m_SEIManifestSEIEnabled;
#endif
#if JVET_T0056_SEI_PREFIX_INDICATION
  bool      m_SEIPrefixIndicationSEIEnabled;
#endif 
=======
  bool                  m_phaseIndicationSEIEnabledFullResolution;
  int                   m_piHorPhaseNumFullResolution;
  int                   m_piHorPhaseDenMinus1FullResolution;
  int                   m_piVerPhaseNumFullResolution;
  int                   m_piVerPhaseDenMinus1FullResolution;
  bool                  m_phaseIndicationSEIEnabledReducedResolution;
  int                   m_piHorPhaseNumReducedResolution;
  int                   m_piHorPhaseDenMinus1ReducedResolution;
  int                   m_piVerPhaseNumReducedResolution;
  int                   m_piVerPhaseDenMinus1ReducedResolution;
>>>>>>> 0fc1f46a

  bool      m_MCTSEncConstraint;

  // weighted prediction
  bool      m_useWeightedPred;                    ///< Use of weighted prediction in P slices
  bool      m_useWeightedBiPred;                  ///< Use of bi-directional weighted prediction in B slices
  WeightedPredictionMethod m_weightedPredictionMethod;

  uint32_t      m_log2ParallelMergeLevel;                         ///< Parallel merge estimation region
  uint32_t      m_maxNumMergeCand;                                ///< Max number of merge candidates
  uint32_t      m_maxNumAffineMergeCand;                          ///< Max number of affine merge candidates
  uint32_t      m_maxNumGeoCand;
  uint32_t      m_maxNumIBCMergeCand;                             ///< Max number of IBC merge candidates

  bool      m_sliceLevelRpl;                                      ///< code reference picture lists in slice headers rather than picture header
  bool      m_sliceLevelDblk;                                     ///< code deblocking filter parameters in slice headers rather than picture header
  bool      m_sliceLevelSao;                                      ///< code SAO parameters in slice headers rather than picture header
  bool      m_sliceLevelAlf;                                      ///< code ALF parameters in slice headers rather than picture header
  bool      m_sliceLevelWp;                                       ///< code weighted prediction parameters in slice headers rather than picture header
  bool      m_sliceLevelDeltaQp;                                  ///< code delta in slice headers rather than picture header

  int       m_TMVPModeId;
  bool      m_depQuantEnabledFlag;
  bool      m_signDataHidingEnabledFlag;
  bool      m_RCEnableRateControl;                ///< enable rate control or not
  int       m_RCTargetBitrate;                    ///< target bitrate when rate control is enabled
  int       m_RCKeepHierarchicalBit;              ///< 0: equal bit allocation; 1: fixed ratio bit allocation; 2: adaptive ratio bit allocation
  bool      m_RCLCULevelRC;                       ///< true: LCU level rate control; false: picture level rate control NOTE: code-tidy - rename to m_RCCtuLevelRC
  bool      m_RCUseLCUSeparateModel;              ///< use separate R-lambda model at LCU level                        NOTE: code-tidy - rename to m_RCUseCtuSeparateModel
  int       m_RCInitialQP;                        ///< inital QP for rate control
  bool      m_RCForceIntraQP;                     ///< force all intra picture to use initial QP or not
  bool      m_RCCpbSaturationEnabled;             ///< enable target bits saturation to avoid CPB overflow and underflow
  uint32_t      m_RCCpbSize;                          ///< CPB size
  double    m_RCInitialCpbFullness;               ///< initial CPB fullness
  ScalingListMode m_useScalingListId;                         ///< using quantization matrix
  std::string m_scalingListFileName;                          ///< quantization matrix file name
  bool      m_disableScalingMatrixForLfnstBlks;
  bool      m_disableScalingMatrixForAlternativeColourSpace;
  bool      m_scalingMatrixDesignatedColourSpace;
  CostMode  m_costMode;                                       ///< Cost mode to use
  bool      m_TSRCdisableLL;                                  ///< disable TSRC for lossless

  bool      m_recalculateQPAccordingToLambda;                 ///< recalculate QP value according to the lambda value

  bool      m_DCIEnabled;                                     ///< enable Decoding Capability Information (DCI)
  bool      m_hrdParametersPresentFlag;                       ///< enable generation of HRD parameters
  bool      m_vuiParametersPresentFlag;                       ///< enable generation of VUI parameters
  bool      m_samePicTimingInAllOLS;                          ///< same picture timing SEI message is used in all OLS
  bool      m_aspectRatioInfoPresentFlag;                     ///< Signals whether aspect_ratio_idc is present
  int       m_aspectRatioIdc;                                 ///< aspect_ratio_idc
  int       m_sarWidth;                                       ///< horizontal size of the sample aspect ratio
  int       m_sarHeight;                                      ///< vertical size of the sample aspect ratio
  bool      m_colourDescriptionPresentFlag;                   ///< Signals whether colour_primaries, transfer_characteristics and matrix_coefficients are present
  int       m_colourPrimaries;                                ///< Indicates chromaticity coordinates of the source primaries
  int       m_transferCharacteristics;                        ///< Indicates the opto-electronic transfer characteristics of the source
  int       m_matrixCoefficients;                             ///< Describes the matrix coefficients used in deriving luma and chroma from RGB primaries
  bool      m_progressiveSourceFlag;                          ///< Indicates if the content is progressive
  bool      m_interlacedSourceFlag;                           ///< Indicates if the content is interlaced
  bool      m_chromaLocInfoPresentFlag;                       ///< Signals whether chroma_sample_loc_type_top_field and chroma_sample_loc_type_bottom_field are present
  int       m_chromaSampleLocTypeTopField;                    ///< Specifies the location of chroma samples for top field
  int       m_chromaSampleLocTypeBottomField;                 ///< Specifies the location of chroma samples for bottom field
  int       m_chromaSampleLocType;                            ///< Specifies the location of chroma samples for progressive content
  bool      m_overscanInfoPresentFlag;                        ///< Signals whether overscan_appropriate_flag is present
  bool      m_overscanAppropriateFlag;                        ///< Indicates whether conformant decoded pictures are suitable for display using overscan
  bool      m_videoFullRangeFlag;                             ///< Indicates the black level and range of luma and chroma signals
  int       m_ImvMode;                                        ///< imv mode
  int       m_Imv4PelFast;                                    ///< imv 4-Pel fast mode

  bool      m_siiSEIEnabled;
  uint32_t  m_siiSEINumUnitsInShutterInterval;
  uint32_t  m_siiSEITimeScale;
  std::vector<uint32_t>     m_siiSEISubLayerNumUnitsInSI;
#if JVET_Z0120_SII_SEI_PROCESSING
  bool        m_ShutterFilterEnable;                          ///< enable Pre-Filtering with Shutter Interval SEI
  std::string m_shutterIntervalPreFileName;                   ///< output Pre-Filtering video
  int         m_SII_BlendingRatio;
  void        setBlendingRatioSII(int value) { m_SII_BlendingRatio = value; }
#endif
#if GREEN_METADATA_SEI_ENABLED
public:
  std::string getGMFAFile ();
  bool getGMFAUsage();
protected:
  std::string   m_GMFAFile;
  bool          m_GMFA;
  
  int      m_greenMetadataType;
  int      m_greenMetadataExtendedRepresentation;
  int      m_greenMetadataGranularityType;
  int      m_greenMetadataPeriodType;
  int      m_greenMetadataPeriodNumSeconds;
  int      m_greenMetadataPeriodNumPictures;

  int      m_xsdNumberMetrics;
  bool     m_xsdMetricTypePSNR;
  bool     m_xsdMetricTypeSSIM;
  bool     m_xsdMetricTypeWPSNR;
  bool     m_xsdMetricTypeWSPSNR;
#endif
  std::string m_summaryOutFilename;                           ///< filename to use for producing summary output file.
  std::string m_summaryPicFilenameBase;                       ///< Base filename to use for producing summary picture output files. The actual filenames used will have I.txt, P.txt and B.txt appended.
  uint32_t        m_summaryVerboseness;                           ///< Specifies the level of the verboseness of the text output.

  int         m_verbosity;

  std::string m_decodeBitstreams[2];                          ///< filename for decode bitstreams.
  int         m_debugCTU;
  int         m_switchPOC;                                    ///< dbg poc.
  int         m_switchDQP;                                    ///< switch DQP.
  int         m_fastForwardToPOC;                             ///< get to encoding the specified POC as soon as possible by skipping temporal layers irrelevant for the specified POC
  bool        m_stopAfterFFtoPOC;
  bool        m_bs2ModPOCAndType;
  bool        m_forceDecodeBitstream1;

  int         m_maxNumAlfAps{ ALF_CTB_MAX_NUM_APS };
  int         m_alfapsIDShift;
  int         m_constantJointCbCrSignFlag;
  bool        m_alf;                                       ///< Adaptive Loop Filter
  bool        m_alfTrueOrg;
  double      m_alfStrengthLuma;
  bool        m_alfAllowPredefinedFilters;
  double      m_ccalfStrength;
  double      m_alfStrengthChroma;
  double      m_alfStrengthTargetLuma;
  double      m_alfStrengthTargetChroma;
  double      m_ccalfStrengthTarget;
  bool        m_ccalf;
  int         m_ccalfQpThreshold;

  bool        m_rprEnabledFlag;
  double      m_scalingRatioHor;
  double      m_scalingRatioVer;
#if JVET_AB0080
  bool        m_gopBasedRPREnabledFlag;
  int         m_gopBasedRPRQPThreshold;
  double      m_scalingRatioHor2;
  double      m_scalingRatioVer2;
  double      m_scalingRatioHor3;
  double      m_scalingRatioVer3;
  double      m_psnrThresholdRPR;
  double      m_psnrThresholdRPR2;
  double      m_psnrThresholdRPR3;
  int         m_qpOffsetRPR;
  int         m_qpOffsetRPR2;
  int         m_qpOffsetRPR3;
#if JVET_AB0080_CHROMA_QP_FIX
  int         m_qpOffsetChromaRPR;
  int         m_qpOffsetChromaRPR2;
  int         m_qpOffsetChromaRPR3;
#endif
#endif
  bool        m_resChangeInClvsEnabled;
  double      m_fractionOfFrames;                             ///< encode a fraction of the frames as specified in FramesToBeEncoded
  int         m_switchPocPeriod;
  int         m_upscaledOutput;                               ////< Output upscaled (2), decoded cropped but in full resolution buffer (1) or decoded cropped (0, default) picture for RPR.
#if JVET_AB0081
  int         m_upscaleFilterForDisplay;
#endif
  bool        m_craAPSreset;
  bool        m_rprRASLtoolSwitch;
  bool        m_avoidIntraInDepLayer;

  bool                  m_gopBasedTemporalFilterEnabled;
  int                   m_gopBasedTemporalFilterPastRefs;
  int                   m_gopBasedTemporalFilterFutureRefs;
  std::map<int, double> m_gopBasedTemporalFilterStrengths;             ///< Filter strength per frame for the GOP-based Temporal Filter
  bool                  m_bimEnabled;

  int         m_maxLayers;
  int         m_targetOlsIdx;
  bool        m_OPIEnabled;                                     ///< enable Operating Point Information (OPI)
  int         m_maxTemporalLayer;
  int         m_layerId[MAX_VPS_LAYERS];
  int         m_maxSublayers;
  bool        m_defaultPtlDpbHrdMaxTidFlag;
  bool        m_allIndependentLayersFlag;
  std::string m_predDirectionArray;

  int         m_numRefLayers[MAX_VPS_LAYERS];
  std::string m_refLayerIdxStr[MAX_VPS_LAYERS];
  bool        m_eachLayerIsAnOlsFlag;
  int         m_olsModeIdc;
  int         m_numOutputLayerSets;
  std::string m_olsOutputLayerStr[MAX_VPS_LAYERS];
  std::string m_maxTidILRefPicsPlus1Str[MAX_VPS_LAYERS];
  bool        m_rplOfDepLayerInSh;

  int         m_numPtlsInVps;
  int         m_ptPresentInPtl[MAX_NUM_OLSS];
  EncCfgParam::CfgVPSParameters m_cfgVPSParameters;
  Level::Name m_levelPtl[MAX_NUM_OLSS];
  int         m_olsPtlIdx[MAX_NUM_OLSS];

#if EXTENSION_360_VIDEO
  TExt360AppEncCfg m_ext360;
  friend class TExt360AppEncCfg;
  friend class TExt360AppEncTop;
#endif

#if JVET_O0756_CONFIG_HDRMETRICS || JVET_O0756_CALCULATE_HDRMETRICS
#if JVET_O0756_CALCULATE_HDRMETRICS
  double      m_whitePointDeltaE[hdrtoolslib::NB_REF_WHITE];
#else
  double      m_whitePointDeltaE[3];
#endif
  double      m_maxSampleValue;
  int         m_sampleRange;
  int         m_colorPrimaries;
  bool        m_enableTFunctionLUT;
  int         m_chromaLocation;
  int         m_chromaUPFilter;
  int         m_cropOffsetLeft;
  int         m_cropOffsetTop;
  int         m_cropOffsetRight;
  int         m_cropOffsetBottom;
  bool        m_calculateHdrMetrics;
#endif

  // internal member functions
  bool  xCheckParameter ();                                   ///< check validity of configuration values
  void  xPrintParameter ();                                   ///< print configuration values
  void  xPrintUsage     ();                                   ///< print usage
  bool  xHasNonZeroTemporalID();                             ///< check presence of constant temporal ID in GOP structure
  bool  xHasLeadingPicture();                                 ///< check presence of leading pictures in GOP structure
  int   xAutoDetermineProfile();                              ///< auto determine the profile to use given the other configuration settings. Returns 1 if erred. Can select profile 'NONE'
public:
  EncAppCfg();
  virtual ~EncAppCfg();

public:
  void  create    ();                                         ///< create option handling class
  void  destroy   ();                                         ///< destroy option handling class
  bool  parseCfg  ( int argc, char* argv[] );                ///< parse configuration file to fill member variables

};// END CLASS DEFINITION EncAppCfg

//! \}

#endif // __ENCAPPCFG__
<|MERGE_RESOLUTION|>--- conflicted
+++ resolved
@@ -770,14 +770,12 @@
   int                   m_sariSarWidth;
   int                   m_sariSarHeight;
 
-<<<<<<< HEAD
 #if JVET_T0056_SEI_MANIFEST
   bool      m_SEIManifestSEIEnabled;
 #endif
 #if JVET_T0056_SEI_PREFIX_INDICATION
   bool      m_SEIPrefixIndicationSEIEnabled;
 #endif 
-=======
   bool                  m_phaseIndicationSEIEnabledFullResolution;
   int                   m_piHorPhaseNumFullResolution;
   int                   m_piHorPhaseDenMinus1FullResolution;
@@ -788,7 +786,6 @@
   int                   m_piHorPhaseDenMinus1ReducedResolution;
   int                   m_piVerPhaseNumReducedResolution;
   int                   m_piVerPhaseDenMinus1ReducedResolution;
->>>>>>> 0fc1f46a
 
   bool      m_MCTSEncConstraint;
 
