--- conflicted
+++ resolved
@@ -134,10 +134,7 @@
 MTS                          : 1
 MTSIntraMaxCand              : 3
 MTSInterMaxCand              : 4
-<<<<<<< HEAD
-=======
 SBT                          : 1
->>>>>>> 60f77b96
 Affine                       : 1
 SubPuMvp                     : 1
 MaxNumMergeCand              : 6
@@ -152,12 +149,9 @@
 Triangle                     : 1
 IBC                          : 0      # turned off in CTC
 AllowDisFracMMVD             : 1
-<<<<<<< HEAD
-=======
 AffineAmvr                   : 1
 LumaReshapeEnable            : 1      # luma reshaping. 0: disable 1:enable 
 DMVR                         : 1
->>>>>>> 60f77b96
 
 # Fast tools
 PBIntraFast                  : 1
