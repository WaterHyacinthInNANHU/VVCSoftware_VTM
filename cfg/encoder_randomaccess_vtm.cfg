--- conflicted
+++ resolved
@@ -128,11 +128,8 @@
 MTSIntraMaxCand              : 3
 MTSInterMaxCand              : 4
 SBT                          : 1
-<<<<<<< HEAD
 ISP                          : 1
-=======
 MMVD                         : 1
->>>>>>> 7d54111c
 Affine                       : 1
 SubPuMvp                     : 1
 MaxNumMergeCand              : 6
