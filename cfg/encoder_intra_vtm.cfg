#======== File I/O =====================
BitstreamFile                 : str.bin
ReconFile                     : rec.yuv

#======== Profile ================
Profile                       : next

#======== Unit definition ================
MaxCUWidth                    : 64          # Maximum coding unit width in pixel
MaxCUHeight                   : 64          # Maximum coding unit height in pixel
MaxPartitionDepth             : 4           # Maximum coding unit depth
# obsoleted by TULog2MaxSize
#QuadtreeTULog2MinSize         : 2           # Log2 of minimum transform size for
#                                            # quadtree-based TU coding (2...6)
QuadtreeTUMaxDepthInter       : 3
QuadtreeTUMaxDepthIntra       : 3

#======== Coding Structure =============
IntraPeriod                   : 1           # Period of I-Frame ( -1 = only first)
DecodingRefreshType           : 1           # Random Accesss 0:none, 1:CRA, 2:IDR, 3:Recovery Point SEI
GOPSize                       : 1           # GOP Size (number of B slice = GOPSize-1)
#        Type POC QPoffset QPfactor tcOffsetDiv2 betaOffsetDiv2  temporal_id #ref_pics_active #ref_pics reference pictures

#=========== Motion Search =============
FastSearch                    : 1           # 0:Full search  1:TZ search
SearchRange                   : 64          # (0: Search range is a Full frame)
HadamardME                    : 1           # Use of hadamard measure for fractional ME
FEN                           : 1           # Fast encoder decision
FDM                           : 1           # Fast Decision for Merge RD cost

#======== Quantization =============
QP                            : 32          # Quantization parameter(0-51)
MaxDeltaQP                    : 0           # CU-based multi-QP optimization
MaxCuDQPDepth                 : 0           # Max depth of a minimum CuDQP for sub-LCU-level delta QP
DeltaQpRD                     : 0           # Slice-based multi-QP optimization
RDOQ                          : 1           # RDOQ
RDOQTS                        : 1           # RDOQ for transform skip

#=========== Deblock Filter ============
LoopFilterOffsetInPPS         : 1           # Dbl params: 0=varying params in SliceHeader, param = base_param + GOP_offset_param; 1 (default) =constant params in PPS, param = base_param)
LoopFilterDisable             : 0           # Disable deblocking filter (0=Filter, 1=No Filter)
LoopFilterBetaOffset_div2     : 0           # base_param: -6 ~ 6
LoopFilterTcOffset_div2       : 0           # base_param: -6 ~ 6
DeblockingFilterMetric        : 0           # blockiness metric (automatically configures deblocking parameters in bitstream). Applies slice-level loop filter offsets (LoopFilterOffsetInPPS and LoopFilterDisable must be 0)

#=========== Misc. ============
InternalBitDepth              : 10          # codec operating bit-depth

#=========== Coding Tools =================
SAO                           : 1           # Sample adaptive offset  (0: OFF, 1: ON)
TransformSkip                 : 1           # Transform skipping (0: OFF, 1: ON)
TransformSkipFast             : 1           # Fast Transform skipping (0: OFF, 1: ON)
TransformSkipLog2MaxSize      : 5
SAOLcuBoundary                : 0           # SAOLcuBoundary using non-deblocked pixels (0: OFF, 1: ON)

#============ Slices ================
SliceMode                : 0                # 0: Disable all slice options.
                                            # 1: Enforce maximum number of LCU in an slice,
                                            # 2: Enforce maximum number of bytes in an 'slice'
                                            # 3: Enforce maximum number of tiles in a slice
SliceArgument            : 1500             # Argument for 'SliceMode'.
                                            # If SliceMode==1 it represents max. SliceGranularity-sized blocks per slice.
                                            # If SliceMode==2 it represents max. bytes per slice.
                                            # If SliceMode==3 it represents max. tiles per slice.

LFCrossSliceBoundaryFlag : 1                # In-loop filtering, including ALF and DB, is across or not across slice boundary.
                                            # 0:not across, 1: across

#============ PCM ================
PCMEnabledFlag                      : 0                # 0: No PCM mode
PCMLog2MaxSize                      : 5                # Log2 of maximum PCM block size.
PCMLog2MinSize                      : 3                # Log2 of minimum PCM block size.
PCMInputBitDepthFlag                : 1                # 0: PCM bit-depth is internal bit-depth. 1: PCM bit-depth is input bit-depth.
PCMFilterDisableFlag                : 0                # 0: Enable loop filtering on I_PCM samples. 1: Disable loop filtering on I_PCM samples.

#============ Lossless ================
TransquantBypassEnable     : 0                         # Value of PPS flag.
CUTransquantBypassFlagForce: 0                         # Force transquant bypass mode, when transquant_bypass_enable_flag is enabled

#============ VTM settings ======================
LoopFilterTcOffset_div2             : 0
SEIDecodedPictureHash               : 0
CbQpOffset                          : 1
CrQpOffset                          : 1
TemporalSubsampleRatio              : 8

#============ NEXT ====================

# General
LargeCTU                     : 1      # Large CTU
CTUSize                      : 128
LCTUFast                     : 1
QuadtreeTULog2MaxSize        : 6

DualITree                    : 1      # separate partitioning of luma and chroma channels for I-slices
MinQTLumaISlice              : 8
MinQTChromaISlice            : 4
MinQTNonISlice               : 8
MaxBTDepth                   : 3
MaxBTDepthISliceL            : 3
MaxBTDepthISliceC            : 3
MTT                          : 1

MTS                          : 1
MTSIntraMaxCand              : 3
MTSInterMaxCand              : 4
<<<<<<< HEAD
=======
SBT                          : 1
>>>>>>> 60f77b96
Affine                       : 1
SubPuMvp                     : 1
MaxNumMergeCand              : 6
LMChroma                     : 1      # use CCLM only
DepQuant                     : 1
IMV                          : 2
ALF                          : 1
IBC                          : 0      # turned off in CTC 
AllowDisFracMMVD             : 1
<<<<<<< HEAD
=======
AffineAmvr                   : 0
LumaReshapeEnable            : 1      # luma reshaping. 0: disable 1:enable 
>>>>>>> 60f77b96

# Fast tools
PBIntraFast                  : 1
FastMrg                      : 1
AMaxBT                       : 1

# Encoder optimization tools
AffineAmvrEncOpt             : 0

### DO NOT ADD ANYTHING BELOW THIS LINE ###
### DO NOT DELETE THE EMPTY LINE BELOW ###

<|MERGE_RESOLUTION|>--- conflicted
+++ resolved
@@ -104,10 +104,7 @@
 MTS                          : 1
 MTSIntraMaxCand              : 3
 MTSInterMaxCand              : 4
-<<<<<<< HEAD
-=======
 SBT                          : 1
->>>>>>> 60f77b96
 Affine                       : 1
 SubPuMvp                     : 1
 MaxNumMergeCand              : 6
@@ -117,11 +114,8 @@
 ALF                          : 1
 IBC                          : 0      # turned off in CTC 
 AllowDisFracMMVD             : 1
-<<<<<<< HEAD
-=======
 AffineAmvr                   : 0
 LumaReshapeEnable            : 1      # luma reshaping. 0: disable 1:enable 
->>>>>>> 60f77b96
 
 # Fast tools
 PBIntraFast                  : 1
