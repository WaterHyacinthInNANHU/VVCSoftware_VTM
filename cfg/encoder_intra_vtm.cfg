#======== File I/O =====================
BitstreamFile                 : str.bin
ReconFile                     : rec.yuv

#======== Profile ================
Profile                       : next

#======== Unit definition ================
MaxCUWidth                    : 64          # Maximum coding unit width in pixel
MaxCUHeight                   : 64          # Maximum coding unit height in pixel
MaxPartitionDepth             : 4           # Maximum coding unit depth
# obsoleted by TULog2MaxSize
#QuadtreeTULog2MinSize         : 2           # Log2 of minimum transform size for
#                                            # quadtree-based TU coding (2...6)
QuadtreeTUMaxDepthInter       : 3
QuadtreeTUMaxDepthIntra       : 3

#======== Coding Structure =============
IntraPeriod                   : 1           # Period of I-Frame ( -1 = only first)
DecodingRefreshType           : 1           # Random Accesss 0:none, 1:CRA, 2:IDR, 3:Recovery Point SEI
GOPSize                       : 1           # GOP Size (number of B slice = GOPSize-1)
#        Type POC QPoffset QPfactor tcOffsetDiv2 betaOffsetDiv2  temporal_id #ref_pics_active #ref_pics reference pictures

#=========== Motion Search =============
FastSearch                    : 1           # 0:Full search  1:TZ search
SearchRange                   : 64          # (0: Search range is a Full frame)
HadamardME                    : 1           # Use of hadamard measure for fractional ME
FEN                           : 1           # Fast encoder decision
FDM                           : 1           # Fast Decision for Merge RD cost

#======== Quantization =============
QP                            : 32          # Quantization parameter(0-51)
MaxDeltaQP                    : 0           # CU-based multi-QP optimization
MaxCuDQPDepth                 : 0           # Max depth of a minimum CuDQP for sub-LCU-level delta QP
DeltaQpRD                     : 0           # Slice-based multi-QP optimization
RDOQ                          : 1           # RDOQ
RDOQTS                        : 1           # RDOQ for transform skip

#=========== Deblock Filter ============
LoopFilterOffsetInPPS         : 1           # Dbl params: 0=varying params in SliceHeader, param = base_param + GOP_offset_param; 1 (default) =constant params in PPS, param = base_param)
LoopFilterDisable             : 0           # Disable deblocking filter (0=Filter, 1=No Filter)
LoopFilterBetaOffset_div2     : 0           # base_param: -6 ~ 6
LoopFilterTcOffset_div2       : 0           # base_param: -6 ~ 6
DeblockingFilterMetric        : 0           # blockiness metric (automatically configures deblocking parameters in bitstream). Applies slice-level loop filter offsets (LoopFilterOffsetInPPS and LoopFilterDisable must be 0)

#=========== Misc. ============
InternalBitDepth              : 10          # codec operating bit-depth

#=========== Coding Tools =================
SAO                           : 1           # Sample adaptive offset  (0: OFF, 1: ON)
TransformSkip                 : 1           # Transform skipping (0: OFF, 1: ON)
TransformSkipFast             : 1           # Fast Transform skipping (0: OFF, 1: ON)
TransformSkipLog2MaxSize      : 5
SAOLcuBoundary                : 0           # SAOLcuBoundary using non-deblocked pixels (0: OFF, 1: ON)

#============ Slices ================
SliceMode                : 0                # 0: Disable all slice options.
                                            # 1: Enforce maximum number of LCU in an slice,
                                            # 2: Enforce maximum number of bytes in an 'slice'
                                            # 3: Enforce maximum number of tiles in a slice
SliceArgument            : 1500             # Argument for 'SliceMode'.
                                            # If SliceMode==1 it represents max. SliceGranularity-sized blocks per slice.
                                            # If SliceMode==2 it represents max. bytes per slice.
                                            # If SliceMode==3 it represents max. tiles per slice.

LFCrossSliceBoundaryFlag : 1                # In-loop filtering, including ALF and DB, is across or not across slice boundary.
                                            # 0:not across, 1: across

#============ PCM ================
PCMEnabledFlag                      : 0                # 0: No PCM mode
PCMLog2MaxSize                      : 5                # Log2 of maximum PCM block size.
PCMLog2MinSize                      : 3                # Log2 of minimum PCM block size.
PCMInputBitDepthFlag                : 1                # 0: PCM bit-depth is internal bit-depth. 1: PCM bit-depth is input bit-depth.
PCMFilterDisableFlag                : 0                # 0: Enable loop filtering on I_PCM samples. 1: Disable loop filtering on I_PCM samples.

#============ Lossless ================
TransquantBypassEnable     : 0                         # Value of PPS flag.
CUTransquantBypassFlagForce: 0                         # Force transquant bypass mode, when transquant_bypass_enable_flag is enabled

#============ VTM settings ======================
LoopFilterTcOffset_div2             : 0
SEIDecodedPictureHash               : 0
CbQpOffset                          : 1
CrQpOffset                          : 1
TemporalSubsampleRatio              : 8

#============ NEXT ====================

# General
LargeCTU                     : 1      # Large CTU
CTUSize                      : 128
LCTUFast                     : 1
QuadtreeTULog2MaxSize        : 6

DualITree                    : 1      # separate partitioning of luma and chroma channels for I-slices
MinQTLumaISlice              : 8
MinQTChromaISlice            : 4
MinQTNonISlice               : 8
MaxBTDepth                   : 3
MaxBTDepthISliceL            : 3
MaxBTDepthISliceC            : 3
MTT                          : 1

MTS                          : 1
MTSIntraMaxCand              : 3
MTSInterMaxCand              : 4
Affine                       : 1
SubPuMvp                     : 1
MaxNumMergeCand              : 6
LMChroma                     : 1      # use CCLM only
DepQuant                     : 1
IMV                          : 2
ALF                          : 1
<<<<<<< HEAD
IBC                          : 0      # turned off in CTC 
=======
CPR                          : 0      # turned off in CTC 
AllowDisFracMMVD             : 1
>>>>>>> fd177314

# Fast tools
PBIntraFast                  : 1
FastMrg                      : 1
AMaxBT                       : 1

### DO NOT ADD ANYTHING BELOW THIS LINE ###
### DO NOT DELETE THE EMPTY LINE BELOW ###

<|MERGE_RESOLUTION|>--- conflicted
+++ resolved
@@ -111,12 +111,8 @@
 DepQuant                     : 1
 IMV                          : 2
 ALF                          : 1
-<<<<<<< HEAD
 IBC                          : 0      # turned off in CTC 
-=======
-CPR                          : 0      # turned off in CTC 
 AllowDisFracMMVD             : 1
->>>>>>> fd177314
 
 # Fast tools
 PBIntraFast                  : 1
